{
  "swagger": "2.0",
  "info": {
    "title": "DiskResourceProviderClient",
    "description": "The Disk Resource Provider Client.",
    "version": "2020-12-01"
  },
  "host": "management.azure.com",
  "schemes": [
    "https"
  ],
  "consumes": [
    "application/json"
  ],
  "produces": [
    "application/json"
  ],
  "security": [
    {
      "azure_auth": [
        "user_impersonation"
      ]
    }
  ],
  "securityDefinitions": {
    "azure_auth": {
      "type": "oauth2",
      "authorizationUrl": "https://login.microsoftonline.com/common/oauth2/authorize",
      "flow": "implicit",
      "description": "Azure Active Directory OAuth2 Flow",
      "scopes": {
        "user_impersonation": "impersonate your user account"
      }
    }
  },
  "paths": {
    "/subscriptions/{subscriptionId}/resourceGroups/{resourceGroupName}/providers/Microsoft.Compute/disks/{diskName}": {
      "put": {
        "tags": [
          "Disks"
        ],
        "operationId": "Disks_CreateOrUpdate",
        "description": "Creates or updates a disk.",
        "parameters": [
          {
            "$ref": "#/parameters/SubscriptionIdParameter"
          },
          {
            "$ref": "#/parameters/ResourceGroupNameParameter"
          },
          {
            "$ref": "#/parameters/DiskNameParameter"
          },
          {
            "$ref": "#/parameters/ApiVersionParameter"
          },
          {
            "name": "disk",
            "in": "body",
            "required": true,
            "schema": {
              "$ref": "#/definitions/Disk"
            },
            "description": "Disk object supplied in the body of the Put disk operation."
          }
        ],
        "responses": {
          "200": {
            "description": "OK",
            "schema": {
              "$ref": "#/definitions/Disk"
            }
          },
          "202": {
            "description": "Accepted",
            "schema": {
              "$ref": "#/definitions/Disk"
            }
          }
        },
        "x-ms-examples": {
          "Create an empty managed disk.": {
            "$ref": "./examples/CreateAnEmptyManagedDisk.json"
          },
          "Create a managed disk from a platform image.": {
            "$ref": "./examples/CreateAManagedDiskFromAPlatformImage.json"
          },
          "Create a managed disk from an existing managed disk in the same or different subscription.": {
            "$ref": "./examples/CreateAManagedDiskFromAnExistingManagedDisk.json"
          },
          "Create a managed disk by importing an unmanaged blob from the same subscription.": {
            "$ref": "./examples/CreateAManagedDiskByImportingAnUnmanagedBlobFromTheSameSubscription.json"
          },
          "Create a managed disk by importing an unmanaged blob from a different subscription.": {
            "$ref": "./examples/CreateAManagedDiskByImportingAnUnmanagedBlobFromADifferentSubscription.json"
          },
          "Create a managed disk by copying a snapshot.": {
            "$ref": "./examples/CreateAManagedDiskByCopyingASnapshot.json"
          },
          "Create a managed upload disk.": {
            "$ref": "./examples/CreateAManagedUploadDisk.json"
          },
          "Create a managed disk and associate with disk access resource.": {
            "$ref": "./examples/CreateAManagedDiskWithDiskAccess.json"
          },
          "Create a managed disk and associate with disk encryption set.": {
            "$ref": "./examples/CreateAManagedDiskWithDiskEncryptionSet.json"
          },
          "Create an ultra managed disk with logicalSectorSize 512E": {
            "$ref": "./examples/CreateAManagedDiskWithLogicalSectorSize.json"
          },
          "Create an empty managed disk in extended location.": {
            "$ref": "./examples/CreateAnEmptyManagedDiskInExtendedLocation.json"
          },
<<<<<<< HEAD
          "Create a ssd zrs managed disk.": {
            "$ref": "./examples/CreateASSDZRSManagedDisk.json"
=======
          "Create a managed disk with security profile": {
            "$ref": "./examples/CreateAManagedDiskWithSecurityProfile.json"
>>>>>>> ee459ee1
          }
        },
        "x-ms-long-running-operation": true
      },
      "patch": {
        "tags": [
          "Disks"
        ],
        "operationId": "Disks_Update",
        "description": "Updates (patches) a disk.",
        "parameters": [
          {
            "$ref": "#/parameters/SubscriptionIdParameter"
          },
          {
            "$ref": "#/parameters/ResourceGroupNameParameter"
          },
          {
            "$ref": "#/parameters/DiskNameParameter"
          },
          {
            "$ref": "#/parameters/ApiVersionParameter"
          },
          {
            "name": "disk",
            "in": "body",
            "required": true,
            "schema": {
              "$ref": "#/definitions/DiskUpdate"
            },
            "description": "Disk object supplied in the body of the Patch disk operation."
          }
        ],
        "responses": {
          "200": {
            "description": "OK",
            "schema": {
              "$ref": "#/definitions/Disk"
            }
          },
          "202": {
            "description": "Accepted",
            "schema": {
              "$ref": "#/definitions/Disk"
            }
          }
        },
        "x-ms-long-running-operation": true,
        "x-ms-examples": {
          "Update managed disk to remove disk access resource association.": {
            "$ref": "./examples/UpdateAManagedDiskToRemoveDiskAccess.json"
          },
          "Update a managed disk to add purchase plan.": {
            "$ref": "./examples/UpdateAManagedDiskToAddPurchasePlan.json"
          },
          "Update a managed disk to disable bursting.": {
            "$ref": "./examples/UpdateAManagedDiskToDisableBursting.json"
          },
          "Create or update a bursting enabled managed disk.": {
            "$ref": "./examples/CreateOrUpdateABurstingEnabledManagedDisk.json"
          },
          "Update a managed disk to add supportsHibernation.": {
            "$ref": "./examples/UpdateAManagedDiskToAddSupportsHibernation.json"
          }
        }
      },
      "get": {
        "tags": [
          "Disks"
        ],
        "operationId": "Disks_Get",
        "description": "Gets information about a disk.",
        "parameters": [
          {
            "$ref": "#/parameters/SubscriptionIdParameter"
          },
          {
            "$ref": "#/parameters/ResourceGroupNameParameter"
          },
          {
            "$ref": "#/parameters/DiskNameParameter"
          },
          {
            "$ref": "#/parameters/ApiVersionParameter"
          }
        ],
        "responses": {
          "200": {
            "description": "OK",
            "schema": {
              "$ref": "#/definitions/Disk"
            }
          }
        },
        "x-ms-examples": {
          "Get information about a managed disk.": {
            "$ref": "./examples/GetInformationAboutAManagedDisk.json"
          }
        }
      },
      "delete": {
        "tags": [
          "Disks"
        ],
        "operationId": "Disks_Delete",
        "description": "Deletes a disk.",
        "parameters": [
          {
            "$ref": "#/parameters/SubscriptionIdParameter"
          },
          {
            "$ref": "#/parameters/ResourceGroupNameParameter"
          },
          {
            "$ref": "#/parameters/DiskNameParameter"
          },
          {
            "$ref": "#/parameters/ApiVersionParameter"
          }
        ],
        "responses": {
          "200": {
            "description": "OK"
          },
          "202": {
            "description": "Accepted"
          },
          "204": {
            "description": "If the disk is deleted, this is an expected error code."
          }
        },
        "x-ms-long-running-operation": true
      }
    },
    "/subscriptions/{subscriptionId}/resourceGroups/{resourceGroupName}/providers/Microsoft.Compute/disks": {
      "get": {
        "tags": [
          "Disks"
        ],
        "operationId": "Disks_ListByResourceGroup",
        "description": "Lists all the disks under a resource group.",
        "parameters": [
          {
            "$ref": "#/parameters/SubscriptionIdParameter"
          },
          {
            "$ref": "#/parameters/ResourceGroupNameParameter"
          },
          {
            "$ref": "#/parameters/ApiVersionParameter"
          }
        ],
        "responses": {
          "200": {
            "description": "OK",
            "schema": {
              "$ref": "#/definitions/DiskList"
            }
          }
        },
        "x-ms-examples": {
          "List all managed disks in a resource group.": {
            "$ref": "./examples/ListManagedDisksInAResourceGroup.json"
          }
        },
        "x-ms-pageable": {
          "nextLinkName": "nextLink"
        }
      }
    },
    "/subscriptions/{subscriptionId}/providers/Microsoft.Compute/disks": {
      "get": {
        "tags": [
          "Disks"
        ],
        "operationId": "Disks_List",
        "description": "Lists all the disks under a subscription.",
        "parameters": [
          {
            "$ref": "#/parameters/SubscriptionIdParameter"
          },
          {
            "$ref": "#/parameters/ApiVersionParameter"
          }
        ],
        "responses": {
          "200": {
            "description": "OK",
            "schema": {
              "$ref": "#/definitions/DiskList"
            }
          }
        },
        "x-ms-examples": {
          "List all managed disks in a subscription.": {
            "$ref": "./examples/ListManagedDisksInASubscription.json"
          }
        },
        "x-ms-pageable": {
          "nextLinkName": "nextLink"
        }
      }
    },
    "/subscriptions/{subscriptionId}/resourceGroups/{resourceGroupName}/providers/Microsoft.Compute/disks/{diskName}/beginGetAccess": {
      "post": {
        "tags": [
          "Disks"
        ],
        "operationId": "Disks_GrantAccess",
        "description": "Grants access to a disk.",
        "parameters": [
          {
            "$ref": "#/parameters/SubscriptionIdParameter"
          },
          {
            "$ref": "#/parameters/ResourceGroupNameParameter"
          },
          {
            "$ref": "#/parameters/DiskNameParameter"
          },
          {
            "$ref": "#/parameters/ApiVersionParameter"
          },
          {
            "name": "grantAccessData",
            "in": "body",
            "required": true,
            "schema": {
              "$ref": "#/definitions/GrantAccessData"
            },
            "description": "Access data object supplied in the body of the get disk access operation."
          }
        ],
        "responses": {
          "200": {
            "description": "OK",
            "schema": {
              "$ref": "#/definitions/AccessUri"
            }
          },
          "202": {
            "description": "Accepted"
          }
        },
        "x-ms-long-running-operation": true,
        "x-ms-long-running-operation-options": {
          "final-state-via": "location"
        }
      }
    },
    "/subscriptions/{subscriptionId}/resourceGroups/{resourceGroupName}/providers/Microsoft.Compute/disks/{diskName}/endGetAccess": {
      "post": {
        "tags": [
          "Disks"
        ],
        "operationId": "Disks_RevokeAccess",
        "description": "Revokes access to a disk.",
        "parameters": [
          {
            "$ref": "#/parameters/SubscriptionIdParameter"
          },
          {
            "$ref": "#/parameters/ResourceGroupNameParameter"
          },
          {
            "$ref": "#/parameters/DiskNameParameter"
          },
          {
            "$ref": "#/parameters/ApiVersionParameter"
          }
        ],
        "responses": {
          "200": {
            "description": "OK"
          },
          "202": {
            "description": "Accepted"
          }
        },
        "x-ms-long-running-operation": true,
        "x-ms-long-running-operation-options": {
          "final-state-via": "location"
        }
      }
    },
    "/subscriptions/{subscriptionId}/resourceGroups/{resourceGroupName}/providers/Microsoft.Compute/snapshots/{snapshotName}": {
      "put": {
        "tags": [
          "Snapshots"
        ],
        "operationId": "Snapshots_CreateOrUpdate",
        "description": "Creates or updates a snapshot.",
        "parameters": [
          {
            "$ref": "#/parameters/SubscriptionIdParameter"
          },
          {
            "$ref": "#/parameters/ResourceGroupNameParameter"
          },
          {
            "$ref": "#/parameters/SnapshotNameParameter"
          },
          {
            "$ref": "#/parameters/ApiVersionParameter"
          },
          {
            "name": "snapshot",
            "in": "body",
            "required": true,
            "schema": {
              "$ref": "#/definitions/Snapshot"
            },
            "description": "Snapshot object supplied in the body of the Put disk operation."
          }
        ],
        "responses": {
          "200": {
            "description": "OK",
            "schema": {
              "$ref": "#/definitions/Snapshot"
            }
          },
          "202": {
            "description": "Accepted",
            "schema": {
              "$ref": "#/definitions/Snapshot"
            }
          }
        },
        "x-ms-examples": {
          "Create a snapshot from an existing snapshot in the same or a different subscription.": {
            "$ref": "./examples/CreateASnapshotFromAnExistingSnapshot.json"
          },
          "Create a snapshot by importing an unmanaged blob from the same subscription.": {
            "$ref": "./examples/CreateASnapshotByImportingAnUnmanagedBlobFromTheSameSubscription.json"
          },
          "Create a snapshot by importing an unmanaged blob from a different subscription.": {
            "$ref": "./examples/CreateASnapshotByImportingAnUnmanagedBlobFromADifferentSubscription.json"
          }
        },
        "x-ms-long-running-operation": true
      },
      "patch": {
        "tags": [
          "Snapshots"
        ],
        "operationId": "Snapshots_Update",
        "description": "Updates (patches) a snapshot.",
        "parameters": [
          {
            "$ref": "#/parameters/SubscriptionIdParameter"
          },
          {
            "$ref": "#/parameters/ResourceGroupNameParameter"
          },
          {
            "$ref": "#/parameters/SnapshotNameParameter"
          },
          {
            "$ref": "#/parameters/ApiVersionParameter"
          },
          {
            "name": "snapshot",
            "in": "body",
            "required": true,
            "schema": {
              "$ref": "#/definitions/SnapshotUpdate"
            },
            "description": "Snapshot object supplied in the body of the Patch snapshot operation."
          }
        ],
        "responses": {
          "200": {
            "description": "OK",
            "schema": {
              "$ref": "#/definitions/Snapshot"
            }
          },
          "202": {
            "description": "Accepted",
            "schema": {
              "$ref": "#/definitions/Snapshot"
            }
          }
        },
        "x-ms-long-running-operation": true
      },
      "get": {
        "tags": [
          "Snapshots"
        ],
        "operationId": "Snapshots_Get",
        "description": "Gets information about a snapshot.",
        "parameters": [
          {
            "$ref": "#/parameters/SubscriptionIdParameter"
          },
          {
            "$ref": "#/parameters/ResourceGroupNameParameter"
          },
          {
            "$ref": "#/parameters/SnapshotNameParameter"
          },
          {
            "$ref": "#/parameters/ApiVersionParameter"
          }
        ],
        "responses": {
          "200": {
            "description": "OK",
            "schema": {
              "$ref": "#/definitions/Snapshot"
            }
          }
        },
        "x-ms-examples": {
          "Get information about a snapshot.": {
            "$ref": "./examples/GetInformationAboutASnapshot.json"
          }
        }
      },
      "delete": {
        "tags": [
          "Snapshots"
        ],
        "operationId": "Snapshots_Delete",
        "description": "Deletes a snapshot.",
        "parameters": [
          {
            "$ref": "#/parameters/SubscriptionIdParameter"
          },
          {
            "$ref": "#/parameters/ResourceGroupNameParameter"
          },
          {
            "$ref": "#/parameters/SnapshotNameParameter"
          },
          {
            "$ref": "#/parameters/ApiVersionParameter"
          }
        ],
        "responses": {
          "200": {
            "description": "OK"
          },
          "202": {
            "description": "Accepted"
          },
          "204": {
            "description": "If the snapshot is deleted, this is an expected error code."
          }
        },
        "x-ms-long-running-operation": true
      }
    },
    "/subscriptions/{subscriptionId}/resourceGroups/{resourceGroupName}/providers/Microsoft.Compute/snapshots": {
      "get": {
        "tags": [
          "Snapshots"
        ],
        "operationId": "Snapshots_ListByResourceGroup",
        "description": "Lists snapshots under a resource group.",
        "parameters": [
          {
            "$ref": "#/parameters/SubscriptionIdParameter"
          },
          {
            "$ref": "#/parameters/ResourceGroupNameParameter"
          },
          {
            "$ref": "#/parameters/ApiVersionParameter"
          }
        ],
        "responses": {
          "200": {
            "description": "OK",
            "schema": {
              "$ref": "#/definitions/SnapshotList"
            }
          }
        },
        "x-ms-examples": {
          "List all snapshots in a resource group.": {
            "$ref": "./examples/ListSnapshotsInAResourceGroup.json"
          }
        },
        "x-ms-pageable": {
          "nextLinkName": "nextLink"
        }
      }
    },
    "/subscriptions/{subscriptionId}/providers/Microsoft.Compute/snapshots": {
      "get": {
        "tags": [
          "Snapshots"
        ],
        "operationId": "Snapshots_List",
        "description": "Lists snapshots under a subscription.",
        "parameters": [
          {
            "$ref": "#/parameters/SubscriptionIdParameter"
          },
          {
            "$ref": "#/parameters/ApiVersionParameter"
          }
        ],
        "responses": {
          "200": {
            "description": "OK",
            "schema": {
              "$ref": "#/definitions/SnapshotList"
            }
          }
        },
        "x-ms-examples": {
          "List all snapshots in a subscription.": {
            "$ref": "./examples/ListSnapshotsInASubscription.json"
          }
        },
        "x-ms-pageable": {
          "nextLinkName": "nextLink"
        }
      }
    },
    "/subscriptions/{subscriptionId}/resourceGroups/{resourceGroupName}/providers/Microsoft.Compute/snapshots/{snapshotName}/beginGetAccess": {
      "post": {
        "tags": [
          "Snapshots"
        ],
        "operationId": "Snapshots_GrantAccess",
        "description": "Grants access to a snapshot.",
        "parameters": [
          {
            "$ref": "#/parameters/SubscriptionIdParameter"
          },
          {
            "$ref": "#/parameters/ResourceGroupNameParameter"
          },
          {
            "$ref": "#/parameters/SnapshotNameParameter"
          },
          {
            "$ref": "#/parameters/ApiVersionParameter"
          },
          {
            "name": "grantAccessData",
            "in": "body",
            "required": true,
            "schema": {
              "$ref": "#/definitions/GrantAccessData"
            },
            "description": "Access data object supplied in the body of the get snapshot access operation."
          }
        ],
        "responses": {
          "200": {
            "description": "OK",
            "schema": {
              "$ref": "#/definitions/AccessUri"
            }
          },
          "202": {
            "description": "Accepted"
          }
        },
        "x-ms-long-running-operation": true,
        "x-ms-long-running-operation-options": {
          "final-state-via": "location"
        }
      }
    },
    "/subscriptions/{subscriptionId}/resourceGroups/{resourceGroupName}/providers/Microsoft.Compute/snapshots/{snapshotName}/endGetAccess": {
      "post": {
        "tags": [
          "Snapshots"
        ],
        "operationId": "Snapshots_RevokeAccess",
        "description": "Revokes access to a snapshot.",
        "parameters": [
          {
            "$ref": "#/parameters/SubscriptionIdParameter"
          },
          {
            "$ref": "#/parameters/ResourceGroupNameParameter"
          },
          {
            "$ref": "#/parameters/SnapshotNameParameter"
          },
          {
            "$ref": "#/parameters/ApiVersionParameter"
          }
        ],
        "responses": {
          "200": {
            "description": "OK"
          },
          "202": {
            "description": "Accepted"
          }
        },
        "x-ms-long-running-operation": true,
        "x-ms-long-running-operation-options": {
          "final-state-via": "location"
        }
      }
    },
    "/subscriptions/{subscriptionId}/resourceGroups/{resourceGroupName}/providers/Microsoft.Compute/diskEncryptionSets/{diskEncryptionSetName}": {
      "put": {
        "tags": [
          "DiskEncryptionSets"
        ],
        "operationId": "DiskEncryptionSets_CreateOrUpdate",
        "description": "Creates or updates a disk encryption set",
        "parameters": [
          {
            "$ref": "#/parameters/SubscriptionIdParameter"
          },
          {
            "$ref": "#/parameters/ResourceGroupNameParameter"
          },
          {
            "$ref": "#/parameters/DiskEncryptionSetNameParameter"
          },
          {
            "$ref": "#/parameters/ApiVersionParameter"
          },
          {
            "name": "diskEncryptionSet",
            "in": "body",
            "required": true,
            "schema": {
              "$ref": "#/definitions/DiskEncryptionSet"
            },
            "description": "disk encryption set object supplied in the body of the Put disk encryption set operation."
          }
        ],
        "responses": {
          "200": {
            "description": "OK",
            "schema": {
              "$ref": "#/definitions/DiskEncryptionSet"
            }
          },
          "202": {
            "description": "Accepted",
            "schema": {
              "$ref": "#/definitions/DiskEncryptionSet"
            }
          },
          "default": {
            "description": "Error response describing why the operation failed.",
            "schema": {
              "$ref": "#/definitions/CloudError"
            }
          }
        },
        "x-ms-examples": {
          "Create a disk encryption set.": {
            "$ref": "./examples/CreateADiskEncryptionSet.json"
          },
          "Create a disk encryption set with key vault from a different subscription.": {
            "$ref": "./examples/CreateADiskEncryptionSetWithKeyVaultFromADifferentSubscription.json"
          }
        },
        "x-ms-long-running-operation": true
      },
      "patch": {
        "tags": [
          "DiskEncryptionSets"
        ],
        "operationId": "DiskEncryptionSets_Update",
        "description": "Updates (patches) a disk encryption set.",
        "parameters": [
          {
            "$ref": "#/parameters/SubscriptionIdParameter"
          },
          {
            "$ref": "#/parameters/ResourceGroupNameParameter"
          },
          {
            "$ref": "#/parameters/DiskEncryptionSetNameParameter"
          },
          {
            "$ref": "#/parameters/ApiVersionParameter"
          },
          {
            "name": "diskEncryptionSet",
            "in": "body",
            "required": true,
            "schema": {
              "$ref": "#/definitions/DiskEncryptionSetUpdate"
            },
            "description": "disk encryption set object supplied in the body of the Patch disk encryption set operation."
          }
        ],
        "responses": {
          "200": {
            "description": "OK",
            "schema": {
              "$ref": "#/definitions/DiskEncryptionSet"
            }
          },
          "202": {
            "description": "Accepted",
            "schema": {
              "$ref": "#/definitions/DiskEncryptionSet"
            }
          },
          "default": {
            "description": "Error response describing why the operation failed.",
            "schema": {
              "$ref": "#/definitions/CloudError"
            }
          }
        },
        "x-ms-examples": {
          "Update a disk encryption set.": {
            "$ref": "./examples/UpdateADiskEncryptionSet.json"
          },
          "Update a disk encryption set with rotationToLatestKeyVersionEnabled set to true - Succeeded": {
            "$ref": "./examples/UpdateADiskEncryptionSetWithRotationToLatestKeyVersionEnabled.json"
          },
          "Update a disk encryption set with rotationToLatestKeyVersionEnabled set to true - Updating": {
            "$ref": "./examples/UpdateADiskEncryptionSetWithRotationToLatestKeyVersionEnabledInProgress.json"
          }
        },
        "x-ms-long-running-operation": true
      },
      "get": {
        "tags": [
          "DiskEncryptionSets"
        ],
        "operationId": "DiskEncryptionSets_Get",
        "description": "Gets information about a disk encryption set.",
        "parameters": [
          {
            "$ref": "#/parameters/SubscriptionIdParameter"
          },
          {
            "$ref": "#/parameters/ResourceGroupNameParameter"
          },
          {
            "$ref": "#/parameters/DiskEncryptionSetNameParameter"
          },
          {
            "$ref": "#/parameters/ApiVersionParameter"
          }
        ],
        "responses": {
          "200": {
            "description": "OK",
            "schema": {
              "$ref": "#/definitions/DiskEncryptionSet"
            }
          },
          "default": {
            "description": "Error response describing why the operation failed.",
            "schema": {
              "$ref": "#/definitions/CloudError"
            }
          }
        },
        "x-ms-examples": {
          "Get information about a disk encryption set.": {
            "$ref": "./examples/GetInformationAboutADiskEncryptionSet.json"
          }
        }
      },
      "delete": {
        "tags": [
          "DiskEncryptionSets"
        ],
        "operationId": "DiskEncryptionSets_Delete",
        "description": "Deletes a disk encryption set.",
        "parameters": [
          {
            "$ref": "#/parameters/SubscriptionIdParameter"
          },
          {
            "$ref": "#/parameters/ResourceGroupNameParameter"
          },
          {
            "$ref": "#/parameters/DiskEncryptionSetNameParameter"
          },
          {
            "$ref": "#/parameters/ApiVersionParameter"
          }
        ],
        "responses": {
          "200": {
            "description": "OK"
          },
          "202": {
            "description": "Accepted"
          },
          "204": {
            "description": "If the disk encryption set is already deleted, this is an expected error code."
          },
          "default": {
            "description": "Error response describing why the operation failed.",
            "schema": {
              "$ref": "#/definitions/CloudError"
            }
          }
        },
        "x-ms-examples": {
          "Delete a disk encryption set.": {
            "$ref": "./examples/DeleteADiskEncryptionSet.json"
          }
        },
        "x-ms-long-running-operation": true
      }
    },
    "/subscriptions/{subscriptionId}/resourceGroups/{resourceGroupName}/providers/Microsoft.Compute/diskEncryptionSets": {
      "get": {
        "tags": [
          "DiskEncryptionSets"
        ],
        "operationId": "DiskEncryptionSets_ListByResourceGroup",
        "description": "Lists all the disk encryption sets under a resource group.",
        "parameters": [
          {
            "$ref": "#/parameters/SubscriptionIdParameter"
          },
          {
            "$ref": "#/parameters/ResourceGroupNameParameter"
          },
          {
            "$ref": "#/parameters/ApiVersionParameter"
          }
        ],
        "responses": {
          "200": {
            "description": "OK",
            "schema": {
              "$ref": "#/definitions/DiskEncryptionSetList"
            }
          },
          "default": {
            "description": "Error response describing why the operation failed.",
            "schema": {
              "$ref": "#/definitions/CloudError"
            }
          }
        },
        "x-ms-examples": {
          "List all disk encryption sets in a resource group.": {
            "$ref": "./examples/ListDiskEncryptionSetsInAResourceGroup.json"
          }
        },
        "x-ms-pageable": {
          "nextLinkName": "nextLink"
        }
      }
    },
    "/subscriptions/{subscriptionId}/providers/Microsoft.Compute/diskEncryptionSets": {
      "get": {
        "tags": [
          "DiskEncryptionSets"
        ],
        "operationId": "DiskEncryptionSets_List",
        "description": "Lists all the disk encryption sets under a subscription.",
        "parameters": [
          {
            "$ref": "#/parameters/SubscriptionIdParameter"
          },
          {
            "$ref": "#/parameters/ApiVersionParameter"
          }
        ],
        "responses": {
          "200": {
            "description": "OK",
            "schema": {
              "$ref": "#/definitions/DiskEncryptionSetList"
            }
          },
          "default": {
            "description": "Error response describing why the operation failed.",
            "schema": {
              "$ref": "#/definitions/CloudError"
            }
          }
        },
        "x-ms-examples": {
          "List all disk encryption sets in a subscription.": {
            "$ref": "./examples/ListDiskEncryptionSetsInASubscription.json"
          }
        },
        "x-ms-pageable": {
          "nextLinkName": "nextLink"
        }
      }
    },
    "/subscriptions/{subscriptionId}/resourceGroups/{resourceGroupName}/providers/Microsoft.Compute/diskEncryptionSets/{diskEncryptionSetName}/associatedResources": {
      "get": {
        "tags": [
          "DiskEncryptionSets"
        ],
        "operationId": "DiskEncryptionSets_ListAssociatedResources",
        "description": "Lists all resources that are encrypted with this disk encryption set.",
        "parameters": [
          {
            "$ref": "#/parameters/SubscriptionIdParameter"
          },
          {
            "$ref": "#/parameters/ResourceGroupNameParameter"
          },
          {
            "$ref": "#/parameters/DiskEncryptionSetNameParameter"
          },
          {
            "$ref": "#/parameters/ApiVersionParameter"
          }
        ],
        "responses": {
          "200": {
            "description": "OK",
            "schema": {
              "$ref": "#/definitions/ResourceUriList"
            }
          },
          "default": {
            "description": "Error response describing why the operation failed.",
            "schema": {
              "$ref": "#/definitions/CloudError"
            }
          }
        },
        "x-ms-examples": {
          "List all resources that are encrypted with this disk encryption set.": {
            "$ref": "./examples/ListDiskEncryptionSetAssociatedResources.json"
          }
        },
        "x-ms-pageable": {
          "nextLinkName": "nextLink"
        }
      }
    },
    "/subscriptions/{subscriptionId}/resourceGroups/{resourceGroupName}/providers/Microsoft.Compute/diskAccesses/{diskAccessName}": {
      "put": {
        "tags": [
          "DiskAccesses"
        ],
        "operationId": "DiskAccesses_CreateOrUpdate",
        "description": "Creates or updates a disk access resource",
        "parameters": [
          {
            "$ref": "#/parameters/SubscriptionIdParameter"
          },
          {
            "$ref": "#/parameters/ResourceGroupNameParameter"
          },
          {
            "$ref": "#/parameters/DiskAccessNameParameter"
          },
          {
            "$ref": "#/parameters/ApiVersionParameter"
          },
          {
            "name": "diskAccess",
            "in": "body",
            "required": true,
            "schema": {
              "$ref": "#/definitions/DiskAccess"
            },
            "description": "disk access object supplied in the body of the Put disk access operation."
          }
        ],
        "responses": {
          "200": {
            "description": "OK",
            "schema": {
              "$ref": "#/definitions/DiskAccess"
            }
          },
          "202": {
            "description": "Accepted",
            "schema": {
              "$ref": "#/definitions/DiskAccess"
            }
          },
          "default": {
            "description": "Error response describing why the operation failed.",
            "schema": {
              "$ref": "#/definitions/CloudError"
            }
          }
        },
        "x-ms-examples": {
          "Create a disk access resource.": {
            "$ref": "./examples/CreateADiskAccess.json"
          }
        },
        "x-ms-long-running-operation": true
      },
      "patch": {
        "tags": [
          "DiskAccesses"
        ],
        "operationId": "DiskAccesses_Update",
        "description": "Updates (patches) a disk access resource.",
        "parameters": [
          {
            "$ref": "#/parameters/SubscriptionIdParameter"
          },
          {
            "$ref": "#/parameters/ResourceGroupNameParameter"
          },
          {
            "$ref": "#/parameters/DiskAccessNameParameter"
          },
          {
            "$ref": "#/parameters/ApiVersionParameter"
          },
          {
            "name": "diskAccess",
            "in": "body",
            "required": true,
            "schema": {
              "$ref": "#/definitions/DiskAccessUpdate"
            },
            "description": "disk access object supplied in the body of the Patch disk access operation."
          }
        ],
        "responses": {
          "200": {
            "description": "OK",
            "schema": {
              "$ref": "#/definitions/DiskAccess"
            }
          },
          "202": {
            "description": "Accepted",
            "schema": {
              "$ref": "#/definitions/DiskAccess"
            }
          },
          "default": {
            "description": "Error response describing why the operation failed.",
            "schema": {
              "$ref": "#/definitions/CloudError"
            }
          }
        },
        "x-ms-examples": {
          "Update a disk access resource.": {
            "$ref": "./examples/UpdateADiskAccess.json"
          }
        },
        "x-ms-long-running-operation": true
      },
      "get": {
        "tags": [
          "DiskAccesses"
        ],
        "operationId": "DiskAccesses_Get",
        "description": "Gets information about a disk access resource.",
        "parameters": [
          {
            "$ref": "#/parameters/SubscriptionIdParameter"
          },
          {
            "$ref": "#/parameters/ResourceGroupNameParameter"
          },
          {
            "$ref": "#/parameters/DiskAccessNameParameter"
          },
          {
            "$ref": "#/parameters/ApiVersionParameter"
          }
        ],
        "responses": {
          "200": {
            "description": "OK",
            "schema": {
              "$ref": "#/definitions/DiskAccess"
            }
          },
          "default": {
            "description": "Error response describing why the operation failed.",
            "schema": {
              "$ref": "#/definitions/CloudError"
            }
          }
        },
        "x-ms-examples": {
          "Get information about a disk access resource.": {
            "$ref": "./examples/GetInformationAboutADiskAccess.json"
          },
          "Get information about a disk access resource with private endpoints.": {
            "$ref": "./examples/GetInformationAboutADiskAccessWithPrivateEndpoints.json"
          }
        }
      },
      "delete": {
        "tags": [
          "DiskAccesses"
        ],
        "operationId": "DiskAccesses_Delete",
        "description": "Deletes a disk access resource.",
        "parameters": [
          {
            "$ref": "#/parameters/SubscriptionIdParameter"
          },
          {
            "$ref": "#/parameters/ResourceGroupNameParameter"
          },
          {
            "$ref": "#/parameters/DiskAccessNameParameter"
          },
          {
            "$ref": "#/parameters/ApiVersionParameter"
          }
        ],
        "responses": {
          "200": {
            "description": "OK"
          },
          "202": {
            "description": "Accepted"
          },
          "204": {
            "description": "If the disk access resource is already deleted, this is an expected error code."
          },
          "default": {
            "description": "Error response describing why the operation failed.",
            "schema": {
              "$ref": "#/definitions/CloudError"
            }
          }
        },
        "x-ms-examples": {
          "Delete a disk access resource.": {
            "$ref": "./examples/DeleteADiskAccess.json"
          }
        },
        "x-ms-long-running-operation": true
      }
    },
    "/subscriptions/{subscriptionId}/resourceGroups/{resourceGroupName}/providers/Microsoft.Compute/diskAccesses": {
      "get": {
        "tags": [
          "DiskAccesses"
        ],
        "operationId": "DiskAccesses_ListByResourceGroup",
        "description": "Lists all the disk access resources under a resource group.",
        "parameters": [
          {
            "$ref": "#/parameters/SubscriptionIdParameter"
          },
          {
            "$ref": "#/parameters/ResourceGroupNameParameter"
          },
          {
            "$ref": "#/parameters/ApiVersionParameter"
          }
        ],
        "responses": {
          "200": {
            "description": "OK",
            "schema": {
              "$ref": "#/definitions/DiskAccessList"
            }
          },
          "default": {
            "description": "Error response describing why the operation failed.",
            "schema": {
              "$ref": "#/definitions/CloudError"
            }
          }
        },
        "x-ms-examples": {
          "List all disk access resources in a resource group.": {
            "$ref": "./examples/ListDiskAccessesInAResourceGroup.json"
          }
        },
        "x-ms-pageable": {
          "nextLinkName": "nextLink"
        }
      }
    },
    "/subscriptions/{subscriptionId}/providers/Microsoft.Compute/diskAccesses": {
      "get": {
        "tags": [
          "DiskAccesses"
        ],
        "operationId": "DiskAccesses_List",
        "description": "Lists all the disk access resources under a subscription.",
        "parameters": [
          {
            "$ref": "#/parameters/SubscriptionIdParameter"
          },
          {
            "$ref": "#/parameters/ApiVersionParameter"
          }
        ],
        "responses": {
          "200": {
            "description": "OK",
            "schema": {
              "$ref": "#/definitions/DiskAccessList"
            }
          },
          "default": {
            "description": "Error response describing why the operation failed.",
            "schema": {
              "$ref": "#/definitions/CloudError"
            }
          }
        },
        "x-ms-examples": {
          "List all disk access resources in a subscription.": {
            "$ref": "./examples/ListDiskAccessesInASubscription.json"
          }
        },
        "x-ms-pageable": {
          "nextLinkName": "nextLink"
        }
      }
    },
    "/subscriptions/{subscriptionId}/resourceGroups/{resourceGroupName}/providers/Microsoft.Compute/diskAccesses/{diskAccessName}/privateLinkResources": {
      "get": {
        "tags": [
          "DiskAccesses"
        ],
        "operationId": "DiskAccesses_GetPrivateLinkResources",
        "description": "Gets the private link resources possible under disk access resource",
        "parameters": [
          {
            "$ref": "#/parameters/SubscriptionIdParameter"
          },
          {
            "$ref": "#/parameters/ResourceGroupNameParameter"
          },
          {
            "$ref": "#/parameters/DiskAccessNameParameter"
          },
          {
            "$ref": "#/parameters/ApiVersionParameter"
          }
        ],
        "responses": {
          "200": {
            "description": "OK",
            "schema": {
              "$ref": "#/definitions/PrivateLinkResourceListResult"
            }
          }
        },
        "x-ms-examples": {
          "List all possible private link resources under disk access resource.": {
            "$ref": "./examples/GetDiskAccessPrivateLinkResources.json"
          }
        }
      }
    },
    "/subscriptions/{subscriptionId}/resourceGroups/{resourceGroupName}/providers/Microsoft.Compute/diskAccesses/{diskAccessName}/privateEndpointConnections/{privateEndpointConnectionName}": {
      "put": {
        "tags": [
          "DiskAccesses"
        ],
        "operationId": "DiskAccesses_UpdateAPrivateEndpointConnection",
        "description": "Approve or reject a private endpoint connection under disk access resource, this can't be used to create a new private endpoint connection.",
        "parameters": [
          {
            "$ref": "#/parameters/SubscriptionIdParameter"
          },
          {
            "$ref": "#/parameters/ResourceGroupNameParameter"
          },
          {
            "$ref": "#/parameters/DiskAccessNameParameter"
          },
          {
            "$ref": "#/parameters/PrivateEndpointConnectionNameParameter"
          },
          {
            "$ref": "#/parameters/ApiVersionParameter"
          },
          {
            "name": "privateEndpointConnection",
            "in": "body",
            "required": true,
            "schema": {
              "$ref": "#/definitions/PrivateEndpointConnection"
            },
            "description": "private endpoint connection object supplied in the body of the Put private endpoint connection operation."
          }
        ],
        "responses": {
          "200": {
            "description": "OK",
            "schema": {
              "$ref": "#/definitions/PrivateEndpointConnection"
            }
          },
          "202": {
            "description": "Accepted",
            "schema": {
              "$ref": "#/definitions/PrivateEndpointConnection"
            }
          },
          "default": {
            "description": "Error response describing why the operation failed.",
            "schema": {
              "$ref": "#/definitions/CloudError"
            }
          }
        },
        "x-ms-examples": {
          "Approve a Private Endpoint Connection under a disk access resource.": {
            "$ref": "./examples/ApprovePrivateEndpointConnection.json"
          }
        },
        "x-ms-long-running-operation": true
      },
      "get": {
        "tags": [
          "DiskAccesses"
        ],
        "operationId": "DiskAccesses_GetAPrivateEndpointConnection",
        "description": "Gets information about a private endpoint connection under a disk access resource.",
        "parameters": [
          {
            "$ref": "#/parameters/SubscriptionIdParameter"
          },
          {
            "$ref": "#/parameters/ResourceGroupNameParameter"
          },
          {
            "$ref": "#/parameters/DiskAccessNameParameter"
          },
          {
            "$ref": "#/parameters/PrivateEndpointConnectionNameParameter"
          },
          {
            "$ref": "#/parameters/ApiVersionParameter"
          }
        ],
        "responses": {
          "200": {
            "description": "OK",
            "schema": {
              "$ref": "#/definitions/PrivateEndpointConnection"
            }
          },
          "default": {
            "description": "Error response describing why the operation failed.",
            "schema": {
              "$ref": "#/definitions/CloudError"
            }
          }
        },
        "x-ms-examples": {
          "Get information about a private endpoint connection under a disk access resource.": {
            "$ref": "./examples/GetInformationAboutAPrivateEndpointConnection.json"
          }
        }
      },
      "delete": {
        "tags": [
          "DiskAccesses"
        ],
        "operationId": "DiskAccesses_DeleteAPrivateEndpointConnection",
        "description": "Deletes a private endpoint connection under a disk access resource.",
        "parameters": [
          {
            "$ref": "#/parameters/SubscriptionIdParameter"
          },
          {
            "$ref": "#/parameters/ResourceGroupNameParameter"
          },
          {
            "$ref": "#/parameters/DiskAccessNameParameter"
          },
          {
            "$ref": "#/parameters/PrivateEndpointConnectionNameParameter"
          },
          {
            "$ref": "#/parameters/ApiVersionParameter"
          }
        ],
        "responses": {
          "200": {
            "description": "OK"
          },
          "202": {
            "description": "Accepted"
          },
          "204": {
            "description": "If the private endpoint connection is already deleted, this is an expected error code."
          },
          "default": {
            "description": "Error response describing why the operation failed.",
            "schema": {
              "$ref": "#/definitions/CloudError"
            }
          }
        },
        "x-ms-examples": {
          "Delete a private endpoint connection under a disk access resource.": {
            "$ref": "./examples/DeleteAPrivateEndpointConnection.json"
          }
        },
        "x-ms-long-running-operation": true
      }
    },
    "/subscriptions/{subscriptionId}/resourceGroups/{resourceGroupName}/providers/Microsoft.Compute/diskAccesses/{diskAccessName}/privateEndpointConnections": {
      "get": {
        "tags": [
          "DiskAccesses"
        ],
        "operationId": "DiskAccesses_ListPrivateEndpointConnections",
        "description": "List information about private endpoint connections under a disk access resource",
        "parameters": [
          {
            "$ref": "#/parameters/SubscriptionIdParameter"
          },
          {
            "$ref": "#/parameters/ResourceGroupNameParameter"
          },
          {
            "$ref": "#/parameters/DiskAccessNameParameter"
          },
          {
            "$ref": "#/parameters/ApiVersionParameter"
          }
        ],
        "responses": {
          "200": {
            "description": "OK",
            "schema": {
              "$ref": "#/definitions/PrivateEndpointConnectionListResult"
            }
          },
          "default": {
            "description": "Error response describing why the operation failed.",
            "schema": {
              "$ref": "#/definitions/CloudError"
            }
          }
        },
        "x-ms-examples": {
          "Get information about a private endpoint connection under a disk access resource.": {
            "$ref": "./examples/ListPrivateEndpointConnectionsInADiskAccess.json"
          }
        },
        "x-ms-pageable": {
          "nextLinkName": "nextLink"
        }
      }
    },
    "/subscriptions/{subscriptionId}/resourceGroups/{resourceGroupName}/providers/Microsoft.Compute/restorePointCollections/{restorePointCollectionName}/restorePoints/{vmRestorePointName}/diskRestorePoints/{diskRestorePointName}": {
      "get": {
        "tags": [
          "IncrementalRestorePoints"
        ],
        "operationId": "DiskRestorePoint_Get",
        "description": "Get disk restorePoint resource",
        "parameters": [
          {
            "$ref": "#/parameters/SubscriptionIdParameter"
          },
          {
            "$ref": "#/parameters/ResourceGroupNameParameter"
          },
          {
            "$ref": "#/parameters/RestorePointCollectionNameParameter"
          },
          {
            "$ref": "#/parameters/VmRestorePointNameParameter"
          },
          {
            "$ref": "#/parameters/DiskRestorePointNameParameter"
          },
          {
            "$ref": "#/parameters/ApiVersionParameter"
          }
        ],
        "responses": {
          "200": {
            "description": "OK",
            "schema": {
              "$ref": "#/definitions/DiskRestorePoint"
            }
          },
          "default": {
            "description": "Error response describing why the operation failed.",
            "schema": {
              "$ref": "#/definitions/CloudError"
            }
          }
        },
        "x-ms-examples": {
          "Get an incremental disk restorePoint resource.": {
            "$ref": "./examples/GetDiskRestorePointResources.json"
          }
        }
      }
    },
    "/subscriptions/{subscriptionId}/resourceGroups/{resourceGroupName}/providers/Microsoft.Compute/restorePointCollections/{restorePointCollectionName}/restorePoints/{vmRestorePointName}/diskRestorePoints": {
      "get": {
        "tags": [
          "IncrementalRestorePoints"
        ],
        "operationId": "DiskRestorePoint_ListByRestorePoint",
        "description": "Lists diskRestorePoints under a vmRestorePoint.",
        "parameters": [
          {
            "$ref": "#/parameters/SubscriptionIdParameter"
          },
          {
            "$ref": "#/parameters/ResourceGroupNameParameter"
          },
          {
            "$ref": "#/parameters/RestorePointCollectionNameParameter"
          },
          {
            "$ref": "#/parameters/VmRestorePointNameParameter"
          },
          {
            "$ref": "#/parameters/ApiVersionParameter"
          }
        ],
        "responses": {
          "200": {
            "description": "OK",
            "schema": {
              "$ref": "#/definitions/DiskRestorePointList"
            }
          },
          "default": {
            "description": "Error response describing why the operation failed.",
            "schema": {
              "$ref": "#/definitions/CloudError"
            }
          }
        },
        "x-ms-examples": {
          "Get an incremental disk restorePoint resource.": {
            "$ref": "./examples/ListDiskRestorePointsInVmRestorePoint.json"
          }
        },
        "x-ms-pageable": {
          "nextLinkName": "nextLink"
        }
      }
    }
  },
  "definitions": {
    "Resource": {
      "description": "The Resource model definition.",
      "properties": {
        "id": {
          "readOnly": true,
          "type": "string",
          "description": "Resource Id"
        },
        "name": {
          "readOnly": true,
          "type": "string",
          "description": "Resource name"
        },
        "type": {
          "readOnly": true,
          "type": "string",
          "description": "Resource type"
        },
        "location": {
          "type": "string",
          "description": "Resource location"
        },
        "tags": {
          "type": "object",
          "additionalProperties": {
            "type": "string"
          },
          "description": "Resource tags"
        }
      },
      "required": [
        "location"
      ],
      "x-ms-azure-resource": true
    },
    "ProxyOnlyResource": {
      "description": "The ProxyOnly Resource model definition.",
      "properties": {
        "id": {
          "readOnly": true,
          "type": "string",
          "description": "Resource Id"
        },
        "name": {
          "readOnly": true,
          "type": "string",
          "description": "Resource name"
        },
        "type": {
          "readOnly": true,
          "type": "string",
          "description": "Resource type"
        }
      }
    },
    "Disk": {
      "properties": {
        "managedBy": {
          "readOnly": true,
          "type": "string",
          "description": "A relative URI containing the ID of the VM that has the disk attached."
        },
        "managedByExtended": {
          "readOnly": true,
          "type": "array",
          "items": {
            "type": "string"
          },
          "description": "List of relative URIs containing the IDs of the VMs that have the disk attached. maxShares should be set to a value greater than one for disks to allow attaching them to multiple VMs."
        },
        "sku": {
          "$ref": "#/definitions/DiskSku"
        },
        "zones": {
          "type": "array",
          "items": {
            "type": "string"
          },
          "description": "The Logical zone list for Disk."
        },
        "extendedLocation": {
          "$ref": "#/definitions/ExtendedLocation",
          "description": "The extended location where the disk will be created. Extended location cannot be changed."
        },
        "properties": {
          "x-ms-client-flatten": true,
          "$ref": "#/definitions/DiskProperties"
        }
      },
      "allOf": [
        {
          "$ref": "#/definitions/Resource"
        }
      ],
      "description": "Disk resource."
    },
    "DiskUpdate": {
      "properties": {
        "properties": {
          "x-ms-client-flatten": true,
          "$ref": "#/definitions/DiskUpdateProperties"
        },
        "tags": {
          "type": "object",
          "additionalProperties": {
            "type": "string"
          },
          "description": "Resource tags"
        },
        "sku": {
          "$ref": "#/definitions/DiskSku"
        }
      },
      "description": "Disk update resource."
    },
    "DiskList": {
      "properties": {
        "value": {
          "type": "array",
          "items": {
            "$ref": "#/definitions/Disk"
          },
          "description": "A list of disks."
        },
        "nextLink": {
          "type": "string",
          "description": "The uri to fetch the next page of disks. Call ListNext() with this to fetch the next page of disks."
        }
      },
      "required": [
        "value"
      ],
      "description": "The List Disks operation response."
    },
    "DiskSku": {
      "properties": {
        "name": {
          "type": "string",
          "enum": [
            "Standard_LRS",
            "Premium_LRS",
            "StandardSSD_LRS",
            "UltraSSD_LRS",
            "Premium_ZRS",
            "StandardSSD_ZRS"
          ],
          "x-ms-enum": {
            "name": "DiskStorageAccountTypes",
            "modelAsString": true,
            "values": [
              {
                "value": "Standard_LRS",
                "description": "Standard HDD locally redundant storage. Best for backup, non-critical, and infrequent access."
              },
              {
                "value": "Premium_LRS",
                "description": "Premium SSD locally redundant storage. Best for production and performance sensitive workloads."
              },
              {
                "value": "StandardSSD_LRS",
                "description": "Standard SSD locally redundant storage. Best for web servers, lightly used enterprise applications and dev/test."
              },
              {
                "value": "UltraSSD_LRS",
                "description": "Ultra SSD locally redundant storage. Best for IO-intensive workloads such as SAP HANA, top tier databases (for example, SQL, Oracle), and other transaction-heavy workloads."
              },
              {
                "value": "Premium_ZRS",
                "description": "Premium SSD zone redundant storage. Best for the production workloads that need storage resiliency against zone failures."
              },
              {
                "value": "StandardSSD_ZRS",
                "description": "Standard SSD zone redundant storage. Best for web servers, lightly used enterprise applications and dev/test that need storage resiliency against zone failures."
              }
            ]
          },
          "description": "The sku name."
        },
        "tier": {
          "type": "string",
          "readOnly": true,
          "description": "The sku tier."
        }
      },
      "description": "The disks sku name. Can be Standard_LRS, Premium_LRS, StandardSSD_LRS, UltraSSD_LRS, Premium_ZRS, or StandardSSD_ZRS."
    },
    "SnapshotSku": {
      "properties": {
        "name": {
          "type": "string",
          "enum": [
            "Standard_LRS",
            "Premium_LRS",
            "Standard_ZRS"
          ],
          "x-ms-enum": {
            "name": "SnapshotStorageAccountTypes",
            "modelAsString": true,
            "values": [
              {
                "value": "Standard_LRS",
                "description": "Standard HDD locally redundant storage"
              },
              {
                "value": "Premium_LRS",
                "description": "Premium SSD locally redundant storage"
              },
              {
                "value": "Standard_ZRS",
                "description": "Standard zone redundant storage"
              }
            ]
          },
          "description": "The sku name."
        },
        "tier": {
          "type": "string",
          "readOnly": true,
          "description": "The sku tier."
        }
      },
      "description": "The snapshots sku name. Can be Standard_LRS, Premium_LRS, or Standard_ZRS. This is an optional parameter for incremental snapshot and the default behavior is the SKU will be set to the same sku as the previous snapshot"
    },
    "DiskProperties": {
      "properties": {
        "timeCreated": {
          "readOnly": true,
          "type": "string",
          "format": "date-time",
          "description": "The time when the disk was created."
        },
        "osType": {
          "type": "string",
          "description": "The Operating System type.",
          "enum": [
            "Windows",
            "Linux"
          ],
          "x-ms-enum": {
            "name": "OperatingSystemTypes",
            "modelAsString": false
          }
        },
        "hyperVGeneration": {
          "type": "string",
          "description": "The hypervisor generation of the Virtual Machine. Applicable to OS disks only.",
          "enum": [
            "V1",
            "V2"
          ],
          "x-ms-enum": {
            "name": "HyperVGeneration",
            "modelAsString": true
          }
        },
        "purchasePlan": {
          "$ref": "#/definitions/PurchasePlan",
          "description": "Purchase plan information for the the image from which the OS disk was created. E.g. - {name: 2019-Datacenter, publisher: MicrosoftWindowsServer, product: WindowsServer}"
        },
        "creationData": {
          "$ref": "#/definitions/CreationData",
          "description": "Disk source information. CreationData information cannot be changed after the disk has been created."
        },
        "diskSizeGB": {
          "type": "integer",
          "format": "int32",
          "description": "If creationData.createOption is Empty, this field is mandatory and it indicates the size of the disk to create. If this field is present for updates or creation with other options, it indicates a resize. Resizes are only allowed if the disk is not attached to a running VM, and can only increase the disk's size."
        },
        "diskSizeBytes": {
          "type": "integer",
          "format": "int64",
          "readOnly": true,
          "description": "The size of the disk in bytes. This field is read only."
        },
        "uniqueId": {
          "type": "string",
          "readOnly": true,
          "description": "Unique Guid identifying the resource."
        },
        "encryptionSettingsCollection": {
          "$ref": "#/definitions/EncryptionSettingsCollection",
          "description": "Encryption settings collection used for Azure Disk Encryption, can contain multiple encryption settings per disk or snapshot."
        },
        "provisioningState": {
          "readOnly": true,
          "type": "string",
          "description": "The disk provisioning state."
        },
        "diskIOPSReadWrite": {
          "type": "integer",
          "format": "int64",
          "description": "The number of IOPS allowed for this disk; only settable for UltraSSD disks. One operation can transfer between 4k and 256k bytes."
        },
        "diskMBpsReadWrite": {
          "type": "integer",
          "format": "int64",
          "description": "The bandwidth allowed for this disk; only settable for UltraSSD disks. MBps means millions of bytes per second - MB here uses the ISO notation, of powers of 10."
        },
        "diskIOPSReadOnly": {
          "type": "integer",
          "format": "int64",
          "description": "The total number of IOPS that will be allowed across all VMs mounting the shared disk as ReadOnly. One operation can transfer between 4k and 256k bytes."
        },
        "diskMBpsReadOnly": {
          "type": "integer",
          "format": "int64",
          "description": "The total throughput (MBps) that will be allowed across all VMs mounting the shared disk as ReadOnly. MBps means millions of bytes per second - MB here uses the ISO notation, of powers of 10."
        },
        "diskState": {
          "$ref": "#/definitions/DiskState",
          "description": "The state of the disk."
        },
        "encryption": {
          "$ref": "#/definitions/Encryption",
          "description": "Encryption property can be used to encrypt data at rest with customer managed keys or platform managed keys."
        },
        "maxShares": {
          "type": "integer",
          "format": "int32",
          "description": "The maximum number of VMs that can attach to the disk at the same time. Value greater than one indicates a disk that can be mounted on multiple VMs at the same time."
        },
        "shareInfo": {
          "readOnly": true,
          "type": "array",
          "items": {
            "$ref": "#/definitions/ShareInfoElement"
          },
          "description": "Details of the list of all VMs that have the disk attached. maxShares should be set to a value greater than one for disks to allow attaching them to multiple VMs."
        },
        "networkAccessPolicy": {
          "$ref": "#/definitions/NetworkAccessPolicy"
        },
        "diskAccessId": {
          "type": "string",
          "description": "ARM id of the DiskAccess resource for using private endpoints on disks."
        },
        "tier": {
          "type": "string",
          "description": "Performance tier of the disk (e.g, P4, S10) as described here: https://azure.microsoft.com/en-us/pricing/details/managed-disks/. Does not apply to Ultra disks."
        },
        "burstingEnabled": {
          "type": "boolean",
          "description": "Set to true to enable bursting beyond the provisioned performance target of the disk. Bursting is disabled by default. Does not apply to Ultra disks."
        },
<<<<<<< HEAD
        "propertyUpdatesInProgress": {
          "readOnly": true,
          "$ref": "#/definitions/PropertyUpdatesInProgress",
          "description": "Properties of the disk for which update is pending."
        },
        "supportsHibernation": {
          "type": "boolean",
          "description": "Indicates the OS on a disk supports hibernation."
=======
        "securityProfile": {
          "$ref": "#/definitions/SecurityProfile",
          "description": "Contains the security related information for the resource."
>>>>>>> ee459ee1
        }
      },
      "required": [
        "creationData"
      ],
      "description": "Disk resource properties."
    },
    "SnapshotProperties": {
      "properties": {
        "timeCreated": {
          "readOnly": true,
          "type": "string",
          "format": "date-time",
          "description": "The time when the snapshot was created."
        },
        "osType": {
          "type": "string",
          "description": "The Operating System type.",
          "enum": [
            "Windows",
            "Linux"
          ],
          "x-ms-enum": {
            "name": "OperatingSystemTypes",
            "modelAsString": false
          }
        },
        "hyperVGeneration": {
          "type": "string",
          "description": "The hypervisor generation of the Virtual Machine. Applicable to OS disks only.",
          "enum": [
            "V1",
            "V2"
          ],
          "x-ms-enum": {
            "name": "HyperVGeneration",
            "modelAsString": true
          }
        },
        "purchasePlan": {
          "$ref": "#/definitions/PurchasePlan",
          "description": "Purchase plan information for the image from which the source disk for the snapshot was originally created."
        },
        "creationData": {
          "$ref": "#/definitions/CreationData",
          "description": "Disk source information. CreationData information cannot be changed after the disk has been created."
        },
        "diskSizeGB": {
          "type": "integer",
          "format": "int32",
          "description": "If creationData.createOption is Empty, this field is mandatory and it indicates the size of the disk to create. If this field is present for updates or creation with other options, it indicates a resize. Resizes are only allowed if the disk is not attached to a running VM, and can only increase the disk's size."
        },
        "diskSizeBytes": {
          "type": "integer",
          "format": "int64",
          "readOnly": true,
          "description": "The size of the disk in bytes. This field is read only."
        },
        "diskState": {
          "$ref": "#/definitions/DiskState",
          "description": "The state of the snapshot."
        },
        "uniqueId": {
          "type": "string",
          "readOnly": true,
          "description": "Unique Guid identifying the resource."
        },
        "encryptionSettingsCollection": {
          "$ref": "#/definitions/EncryptionSettingsCollection",
          "description": "Encryption settings collection used be Azure Disk Encryption, can contain multiple encryption settings per disk or snapshot."
        },
        "provisioningState": {
          "readOnly": true,
          "type": "string",
          "description": "The disk provisioning state."
        },
        "incremental": {
          "type": "boolean",
          "description": "Whether a snapshot is incremental. Incremental snapshots on the same disk occupy less space than full snapshots and can be diffed."
        },
        "encryption": {
          "$ref": "#/definitions/Encryption",
          "description": "Encryption property can be used to encrypt data at rest with customer managed keys or platform managed keys."
        },
        "networkAccessPolicy": {
          "$ref": "#/definitions/NetworkAccessPolicy"
        },
        "diskAccessId": {
          "type": "string",
          "description": "ARM id of the DiskAccess resource for using private endpoints on disks."
        },
        "supportsHibernation": {
          "type": "boolean",
          "description": "Indicates the OS on a snapshot supports hibernation."
        }
      },
      "required": [
        "creationData"
      ],
      "description": "Snapshot resource properties."
    },
    "ShareInfoElement": {
      "properties": {
        "vmUri": {
          "readOnly": true,
          "type": "string",
          "description": "A relative URI containing the ID of the VM that has the disk attached."
        }
      }
    },
    "EncryptionSetProperties": {
      "properties": {
        "encryptionType": {
          "$ref": "#/definitions/DiskEncryptionSetType"
        },
        "activeKey": {
          "$ref": "#/definitions/KeyForDiskEncryptionSet",
          "description": "The key vault key which is currently used by this disk encryption set."
        },
        "previousKeys": {
          "type": "array",
          "readOnly": true,
          "items": {
            "$ref": "#/definitions/KeyForDiskEncryptionSet"
          },
          "description": "A readonly collection of key vault keys previously used by this disk encryption set while a key rotation is in progress. It will be empty if there is no ongoing key rotation."
        },
        "provisioningState": {
          "readOnly": true,
          "type": "string",
          "description": "The disk encryption set provisioning state."
        },
        "rotationToLatestKeyVersionEnabled": {
          "type": "boolean",
          "description": "Set this flag to true to enable auto-updating of this disk encryption set to the latest key version."
        },
        "lastKeyRotationTimestamp": {
          "readOnly": true,
          "type": "string",
          "format": "date-time",
          "description": "The time when the active key of this disk encryption set was updated."
        }
      }
    },
    "EncryptionSettingsCollection": {
      "properties": {
        "enabled": {
          "type": "boolean",
          "description": "Set this flag to true and provide DiskEncryptionKey and optional KeyEncryptionKey to enable encryption. Set this flag to false and remove DiskEncryptionKey and KeyEncryptionKey to disable encryption. If EncryptionSettings is null in the request object, the existing settings remain unchanged."
        },
        "encryptionSettings": {
          "type": "array",
          "items": {
            "$ref": "#/definitions/EncryptionSettingsElement"
          },
          "description": "A collection of encryption settings, one for each disk volume."
        },
        "encryptionSettingsVersion": {
          "type": "string",
          "description": "Describes what type of encryption is used for the disks. Once this field is set, it cannot be overwritten. '1.0' corresponds to Azure Disk Encryption with AAD app.'1.1' corresponds to Azure Disk Encryption."
        }
      },
      "required": [
        "enabled"
      ],
      "description": "Encryption settings for disk or snapshot"
    },
    "EncryptionSettingsElement": {
      "properties": {
        "diskEncryptionKey": {
          "$ref": "#/definitions/KeyVaultAndSecretReference",
          "description": "Key Vault Secret Url and vault id of the disk encryption key"
        },
        "keyEncryptionKey": {
          "$ref": "#/definitions/KeyVaultAndKeyReference",
          "description": "Key Vault Key Url and vault id of the key encryption key. KeyEncryptionKey is optional and when provided is used to unwrap the disk encryption key."
        }
      },
      "description": "Encryption settings for one disk volume."
    },
    "KeyVaultAndSecretReference": {
      "properties": {
        "sourceVault": {
          "$ref": "#/definitions/SourceVault",
          "description": "Resource id of the KeyVault containing the key or secret"
        },
        "secretUrl": {
          "type": "string",
          "description": "Url pointing to a key or secret in KeyVault"
        }
      },
      "required": [
        "secretUrl",
        "sourceVault"
      ],
      "description": "Key Vault Secret Url and vault id of the encryption key "
    },
    "KeyVaultAndKeyReference": {
      "properties": {
        "sourceVault": {
          "$ref": "#/definitions/SourceVault",
          "description": "Resource id of the KeyVault containing the key or secret"
        },
        "keyUrl": {
          "type": "string",
          "description": "Url pointing to a key or secret in KeyVault"
        }
      },
      "required": [
        "keyUrl",
        "sourceVault"
      ],
      "description": "Key Vault Key Url and vault id of KeK, KeK is optional and when provided is used to unwrap the encryptionKey"
    },
    "KeyForDiskEncryptionSet": {
      "properties": {
        "sourceVault": {
          "$ref": "#/definitions/SourceVault",
          "description": "Resource id of the KeyVault containing the key or secret. This property is optional and cannot be used if the KeyVault subscription is not the same as the Disk Encryption Set subscription."
        },
        "keyUrl": {
          "type": "string",
          "description": "Fully versioned Key Url pointing to a key in KeyVault. Version segment of the Url is required regardless of rotationToLatestKeyVersionEnabled value."
        }
      },
      "required": [
        "keyUrl"
      ],
      "description": "Key Vault Key Url to be used for server side encryption of Managed Disks and Snapshots"
    },
    "SourceVault": {
      "properties": {
        "id": {
          "type": "string",
          "description": "Resource Id"
        }
      },
      "description": "The vault id is an Azure Resource Manager Resource id in the form /subscriptions/{subscriptionId}/resourceGroups/{resourceGroupName}/providers/Microsoft.KeyVault/vaults/{vaultName}"
    },
    "EncryptionType": {
      "type": "string",
      "description": "The type of key used to encrypt the data of the disk.",
      "enum": [
        "EncryptionAtRestWithPlatformKey",
        "EncryptionAtRestWithCustomerKey",
        "EncryptionAtRestWithPlatformAndCustomerKeys"
      ],
      "x-ms-enum": {
        "name": "EncryptionType",
        "modelAsString": true,
        "values": [
          {
            "value": "EncryptionAtRestWithPlatformKey",
            "description": "Disk is encrypted at rest with Platform managed key. It is the default encryption type. This is not a valid encryption type for disk encryption sets."
          },
          {
            "value": "EncryptionAtRestWithCustomerKey",
            "description": "Disk is encrypted at rest with Customer managed key that can be changed and revoked by a customer."
          },
          {
            "value": "EncryptionAtRestWithPlatformAndCustomerKeys",
            "description": "Disk is encrypted at rest with 2 layers of encryption. One of the keys is Customer managed and the other key is Platform managed."
          }
        ]
      }
    },
    "DiskEncryptionSetType": {
      "type": "string",
      "description": "The type of key used to encrypt the data of the disk.",
      "enum": [
        "EncryptionAtRestWithCustomerKey",
        "EncryptionAtRestWithPlatformAndCustomerKeys"
      ],
      "x-ms-enum": {
        "name": "DiskEncryptionSetType",
        "modelAsString": true,
        "values": [
          {
            "value": "EncryptionAtRestWithCustomerKey",
            "description": "Resource using diskEncryptionSet would be encrypted at rest with Customer managed key that can be changed and revoked by a customer."
          },
          {
            "value": "EncryptionAtRestWithPlatformAndCustomerKeys",
            "description": "Resource using diskEncryptionSet would be encrypted at rest with two layers of encryption. One of the keys is Customer managed and the other key is Platform managed."
          }
        ]
      }
    },
    "Encryption": {
      "properties": {
        "diskEncryptionSetId": {
          "type": "string",
          "description": "ResourceId of the disk encryption set to use for enabling encryption at rest."
        },
        "type": {
          "$ref": "#/definitions/EncryptionType"
        }
      },
      "description": "Encryption at rest settings for disk or snapshot"
    },
    "NetworkAccessPolicy": {
      "type": "string",
      "description": "Policy for accessing the disk via network.",
      "enum": [
        "AllowAll",
        "AllowPrivate",
        "DenyAll"
      ],
      "x-ms-enum": {
        "name": "NetworkAccessPolicy",
        "modelAsString": true,
        "values": [
          {
            "value": "AllowAll",
            "description": "The disk can be exported or uploaded to from any network."
          },
          {
            "value": "AllowPrivate",
            "description": "The disk can be exported or uploaded to using a DiskAccess resource's private endpoints."
          },
          {
            "value": "DenyAll",
            "description": "The disk cannot be exported."
          }
        ]
      }
    },
    "DiskUpdateProperties": {
      "properties": {
        "osType": {
          "type": "string",
          "description": "the Operating System type.",
          "enum": [
            "Windows",
            "Linux"
          ],
          "x-ms-enum": {
            "name": "OperatingSystemTypes",
            "modelAsString": false
          }
        },
        "diskSizeGB": {
          "type": "integer",
          "format": "int32",
          "description": "If creationData.createOption is Empty, this field is mandatory and it indicates the size of the disk to create. If this field is present for updates or creation with other options, it indicates a resize. Resizes are only allowed if the disk is not attached to a running VM, and can only increase the disk's size."
        },
        "encryptionSettingsCollection": {
          "$ref": "#/definitions/EncryptionSettingsCollection",
          "description": "Encryption settings collection used be Azure Disk Encryption, can contain multiple encryption settings per disk or snapshot."
        },
        "diskIOPSReadWrite": {
          "type": "integer",
          "format": "int64",
          "description": "The number of IOPS allowed for this disk; only settable for UltraSSD disks. One operation can transfer between 4k and 256k bytes."
        },
        "diskMBpsReadWrite": {
          "type": "integer",
          "format": "int64",
          "description": "The bandwidth allowed for this disk; only settable for UltraSSD disks. MBps means millions of bytes per second - MB here uses the ISO notation, of powers of 10."
        },
        "diskIOPSReadOnly": {
          "type": "integer",
          "format": "int64",
          "description": "The total number of IOPS that will be allowed across all VMs mounting the shared disk as ReadOnly. One operation can transfer between 4k and 256k bytes."
        },
        "diskMBpsReadOnly": {
          "type": "integer",
          "format": "int64",
          "description": "The total throughput (MBps) that will be allowed across all VMs mounting the shared disk as ReadOnly. MBps means millions of bytes per second - MB here uses the ISO notation, of powers of 10."
        },
        "maxShares": {
          "type": "integer",
          "format": "int32",
          "description": "The maximum number of VMs that can attach to the disk at the same time. Value greater than one indicates a disk that can be mounted on multiple VMs at the same time."
        },
        "encryption": {
          "$ref": "#/definitions/Encryption",
          "description": "Encryption property can be used to encrypt data at rest with customer managed keys or platform managed keys."
        },
        "networkAccessPolicy": {
          "$ref": "#/definitions/NetworkAccessPolicy"
        },
        "diskAccessId": {
          "type": "string",
          "description": "ARM id of the DiskAccess resource for using private endpoints on disks."
        },
        "tier": {
          "type": "string",
          "description": "Performance tier of the disk (e.g, P4, S10) as described here: https://azure.microsoft.com/en-us/pricing/details/managed-disks/. Does not apply to Ultra disks."
        },
        "burstingEnabled": {
          "type": "boolean",
          "description": "Set to true to enable bursting beyond the provisioned performance target of the disk. Bursting is disabled by default. Does not apply to Ultra disks."
        },
        "purchasePlan": {
          "$ref": "#/definitions/PurchasePlan",
          "description": "Purchase plan information to be added on the OS disk"
        },
        "propertyUpdatesInProgress": {
          "readOnly": true,
          "$ref": "#/definitions/PropertyUpdatesInProgress",
          "description": "Properties of the disk for which update is pending."
        },
        "supportsHibernation": {
          "type": "boolean",
          "description": "Indicates the OS on a disk supports hibernation."
        }
      },
      "description": "Disk resource update properties."
    },
    "SnapshotUpdateProperties": {
      "properties": {
        "osType": {
          "type": "string",
          "description": "the Operating System type.",
          "enum": [
            "Windows",
            "Linux"
          ],
          "x-ms-enum": {
            "name": "OperatingSystemTypes",
            "modelAsString": false
          }
        },
        "diskSizeGB": {
          "type": "integer",
          "format": "int32",
          "description": "If creationData.createOption is Empty, this field is mandatory and it indicates the size of the disk to create. If this field is present for updates or creation with other options, it indicates a resize. Resizes are only allowed if the disk is not attached to a running VM, and can only increase the disk's size."
        },
        "encryptionSettingsCollection": {
          "$ref": "#/definitions/EncryptionSettingsCollection",
          "description": "Encryption settings collection used be Azure Disk Encryption, can contain multiple encryption settings per disk or snapshot."
        },
        "encryption": {
          "$ref": "#/definitions/Encryption",
          "description": "Encryption property can be used to encrypt data at rest with customer managed keys or platform managed keys."
        },
        "networkAccessPolicy": {
          "$ref": "#/definitions/NetworkAccessPolicy"
        },
        "diskAccessId": {
          "type": "string",
          "description": "ARM id of the DiskAccess resource for using private endpoints on disks."
        },
        "supportsHibernation": {
          "type": "boolean",
          "description": "Indicates the OS on a snapshot supports hibernation."
        }
      },
      "description": "Snapshot resource update properties."
    },
    "DiskEncryptionSetUpdateProperties": {
      "properties": {
        "encryptionType": {
          "$ref": "#/definitions/DiskEncryptionSetType"
        },
        "activeKey": {
          "$ref": "#/definitions/KeyForDiskEncryptionSet"
        }
      },
      "description": "disk encryption set resource update properties."
    },
    "DiskState": {
      "type": "string",
      "description": "This enumerates the possible state of the disk.",
      "readOnly": true,
      "enum": [
        "Unattached",
        "Attached",
        "Reserved",
        "ActiveSAS",
        "ReadyToUpload",
        "ActiveUpload"
      ],
      "x-ms-enum": {
        "name": "DiskState",
        "modelAsString": true,
        "values": [
          {
            "value": "Unattached",
            "description": "The disk is not being used and can be attached to a VM."
          },
          {
            "value": "Attached",
            "description": "The disk is currently mounted to a running VM."
          },
          {
            "value": "Reserved",
            "description": "The disk is mounted to a stopped-deallocated VM"
          },
          {
            "value": "ActiveSAS",
            "description": "The disk currently has an Active SAS Uri associated with it."
          },
          {
            "value": "ReadyToUpload",
            "description": "A disk is ready to be created by upload by requesting a write token."
          },
          {
            "value": "ActiveUpload",
            "description": "A disk is created for upload and a write token has been issued for uploading to it."
          }
        ]
      }
    },
    "CreationData": {
      "properties": {
        "createOption": {
          "type": "string",
          "enum": [
            "Empty",
            "Attach",
            "FromImage",
            "Import",
            "Copy",
            "Restore",
            "Upload"
          ],
          "x-ms-enum": {
            "name": "DiskCreateOption",
            "modelAsString": true,
            "values": [
              {
                "value": "Empty",
                "description": "Create an empty data disk of a size given by diskSizeGB."
              },
              {
                "value": "Attach",
                "description": "Disk will be attached to a VM."
              },
              {
                "value": "FromImage",
                "description": "Create a new disk from a platform image specified by the given imageReference or galleryImageReference."
              },
              {
                "value": "Import",
                "description": "Create a disk by importing from a blob specified by a sourceUri in a storage account specified by storageAccountId."
              },
              {
                "value": "Copy",
                "description": "Create a new disk or snapshot by copying from a disk or snapshot specified by the given sourceResourceId."
              },
              {
                "value": "Restore",
                "description": "Create a new disk by copying from a backup recovery point."
              },
              {
                "value": "Upload",
                "description": "Create a new disk by obtaining a write token and using it to directly upload the contents of the disk."
              }
            ]
          },
          "description": "This enumerates the possible sources of a disk's creation."
        },
        "storageAccountId": {
          "type": "string",
          "description": "Required if createOption is Import. The Azure Resource Manager identifier of the storage account containing the blob to import as a disk."
        },
        "imageReference": {
          "$ref": "#/definitions/ImageDiskReference",
          "description": "Disk source information."
        },
        "galleryImageReference": {
          "$ref": "#/definitions/ImageDiskReference",
          "description": "Required if creating from a Gallery Image. The id of the ImageDiskReference will be the ARM id of the shared galley image version from which to create a disk."
        },
        "sourceUri": {
          "type": "string",
          "description": "If createOption is Import, this is the URI of a blob to be imported into a managed disk."
        },
        "sourceResourceId": {
          "type": "string",
          "description": "If createOption is Copy, this is the ARM id of the source snapshot or disk."
        },
        "sourceUniqueId": {
          "readOnly": true,
          "type": "string",
          "description": "If this field is set, this is the unique id identifying the source of this resource."
        },
        "uploadSizeBytes": {
          "type": "integer",
          "format": "int64",
          "description": "If createOption is Upload, this is the size of the contents of the upload including the VHD footer. This value should be between 20972032 (20 MiB + 512 bytes for the VHD footer) and 35183298347520 bytes (32 TiB + 512 bytes for the VHD footer)."
        },
        "logicalSectorSize": {
          "type": "integer",
          "format": "int32",
          "description": "Logical sector size in bytes for Ultra disks. Supported values are 512 ad 4096. 4096 is the default."
        }
      },
      "required": [
        "createOption"
      ],
      "description": "Data used when creating a disk."
    },
    "ImageDiskReference": {
      "properties": {
        "id": {
          "type": "string",
          "description": "A relative uri containing either a Platform Image Repository or user image reference."
        },
        "lun": {
          "type": "integer",
          "format": "int32",
          "description": "If the disk is created from an image's data disk, this is an index that indicates which of the data disks in the image to use. For OS disks, this field is null."
        }
      },
      "required": [
        "id"
      ],
      "description": "The source image used for creating the disk."
    },
    "PurchasePlan": {
      "properties": {
        "name": {
          "type": "string",
          "description": "The plan ID."
        },
        "publisher": {
          "type": "string",
          "description": "The publisher ID."
        },
        "product": {
          "type": "string",
          "description": "Specifies the product of the image from the marketplace. This is the same value as Offer under the imageReference element."
        },
        "promotionCode": {
          "type": "string",
          "description": "The Offer Promotion Code."
        }
      },
      "required": [
        "publisher",
        "name",
        "product"
      ],
      "description": "Used for establishing the purchase context of any 3rd Party artifact through MarketPlace."
    },
<<<<<<< HEAD
    "PropertyUpdatesInProgress": {
      "properties": {
        "targetTier": {
          "type": "string",
          "description": "The target performance tier of the disk if a tier change operation is in progress."
        }
      },
      "description": "Properties of the disk for which update is pending."
    },    
=======
    "SecurityType": {
      "type": "string",
      "description": "Specifies the SecurityType of the VM. Applicable for OS disks only.",
      "enum": [
        "TrustedLaunch"
      ],
      "x-ms-enum": {
        "name": "SecurityTypes",
        "modelAsString": true,
        "values": [
          {
            "value": "TrustedLaunch",
            "description": "Trusted Launch provides security features such as secure boot and virtual Trusted Platform Module (vTPM)"
          }
        ]
      }
    },
    "SecurityProfile": {
      "properties": {
        "securityType": {
          "$ref": "#/definitions/SecurityType"
        }
      },
      "required": [
        "securityType"
      ],
      "description": "Contains the security related information for the resource."
    },
>>>>>>> ee459ee1
    "GrantAccessData": {
      "properties": {
        "access": {
          "type": "string",
          "enum": [
            "None",
            "Read",
            "Write"
          ],
          "x-ms-enum": {
            "name": "AccessLevel",
            "modelAsString": true
          }
        },
        "durationInSeconds": {
          "type": "integer",
          "format": "int32",
          "description": "Time duration in seconds until the SAS access expires."
        }
      },
      "required": [
        "access",
        "durationInSeconds"
      ],
      "description": "Data used for requesting a SAS."
    },
    "AccessUri": {
      "properties": {
        "accessSAS": {
          "readOnly": true,
          "type": "string",
          "description": "A SAS uri for accessing a disk."
        }
      },
      "description": "A disk access SAS uri."
    },
    "Snapshot": {
      "properties": {
        "managedBy": {
          "readOnly": true,
          "type": "string",
          "description": "Unused. Always Null."
        },
        "sku": {
          "$ref": "#/definitions/SnapshotSku"
        },
        "extendedLocation": {
          "$ref": "#/definitions/ExtendedLocation",
          "description": "The extended location where the snapshot will be created. Extended location cannot be changed."
        },
        "properties": {
          "x-ms-client-flatten": true,
          "$ref": "#/definitions/SnapshotProperties"
        }
      },
      "allOf": [
        {
          "$ref": "#/definitions/Resource"
        }
      ],
      "description": "Snapshot resource."
    },
    "SnapshotUpdate": {
      "properties": {
        "properties": {
          "x-ms-client-flatten": true,
          "$ref": "#/definitions/SnapshotUpdateProperties"
        },
        "tags": {
          "type": "object",
          "additionalProperties": {
            "type": "string"
          },
          "description": "Resource tags"
        },
        "sku": {
          "$ref": "#/definitions/SnapshotSku"
        }
      },
      "description": "Snapshot update resource."
    },
    "SnapshotList": {
      "properties": {
        "value": {
          "type": "array",
          "items": {
            "$ref": "#/definitions/Snapshot"
          },
          "description": "A list of snapshots."
        },
        "nextLink": {
          "type": "string",
          "description": "The uri to fetch the next page of snapshots. Call ListNext() with this to fetch the next page of snapshots."
        }
      },
      "required": [
        "value"
      ],
      "description": "The List Snapshots operation response."
    },
    "EncryptionSetIdentity": {
      "properties": {
        "type": {
          "type": "string",
          "enum": [
            "SystemAssigned",
            "None"
          ],
          "x-ms-enum": {
            "name": "DiskEncryptionSetIdentityType",
            "modelAsString": true
          },
          "description": "The type of Managed Identity used by the DiskEncryptionSet. Only SystemAssigned is supported for new creations. Disk Encryption Sets can be updated with Identity type None during migration of subscription to a new Azure Active Directory tenant; it will cause the encrypted resources to lose access to the keys."
        },
        "principalId": {
          "readOnly": true,
          "type": "string",
          "description": "The object id of the Managed Identity Resource. This will be sent to the RP from ARM via the x-ms-identity-principal-id header in the PUT request if the resource has a systemAssigned(implicit) identity"
        },
        "tenantId": {
          "readOnly": true,
          "type": "string",
          "description": "The tenant id of the Managed Identity Resource. This will be sent to the RP from ARM via the x-ms-client-tenant-id header in the PUT request if the resource has a systemAssigned(implicit) identity"
        }
      },
      "description": "The managed identity for the disk encryption set. It should be given permission on the key vault before it can be used to encrypt disks."
    },
    "DiskEncryptionSet": {
      "properties": {
        "identity": {
          "$ref": "#/definitions/EncryptionSetIdentity"
        },
        "properties": {
          "x-ms-client-flatten": true,
          "$ref": "#/definitions/EncryptionSetProperties"
        }
      },
      "allOf": [
        {
          "$ref": "#/definitions/Resource"
        }
      ],
      "description": "disk encryption set resource."
    },
    "DiskEncryptionSetUpdate": {
      "properties": {
        "properties": {
          "x-ms-client-flatten": true,
          "$ref": "#/definitions/DiskEncryptionSetUpdateProperties"
        },
        "tags": {
          "type": "object",
          "additionalProperties": {
            "type": "string"
          },
          "description": "Resource tags"
        }
      },
      "description": "disk encryption set update resource."
    },
    "DiskEncryptionSetList": {
      "properties": {
        "value": {
          "type": "array",
          "items": {
            "$ref": "#/definitions/DiskEncryptionSet"
          },
          "description": "A list of disk encryption sets."
        },
        "nextLink": {
          "type": "string",
          "description": "The uri to fetch the next page of disk encryption sets. Call ListNext() with this to fetch the next page of disk encryption sets."
        }
      },
      "required": [
        "value"
      ],
      "description": "The List disk encryption set operation response."
    },
    "ResourceUriList": {
      "properties": {
        "value": {
          "type": "array",
          "items": {
            "type": "string"
          },
          "description": "A list of IDs or Owner IDs of resources which are encrypted with the disk encryption set."
        },
        "nextLink": {
          "type": "string",
          "description": "The uri to fetch the next page of encrypted resources. Call ListNext() with this to fetch the next page of encrypted resources."
        }
      },
      "required": [
        "value"
      ],
      "description": "The List resources which are encrypted with the disk encryption set."
    },
    "PrivateEndpoint": {
      "properties": {
        "id": {
          "readOnly": true,
          "type": "string",
          "description": "The ARM identifier for Private Endpoint"
        }
      },
      "description": "The Private Endpoint resource."
    },
    "PrivateEndpointServiceConnectionStatus": {
      "type": "string",
      "description": "The private endpoint connection status.",
      "enum": [
        "Pending",
        "Approved",
        "Rejected"
      ],
      "x-ms-enum": {
        "name": "PrivateEndpointServiceConnectionStatus",
        "modelAsString": true
      }
    },
    "PrivateEndpointConnectionProvisioningState": {
      "type": "string",
      "readOnly": true,
      "description": "The current provisioning state.",
      "enum": [
        "Succeeded",
        "Creating",
        "Deleting",
        "Failed"
      ],
      "x-ms-enum": {
        "name": "PrivateEndpointConnectionProvisioningState",
        "modelAsString": true
      }
    },
    "PrivateLinkServiceConnectionState": {
      "properties": {
        "status": {
          "$ref": "#/definitions/PrivateEndpointServiceConnectionStatus",
          "description": "Indicates whether the connection has been Approved/Rejected/Removed by the owner of the service."
        },
        "description": {
          "type": "string",
          "description": "The reason for approval/rejection of the connection."
        },
        "actionsRequired": {
          "type": "string",
          "description": "A message indicating if changes on the service provider require any updates on the consumer."
        }
      },
      "description": "A collection of information about the state of the connection between service consumer and provider."
    },
    "PrivateEndpointConnectionProperties": {
      "properties": {
        "privateEndpoint": {
          "$ref": "#/definitions/PrivateEndpoint",
          "description": "The resource of private end point."
        },
        "privateLinkServiceConnectionState": {
          "$ref": "#/definitions/PrivateLinkServiceConnectionState",
          "description": "A collection of information about the state of the connection between DiskAccess and Virtual Network."
        },
        "provisioningState": {
          "$ref": "#/definitions/PrivateEndpointConnectionProvisioningState",
          "description": "The provisioning state of the private endpoint connection resource."
        }
      },
      "required": [
        "privateLinkServiceConnectionState"
      ],
      "description": "Properties of the PrivateEndpointConnectProperties."
    },
    "PrivateEndpointConnection": {
      "properties": {
        "properties": {
          "$ref": "#/definitions/PrivateEndpointConnectionProperties",
          "x-ms-client-flatten": true,
          "description": "Resource properties."
        },
        "id": {
          "readOnly": true,
          "type": "string",
          "description": "private endpoint connection Id"
        },
        "name": {
          "readOnly": true,
          "type": "string",
          "description": "private endpoint connection name"
        },
        "type": {
          "readOnly": true,
          "type": "string",
          "description": "private endpoint connection type"
        }
      },
      "description": "The Private Endpoint Connection resource.",
      "x-ms-azure-resource": true
    },
    "DiskAccessProperties": {
      "properties": {
        "privateEndpointConnections": {
          "type": "array",
          "readOnly": true,
          "items": {
            "$ref": "#/definitions/PrivateEndpointConnection"
          },
          "description": "A readonly collection of private endpoint connections created on the disk. Currently only one endpoint connection is supported."
        },
        "provisioningState": {
          "readOnly": true,
          "type": "string",
          "description": "The disk access resource provisioning state."
        },
        "timeCreated": {
          "readOnly": true,
          "type": "string",
          "format": "date-time",
          "description": "The time when the disk access was created."
        }
      }
    },
    "DiskAccess": {
      "properties": {
        "properties": {
          "x-ms-client-flatten": true,
          "$ref": "#/definitions/DiskAccessProperties"
        }
      },
      "allOf": [
        {
          "$ref": "#/definitions/Resource"
        }
      ],
      "description": "disk access resource."
    },
    "DiskAccessList": {
      "properties": {
        "value": {
          "type": "array",
          "items": {
            "$ref": "#/definitions/DiskAccess"
          },
          "description": "A list of disk access resources."
        },
        "nextLink": {
          "type": "string",
          "description": "The uri to fetch the next page of disk access resources. Call ListNext() with this to fetch the next page of disk access resources."
        }
      },
      "required": [
        "value"
      ],
      "description": "The List disk access operation response."
    },
    "DiskAccessUpdate": {
      "properties": {
        "tags": {
          "type": "object",
          "additionalProperties": {
            "type": "string"
          },
          "description": "Resource tags"
        }
      },
      "description": "Used for updating a disk access resource."
    },
    "PrivateLinkResource": {
      "properties": {
        "properties": {
          "$ref": "#/definitions/PrivateLinkResourceProperties",
          "description": "Resource properties.",
          "x-ms-client-flatten": true
        },
        "id": {
          "readOnly": true,
          "type": "string",
          "description": "private link resource Id"
        },
        "name": {
          "readOnly": true,
          "type": "string",
          "description": "private link resource name"
        },
        "type": {
          "readOnly": true,
          "type": "string",
          "description": "private link resource type"
        }
      },
      "description": "A private link resource"
    },
    "PrivateLinkResourceProperties": {
      "properties": {
        "groupId": {
          "description": "The private link resource group id.",
          "type": "string",
          "readOnly": true
        },
        "requiredMembers": {
          "description": "The private link resource required member names.",
          "type": "array",
          "items": {
            "type": "string"
          },
          "readOnly": true
        },
        "requiredZoneNames": {
          "type": "array",
          "items": {
            "type": "string"
          },
          "description": "The private link resource DNS zone name."
        }
      },
      "description": "Properties of a private link resource."
    },
    "DiskRestorePoint": {
      "properties": {
        "properties": {
          "x-ms-client-flatten": true,
          "$ref": "#/definitions/DiskRestorePointProperties"
        }
      },
      "allOf": [
        {
          "$ref": "#/definitions/ProxyOnlyResource"
        }
      ],
      "description": "Properties of disk restore point"
    },
    "DiskRestorePointList": {
      "properties": {
        "value": {
          "type": "array",
          "items": {
            "$ref": "#/definitions/DiskRestorePoint"
          },
          "description": "A list of disk restore points."
        },
        "nextLink": {
          "type": "string",
          "description": "The uri to fetch the next page of disk restore points. Call ListNext() with this to fetch the next page of disk restore points."
        }
      },
      "required": [
        "value"
      ],
      "description": "The List Disk Restore Points operation response."
    },
    "DiskRestorePointProperties": {
      "properties": {
        "timeCreated": {
          "type": "string",
          "format": "date-time",
          "description": "The timestamp of restorePoint creation",
          "readOnly": true
        },
        "sourceResourceId": {
          "type": "string",
          "description": "arm id of source disk",
          "readOnly": true
        },
        "osType": {
          "type": "string",
          "readOnly": true,
          "description": "The Operating System type.",
          "enum": [
            "Windows",
            "Linux"
          ],
          "x-ms-enum": {
            "name": "OperatingSystemTypes",
            "modelAsString": false
          }
        },
        "hyperVGeneration": {
          "type": "string",
          "description": "The hypervisor generation of the Virtual Machine. Applicable to OS disks only.",
          "enum": [
            "V1",
            "V2"
          ],
          "x-ms-enum": {
            "name": "HyperVGeneration",
            "modelAsString": true
          }
        },
        "purchasePlan": {
          "$ref": "#/definitions/PurchasePlan",
          "description": "Purchase plan information for the the image from which the OS disk was created."
        },
        "familyId": {
          "type": "string",
          "description": "id of the backing snapshot's MIS family",
          "readOnly": true
        },
        "sourceUniqueId": {
          "type": "string",
          "description": "unique incarnation id of the source disk",
          "readOnly": true
        },
        "encryption": {
          "$ref": "#/definitions/Encryption",
          "description": "Encryption property can be used to encrypt data at rest with customer managed keys or platform managed keys.",
          "readOnly": true
        },
        "supportsHibernation": {
          "type": "boolean",
          "description": "Indicates the OS on a disk supports hibernation."
        }
      },
      "description": "Properties of an incremental disk restore point"
    },
    "PrivateLinkResourceListResult": {
      "properties": {
        "value": {
          "type": "array",
          "description": "Array of private link resources",
          "items": {
            "$ref": "#/definitions/PrivateLinkResource"
          }
        }
      },
      "description": "A list of private link resources"
    },
    "PrivateEndpointConnectionListResult": {
      "properties": {
        "value": {
          "type": "array",
          "description": "Array of private endpoint connections",
          "items": {
            "$ref": "#/definitions/PrivateEndpointConnection"
          }
        },
        "nextLink": {
          "type": "string",
          "description": "The uri to fetch the next page of snapshots. Call ListNext() with this to fetch the next page of snapshots."
        }
      },
      "description": "A list of private link resources"
    },
    "CloudError": {
      "x-ms-external": true,
      "properties": {
        "error": {
          "$ref": "#/definitions/ApiError"
        }
      },
      "description": "An error response from the Compute service."
    },
    "ApiError": {
      "properties": {
        "details": {
          "type": "array",
          "items": {
            "$ref": "#/definitions/ApiErrorBase"
          },
          "description": "The Api error details"
        },
        "innererror": {
          "$ref": "#/definitions/InnerError",
          "description": "The Api inner error"
        },
        "code": {
          "type": "string",
          "description": "The error code."
        },
        "target": {
          "type": "string",
          "description": "The target of the particular error."
        },
        "message": {
          "type": "string",
          "description": "The error message."
        }
      },
      "description": "Api error."
    },
    "ApiErrorBase": {
      "properties": {
        "code": {
          "type": "string",
          "description": "The error code."
        },
        "target": {
          "type": "string",
          "description": "The target of the particular error."
        },
        "message": {
          "type": "string",
          "description": "The error message."
        }
      },
      "description": "Api error base."
    },
    "InnerError": {
      "properties": {
        "exceptiontype": {
          "type": "string",
          "description": "The exception type."
        },
        "errordetail": {
          "type": "string",
          "description": "The internal error message or exception dump."
        }
      },
      "description": "Inner error details."
    },
    "ExtendedLocationType": {
      "type": "string",
      "description": "The type of extendedLocation.",
      "enum": [
        "EdgeZone"
      ],
      "x-ms-enum": {
        "name": "ExtendedLocationTypes",
        "modelAsString": true
      }
    },
    "ExtendedLocation": {
      "description": "The complex type of the extended location.",
      "properties": {
        "name": {
          "type": "string",
          "description": "The name of the extended location."
        },
        "type": {
          "$ref": "#/definitions/ExtendedLocationType",
          "description": "The type of the extended location."
        }
      }
    }
  },
  "parameters": {
    "SubscriptionIdParameter": {
      "name": "subscriptionId",
      "in": "path",
      "required": true,
      "type": "string",
      "description": "Subscription credentials which uniquely identify Microsoft Azure subscription. The subscription ID forms part of the URI for every service call."
    },
    "ApiVersionParameter": {
      "name": "api-version",
      "in": "query",
      "required": true,
      "type": "string",
      "description": "Client Api Version."
    },
    "ResourceGroupNameParameter": {
      "name": "resourceGroupName",
      "in": "path",
      "required": true,
      "type": "string",
      "description": "The name of the resource group.",
      "x-ms-parameter-location": "method"
    },
    "DiskNameParameter": {
      "name": "diskName",
      "in": "path",
      "required": true,
      "type": "string",
      "description": "The name of the managed disk that is being created. The name can't be changed after the disk is created. Supported characters for the name are a-z, A-Z, 0-9 and _. The maximum name length is 80 characters.",
      "x-ms-parameter-location": "method"
    },
    "SnapshotNameParameter": {
      "name": "snapshotName",
      "in": "path",
      "required": true,
      "type": "string",
      "description": "The name of the snapshot that is being created. The name can't be changed after the snapshot is created. Supported characters for the name are a-z, A-Z, 0-9 and _. The max name length is 80 characters.",
      "x-ms-parameter-location": "method"
    },
    "DiskEncryptionSetNameParameter": {
      "name": "diskEncryptionSetName",
      "in": "path",
      "required": true,
      "type": "string",
      "description": "The name of the disk encryption set that is being created. The name can't be changed after the disk encryption set is created. Supported characters for the name are a-z, A-Z, 0-9 and _. The maximum name length is 80 characters.",
      "x-ms-parameter-location": "method"
    },
    "DiskAccessNameParameter": {
      "name": "diskAccessName",
      "in": "path",
      "required": true,
      "type": "string",
      "description": "The name of the disk access resource that is being created. The name can't be changed after the disk encryption set is created. Supported characters for the name are a-z, A-Z, 0-9 and _. The maximum name length is 80 characters.",
      "x-ms-parameter-location": "method"
    },
    "PrivateEndpointConnectionNameParameter": {
      "name": "privateEndpointConnectionName",
      "in": "path",
      "required": true,
      "type": "string",
      "description": "The name of the private endpoint connection",
      "x-ms-parameter-location": "method"
    },
    "RestorePointCollectionNameParameter": {
      "name": "restorePointCollectionName",
      "in": "path",
      "required": true,
      "type": "string",
      "description": "The name of the restore point collection that the disk restore point belongs. Supported characters for the name are a-z, A-Z, 0-9 and _. The maximum name length is 80 characters.",
      "x-ms-parameter-location": "method"
    },
    "VmRestorePointNameParameter": {
      "name": "vmRestorePointName",
      "in": "path",
      "required": true,
      "type": "string",
      "description": "The name of the vm restore point that the disk disk restore point belongs. Supported characters for the name are a-z, A-Z, 0-9 and _. The maximum name length is 80 characters.",
      "x-ms-parameter-location": "method"
    },
    "DiskRestorePointNameParameter": {
      "name": "diskRestorePointName",
      "in": "path",
      "required": true,
      "type": "string",
      "description": "The name of the disk restore point created. Supported characters for the name are a-z, A-Z, 0-9 and _. The maximum name length is 80 characters.",
      "x-ms-parameter-location": "method"
    }
  }
}<|MERGE_RESOLUTION|>--- conflicted
+++ resolved
@@ -112,13 +112,11 @@
           "Create an empty managed disk in extended location.": {
             "$ref": "./examples/CreateAnEmptyManagedDiskInExtendedLocation.json"
           },
-<<<<<<< HEAD
           "Create a ssd zrs managed disk.": {
             "$ref": "./examples/CreateASSDZRSManagedDisk.json"
-=======
+          },
           "Create a managed disk with security profile": {
             "$ref": "./examples/CreateAManagedDiskWithSecurityProfile.json"
->>>>>>> ee459ee1
           }
         },
         "x-ms-long-running-operation": true
@@ -2014,7 +2012,6 @@
           "type": "boolean",
           "description": "Set to true to enable bursting beyond the provisioned performance target of the disk. Bursting is disabled by default. Does not apply to Ultra disks."
         },
-<<<<<<< HEAD
         "propertyUpdatesInProgress": {
           "readOnly": true,
           "$ref": "#/definitions/PropertyUpdatesInProgress",
@@ -2023,11 +2020,10 @@
         "supportsHibernation": {
           "type": "boolean",
           "description": "Indicates the OS on a disk supports hibernation."
-=======
+        },
         "securityProfile": {
           "$ref": "#/definitions/SecurityProfile",
           "description": "Contains the security related information for the resource."
->>>>>>> ee459ee1
         }
       },
       "required": [
@@ -2666,7 +2662,6 @@
       ],
       "description": "Used for establishing the purchase context of any 3rd Party artifact through MarketPlace."
     },
-<<<<<<< HEAD
     "PropertyUpdatesInProgress": {
       "properties": {
         "targetTier": {
@@ -2675,8 +2670,7 @@
         }
       },
       "description": "Properties of the disk for which update is pending."
-    },    
-=======
+    },
     "SecurityType": {
       "type": "string",
       "description": "Specifies the SecurityType of the VM. Applicable for OS disks only.",
@@ -2705,7 +2699,6 @@
       ],
       "description": "Contains the security related information for the resource."
     },
->>>>>>> ee459ee1
     "GrantAccessData": {
       "properties": {
         "access": {

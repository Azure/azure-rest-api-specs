{
  "swagger": "2.0",
  "info": {
    "title": "DiskResourceProviderClient",
    "description": "The Disk Resource Provider Client.",
    "version": "2020-12-01"
  },
  "host": "management.azure.com",
  "schemes": [
    "https"
  ],
  "consumes": [
    "application/json"
  ],
  "produces": [
    "application/json"
  ],
  "security": [
    {
      "azure_auth": [
        "user_impersonation"
      ]
    }
  ],
  "securityDefinitions": {
    "azure_auth": {
      "type": "oauth2",
      "authorizationUrl": "https://login.microsoftonline.com/common/oauth2/authorize",
      "flow": "implicit",
      "description": "Azure Active Directory OAuth2 Flow",
      "scopes": {
        "user_impersonation": "impersonate your user account"
      }
    }
  },
  "paths": {
    "/subscriptions/{subscriptionId}/resourceGroups/{resourceGroupName}/providers/Microsoft.Compute/disks/{diskName}": {
      "put": {
        "tags": [
          "Disks"
        ],
        "operationId": "Disks_CreateOrUpdate",
        "description": "Creates or updates a disk.",
        "parameters": [
          {
            "$ref": "#/parameters/SubscriptionIdParameter"
          },
          {
            "$ref": "#/parameters/ResourceGroupNameParameter"
          },
          {
            "$ref": "#/parameters/DiskNameParameter"
          },
          {
            "$ref": "#/parameters/ApiVersionParameter"
          },
          {
            "name": "disk",
            "in": "body",
            "required": true,
            "schema": {
              "$ref": "#/definitions/Disk"
            },
            "description": "Disk object supplied in the body of the Put disk operation."
          }
        ],
        "responses": {
          "200": {
            "description": "OK",
            "schema": {
              "$ref": "#/definitions/Disk"
            }
          },
          "202": {
            "description": "Accepted",
            "schema": {
              "$ref": "#/definitions/Disk"
            }
          }
        },
        "x-ms-examples": {
          "Create an empty managed disk.": {
            "$ref": "./examples/CreateAnEmptyManagedDisk.json"
          },
          "Create a managed disk from a platform image.": {
            "$ref": "./examples/CreateAManagedDiskFromAPlatformImage.json"
          },
          "Create a managed disk from an existing managed disk in the same or different subscription.": {
            "$ref": "./examples/CreateAManagedDiskFromAnExistingManagedDisk.json"
          },
          "Create a managed disk by importing an unmanaged blob from the same subscription.": {
            "$ref": "./examples/CreateAManagedDiskByImportingAnUnmanagedBlobFromTheSameSubscription.json"
          },
          "Create a managed disk by importing an unmanaged blob from a different subscription.": {
            "$ref": "./examples/CreateAManagedDiskByImportingAnUnmanagedBlobFromADifferentSubscription.json"
          },
          "Create a managed disk by copying a snapshot.": {
            "$ref": "./examples/CreateAManagedDiskByCopyingASnapshot.json"
          },
          "Create a managed upload disk.": {
            "$ref": "./examples/CreateAManagedUploadDisk.json"
          },
          "Create a managed disk and associate with disk access resource.": {
            "$ref": "./examples/CreateAManagedDiskWithDiskAccess.json"
          },
          "Create a managed disk and associate with disk encryption set.": {
            "$ref": "./examples/CreateAManagedDiskWithDiskEncryptionSet.json"
          },
          "Create an ultra managed disk with logicalSectorSize 512E": {
            "$ref": "./examples/CreateAManagedDiskWithLogicalSectorSize.json"
          },
          "Create an empty managed disk in extended location.": {
            "$ref": "./examples/CreateAnEmptyManagedDiskInExtendedLocation.json"
          },
          "Create a ssd zrs managed disk.": {
            "$ref": "./examples/CreateASSDZRSManagedDisk.json"
          }
        },
        "x-ms-long-running-operation": true
      },
      "patch": {
        "tags": [
          "Disks"
        ],
        "operationId": "Disks_Update",
        "description": "Updates (patches) a disk.",
        "parameters": [
          {
            "$ref": "#/parameters/SubscriptionIdParameter"
          },
          {
            "$ref": "#/parameters/ResourceGroupNameParameter"
          },
          {
            "$ref": "#/parameters/DiskNameParameter"
          },
          {
            "$ref": "#/parameters/ApiVersionParameter"
          },
          {
            "name": "disk",
            "in": "body",
            "required": true,
            "schema": {
              "$ref": "#/definitions/DiskUpdate"
            },
            "description": "Disk object supplied in the body of the Patch disk operation."
          }
        ],
        "responses": {
          "200": {
            "description": "OK",
            "schema": {
              "$ref": "#/definitions/Disk"
            }
          },
          "202": {
            "description": "Accepted",
            "schema": {
              "$ref": "#/definitions/Disk"
            }
          }
        },
        "x-ms-long-running-operation": true,
        "x-ms-examples": {
          "Update managed disk to remove disk access resource association.": {
            "$ref": "./examples/UpdateAManagedDiskToRemoveDiskAccess.json"
          },
          "Update a managed disk to add purchase plan.": {
            "$ref": "./examples/UpdateAManagedDiskToAddPurchasePlan.json"
          },
          "Update a managed disk to disable bursting.": {
            "$ref": "./examples/UpdateAManagedDiskToDisableBursting.json"
          },
          "Create or update a bursting enabled managed disk.": {
            "$ref": "./examples/CreateOrUpdateABurstingEnabledManagedDisk.json"
          },
          "Update a managed disk to add supportsHibernation.": {
            "$ref": "./examples/UpdateAManagedDiskToAddSupportsHibernation.json"
          }
        }
      },
      "get": {
        "tags": [
          "Disks"
        ],
        "operationId": "Disks_Get",
        "description": "Gets information about a disk.",
        "parameters": [
          {
            "$ref": "#/parameters/SubscriptionIdParameter"
          },
          {
            "$ref": "#/parameters/ResourceGroupNameParameter"
          },
          {
            "$ref": "#/parameters/DiskNameParameter"
          },
          {
            "$ref": "#/parameters/ApiVersionParameter"
          }
        ],
        "responses": {
          "200": {
            "description": "OK",
            "schema": {
              "$ref": "#/definitions/Disk"
            }
          }
        },
        "x-ms-examples": {
          "Get information about a managed disk.": {
            "$ref": "./examples/GetInformationAboutAManagedDisk.json"
          }
        }
      },
      "delete": {
        "tags": [
          "Disks"
        ],
        "operationId": "Disks_Delete",
        "description": "Deletes a disk.",
        "parameters": [
          {
            "$ref": "#/parameters/SubscriptionIdParameter"
          },
          {
            "$ref": "#/parameters/ResourceGroupNameParameter"
          },
          {
            "$ref": "#/parameters/DiskNameParameter"
          },
          {
            "$ref": "#/parameters/ApiVersionParameter"
          }
        ],
        "responses": {
          "200": {
            "description": "OK"
          },
          "202": {
            "description": "Accepted"
          },
          "204": {
            "description": "If the disk is deleted, this is an expected error code."
          }
        },
        "x-ms-long-running-operation": true
      }
    },
    "/subscriptions/{subscriptionId}/resourceGroups/{resourceGroupName}/providers/Microsoft.Compute/disks": {
      "get": {
        "tags": [
          "Disks"
        ],
        "operationId": "Disks_ListByResourceGroup",
        "description": "Lists all the disks under a resource group.",
        "parameters": [
          {
            "$ref": "#/parameters/SubscriptionIdParameter"
          },
          {
            "$ref": "#/parameters/ResourceGroupNameParameter"
          },
          {
            "$ref": "#/parameters/ApiVersionParameter"
          }
        ],
        "responses": {
          "200": {
            "description": "OK",
            "schema": {
              "$ref": "#/definitions/DiskList"
            }
          }
        },
        "x-ms-examples": {
          "List all managed disks in a resource group.": {
            "$ref": "./examples/ListManagedDisksInAResourceGroup.json"
          }
        },
        "x-ms-pageable": {
          "nextLinkName": "nextLink"
        }
      }
    },
    "/subscriptions/{subscriptionId}/providers/Microsoft.Compute/disks": {
      "get": {
        "tags": [
          "Disks"
        ],
        "operationId": "Disks_List",
        "description": "Lists all the disks under a subscription.",
        "parameters": [
          {
            "$ref": "#/parameters/SubscriptionIdParameter"
          },
          {
            "$ref": "#/parameters/ApiVersionParameter"
          }
        ],
        "responses": {
          "200": {
            "description": "OK",
            "schema": {
              "$ref": "#/definitions/DiskList"
            }
          }
        },
        "x-ms-examples": {
          "List all managed disks in a subscription.": {
            "$ref": "./examples/ListManagedDisksInASubscription.json"
          }
        },
        "x-ms-pageable": {
          "nextLinkName": "nextLink"
        }
      }
    },
    "/subscriptions/{subscriptionId}/resourceGroups/{resourceGroupName}/providers/Microsoft.Compute/disks/{diskName}/beginGetAccess": {
      "post": {
        "tags": [
          "Disks"
        ],
        "operationId": "Disks_GrantAccess",
        "description": "Grants access to a disk.",
        "parameters": [
          {
            "$ref": "#/parameters/SubscriptionIdParameter"
          },
          {
            "$ref": "#/parameters/ResourceGroupNameParameter"
          },
          {
            "$ref": "#/parameters/DiskNameParameter"
          },
          {
            "$ref": "#/parameters/ApiVersionParameter"
          },
          {
            "name": "grantAccessData",
            "in": "body",
            "required": true,
            "schema": {
              "$ref": "#/definitions/GrantAccessData"
            },
            "description": "Access data object supplied in the body of the get disk access operation."
          }
        ],
        "responses": {
          "200": {
            "description": "OK",
            "schema": {
              "$ref": "#/definitions/AccessUri"
            }
          },
          "202": {
            "description": "Accepted"
          }
        },
        "x-ms-long-running-operation": true,
        "x-ms-long-running-operation-options": {
          "final-state-via": "location"
        }
      }
    },
    "/subscriptions/{subscriptionId}/resourceGroups/{resourceGroupName}/providers/Microsoft.Compute/disks/{diskName}/endGetAccess": {
      "post": {
        "tags": [
          "Disks"
        ],
        "operationId": "Disks_RevokeAccess",
        "description": "Revokes access to a disk.",
        "parameters": [
          {
            "$ref": "#/parameters/SubscriptionIdParameter"
          },
          {
            "$ref": "#/parameters/ResourceGroupNameParameter"
          },
          {
            "$ref": "#/parameters/DiskNameParameter"
          },
          {
            "$ref": "#/parameters/ApiVersionParameter"
          }
        ],
        "responses": {
          "200": {
            "description": "OK"
          },
          "202": {
            "description": "Accepted"
          }
        },
        "x-ms-long-running-operation": true,
        "x-ms-long-running-operation-options": {
          "final-state-via": "location"
        }
      }
    },
    "/subscriptions/{subscriptionId}/resourceGroups/{resourceGroupName}/providers/Microsoft.Compute/snapshots/{snapshotName}": {
      "put": {
        "tags": [
          "Snapshots"
        ],
        "operationId": "Snapshots_CreateOrUpdate",
        "description": "Creates or updates a snapshot.",
        "parameters": [
          {
            "$ref": "#/parameters/SubscriptionIdParameter"
          },
          {
            "$ref": "#/parameters/ResourceGroupNameParameter"
          },
          {
            "$ref": "#/parameters/SnapshotNameParameter"
          },
          {
            "$ref": "#/parameters/ApiVersionParameter"
          },
          {
            "name": "snapshot",
            "in": "body",
            "required": true,
            "schema": {
              "$ref": "#/definitions/Snapshot"
            },
            "description": "Snapshot object supplied in the body of the Put disk operation."
          }
        ],
        "responses": {
          "200": {
            "description": "OK",
            "schema": {
              "$ref": "#/definitions/Snapshot"
            }
          },
          "202": {
            "description": "Accepted",
            "schema": {
              "$ref": "#/definitions/Snapshot"
            }
          }
        },
        "x-ms-examples": {
          "Create a snapshot from an existing snapshot in the same or a different subscription.": {
            "$ref": "./examples/CreateASnapshotFromAnExistingSnapshot.json"
          },
          "Create a snapshot by importing an unmanaged blob from the same subscription.": {
            "$ref": "./examples/CreateASnapshotByImportingAnUnmanagedBlobFromTheSameSubscription.json"
          },
          "Create a snapshot by importing an unmanaged blob from a different subscription.": {
            "$ref": "./examples/CreateASnapshotByImportingAnUnmanagedBlobFromADifferentSubscription.json"
          }
        },
        "x-ms-long-running-operation": true
      },
      "patch": {
        "tags": [
          "Snapshots"
        ],
        "operationId": "Snapshots_Update",
        "description": "Updates (patches) a snapshot.",
        "parameters": [
          {
            "$ref": "#/parameters/SubscriptionIdParameter"
          },
          {
            "$ref": "#/parameters/ResourceGroupNameParameter"
          },
          {
            "$ref": "#/parameters/SnapshotNameParameter"
          },
          {
            "$ref": "#/parameters/ApiVersionParameter"
          },
          {
            "name": "snapshot",
            "in": "body",
            "required": true,
            "schema": {
              "$ref": "#/definitions/SnapshotUpdate"
            },
            "description": "Snapshot object supplied in the body of the Patch snapshot operation."
          }
        ],
        "responses": {
          "200": {
            "description": "OK",
            "schema": {
              "$ref": "#/definitions/Snapshot"
            }
          },
          "202": {
            "description": "Accepted",
            "schema": {
              "$ref": "#/definitions/Snapshot"
            }
          }
        },
        "x-ms-long-running-operation": true
      },
      "get": {
        "tags": [
          "Snapshots"
        ],
        "operationId": "Snapshots_Get",
        "description": "Gets information about a snapshot.",
        "parameters": [
          {
            "$ref": "#/parameters/SubscriptionIdParameter"
          },
          {
            "$ref": "#/parameters/ResourceGroupNameParameter"
          },
          {
            "$ref": "#/parameters/SnapshotNameParameter"
          },
          {
            "$ref": "#/parameters/ApiVersionParameter"
          }
        ],
        "responses": {
          "200": {
            "description": "OK",
            "schema": {
              "$ref": "#/definitions/Snapshot"
            }
          }
        },
        "x-ms-examples": {
          "Get information about a snapshot.": {
            "$ref": "./examples/GetInformationAboutASnapshot.json"
          }
        }
      },
      "delete": {
        "tags": [
          "Snapshots"
        ],
        "operationId": "Snapshots_Delete",
        "description": "Deletes a snapshot.",
        "parameters": [
          {
            "$ref": "#/parameters/SubscriptionIdParameter"
          },
          {
            "$ref": "#/parameters/ResourceGroupNameParameter"
          },
          {
            "$ref": "#/parameters/SnapshotNameParameter"
          },
          {
            "$ref": "#/parameters/ApiVersionParameter"
          }
        ],
        "responses": {
          "200": {
            "description": "OK"
          },
          "202": {
            "description": "Accepted"
          },
          "204": {
            "description": "If the snapshot is deleted, this is an expected error code."
          }
        },
        "x-ms-long-running-operation": true
      }
    },
    "/subscriptions/{subscriptionId}/resourceGroups/{resourceGroupName}/providers/Microsoft.Compute/snapshots": {
      "get": {
        "tags": [
          "Snapshots"
        ],
        "operationId": "Snapshots_ListByResourceGroup",
        "description": "Lists snapshots under a resource group.",
        "parameters": [
          {
            "$ref": "#/parameters/SubscriptionIdParameter"
          },
          {
            "$ref": "#/parameters/ResourceGroupNameParameter"
          },
          {
            "$ref": "#/parameters/ApiVersionParameter"
          }
        ],
        "responses": {
          "200": {
            "description": "OK",
            "schema": {
              "$ref": "#/definitions/SnapshotList"
            }
          }
        },
        "x-ms-examples": {
          "List all snapshots in a resource group.": {
            "$ref": "./examples/ListSnapshotsInAResourceGroup.json"
          }
        },
        "x-ms-pageable": {
          "nextLinkName": "nextLink"
        }
      }
    },
    "/subscriptions/{subscriptionId}/providers/Microsoft.Compute/snapshots": {
      "get": {
        "tags": [
          "Snapshots"
        ],
        "operationId": "Snapshots_List",
        "description": "Lists snapshots under a subscription.",
        "parameters": [
          {
            "$ref": "#/parameters/SubscriptionIdParameter"
          },
          {
            "$ref": "#/parameters/ApiVersionParameter"
          }
        ],
        "responses": {
          "200": {
            "description": "OK",
            "schema": {
              "$ref": "#/definitions/SnapshotList"
            }
          }
        },
        "x-ms-examples": {
          "List all snapshots in a subscription.": {
            "$ref": "./examples/ListSnapshotsInASubscription.json"
          }
        },
        "x-ms-pageable": {
          "nextLinkName": "nextLink"
        }
      }
    },
    "/subscriptions/{subscriptionId}/resourceGroups/{resourceGroupName}/providers/Microsoft.Compute/snapshots/{snapshotName}/beginGetAccess": {
      "post": {
        "tags": [
          "Snapshots"
        ],
        "operationId": "Snapshots_GrantAccess",
        "description": "Grants access to a snapshot.",
        "parameters": [
          {
            "$ref": "#/parameters/SubscriptionIdParameter"
          },
          {
            "$ref": "#/parameters/ResourceGroupNameParameter"
          },
          {
            "$ref": "#/parameters/SnapshotNameParameter"
          },
          {
            "$ref": "#/parameters/ApiVersionParameter"
          },
          {
            "name": "grantAccessData",
            "in": "body",
            "required": true,
            "schema": {
              "$ref": "#/definitions/GrantAccessData"
            },
            "description": "Access data object supplied in the body of the get snapshot access operation."
          }
        ],
        "responses": {
          "200": {
            "description": "OK",
            "schema": {
              "$ref": "#/definitions/AccessUri"
            }
          },
          "202": {
            "description": "Accepted"
          }
        },
        "x-ms-long-running-operation": true,
        "x-ms-long-running-operation-options": {
          "final-state-via": "location"
        }
      }
    },
    "/subscriptions/{subscriptionId}/resourceGroups/{resourceGroupName}/providers/Microsoft.Compute/snapshots/{snapshotName}/endGetAccess": {
      "post": {
        "tags": [
          "Snapshots"
        ],
        "operationId": "Snapshots_RevokeAccess",
        "description": "Revokes access to a snapshot.",
        "parameters": [
          {
            "$ref": "#/parameters/SubscriptionIdParameter"
          },
          {
            "$ref": "#/parameters/ResourceGroupNameParameter"
          },
          {
            "$ref": "#/parameters/SnapshotNameParameter"
          },
          {
            "$ref": "#/parameters/ApiVersionParameter"
          }
        ],
        "responses": {
          "200": {
            "description": "OK"
          },
          "202": {
            "description": "Accepted"
          }
        },
        "x-ms-long-running-operation": true,
        "x-ms-long-running-operation-options": {
          "final-state-via": "location"
        }
      }
    },
    "/subscriptions/{subscriptionId}/resourceGroups/{resourceGroupName}/providers/Microsoft.Compute/diskEncryptionSets/{diskEncryptionSetName}": {
      "put": {
        "tags": [
          "DiskEncryptionSets"
        ],
        "operationId": "DiskEncryptionSets_CreateOrUpdate",
        "description": "Creates or updates a disk encryption set",
        "parameters": [
          {
            "$ref": "#/parameters/SubscriptionIdParameter"
          },
          {
            "$ref": "#/parameters/ResourceGroupNameParameter"
          },
          {
            "$ref": "#/parameters/DiskEncryptionSetNameParameter"
          },
          {
            "$ref": "#/parameters/ApiVersionParameter"
          },
          {
            "name": "diskEncryptionSet",
            "in": "body",
            "required": true,
            "schema": {
              "$ref": "#/definitions/DiskEncryptionSet"
            },
            "description": "disk encryption set object supplied in the body of the Put disk encryption set operation."
          }
        ],
        "responses": {
          "200": {
            "description": "OK",
            "schema": {
              "$ref": "#/definitions/DiskEncryptionSet"
            }
          },
          "202": {
            "description": "Accepted",
            "schema": {
              "$ref": "#/definitions/DiskEncryptionSet"
            }
          },
          "default": {
            "description": "Error response describing why the operation failed.",
            "schema": {
              "$ref": "#/definitions/CloudError"
            }
          }
        },
        "x-ms-examples": {
          "Create a disk encryption set.": {
            "$ref": "./examples/CreateADiskEncryptionSet.json"
          },
          "Create a disk encryption set with key vault from a different subscription.": {
            "$ref": "./examples/CreateADiskEncryptionSetWithKeyVaultFromADifferentSubscription.json"
          }
        },
        "x-ms-long-running-operation": true
      },
      "patch": {
        "tags": [
          "DiskEncryptionSets"
        ],
        "operationId": "DiskEncryptionSets_Update",
        "description": "Updates (patches) a disk encryption set.",
        "parameters": [
          {
            "$ref": "#/parameters/SubscriptionIdParameter"
          },
          {
            "$ref": "#/parameters/ResourceGroupNameParameter"
          },
          {
            "$ref": "#/parameters/DiskEncryptionSetNameParameter"
          },
          {
            "$ref": "#/parameters/ApiVersionParameter"
          },
          {
            "name": "diskEncryptionSet",
            "in": "body",
            "required": true,
            "schema": {
              "$ref": "#/definitions/DiskEncryptionSetUpdate"
            },
            "description": "disk encryption set object supplied in the body of the Patch disk encryption set operation."
          }
        ],
        "responses": {
          "200": {
            "description": "OK",
            "schema": {
              "$ref": "#/definitions/DiskEncryptionSet"
            }
          },
          "202": {
            "description": "Accepted",
            "schema": {
              "$ref": "#/definitions/DiskEncryptionSet"
            }
          },
          "default": {
            "description": "Error response describing why the operation failed.",
            "schema": {
              "$ref": "#/definitions/CloudError"
            }
          }
        },
        "x-ms-examples": {
          "Update a disk encryption set.": {
            "$ref": "./examples/UpdateADiskEncryptionSet.json"
          },
          "Update a disk encryption set with rotationToLatestKeyVersionEnabled set to true - Succeeded": {
            "$ref": "./examples/UpdateADiskEncryptionSetWithRotationToLatestKeyVersionEnabled.json"
          },
          "Update a disk encryption set with rotationToLatestKeyVersionEnabled set to true - Updating": {
            "$ref": "./examples/UpdateADiskEncryptionSetWithRotationToLatestKeyVersionEnabledInProgress.json"
          }
        },
        "x-ms-long-running-operation": true
      },
      "get": {
        "tags": [
          "DiskEncryptionSets"
        ],
        "operationId": "DiskEncryptionSets_Get",
        "description": "Gets information about a disk encryption set.",
        "parameters": [
          {
            "$ref": "#/parameters/SubscriptionIdParameter"
          },
          {
            "$ref": "#/parameters/ResourceGroupNameParameter"
          },
          {
            "$ref": "#/parameters/DiskEncryptionSetNameParameter"
          },
          {
            "$ref": "#/parameters/ApiVersionParameter"
          }
        ],
        "responses": {
          "200": {
            "description": "OK",
            "schema": {
              "$ref": "#/definitions/DiskEncryptionSet"
            }
          },
          "default": {
            "description": "Error response describing why the operation failed.",
            "schema": {
              "$ref": "#/definitions/CloudError"
            }
          }
        },
        "x-ms-examples": {
          "Get information about a disk encryption set.": {
            "$ref": "./examples/GetInformationAboutADiskEncryptionSet.json"
          }
        }
      },
      "delete": {
        "tags": [
          "DiskEncryptionSets"
        ],
        "operationId": "DiskEncryptionSets_Delete",
        "description": "Deletes a disk encryption set.",
        "parameters": [
          {
            "$ref": "#/parameters/SubscriptionIdParameter"
          },
          {
            "$ref": "#/parameters/ResourceGroupNameParameter"
          },
          {
            "$ref": "#/parameters/DiskEncryptionSetNameParameter"
          },
          {
            "$ref": "#/parameters/ApiVersionParameter"
          }
        ],
        "responses": {
          "200": {
            "description": "OK"
          },
          "202": {
            "description": "Accepted"
          },
          "204": {
            "description": "If the disk encryption set is already deleted, this is an expected error code."
          },
          "default": {
            "description": "Error response describing why the operation failed.",
            "schema": {
              "$ref": "#/definitions/CloudError"
            }
          }
        },
        "x-ms-examples": {
          "Delete a disk encryption set.": {
            "$ref": "./examples/DeleteADiskEncryptionSet.json"
          }
        },
        "x-ms-long-running-operation": true
      }
    },
    "/subscriptions/{subscriptionId}/resourceGroups/{resourceGroupName}/providers/Microsoft.Compute/diskEncryptionSets": {
      "get": {
        "tags": [
          "DiskEncryptionSets"
        ],
        "operationId": "DiskEncryptionSets_ListByResourceGroup",
        "description": "Lists all the disk encryption sets under a resource group.",
        "parameters": [
          {
            "$ref": "#/parameters/SubscriptionIdParameter"
          },
          {
            "$ref": "#/parameters/ResourceGroupNameParameter"
          },
          {
            "$ref": "#/parameters/ApiVersionParameter"
          }
        ],
        "responses": {
          "200": {
            "description": "OK",
            "schema": {
              "$ref": "#/definitions/DiskEncryptionSetList"
            }
          },
          "default": {
            "description": "Error response describing why the operation failed.",
            "schema": {
              "$ref": "#/definitions/CloudError"
            }
          }
        },
        "x-ms-examples": {
          "List all disk encryption sets in a resource group.": {
            "$ref": "./examples/ListDiskEncryptionSetsInAResourceGroup.json"
          }
        },
        "x-ms-pageable": {
          "nextLinkName": "nextLink"
        }
      }
    },
    "/subscriptions/{subscriptionId}/providers/Microsoft.Compute/diskEncryptionSets": {
      "get": {
        "tags": [
          "DiskEncryptionSets"
        ],
        "operationId": "DiskEncryptionSets_List",
        "description": "Lists all the disk encryption sets under a subscription.",
        "parameters": [
          {
            "$ref": "#/parameters/SubscriptionIdParameter"
          },
          {
            "$ref": "#/parameters/ApiVersionParameter"
          }
        ],
        "responses": {
          "200": {
            "description": "OK",
            "schema": {
              "$ref": "#/definitions/DiskEncryptionSetList"
            }
          },
          "default": {
            "description": "Error response describing why the operation failed.",
            "schema": {
              "$ref": "#/definitions/CloudError"
            }
          }
        },
        "x-ms-examples": {
          "List all disk encryption sets in a subscription.": {
            "$ref": "./examples/ListDiskEncryptionSetsInASubscription.json"
          }
        },
        "x-ms-pageable": {
          "nextLinkName": "nextLink"
        }
      }
    },
    "/subscriptions/{subscriptionId}/resourceGroups/{resourceGroupName}/providers/Microsoft.Compute/diskEncryptionSets/{diskEncryptionSetName}/associatedResources": {
      "get": {
        "tags": [
          "DiskEncryptionSets"
        ],
        "operationId": "DiskEncryptionSets_ListAssociatedResources",
        "description": "Lists all resources that are encrypted with this disk encryption set.",
        "parameters": [
          {
            "$ref": "#/parameters/SubscriptionIdParameter"
          },
          {
            "$ref": "#/parameters/ResourceGroupNameParameter"
          },
          {
            "$ref": "#/parameters/DiskEncryptionSetNameParameter"
          },
          {
            "$ref": "#/parameters/ApiVersionParameter"
          }
        ],
        "responses": {
          "200": {
            "description": "OK",
            "schema": {
              "$ref": "#/definitions/ResourceUriList"
            }
          },
          "default": {
            "description": "Error response describing why the operation failed.",
            "schema": {
              "$ref": "#/definitions/CloudError"
            }
          }
        },
        "x-ms-examples": {
          "List all resources that are encrypted with this disk encryption set.": {
            "$ref": "./examples/ListDiskEncryptionSetAssociatedResources.json"
          }
        },
        "x-ms-pageable": {
          "nextLinkName": "nextLink"
        }
      }
    },
    "/subscriptions/{subscriptionId}/resourceGroups/{resourceGroupName}/providers/Microsoft.Compute/diskAccesses/{diskAccessName}": {
      "put": {
        "tags": [
          "DiskAccesses"
        ],
        "operationId": "DiskAccesses_CreateOrUpdate",
        "description": "Creates or updates a disk access resource",
        "parameters": [
          {
            "$ref": "#/parameters/SubscriptionIdParameter"
          },
          {
            "$ref": "#/parameters/ResourceGroupNameParameter"
          },
          {
            "$ref": "#/parameters/DiskAccessNameParameter"
          },
          {
            "$ref": "#/parameters/ApiVersionParameter"
          },
          {
            "name": "diskAccess",
            "in": "body",
            "required": true,
            "schema": {
              "$ref": "#/definitions/DiskAccess"
            },
            "description": "disk access object supplied in the body of the Put disk access operation."
          }
        ],
        "responses": {
          "200": {
            "description": "OK",
            "schema": {
              "$ref": "#/definitions/DiskAccess"
            }
          },
          "202": {
            "description": "Accepted",
            "schema": {
              "$ref": "#/definitions/DiskAccess"
            }
          },
          "default": {
            "description": "Error response describing why the operation failed.",
            "schema": {
              "$ref": "#/definitions/CloudError"
            }
          }
        },
        "x-ms-examples": {
          "Create a disk access resource.": {
            "$ref": "./examples/CreateADiskAccess.json"
          }
        },
        "x-ms-long-running-operation": true
      },
      "patch": {
        "tags": [
          "DiskAccesses"
        ],
        "operationId": "DiskAccesses_Update",
        "description": "Updates (patches) a disk access resource.",
        "parameters": [
          {
            "$ref": "#/parameters/SubscriptionIdParameter"
          },
          {
            "$ref": "#/parameters/ResourceGroupNameParameter"
          },
          {
            "$ref": "#/parameters/DiskAccessNameParameter"
          },
          {
            "$ref": "#/parameters/ApiVersionParameter"
          },
          {
            "name": "diskAccess",
            "in": "body",
            "required": true,
            "schema": {
              "$ref": "#/definitions/DiskAccessUpdate"
            },
            "description": "disk access object supplied in the body of the Patch disk access operation."
          }
        ],
        "responses": {
          "200": {
            "description": "OK",
            "schema": {
              "$ref": "#/definitions/DiskAccess"
            }
          },
          "202": {
            "description": "Accepted",
            "schema": {
              "$ref": "#/definitions/DiskAccess"
            }
          },
          "default": {
            "description": "Error response describing why the operation failed.",
            "schema": {
              "$ref": "#/definitions/CloudError"
            }
          }
        },
        "x-ms-examples": {
          "Update a disk access resource.": {
            "$ref": "./examples/UpdateADiskAccess.json"
          }
        },
        "x-ms-long-running-operation": true
      },
      "get": {
        "tags": [
          "DiskAccesses"
        ],
        "operationId": "DiskAccesses_Get",
        "description": "Gets information about a disk access resource.",
        "parameters": [
          {
            "$ref": "#/parameters/SubscriptionIdParameter"
          },
          {
            "$ref": "#/parameters/ResourceGroupNameParameter"
          },
          {
            "$ref": "#/parameters/DiskAccessNameParameter"
          },
          {
            "$ref": "#/parameters/ApiVersionParameter"
          }
        ],
        "responses": {
          "200": {
            "description": "OK",
            "schema": {
              "$ref": "#/definitions/DiskAccess"
            }
          },
          "default": {
            "description": "Error response describing why the operation failed.",
            "schema": {
              "$ref": "#/definitions/CloudError"
            }
          }
        },
        "x-ms-examples": {
          "Get information about a disk access resource.": {
            "$ref": "./examples/GetInformationAboutADiskAccess.json"
          },
          "Get information about a disk access resource with private endpoints.": {
            "$ref": "./examples/GetInformationAboutADiskAccessWithPrivateEndpoints.json"
          }
        }
      },
      "delete": {
        "tags": [
          "DiskAccesses"
        ],
        "operationId": "DiskAccesses_Delete",
        "description": "Deletes a disk access resource.",
        "parameters": [
          {
            "$ref": "#/parameters/SubscriptionIdParameter"
          },
          {
            "$ref": "#/parameters/ResourceGroupNameParameter"
          },
          {
            "$ref": "#/parameters/DiskAccessNameParameter"
          },
          {
            "$ref": "#/parameters/ApiVersionParameter"
          }
        ],
        "responses": {
          "200": {
            "description": "OK"
          },
          "202": {
            "description": "Accepted"
          },
          "204": {
            "description": "If the disk access resource is already deleted, this is an expected error code."
          },
          "default": {
            "description": "Error response describing why the operation failed.",
            "schema": {
              "$ref": "#/definitions/CloudError"
            }
          }
        },
        "x-ms-examples": {
          "Delete a disk access resource.": {
            "$ref": "./examples/DeleteADiskAccess.json"
          }
        },
        "x-ms-long-running-operation": true
      }
    },
    "/subscriptions/{subscriptionId}/resourceGroups/{resourceGroupName}/providers/Microsoft.Compute/diskAccesses": {
      "get": {
        "tags": [
          "DiskAccesses"
        ],
        "operationId": "DiskAccesses_ListByResourceGroup",
        "description": "Lists all the disk access resources under a resource group.",
        "parameters": [
          {
            "$ref": "#/parameters/SubscriptionIdParameter"
          },
          {
            "$ref": "#/parameters/ResourceGroupNameParameter"
          },
          {
            "$ref": "#/parameters/ApiVersionParameter"
          }
        ],
        "responses": {
          "200": {
            "description": "OK",
            "schema": {
              "$ref": "#/definitions/DiskAccessList"
            }
          },
          "default": {
            "description": "Error response describing why the operation failed.",
            "schema": {
              "$ref": "#/definitions/CloudError"
            }
          }
        },
        "x-ms-examples": {
          "List all disk access resources in a resource group.": {
            "$ref": "./examples/ListDiskAccessesInAResourceGroup.json"
          }
        },
        "x-ms-pageable": {
          "nextLinkName": "nextLink"
        }
      }
    },
    "/subscriptions/{subscriptionId}/providers/Microsoft.Compute/diskAccesses": {
      "get": {
        "tags": [
          "DiskAccesses"
        ],
        "operationId": "DiskAccesses_List",
        "description": "Lists all the disk access resources under a subscription.",
        "parameters": [
          {
            "$ref": "#/parameters/SubscriptionIdParameter"
          },
          {
            "$ref": "#/parameters/ApiVersionParameter"
          }
        ],
        "responses": {
          "200": {
            "description": "OK",
            "schema": {
              "$ref": "#/definitions/DiskAccessList"
            }
          },
          "default": {
            "description": "Error response describing why the operation failed.",
            "schema": {
              "$ref": "#/definitions/CloudError"
            }
          }
        },
        "x-ms-examples": {
          "List all disk access resources in a subscription.": {
            "$ref": "./examples/ListDiskAccessesInASubscription.json"
          }
        },
        "x-ms-pageable": {
          "nextLinkName": "nextLink"
        }
      }
    },
    "/subscriptions/{subscriptionId}/resourceGroups/{resourceGroupName}/providers/Microsoft.Compute/diskAccesses/{diskAccessName}/privateLinkResources": {
      "get": {
        "tags": [
          "DiskAccesses"
        ],
        "operationId": "DiskAccesses_GetPrivateLinkResources",
        "description": "Gets the private link resources possible under disk access resource",
        "parameters": [
          {
            "$ref": "#/parameters/SubscriptionIdParameter"
          },
          {
            "$ref": "#/parameters/ResourceGroupNameParameter"
          },
          {
            "$ref": "#/parameters/DiskAccessNameParameter"
          },
          {
            "$ref": "#/parameters/ApiVersionParameter"
          }
        ],
        "responses": {
          "200": {
            "description": "OK",
            "schema": {
              "$ref": "#/definitions/PrivateLinkResourceListResult"
            }
          }
        },
        "x-ms-examples": {
          "List all possible private link resources under disk access resource.": {
            "$ref": "./examples/GetDiskAccessPrivateLinkResources.json"
          }
        }
      }
    },
    "/subscriptions/{subscriptionId}/resourceGroups/{resourceGroupName}/providers/Microsoft.Compute/diskAccesses/{diskAccessName}/privateEndpointConnections/{privateEndpointConnectionName}": {
      "put": {
        "tags": [
          "DiskAccesses"
        ],
        "operationId": "DiskAccesses_UpdateAPrivateEndpointConnection",
        "description": "Approve or reject a private endpoint connection under disk access resource, this can't be used to create a new private endpoint connection.",
        "parameters": [
          {
            "$ref": "#/parameters/SubscriptionIdParameter"
          },
          {
            "$ref": "#/parameters/ResourceGroupNameParameter"
          },
          {
            "$ref": "#/parameters/DiskAccessNameParameter"
          },
          {
            "$ref": "#/parameters/PrivateEndpointConnectionNameParameter"
          },
          {
            "$ref": "#/parameters/ApiVersionParameter"
          },
          {
            "name": "privateEndpointConnection",
            "in": "body",
            "required": true,
            "schema": {
              "$ref": "#/definitions/PrivateEndpointConnection"
            },
            "description": "private endpoint connection object supplied in the body of the Put private endpoint connection operation."
          }
        ],
        "responses": {
          "200": {
            "description": "OK",
            "schema": {
              "$ref": "#/definitions/PrivateEndpointConnection"
            }
          },
          "202": {
            "description": "Accepted",
            "schema": {
              "$ref": "#/definitions/PrivateEndpointConnection"
            }
          },
          "default": {
            "description": "Error response describing why the operation failed.",
            "schema": {
              "$ref": "#/definitions/CloudError"
            }
          }
        },
        "x-ms-examples": {
          "Approve a Private Endpoint Connection under a disk access resource.": {
            "$ref": "./examples/ApprovePrivateEndpointConnection.json"
          }
        },
        "x-ms-long-running-operation": true
      },
      "get": {
        "tags": [
          "DiskAccesses"
        ],
        "operationId": "DiskAccesses_GetAPrivateEndpointConnection",
        "description": "Gets information about a private endpoint connection under a disk access resource.",
        "parameters": [
          {
            "$ref": "#/parameters/SubscriptionIdParameter"
          },
          {
            "$ref": "#/parameters/ResourceGroupNameParameter"
          },
          {
            "$ref": "#/parameters/DiskAccessNameParameter"
          },
          {
            "$ref": "#/parameters/PrivateEndpointConnectionNameParameter"
          },
          {
            "$ref": "#/parameters/ApiVersionParameter"
          }
        ],
        "responses": {
          "200": {
            "description": "OK",
            "schema": {
              "$ref": "#/definitions/PrivateEndpointConnection"
            }
          },
          "default": {
            "description": "Error response describing why the operation failed.",
            "schema": {
              "$ref": "#/definitions/CloudError"
            }
          }
        },
        "x-ms-examples": {
          "Get information about a private endpoint connection under a disk access resource.": {
            "$ref": "./examples/GetInformationAboutAPrivateEndpointConnection.json"
          }
        }
      },
      "delete": {
        "tags": [
          "DiskAccesses"
        ],
        "operationId": "DiskAccesses_DeleteAPrivateEndpointConnection",
        "description": "Deletes a private endpoint connection under a disk access resource.",
        "parameters": [
          {
            "$ref": "#/parameters/SubscriptionIdParameter"
          },
          {
            "$ref": "#/parameters/ResourceGroupNameParameter"
          },
          {
            "$ref": "#/parameters/DiskAccessNameParameter"
          },
          {
            "$ref": "#/parameters/PrivateEndpointConnectionNameParameter"
          },
          {
            "$ref": "#/parameters/ApiVersionParameter"
          }
        ],
        "responses": {
          "200": {
            "description": "OK"
          },
          "202": {
            "description": "Accepted"
          },
          "204": {
            "description": "If the private endpoint connection is already deleted, this is an expected error code."
          },
          "default": {
            "description": "Error response describing why the operation failed.",
            "schema": {
              "$ref": "#/definitions/CloudError"
            }
          }
        },
        "x-ms-examples": {
          "Delete a private endpoint connection under a disk access resource.": {
            "$ref": "./examples/DeleteAPrivateEndpointConnection.json"
          }
        },
        "x-ms-long-running-operation": true
      }
    },
    "/subscriptions/{subscriptionId}/resourceGroups/{resourceGroupName}/providers/Microsoft.Compute/diskAccesses/{diskAccessName}/privateEndpointConnections": {
      "get": {
        "tags": [
          "DiskAccesses"
        ],
        "operationId": "DiskAccesses_ListPrivateEndpointConnections",
        "description": "List information about private endpoint connections under a disk access resource",
        "parameters": [
          {
            "$ref": "#/parameters/SubscriptionIdParameter"
          },
          {
            "$ref": "#/parameters/ResourceGroupNameParameter"
          },
          {
            "$ref": "#/parameters/DiskAccessNameParameter"
          },
          {
            "$ref": "#/parameters/ApiVersionParameter"
          }
        ],
        "responses": {
          "200": {
            "description": "OK",
            "schema": {
              "$ref": "#/definitions/PrivateEndpointConnectionListResult"
            }
          },
          "default": {
            "description": "Error response describing why the operation failed.",
            "schema": {
              "$ref": "#/definitions/CloudError"
            }
          }
        },
        "x-ms-examples": {
          "Get information about a private endpoint connection under a disk access resource.": {
            "$ref": "./examples/ListPrivateEndpointConnectionsInADiskAccess.json"
          }
        },
        "x-ms-pageable": {
          "nextLinkName": "nextLink"
        }
      }
    },
    "/subscriptions/{subscriptionId}/resourceGroups/{resourceGroupName}/providers/Microsoft.Compute/restorePointCollections/{restorePointCollectionName}/restorePoints/{vmRestorePointName}/diskRestorePoints/{diskRestorePointName}": {
      "get": {
        "tags": [
          "IncrementalRestorePoints"
        ],
        "operationId": "DiskRestorePoint_Get",
        "description": "Get disk restorePoint resource",
        "parameters": [
          {
            "$ref": "#/parameters/SubscriptionIdParameter"
          },
          {
            "$ref": "#/parameters/ResourceGroupNameParameter"
          },
          {
            "$ref": "#/parameters/RestorePointCollectionNameParameter"
          },
          {
            "$ref": "#/parameters/VmRestorePointNameParameter"
          },
          {
            "$ref": "#/parameters/DiskRestorePointNameParameter"
          },
          {
            "$ref": "#/parameters/ApiVersionParameter"
          }
        ],
        "responses": {
          "200": {
            "description": "OK",
            "schema": {
              "$ref": "#/definitions/DiskRestorePoint"
            }
          },
          "default": {
            "description": "Error response describing why the operation failed.",
            "schema": {
              "$ref": "#/definitions/CloudError"
            }
          }
        },
        "x-ms-examples": {
          "Get an incremental disk restorePoint resource.": {
            "$ref": "./examples/GetDiskRestorePointResources.json"
          }
        }
      }
    },
    "/subscriptions/{subscriptionId}/resourceGroups/{resourceGroupName}/providers/Microsoft.Compute/restorePointCollections/{restorePointCollectionName}/restorePoints/{vmRestorePointName}/diskRestorePoints": {
      "get": {
        "tags": [
          "IncrementalRestorePoints"
        ],
        "operationId": "DiskRestorePoint_ListByRestorePoint",
        "description": "Lists diskRestorePoints under a vmRestorePoint.",
        "parameters": [
          {
            "$ref": "#/parameters/SubscriptionIdParameter"
          },
          {
            "$ref": "#/parameters/ResourceGroupNameParameter"
          },
          {
            "$ref": "#/parameters/RestorePointCollectionNameParameter"
          },
          {
            "$ref": "#/parameters/VmRestorePointNameParameter"
          },
          {
            "$ref": "#/parameters/ApiVersionParameter"
          }
        ],
        "responses": {
          "200": {
            "description": "OK",
            "schema": {
              "$ref": "#/definitions/DiskRestorePointList"
            }
          },
          "default": {
            "description": "Error response describing why the operation failed.",
            "schema": {
              "$ref": "#/definitions/CloudError"
            }
          }
        },
        "x-ms-examples": {
          "Get an incremental disk restorePoint resource.": {
            "$ref": "./examples/ListDiskRestorePointsInVmRestorePoint.json"
          }
        },
        "x-ms-pageable": {
          "nextLinkName": "nextLink"
        }
      }
    }
  },
  "definitions": {
    "Resource": {
      "description": "The Resource model definition.",
      "properties": {
        "id": {
          "readOnly": true,
          "type": "string",
          "description": "Resource Id"
        },
        "name": {
          "readOnly": true,
          "type": "string",
          "description": "Resource name"
        },
        "type": {
          "readOnly": true,
          "type": "string",
          "description": "Resource type"
        },
        "location": {
          "type": "string",
          "description": "Resource location"
        },
        "tags": {
          "type": "object",
          "additionalProperties": {
            "type": "string"
          },
          "description": "Resource tags"
        }
      },
      "required": [
        "location"
      ],
      "x-ms-azure-resource": true
    },
    "ProxyOnlyResource": {
      "description": "The ProxyOnly Resource model definition.",
      "properties": {
        "id": {
          "readOnly": true,
          "type": "string",
          "description": "Resource Id"
        },
        "name": {
          "readOnly": true,
          "type": "string",
          "description": "Resource name"
        },
        "type": {
          "readOnly": true,
          "type": "string",
          "description": "Resource type"
        }
      }
    },
    "Disk": {
      "properties": {
        "managedBy": {
          "readOnly": true,
          "type": "string",
          "description": "A relative URI containing the ID of the VM that has the disk attached."
        },
        "managedByExtended": {
          "readOnly": true,
          "type": "array",
          "items": {
            "type": "string"
          },
          "description": "List of relative URIs containing the IDs of the VMs that have the disk attached. maxShares should be set to a value greater than one for disks to allow attaching them to multiple VMs."
        },
        "sku": {
          "$ref": "#/definitions/DiskSku"
        },
        "zones": {
          "type": "array",
          "items": {
            "type": "string"
          },
          "description": "The Logical zone list for Disk."
        },
        "extendedLocation": {
          "$ref": "#/definitions/ExtendedLocation",
          "description": "The extended location where the disk will be created. Extended location cannot be changed."
        },
        "properties": {
          "x-ms-client-flatten": true,
          "$ref": "#/definitions/DiskProperties"
        }
      },
      "allOf": [
        {
          "$ref": "#/definitions/Resource"
        }
      ],
      "description": "Disk resource."
    },
    "DiskUpdate": {
      "properties": {
        "properties": {
          "x-ms-client-flatten": true,
          "$ref": "#/definitions/DiskUpdateProperties"
        },
        "tags": {
          "type": "object",
          "additionalProperties": {
            "type": "string"
          },
          "description": "Resource tags"
        },
        "sku": {
          "$ref": "#/definitions/DiskSku"
        }
      },
      "description": "Disk update resource."
    },
    "DiskList": {
      "properties": {
        "value": {
          "type": "array",
          "items": {
            "$ref": "#/definitions/Disk"
          },
          "description": "A list of disks."
        },
        "nextLink": {
          "type": "string",
          "description": "The uri to fetch the next page of disks. Call ListNext() with this to fetch the next page of disks."
        }
      },
      "required": [
        "value"
      ],
      "description": "The List Disks operation response."
    },
    "DiskSku": {
      "properties": {
        "name": {
          "type": "string",
          "enum": [
            "Standard_LRS",
            "Premium_LRS",
            "StandardSSD_LRS",
            "UltraSSD_LRS",
            "Premium_ZRS",
            "StandardSSD_ZRS"
          ],
          "x-ms-enum": {
            "name": "DiskStorageAccountTypes",
            "modelAsString": true,
            "values": [
              {
                "value": "Standard_LRS",
                "description": "Standard HDD locally redundant storage. Best for backup, non-critical, and infrequent access."
              },
              {
                "value": "Premium_LRS",
                "description": "Premium SSD locally redundant storage. Best for production and performance sensitive workloads."
              },
              {
                "value": "StandardSSD_LRS",
                "description": "Standard SSD locally redundant storage. Best for web servers, lightly used enterprise applications and dev/test."
              },
              {
                "value": "UltraSSD_LRS",
                "description": "Ultra SSD locally redundant storage. Best for IO-intensive workloads such as SAP HANA, top tier databases (for example, SQL, Oracle), and other transaction-heavy workloads."
              },
              {
                "value": "Premium_ZRS",
                "description": "Premium SSD zone redundant storage. Best for the production workloads that need storage resiliency against zone failures."
              },
              {
                "value": "StandardSSD_ZRS",
                "description": "Standard SSD zone redundant storage. Best for web servers, lightly used enterprise applications and dev/test that need storage resiliency against zone failures."
              }
            ]
          },
          "description": "The sku name."
        },
        "tier": {
          "type": "string",
          "readOnly": true,
          "description": "The sku tier."
        }
      },
      "description": "The disks sku name. Can be Standard_LRS, Premium_LRS, StandardSSD_LRS, UltraSSD_LRS, Premium_ZRS, or StandardSSD_ZRS."
    },
    "SnapshotSku": {
      "properties": {
        "name": {
          "type": "string",
          "enum": [
            "Standard_LRS",
            "Premium_LRS",
            "Standard_ZRS"
          ],
          "x-ms-enum": {
            "name": "SnapshotStorageAccountTypes",
            "modelAsString": true,
            "values": [
              {
                "value": "Standard_LRS",
                "description": "Standard HDD locally redundant storage"
              },
              {
                "value": "Premium_LRS",
                "description": "Premium SSD locally redundant storage"
              },
              {
                "value": "Standard_ZRS",
                "description": "Standard zone redundant storage"
              }
            ]
          },
          "description": "The sku name."
        },
        "tier": {
          "type": "string",
          "readOnly": true,
          "description": "The sku tier."
        }
      },
      "description": "The snapshots sku name. Can be Standard_LRS, Premium_LRS, or Standard_ZRS. This is an optional parameter for incremental snapshot and the default behavior is the SKU will be set to the same sku as the previous snapshot"
    },
    "DiskProperties": {
      "properties": {
        "timeCreated": {
          "readOnly": true,
          "type": "string",
          "format": "date-time",
          "description": "The time when the disk was created."
        },
        "osType": {
          "type": "string",
          "description": "The Operating System type.",
          "enum": [
            "Windows",
            "Linux"
          ],
          "x-ms-enum": {
            "name": "OperatingSystemTypes",
            "modelAsString": false
          }
        },
        "hyperVGeneration": {
          "type": "string",
          "description": "The hypervisor generation of the Virtual Machine. Applicable to OS disks only.",
          "enum": [
            "V1",
            "V2"
          ],
          "x-ms-enum": {
            "name": "HyperVGeneration",
            "modelAsString": true
          }
        },
        "purchasePlan": {
          "$ref": "#/definitions/PurchasePlan",
          "description": "Purchase plan information for the the image from which the OS disk was created. E.g. - {name: 2019-Datacenter, publisher: MicrosoftWindowsServer, product: WindowsServer}"
        },
        "creationData": {
          "$ref": "#/definitions/CreationData",
          "description": "Disk source information. CreationData information cannot be changed after the disk has been created."
        },
        "diskSizeGB": {
          "type": "integer",
          "format": "int32",
          "description": "If creationData.createOption is Empty, this field is mandatory and it indicates the size of the disk to create. If this field is present for updates or creation with other options, it indicates a resize. Resizes are only allowed if the disk is not attached to a running VM, and can only increase the disk's size."
        },
        "diskSizeBytes": {
          "type": "integer",
          "format": "int64",
          "readOnly": true,
          "description": "The size of the disk in bytes. This field is read only."
        },
        "uniqueId": {
          "type": "string",
          "readOnly": true,
          "description": "Unique Guid identifying the resource."
        },
        "encryptionSettingsCollection": {
          "$ref": "#/definitions/EncryptionSettingsCollection",
          "description": "Encryption settings collection used for Azure Disk Encryption, can contain multiple encryption settings per disk or snapshot."
        },
        "provisioningState": {
          "readOnly": true,
          "type": "string",
          "description": "The disk provisioning state."
        },
        "diskIOPSReadWrite": {
          "type": "integer",
          "format": "int64",
          "description": "The number of IOPS allowed for this disk; only settable for UltraSSD disks. One operation can transfer between 4k and 256k bytes."
        },
        "diskMBpsReadWrite": {
          "type": "integer",
          "format": "int64",
          "description": "The bandwidth allowed for this disk; only settable for UltraSSD disks. MBps means millions of bytes per second - MB here uses the ISO notation, of powers of 10."
        },
        "diskIOPSReadOnly": {
          "type": "integer",
          "format": "int64",
          "description": "The total number of IOPS that will be allowed across all VMs mounting the shared disk as ReadOnly. One operation can transfer between 4k and 256k bytes."
        },
        "diskMBpsReadOnly": {
          "type": "integer",
          "format": "int64",
          "description": "The total throughput (MBps) that will be allowed across all VMs mounting the shared disk as ReadOnly. MBps means millions of bytes per second - MB here uses the ISO notation, of powers of 10."
        },
        "diskState": {
          "$ref": "#/definitions/DiskState",
          "description": "The state of the disk."
        },
        "encryption": {
          "$ref": "#/definitions/Encryption",
          "description": "Encryption property can be used to encrypt data at rest with customer managed keys or platform managed keys."
        },
        "maxShares": {
          "type": "integer",
          "format": "int32",
          "description": "The maximum number of VMs that can attach to the disk at the same time. Value greater than one indicates a disk that can be mounted on multiple VMs at the same time."
        },
        "shareInfo": {
          "readOnly": true,
          "type": "array",
          "items": {
            "$ref": "#/definitions/ShareInfoElement"
          },
          "description": "Details of the list of all VMs that have the disk attached. maxShares should be set to a value greater than one for disks to allow attaching them to multiple VMs."
        },
        "networkAccessPolicy": {
          "$ref": "#/definitions/NetworkAccessPolicy"
        },
        "diskAccessId": {
          "type": "string",
          "description": "ARM id of the DiskAccess resource for using private endpoints on disks."
        },
        "tier": {
          "type": "string",
          "description": "Performance tier of the disk (e.g, P4, S10) as described here: https://azure.microsoft.com/en-us/pricing/details/managed-disks/. Does not apply to Ultra disks."
        },
        "burstingEnabled": {
          "type": "boolean",
          "description": "Set to true to enable bursting beyond the provisioned performance target of the disk. Bursting is disabled by default. Does not apply to Ultra disks."
        },
<<<<<<< HEAD
        "propertyUpdatesInProgress": {
          "readOnly": true,
          "$ref": "#/definitions/PropertyUpdatesInProgress",
          "description": "Properties of the disk for which update is pending."
=======
        "supportsHibernation": {
          "type": "boolean",
          "description": "Indicates the OS on a disk supports hibernation."
>>>>>>> 836e22ee
        }
      },
      "required": [
        "creationData"
      ],
      "description": "Disk resource properties."
    },
    "SnapshotProperties": {
      "properties": {
        "timeCreated": {
          "readOnly": true,
          "type": "string",
          "format": "date-time",
          "description": "The time when the snapshot was created."
        },
        "osType": {
          "type": "string",
          "description": "The Operating System type.",
          "enum": [
            "Windows",
            "Linux"
          ],
          "x-ms-enum": {
            "name": "OperatingSystemTypes",
            "modelAsString": false
          }
        },
        "hyperVGeneration": {
          "type": "string",
          "description": "The hypervisor generation of the Virtual Machine. Applicable to OS disks only.",
          "enum": [
            "V1",
            "V2"
          ],
          "x-ms-enum": {
            "name": "HyperVGeneration",
            "modelAsString": true
          }
        },
        "purchasePlan": {
          "$ref": "#/definitions/PurchasePlan",
          "description": "Purchase plan information for the image from which the source disk for the snapshot was originally created."
        },
        "creationData": {
          "$ref": "#/definitions/CreationData",
          "description": "Disk source information. CreationData information cannot be changed after the disk has been created."
        },
        "diskSizeGB": {
          "type": "integer",
          "format": "int32",
          "description": "If creationData.createOption is Empty, this field is mandatory and it indicates the size of the disk to create. If this field is present for updates or creation with other options, it indicates a resize. Resizes are only allowed if the disk is not attached to a running VM, and can only increase the disk's size."
        },
        "diskSizeBytes": {
          "type": "integer",
          "format": "int64",
          "readOnly": true,
          "description": "The size of the disk in bytes. This field is read only."
        },
        "diskState": {
          "$ref": "#/definitions/DiskState",
          "description": "The state of the snapshot."
        },
        "uniqueId": {
          "type": "string",
          "readOnly": true,
          "description": "Unique Guid identifying the resource."
        },
        "encryptionSettingsCollection": {
          "$ref": "#/definitions/EncryptionSettingsCollection",
          "description": "Encryption settings collection used be Azure Disk Encryption, can contain multiple encryption settings per disk or snapshot."
        },
        "provisioningState": {
          "readOnly": true,
          "type": "string",
          "description": "The disk provisioning state."
        },
        "incremental": {
          "type": "boolean",
          "description": "Whether a snapshot is incremental. Incremental snapshots on the same disk occupy less space than full snapshots and can be diffed."
        },
        "encryption": {
          "$ref": "#/definitions/Encryption",
          "description": "Encryption property can be used to encrypt data at rest with customer managed keys or platform managed keys."
        },
        "networkAccessPolicy": {
          "$ref": "#/definitions/NetworkAccessPolicy"
        },
        "diskAccessId": {
          "type": "string",
          "description": "ARM id of the DiskAccess resource for using private endpoints on disks."
        },
        "supportsHibernation": {
          "type": "boolean",
          "description": "Indicates the OS on a snapshot supports hibernation."
        }
      },
      "required": [
        "creationData"
      ],
      "description": "Snapshot resource properties."
    },
    "ShareInfoElement": {
      "properties": {
        "vmUri": {
          "readOnly": true,
          "type": "string",
          "description": "A relative URI containing the ID of the VM that has the disk attached."
        }
      }
    },
    "EncryptionSetProperties": {
      "properties": {
        "encryptionType": {
          "$ref": "#/definitions/DiskEncryptionSetType"
        },
        "activeKey": {
          "$ref": "#/definitions/KeyForDiskEncryptionSet",
          "description": "The key vault key which is currently used by this disk encryption set."
        },
        "previousKeys": {
          "type": "array",
          "readOnly": true,
          "items": {
            "$ref": "#/definitions/KeyForDiskEncryptionSet"
          },
          "description": "A readonly collection of key vault keys previously used by this disk encryption set while a key rotation is in progress. It will be empty if there is no ongoing key rotation."
        },
        "provisioningState": {
          "readOnly": true,
          "type": "string",
          "description": "The disk encryption set provisioning state."
        },
        "rotationToLatestKeyVersionEnabled": {
          "type": "boolean",
          "description": "Set this flag to true to enable auto-updating of this disk encryption set to the latest key version."
        },
        "lastKeyRotationTimestamp": {
          "readOnly": true,
          "type": "string",
          "format": "date-time",
          "description": "The time when the active key of this disk encryption set was updated."
        }
      }
    },
    "EncryptionSettingsCollection": {
      "properties": {
        "enabled": {
          "type": "boolean",
          "description": "Set this flag to true and provide DiskEncryptionKey and optional KeyEncryptionKey to enable encryption. Set this flag to false and remove DiskEncryptionKey and KeyEncryptionKey to disable encryption. If EncryptionSettings is null in the request object, the existing settings remain unchanged."
        },
        "encryptionSettings": {
          "type": "array",
          "items": {
            "$ref": "#/definitions/EncryptionSettingsElement"
          },
          "description": "A collection of encryption settings, one for each disk volume."
        },
        "encryptionSettingsVersion": {
          "type": "string",
          "description": "Describes what type of encryption is used for the disks. Once this field is set, it cannot be overwritten. '1.0' corresponds to Azure Disk Encryption with AAD app.'1.1' corresponds to Azure Disk Encryption."
        }
      },
      "required": [
        "enabled"
      ],
      "description": "Encryption settings for disk or snapshot"
    },
    "EncryptionSettingsElement": {
      "properties": {
        "diskEncryptionKey": {
          "$ref": "#/definitions/KeyVaultAndSecretReference",
          "description": "Key Vault Secret Url and vault id of the disk encryption key"
        },
        "keyEncryptionKey": {
          "$ref": "#/definitions/KeyVaultAndKeyReference",
          "description": "Key Vault Key Url and vault id of the key encryption key. KeyEncryptionKey is optional and when provided is used to unwrap the disk encryption key."
        }
      },
      "description": "Encryption settings for one disk volume."
    },
    "KeyVaultAndSecretReference": {
      "properties": {
        "sourceVault": {
          "$ref": "#/definitions/SourceVault",
          "description": "Resource id of the KeyVault containing the key or secret"
        },
        "secretUrl": {
          "type": "string",
          "description": "Url pointing to a key or secret in KeyVault"
        }
      },
      "required": [
        "secretUrl",
        "sourceVault"
      ],
      "description": "Key Vault Secret Url and vault id of the encryption key "
    },
    "KeyVaultAndKeyReference": {
      "properties": {
        "sourceVault": {
          "$ref": "#/definitions/SourceVault",
          "description": "Resource id of the KeyVault containing the key or secret"
        },
        "keyUrl": {
          "type": "string",
          "description": "Url pointing to a key or secret in KeyVault"
        }
      },
      "required": [
        "keyUrl",
        "sourceVault"
      ],
      "description": "Key Vault Key Url and vault id of KeK, KeK is optional and when provided is used to unwrap the encryptionKey"
    },
    "KeyForDiskEncryptionSet": {
      "properties": {
        "sourceVault": {
          "$ref": "#/definitions/SourceVault",
          "description": "Resource id of the KeyVault containing the key or secret. This property is optional and cannot be used if the KeyVault subscription is not the same as the Disk Encryption Set subscription."
        },
        "keyUrl": {
          "type": "string",
          "description": "Fully versioned Key Url pointing to a key in KeyVault. Version segment of the Url is required regardless of rotationToLatestKeyVersionEnabled value."
        }
      },
      "required": [
        "keyUrl"
      ],
      "description": "Key Vault Key Url to be used for server side encryption of Managed Disks and Snapshots"
    },
    "SourceVault": {
      "properties": {
        "id": {
          "type": "string",
          "description": "Resource Id"
        }
      },
      "description": "The vault id is an Azure Resource Manager Resource id in the form /subscriptions/{subscriptionId}/resourceGroups/{resourceGroupName}/providers/Microsoft.KeyVault/vaults/{vaultName}"
    },
    "EncryptionType": {
      "type": "string",
      "description": "The type of key used to encrypt the data of the disk.",
      "enum": [
        "EncryptionAtRestWithPlatformKey",
        "EncryptionAtRestWithCustomerKey",
        "EncryptionAtRestWithPlatformAndCustomerKeys"
      ],
      "x-ms-enum": {
        "name": "EncryptionType",
        "modelAsString": true,
        "values": [
          {
            "value": "EncryptionAtRestWithPlatformKey",
            "description": "Disk is encrypted at rest with Platform managed key. It is the default encryption type. This is not a valid encryption type for disk encryption sets."
          },
          {
            "value": "EncryptionAtRestWithCustomerKey",
            "description": "Disk is encrypted at rest with Customer managed key that can be changed and revoked by a customer."
          },
          {
            "value": "EncryptionAtRestWithPlatformAndCustomerKeys",
            "description": "Disk is encrypted at rest with 2 layers of encryption. One of the keys is Customer managed and the other key is Platform managed."
          }
        ]
      }
    },
    "DiskEncryptionSetType": {
      "type": "string",
      "description": "The type of key used to encrypt the data of the disk.",
      "enum": [
        "EncryptionAtRestWithCustomerKey",
        "EncryptionAtRestWithPlatformAndCustomerKeys"
      ],
      "x-ms-enum": {
        "name": "DiskEncryptionSetType",
        "modelAsString": true,
        "values": [
          {
            "value": "EncryptionAtRestWithCustomerKey",
            "description": "Resource using diskEncryptionSet would be encrypted at rest with Customer managed key that can be changed and revoked by a customer."
          },
          {
            "value": "EncryptionAtRestWithPlatformAndCustomerKeys",
            "description": "Resource using diskEncryptionSet would be encrypted at rest with two layers of encryption. One of the keys is Customer managed and the other key is Platform managed."
          }
        ]
      }
    },
    "Encryption": {
      "properties": {
        "diskEncryptionSetId": {
          "type": "string",
          "description": "ResourceId of the disk encryption set to use for enabling encryption at rest."
        },
        "type": {
          "$ref": "#/definitions/EncryptionType"
        }
      },
      "description": "Encryption at rest settings for disk or snapshot"
    },
    "NetworkAccessPolicy": {
      "type": "string",
      "description": "Policy for accessing the disk via network.",
      "enum": [
        "AllowAll",
        "AllowPrivate",
        "DenyAll"
      ],
      "x-ms-enum": {
        "name": "NetworkAccessPolicy",
        "modelAsString": true,
        "values": [
          {
            "value": "AllowAll",
            "description": "The disk can be exported or uploaded to from any network."
          },
          {
            "value": "AllowPrivate",
            "description": "The disk can be exported or uploaded to using a DiskAccess resource's private endpoints."
          },
          {
            "value": "DenyAll",
            "description": "The disk cannot be exported."
          }
        ]
      }
    },
    "DiskUpdateProperties": {
      "properties": {
        "osType": {
          "type": "string",
          "description": "the Operating System type.",
          "enum": [
            "Windows",
            "Linux"
          ],
          "x-ms-enum": {
            "name": "OperatingSystemTypes",
            "modelAsString": false
          }
        },
        "diskSizeGB": {
          "type": "integer",
          "format": "int32",
          "description": "If creationData.createOption is Empty, this field is mandatory and it indicates the size of the disk to create. If this field is present for updates or creation with other options, it indicates a resize. Resizes are only allowed if the disk is not attached to a running VM, and can only increase the disk's size."
        },
        "encryptionSettingsCollection": {
          "$ref": "#/definitions/EncryptionSettingsCollection",
          "description": "Encryption settings collection used be Azure Disk Encryption, can contain multiple encryption settings per disk or snapshot."
        },
        "diskIOPSReadWrite": {
          "type": "integer",
          "format": "int64",
          "description": "The number of IOPS allowed for this disk; only settable for UltraSSD disks. One operation can transfer between 4k and 256k bytes."
        },
        "diskMBpsReadWrite": {
          "type": "integer",
          "format": "int64",
          "description": "The bandwidth allowed for this disk; only settable for UltraSSD disks. MBps means millions of bytes per second - MB here uses the ISO notation, of powers of 10."
        },
        "diskIOPSReadOnly": {
          "type": "integer",
          "format": "int64",
          "description": "The total number of IOPS that will be allowed across all VMs mounting the shared disk as ReadOnly. One operation can transfer between 4k and 256k bytes."
        },
        "diskMBpsReadOnly": {
          "type": "integer",
          "format": "int64",
          "description": "The total throughput (MBps) that will be allowed across all VMs mounting the shared disk as ReadOnly. MBps means millions of bytes per second - MB here uses the ISO notation, of powers of 10."
        },
        "maxShares": {
          "type": "integer",
          "format": "int32",
          "description": "The maximum number of VMs that can attach to the disk at the same time. Value greater than one indicates a disk that can be mounted on multiple VMs at the same time."
        },
        "encryption": {
          "$ref": "#/definitions/Encryption",
          "description": "Encryption property can be used to encrypt data at rest with customer managed keys or platform managed keys."
        },
        "networkAccessPolicy": {
          "$ref": "#/definitions/NetworkAccessPolicy"
        },
        "diskAccessId": {
          "type": "string",
          "description": "ARM id of the DiskAccess resource for using private endpoints on disks."
        },
        "tier": {
          "type": "string",
          "description": "Performance tier of the disk (e.g, P4, S10) as described here: https://azure.microsoft.com/en-us/pricing/details/managed-disks/. Does not apply to Ultra disks."
        },
        "burstingEnabled": {
          "type": "boolean",
          "description": "Set to true to enable bursting beyond the provisioned performance target of the disk. Bursting is disabled by default. Does not apply to Ultra disks."
        },
        "purchasePlan": {
          "$ref": "#/definitions/PurchasePlan",
          "description": "Purchase plan information to be added on the OS disk"
        },
<<<<<<< HEAD
        "propertyUpdatesInProgress": {
          "readOnly": true,
          "$ref": "#/definitions/PropertyUpdatesInProgress",
          "description": "Properties of the disk for which update is pending."
=======
        "supportsHibernation": {
          "type": "boolean",
          "description": "Indicates the OS on a disk supports hibernation."
>>>>>>> 836e22ee
        }
      },
      "description": "Disk resource update properties."
    },
    "SnapshotUpdateProperties": {
      "properties": {
        "osType": {
          "type": "string",
          "description": "the Operating System type.",
          "enum": [
            "Windows",
            "Linux"
          ],
          "x-ms-enum": {
            "name": "OperatingSystemTypes",
            "modelAsString": false
          }
        },
        "diskSizeGB": {
          "type": "integer",
          "format": "int32",
          "description": "If creationData.createOption is Empty, this field is mandatory and it indicates the size of the disk to create. If this field is present for updates or creation with other options, it indicates a resize. Resizes are only allowed if the disk is not attached to a running VM, and can only increase the disk's size."
        },
        "encryptionSettingsCollection": {
          "$ref": "#/definitions/EncryptionSettingsCollection",
          "description": "Encryption settings collection used be Azure Disk Encryption, can contain multiple encryption settings per disk or snapshot."
        },
        "encryption": {
          "$ref": "#/definitions/Encryption",
          "description": "Encryption property can be used to encrypt data at rest with customer managed keys or platform managed keys."
        },
        "networkAccessPolicy": {
          "$ref": "#/definitions/NetworkAccessPolicy"
        },
        "diskAccessId": {
          "type": "string",
          "description": "ARM id of the DiskAccess resource for using private endpoints on disks."
        },
        "supportsHibernation": {
          "type": "boolean",
          "description": "Indicates the OS on a snapshot supports hibernation."
        }
      },
      "description": "Snapshot resource update properties."
    },
    "DiskEncryptionSetUpdateProperties": {
      "properties": {
        "encryptionType": {
          "$ref": "#/definitions/DiskEncryptionSetType"
        },
        "activeKey": {
          "$ref": "#/definitions/KeyForDiskEncryptionSet"
        }
      },
      "description": "disk encryption set resource update properties."
    },
    "DiskState": {
      "type": "string",
      "description": "This enumerates the possible state of the disk.",
      "readOnly": true,
      "enum": [
        "Unattached",
        "Attached",
        "Reserved",
        "ActiveSAS",
        "ReadyToUpload",
        "ActiveUpload"
      ],
      "x-ms-enum": {
        "name": "DiskState",
        "modelAsString": true,
        "values": [
          {
            "value": "Unattached",
            "description": "The disk is not being used and can be attached to a VM."
          },
          {
            "value": "Attached",
            "description": "The disk is currently mounted to a running VM."
          },
          {
            "value": "Reserved",
            "description": "The disk is mounted to a stopped-deallocated VM"
          },
          {
            "value": "ActiveSAS",
            "description": "The disk currently has an Active SAS Uri associated with it."
          },
          {
            "value": "ReadyToUpload",
            "description": "A disk is ready to be created by upload by requesting a write token."
          },
          {
            "value": "ActiveUpload",
            "description": "A disk is created for upload and a write token has been issued for uploading to it."
          }
        ]
      }
    },
    "CreationData": {
      "properties": {
        "createOption": {
          "type": "string",
          "enum": [
            "Empty",
            "Attach",
            "FromImage",
            "Import",
            "Copy",
            "Restore",
            "Upload"
          ],
          "x-ms-enum": {
            "name": "DiskCreateOption",
            "modelAsString": true,
            "values": [
              {
                "value": "Empty",
                "description": "Create an empty data disk of a size given by diskSizeGB."
              },
              {
                "value": "Attach",
                "description": "Disk will be attached to a VM."
              },
              {
                "value": "FromImage",
                "description": "Create a new disk from a platform image specified by the given imageReference or galleryImageReference."
              },
              {
                "value": "Import",
                "description": "Create a disk by importing from a blob specified by a sourceUri in a storage account specified by storageAccountId."
              },
              {
                "value": "Copy",
                "description": "Create a new disk or snapshot by copying from a disk or snapshot specified by the given sourceResourceId."
              },
              {
                "value": "Restore",
                "description": "Create a new disk by copying from a backup recovery point."
              },
              {
                "value": "Upload",
                "description": "Create a new disk by obtaining a write token and using it to directly upload the contents of the disk."
              }
            ]
          },
          "description": "This enumerates the possible sources of a disk's creation."
        },
        "storageAccountId": {
          "type": "string",
          "description": "Required if createOption is Import. The Azure Resource Manager identifier of the storage account containing the blob to import as a disk."
        },
        "imageReference": {
          "$ref": "#/definitions/ImageDiskReference",
          "description": "Disk source information."
        },
        "galleryImageReference": {
          "$ref": "#/definitions/ImageDiskReference",
          "description": "Required if creating from a Gallery Image. The id of the ImageDiskReference will be the ARM id of the shared galley image version from which to create a disk."
        },
        "sourceUri": {
          "type": "string",
          "description": "If createOption is Import, this is the URI of a blob to be imported into a managed disk."
        },
        "sourceResourceId": {
          "type": "string",
          "description": "If createOption is Copy, this is the ARM id of the source snapshot or disk."
        },
        "sourceUniqueId": {
          "readOnly": true,
          "type": "string",
          "description": "If this field is set, this is the unique id identifying the source of this resource."
        },
        "uploadSizeBytes": {
          "type": "integer",
          "format": "int64",
          "description": "If createOption is Upload, this is the size of the contents of the upload including the VHD footer. This value should be between 20972032 (20 MiB + 512 bytes for the VHD footer) and 35183298347520 bytes (32 TiB + 512 bytes for the VHD footer)."
        },
        "logicalSectorSize": {
          "type": "integer",
          "format": "int32",
          "description": "Logical sector size in bytes for Ultra disks. Supported values are 512 ad 4096. 4096 is the default."
        }
      },
      "required": [
        "createOption"
      ],
      "description": "Data used when creating a disk."
    },
    "ImageDiskReference": {
      "properties": {
        "id": {
          "type": "string",
          "description": "A relative uri containing either a Platform Image Repository or user image reference."
        },
        "lun": {
          "type": "integer",
          "format": "int32",
          "description": "If the disk is created from an image's data disk, this is an index that indicates which of the data disks in the image to use. For OS disks, this field is null."
        }
      },
      "required": [
        "id"
      ],
      "description": "The source image used for creating the disk."
    },
    "PurchasePlan": {
      "properties": {
        "name": {
          "type": "string",
          "description": "The plan ID."
        },
        "publisher": {
          "type": "string",
          "description": "The publisher ID."
        },
        "product": {
          "type": "string",
          "description": "Specifies the product of the image from the marketplace. This is the same value as Offer under the imageReference element."
        },
        "promotionCode": {
          "type": "string",
          "description": "The Offer Promotion Code."
        }
      },
      "required": [
        "publisher",
        "name",
        "product"
      ],
      "description": "Used for establishing the purchase context of any 3rd Party artifact through MarketPlace."
    },
    "PropertyUpdatesInProgress": {
      "properties": {
        "targetTier": {
          "type": "string",
          "description": "The target performance tier of the disk if a tier change operation is in progress."
        }
      },
      "description": "Properties of the disk for which update is pending."
    },    
    "GrantAccessData": {
      "properties": {
        "access": {
          "type": "string",
          "enum": [
            "None",
            "Read",
            "Write"
          ],
          "x-ms-enum": {
            "name": "AccessLevel",
            "modelAsString": true
          }
        },
        "durationInSeconds": {
          "type": "integer",
          "format": "int32",
          "description": "Time duration in seconds until the SAS access expires."
        }
      },
      "required": [
        "access",
        "durationInSeconds"
      ],
      "description": "Data used for requesting a SAS."
    },
    "AccessUri": {
      "properties": {
        "accessSAS": {
          "readOnly": true,
          "type": "string",
          "description": "A SAS uri for accessing a disk."
        }
      },
      "description": "A disk access SAS uri."
    },
    "Snapshot": {
      "properties": {
        "managedBy": {
          "readOnly": true,
          "type": "string",
          "description": "Unused. Always Null."
        },
        "sku": {
          "$ref": "#/definitions/SnapshotSku"
        },
        "extendedLocation": {
          "$ref": "#/definitions/ExtendedLocation",
          "description": "The extended location where the snapshot will be created. Extended location cannot be changed."
        },
        "properties": {
          "x-ms-client-flatten": true,
          "$ref": "#/definitions/SnapshotProperties"
        }
      },
      "allOf": [
        {
          "$ref": "#/definitions/Resource"
        }
      ],
      "description": "Snapshot resource."
    },
    "SnapshotUpdate": {
      "properties": {
        "properties": {
          "x-ms-client-flatten": true,
          "$ref": "#/definitions/SnapshotUpdateProperties"
        },
        "tags": {
          "type": "object",
          "additionalProperties": {
            "type": "string"
          },
          "description": "Resource tags"
        },
        "sku": {
          "$ref": "#/definitions/SnapshotSku"
        }
      },
      "description": "Snapshot update resource."
    },
    "SnapshotList": {
      "properties": {
        "value": {
          "type": "array",
          "items": {
            "$ref": "#/definitions/Snapshot"
          },
          "description": "A list of snapshots."
        },
        "nextLink": {
          "type": "string",
          "description": "The uri to fetch the next page of snapshots. Call ListNext() with this to fetch the next page of snapshots."
        }
      },
      "required": [
        "value"
      ],
      "description": "The List Snapshots operation response."
    },
    "EncryptionSetIdentity": {
      "properties": {
        "type": {
          "type": "string",
          "enum": [
            "SystemAssigned",
            "None"
          ],
          "x-ms-enum": {
            "name": "DiskEncryptionSetIdentityType",
            "modelAsString": true
          },
          "description": "The type of Managed Identity used by the DiskEncryptionSet. Only SystemAssigned is supported for new creations. Disk Encryption Sets can be updated with Identity type None during migration of subscription to a new Azure Active Directory tenant; it will cause the encrypted resources to lose access to the keys."
        },
        "principalId": {
          "readOnly": true,
          "type": "string",
          "description": "The object id of the Managed Identity Resource. This will be sent to the RP from ARM via the x-ms-identity-principal-id header in the PUT request if the resource has a systemAssigned(implicit) identity"
        },
        "tenantId": {
          "readOnly": true,
          "type": "string",
          "description": "The tenant id of the Managed Identity Resource. This will be sent to the RP from ARM via the x-ms-client-tenant-id header in the PUT request if the resource has a systemAssigned(implicit) identity"
        }
      },
      "description": "The managed identity for the disk encryption set. It should be given permission on the key vault before it can be used to encrypt disks."
    },
    "DiskEncryptionSet": {
      "properties": {
        "identity": {
          "$ref": "#/definitions/EncryptionSetIdentity"
        },
        "properties": {
          "x-ms-client-flatten": true,
          "$ref": "#/definitions/EncryptionSetProperties"
        }
      },
      "allOf": [
        {
          "$ref": "#/definitions/Resource"
        }
      ],
      "description": "disk encryption set resource."
    },
    "DiskEncryptionSetUpdate": {
      "properties": {
        "properties": {
          "x-ms-client-flatten": true,
          "$ref": "#/definitions/DiskEncryptionSetUpdateProperties"
        },
        "tags": {
          "type": "object",
          "additionalProperties": {
            "type": "string"
          },
          "description": "Resource tags"
        }
      },
      "description": "disk encryption set update resource."
    },
    "DiskEncryptionSetList": {
      "properties": {
        "value": {
          "type": "array",
          "items": {
            "$ref": "#/definitions/DiskEncryptionSet"
          },
          "description": "A list of disk encryption sets."
        },
        "nextLink": {
          "type": "string",
          "description": "The uri to fetch the next page of disk encryption sets. Call ListNext() with this to fetch the next page of disk encryption sets."
        }
      },
      "required": [
        "value"
      ],
      "description": "The List disk encryption set operation response."
    },
    "ResourceUriList": {
      "properties": {
        "value": {
          "type": "array",
          "items": {
            "type": "string"
          },
          "description": "A list of IDs or Owner IDs of resources which are encrypted with the disk encryption set."
        },
        "nextLink": {
          "type": "string",
          "description": "The uri to fetch the next page of encrypted resources. Call ListNext() with this to fetch the next page of encrypted resources."
        }
      },
      "required": [
        "value"
      ],
      "description": "The List resources which are encrypted with the disk encryption set."
    },
    "PrivateEndpoint": {
      "properties": {
        "id": {
          "readOnly": true,
          "type": "string",
          "description": "The ARM identifier for Private Endpoint"
        }
      },
      "description": "The Private Endpoint resource."
    },
    "PrivateEndpointServiceConnectionStatus": {
      "type": "string",
      "description": "The private endpoint connection status.",
      "enum": [
        "Pending",
        "Approved",
        "Rejected"
      ],
      "x-ms-enum": {
        "name": "PrivateEndpointServiceConnectionStatus",
        "modelAsString": true
      }
    },
    "PrivateEndpointConnectionProvisioningState": {
      "type": "string",
      "readOnly": true,
      "description": "The current provisioning state.",
      "enum": [
        "Succeeded",
        "Creating",
        "Deleting",
        "Failed"
      ],
      "x-ms-enum": {
        "name": "PrivateEndpointConnectionProvisioningState",
        "modelAsString": true
      }
    },
    "PrivateLinkServiceConnectionState": {
      "properties": {
        "status": {
          "$ref": "#/definitions/PrivateEndpointServiceConnectionStatus",
          "description": "Indicates whether the connection has been Approved/Rejected/Removed by the owner of the service."
        },
        "description": {
          "type": "string",
          "description": "The reason for approval/rejection of the connection."
        },
        "actionsRequired": {
          "type": "string",
          "description": "A message indicating if changes on the service provider require any updates on the consumer."
        }
      },
      "description": "A collection of information about the state of the connection between service consumer and provider."
    },
    "PrivateEndpointConnectionProperties": {
      "properties": {
        "privateEndpoint": {
          "$ref": "#/definitions/PrivateEndpoint",
          "description": "The resource of private end point."
        },
        "privateLinkServiceConnectionState": {
          "$ref": "#/definitions/PrivateLinkServiceConnectionState",
          "description": "A collection of information about the state of the connection between DiskAccess and Virtual Network."
        },
        "provisioningState": {
          "$ref": "#/definitions/PrivateEndpointConnectionProvisioningState",
          "description": "The provisioning state of the private endpoint connection resource."
        }
      },
      "required": [
        "privateLinkServiceConnectionState"
      ],
      "description": "Properties of the PrivateEndpointConnectProperties."
    },
    "PrivateEndpointConnection": {
      "properties": {
        "properties": {
          "$ref": "#/definitions/PrivateEndpointConnectionProperties",
          "x-ms-client-flatten": true,
          "description": "Resource properties."
        },
        "id": {
          "readOnly": true,
          "type": "string",
          "description": "private endpoint connection Id"
        },
        "name": {
          "readOnly": true,
          "type": "string",
          "description": "private endpoint connection name"
        },
        "type": {
          "readOnly": true,
          "type": "string",
          "description": "private endpoint connection type"
        }
      },
      "description": "The Private Endpoint Connection resource.",
      "x-ms-azure-resource": true
    },
    "DiskAccessProperties": {
      "properties": {
        "privateEndpointConnections": {
          "type": "array",
          "readOnly": true,
          "items": {
            "$ref": "#/definitions/PrivateEndpointConnection"
          },
          "description": "A readonly collection of private endpoint connections created on the disk. Currently only one endpoint connection is supported."
        },
        "provisioningState": {
          "readOnly": true,
          "type": "string",
          "description": "The disk access resource provisioning state."
        },
        "timeCreated": {
          "readOnly": true,
          "type": "string",
          "format": "date-time",
          "description": "The time when the disk access was created."
        }
      }
    },
    "DiskAccess": {
      "properties": {
        "properties": {
          "x-ms-client-flatten": true,
          "$ref": "#/definitions/DiskAccessProperties"
        }
      },
      "allOf": [
        {
          "$ref": "#/definitions/Resource"
        }
      ],
      "description": "disk access resource."
    },
    "DiskAccessList": {
      "properties": {
        "value": {
          "type": "array",
          "items": {
            "$ref": "#/definitions/DiskAccess"
          },
          "description": "A list of disk access resources."
        },
        "nextLink": {
          "type": "string",
          "description": "The uri to fetch the next page of disk access resources. Call ListNext() with this to fetch the next page of disk access resources."
        }
      },
      "required": [
        "value"
      ],
      "description": "The List disk access operation response."
    },
    "DiskAccessUpdate": {
      "properties": {
        "tags": {
          "type": "object",
          "additionalProperties": {
            "type": "string"
          },
          "description": "Resource tags"
        }
      },
      "description": "Used for updating a disk access resource."
    },
    "PrivateLinkResource": {
      "properties": {
        "properties": {
          "$ref": "#/definitions/PrivateLinkResourceProperties",
          "description": "Resource properties.",
          "x-ms-client-flatten": true
        },
        "id": {
          "readOnly": true,
          "type": "string",
          "description": "private link resource Id"
        },
        "name": {
          "readOnly": true,
          "type": "string",
          "description": "private link resource name"
        },
        "type": {
          "readOnly": true,
          "type": "string",
          "description": "private link resource type"
        }
      },
      "description": "A private link resource"
    },
    "PrivateLinkResourceProperties": {
      "properties": {
        "groupId": {
          "description": "The private link resource group id.",
          "type": "string",
          "readOnly": true
        },
        "requiredMembers": {
          "description": "The private link resource required member names.",
          "type": "array",
          "items": {
            "type": "string"
          },
          "readOnly": true
        },
        "requiredZoneNames": {
          "type": "array",
          "items": {
            "type": "string"
          },
          "description": "The private link resource DNS zone name."
        }
      },
      "description": "Properties of a private link resource."
    },
    "DiskRestorePoint": {
      "properties": {
        "properties": {
          "x-ms-client-flatten": true,
          "$ref": "#/definitions/DiskRestorePointProperties"
        }
      },
      "allOf": [
        {
          "$ref": "#/definitions/ProxyOnlyResource"
        }
      ],
      "description": "Properties of disk restore point"
    },
    "DiskRestorePointList": {
      "properties": {
        "value": {
          "type": "array",
          "items": {
            "$ref": "#/definitions/DiskRestorePoint"
          },
          "description": "A list of disk restore points."
        },
        "nextLink": {
          "type": "string",
          "description": "The uri to fetch the next page of disk restore points. Call ListNext() with this to fetch the next page of disk restore points."
        }
      },
      "required": [
        "value"
      ],
      "description": "The List Disk Restore Points operation response."
    },
    "DiskRestorePointProperties": {
      "properties": {
        "timeCreated": {
          "type": "string",
          "format": "date-time",
          "description": "The timestamp of restorePoint creation",
          "readOnly": true
        },
        "sourceResourceId": {
          "type": "string",
          "description": "arm id of source disk",
          "readOnly": true
        },
        "osType": {
          "type": "string",
          "readOnly": true,
          "description": "The Operating System type.",
          "enum": [
            "Windows",
            "Linux"
          ],
          "x-ms-enum": {
            "name": "OperatingSystemTypes",
            "modelAsString": false
          }
        },
        "hyperVGeneration": {
          "type": "string",
          "description": "The hypervisor generation of the Virtual Machine. Applicable to OS disks only.",
          "enum": [
            "V1",
            "V2"
          ],
          "x-ms-enum": {
            "name": "HyperVGeneration",
            "modelAsString": true
          }
        },
        "purchasePlan": {
          "$ref": "#/definitions/PurchasePlan",
          "description": "Purchase plan information for the the image from which the OS disk was created."
        },
        "familyId": {
          "type": "string",
          "description": "id of the backing snapshot's MIS family",
          "readOnly": true
        },
        "sourceUniqueId": {
          "type": "string",
          "description": "unique incarnation id of the source disk",
          "readOnly": true
        },
        "encryption": {
          "$ref": "#/definitions/Encryption",
          "description": "Encryption property can be used to encrypt data at rest with customer managed keys or platform managed keys.",
          "readOnly": true
        },
        "supportsHibernation": {
          "type": "boolean",
          "description": "Indicates the OS on a disk supports hibernation."
        }
      },
      "description": "Properties of an incremental disk restore point"
    },
    "PrivateLinkResourceListResult": {
      "properties": {
        "value": {
          "type": "array",
          "description": "Array of private link resources",
          "items": {
            "$ref": "#/definitions/PrivateLinkResource"
          }
        }
      },
      "description": "A list of private link resources"
    },
    "PrivateEndpointConnectionListResult": {
      "properties": {
        "value": {
          "type": "array",
          "description": "Array of private endpoint connections",
          "items": {
            "$ref": "#/definitions/PrivateEndpointConnection"
          }
        },
        "nextLink": {
          "type": "string",
          "description": "The uri to fetch the next page of snapshots. Call ListNext() with this to fetch the next page of snapshots."
        }
      },
      "description": "A list of private link resources"
    },
    "CloudError": {
      "x-ms-external": true,
      "properties": {
        "error": {
          "$ref": "#/definitions/ApiError"
        }
      },
      "description": "An error response from the Compute service."
    },
    "ApiError": {
      "properties": {
        "details": {
          "type": "array",
          "items": {
            "$ref": "#/definitions/ApiErrorBase"
          },
          "description": "The Api error details"
        },
        "innererror": {
          "$ref": "#/definitions/InnerError",
          "description": "The Api inner error"
        },
        "code": {
          "type": "string",
          "description": "The error code."
        },
        "target": {
          "type": "string",
          "description": "The target of the particular error."
        },
        "message": {
          "type": "string",
          "description": "The error message."
        }
      },
      "description": "Api error."
    },
    "ApiErrorBase": {
      "properties": {
        "code": {
          "type": "string",
          "description": "The error code."
        },
        "target": {
          "type": "string",
          "description": "The target of the particular error."
        },
        "message": {
          "type": "string",
          "description": "The error message."
        }
      },
      "description": "Api error base."
    },
    "InnerError": {
      "properties": {
        "exceptiontype": {
          "type": "string",
          "description": "The exception type."
        },
        "errordetail": {
          "type": "string",
          "description": "The internal error message or exception dump."
        }
      },
      "description": "Inner error details."
    },
    "ExtendedLocationType": {
      "type": "string",
      "description": "The type of extendedLocation.",
      "enum": [
        "EdgeZone"
      ],
      "x-ms-enum": {
        "name": "ExtendedLocationTypes",
        "modelAsString": true
      }
    },
    "ExtendedLocation": {
      "description": "The complex type of the extended location.",
      "properties": {
        "name": {
          "type": "string",
          "description": "The name of the extended location."
        },
        "type": {
          "$ref": "#/definitions/ExtendedLocationType",
          "description": "The type of the extended location."
        }
      }
    }
  },
  "parameters": {
    "SubscriptionIdParameter": {
      "name": "subscriptionId",
      "in": "path",
      "required": true,
      "type": "string",
      "description": "Subscription credentials which uniquely identify Microsoft Azure subscription. The subscription ID forms part of the URI for every service call."
    },
    "ApiVersionParameter": {
      "name": "api-version",
      "in": "query",
      "required": true,
      "type": "string",
      "description": "Client Api Version."
    },
    "ResourceGroupNameParameter": {
      "name": "resourceGroupName",
      "in": "path",
      "required": true,
      "type": "string",
      "description": "The name of the resource group.",
      "x-ms-parameter-location": "method"
    },
    "DiskNameParameter": {
      "name": "diskName",
      "in": "path",
      "required": true,
      "type": "string",
      "description": "The name of the managed disk that is being created. The name can't be changed after the disk is created. Supported characters for the name are a-z, A-Z, 0-9 and _. The maximum name length is 80 characters.",
      "x-ms-parameter-location": "method"
    },
    "SnapshotNameParameter": {
      "name": "snapshotName",
      "in": "path",
      "required": true,
      "type": "string",
      "description": "The name of the snapshot that is being created. The name can't be changed after the snapshot is created. Supported characters for the name are a-z, A-Z, 0-9 and _. The max name length is 80 characters.",
      "x-ms-parameter-location": "method"
    },
    "DiskEncryptionSetNameParameter": {
      "name": "diskEncryptionSetName",
      "in": "path",
      "required": true,
      "type": "string",
      "description": "The name of the disk encryption set that is being created. The name can't be changed after the disk encryption set is created. Supported characters for the name are a-z, A-Z, 0-9 and _. The maximum name length is 80 characters.",
      "x-ms-parameter-location": "method"
    },
    "DiskAccessNameParameter": {
      "name": "diskAccessName",
      "in": "path",
      "required": true,
      "type": "string",
      "description": "The name of the disk access resource that is being created. The name can't be changed after the disk encryption set is created. Supported characters for the name are a-z, A-Z, 0-9 and _. The maximum name length is 80 characters.",
      "x-ms-parameter-location": "method"
    },
    "PrivateEndpointConnectionNameParameter": {
      "name": "privateEndpointConnectionName",
      "in": "path",
      "required": true,
      "type": "string",
      "description": "The name of the private endpoint connection",
      "x-ms-parameter-location": "method"
    },
    "RestorePointCollectionNameParameter": {
      "name": "restorePointCollectionName",
      "in": "path",
      "required": true,
      "type": "string",
      "description": "The name of the restore point collection that the disk restore point belongs. Supported characters for the name are a-z, A-Z, 0-9 and _. The maximum name length is 80 characters.",
      "x-ms-parameter-location": "method"
    },
    "VmRestorePointNameParameter": {
      "name": "vmRestorePointName",
      "in": "path",
      "required": true,
      "type": "string",
      "description": "The name of the vm restore point that the disk disk restore point belongs. Supported characters for the name are a-z, A-Z, 0-9 and _. The maximum name length is 80 characters.",
      "x-ms-parameter-location": "method"
    },
    "DiskRestorePointNameParameter": {
      "name": "diskRestorePointName",
      "in": "path",
      "required": true,
      "type": "string",
      "description": "The name of the disk restore point created. Supported characters for the name are a-z, A-Z, 0-9 and _. The maximum name length is 80 characters.",
      "x-ms-parameter-location": "method"
    }
  }
}<|MERGE_RESOLUTION|>--- conflicted
+++ resolved
@@ -2009,16 +2009,14 @@
           "type": "boolean",
           "description": "Set to true to enable bursting beyond the provisioned performance target of the disk. Bursting is disabled by default. Does not apply to Ultra disks."
         },
-<<<<<<< HEAD
         "propertyUpdatesInProgress": {
           "readOnly": true,
           "$ref": "#/definitions/PropertyUpdatesInProgress",
           "description": "Properties of the disk for which update is pending."
-=======
+        },
         "supportsHibernation": {
           "type": "boolean",
           "description": "Indicates the OS on a disk supports hibernation."
->>>>>>> 836e22ee
         }
       },
       "required": [
@@ -2417,16 +2415,14 @@
           "$ref": "#/definitions/PurchasePlan",
           "description": "Purchase plan information to be added on the OS disk"
         },
-<<<<<<< HEAD
         "propertyUpdatesInProgress": {
           "readOnly": true,
           "$ref": "#/definitions/PropertyUpdatesInProgress",
           "description": "Properties of the disk for which update is pending."
-=======
+        },
         "supportsHibernation": {
           "type": "boolean",
           "description": "Indicates the OS on a disk supports hibernation."
->>>>>>> 836e22ee
         }
       },
       "description": "Disk resource update properties."

{
  "swagger": "2.0",
  "info": {
    "title": "ComputeManagementClient",
    "description": "The Compute Management Client.",
    "version": "2017-03-30"
  },
  "host": "management.azure.com",
  "schemes": [
    "https"
  ],
  "consumes": [
    "application/json"
  ],
  "produces": [
    "application/json"
  ],
  "security": [
    {
      "azure_auth": [
        "user_impersonation"
      ]
    }
  ],
  "securityDefinitions": {
    "azure_auth": {
      "type": "oauth2",
      "authorizationUrl": "https://login.microsoftonline.com/common/oauth2/authorize",
      "flow": "implicit",
      "description": "Azure Active Directory OAuth2 Flow",
      "scopes": {
        "user_impersonation": "impersonate your user account"
      }
    }
  },
  "paths": {
    "/subscriptions/{subscriptionId}/resourceGroups/{resourceGroupName}/providers/Microsoft.Compute/availabilitySets/{availabilitySetName}": {
      "put": {
        "tags": [
          "AvailabilitySets"
        ],
        "operationId": "AvailabilitySets_CreateOrUpdate",
        "description": "Create or update an availability set.",
        "parameters": [
          {
            "name": "resourceGroupName",
            "in": "path",
            "required": true,
            "type": "string",
            "description": "The name of the resource group."
          },
          {
            "name": "availabilitySetName",
            "in": "path",
            "required": true,
            "type": "string",
            "description": "The name of the availability set."
          },
          {
            "name": "parameters",
            "in": "body",
            "required": true,
            "schema": {
              "$ref": "#/definitions/AvailabilitySet"
            },
            "description": "Parameters supplied to the Create Availability Set operation."
          },
          {
            "$ref": "#/parameters/ApiVersionParameter"
          },
          {
            "$ref": "#/parameters/SubscriptionIdParameter"
          }
        ],
        "responses": {
          "200": {
            "description": "OK",
            "schema": {
              "$ref": "#/definitions/AvailabilitySet"
            }
          }
        },
        "x-ms-examples": {
          "Create an availability set.": {
            "$ref": "./examples/CreateAnAvailabilitySet.json"
          }
        }
      },
      "delete": {
        "tags": [
          "AvailabilitySets"
        ],
        "operationId": "AvailabilitySets_Delete",
        "description": "Delete an availability set.",
        "parameters": [
          {
            "name": "resourceGroupName",
            "in": "path",
            "required": true,
            "type": "string",
            "description": "The name of the resource group."
          },
          {
            "name": "availabilitySetName",
            "in": "path",
            "required": true,
            "type": "string",
            "description": "The name of the availability set."
          },
          {
            "$ref": "#/parameters/ApiVersionParameter"
          },
          {
            "$ref": "#/parameters/SubscriptionIdParameter"
          }
        ],
        "responses": {
          "200": {
            "description": "OK",
            "schema": {
              "$ref": "#/definitions/OperationStatusResponse"
            }
          },
          "204": {
            "description": "No Content"
          }
        }
      },
      "get": {
        "tags": [
          "AvailabilitySets"
        ],
        "operationId": "AvailabilitySets_Get",
        "description": "Retrieves information about an availability set.",
        "parameters": [
          {
            "name": "resourceGroupName",
            "in": "path",
            "required": true,
            "type": "string",
            "description": "The name of the resource group."
          },
          {
            "name": "availabilitySetName",
            "in": "path",
            "required": true,
            "type": "string",
            "description": "The name of the availability set."
          },
          {
            "$ref": "#/parameters/ApiVersionParameter"
          },
          {
            "$ref": "#/parameters/SubscriptionIdParameter"
          }
        ],
        "responses": {
          "200": {
            "description": "OK",
            "schema": {
              "$ref": "#/definitions/AvailabilitySet"
            }
          }
        }
      }
    },
    "/subscriptions/{subscriptionId}/resourceGroups/{resourceGroupName}/providers/Microsoft.Compute/availabilitySets": {
      "get": {
        "tags": [
          "AvailabilitySets"
        ],
        "operationId": "AvailabilitySets_List",
        "description": "Lists all availability sets in a resource group.",
        "parameters": [
          {
            "name": "resourceGroupName",
            "in": "path",
            "required": true,
            "type": "string",
            "description": "The name of the resource group."
          },
          {
            "$ref": "#/parameters/ApiVersionParameter"
          },
          {
            "$ref": "#/parameters/SubscriptionIdParameter"
          }
        ],
        "responses": {
          "200": {
            "description": "OK",
            "schema": {
              "$ref": "#/definitions/AvailabilitySetListResult"
            }
          }
        },
        "x-ms-pageable": {
          "nextLinkName": null
        }
      }
    },
    "/subscriptions/{subscriptionId}/resourceGroups/{resourceGroupName}/providers/Microsoft.Compute/availabilitySets/{availabilitySetName}/vmSizes": {
      "get": {
        "tags": [
          "AvailabilitySets"
        ],
        "operationId": "AvailabilitySets_ListAvailableSizes",
        "description": "Lists all available virtual machine sizes that can be used to create a new virtual machine in an existing availability set.",
        "parameters": [
          {
            "name": "resourceGroupName",
            "in": "path",
            "required": true,
            "type": "string",
            "description": "The name of the resource group."
          },
          {
            "name": "availabilitySetName",
            "in": "path",
            "required": true,
            "type": "string",
            "description": "The name of the availability set."
          },
          {
            "$ref": "#/parameters/ApiVersionParameter"
          },
          {
            "$ref": "#/parameters/SubscriptionIdParameter"
          }
        ],
        "responses": {
          "200": {
            "description": "OK",
            "schema": {
              "$ref": "#/definitions/VirtualMachineSizeListResult"
            }
          }
        },
        "x-ms-pageable": {
          "nextLinkName": null
        }
      }
    },
    "/subscriptions/{subscriptionId}/providers/Microsoft.Compute/locations/{location}/publishers/{publisherName}/artifacttypes/vmextension/types/{type}/versions/{version}": {
      "get": {
        "tags": [
          "VirtualMachineExtensionImages"
        ],
        "operationId": "VirtualMachineExtensionImages_Get",
        "description": "Gets a virtual machine extension image.",
        "parameters": [
          {
            "name": "location",
            "in": "path",
            "required": true,
            "type": "string",
            "description": "The name of a supported Azure region."
          },
          {
            "name": "publisherName",
            "in": "path",
            "required": true,
            "type": "string"
          },
          {
            "name": "type",
            "in": "path",
            "required": true,
            "type": "string"
          },
          {
            "name": "version",
            "in": "path",
            "required": true,
            "type": "string"
          },
          {
            "$ref": "#/parameters/ApiVersionParameter"
          },
          {
            "$ref": "#/parameters/SubscriptionIdParameter"
          }
        ],
        "responses": {
          "200": {
            "description": "OK",
            "schema": {
              "$ref": "#/definitions/VirtualMachineExtensionImage"
            }
          }
        }
      }
    },
    "/subscriptions/{subscriptionId}/providers/Microsoft.Compute/locations/{location}/publishers/{publisherName}/artifacttypes/vmextension/types": {
      "get": {
        "tags": [
          "VirtualMachineExtensionImages"
        ],
        "operationId": "VirtualMachineExtensionImages_ListTypes",
        "description": "Gets a list of virtual machine extension image types.",
        "parameters": [
          {
            "name": "location",
            "in": "path",
            "required": true,
            "type": "string",
            "description": "The name of a supported Azure region."
          },
          {
            "name": "publisherName",
            "in": "path",
            "required": true,
            "type": "string"
          },
          {
            "$ref": "#/parameters/ApiVersionParameter"
          },
          {
            "$ref": "#/parameters/SubscriptionIdParameter"
          }
        ],
        "responses": {
          "200": {
            "description": "OK",
            "schema": {
              "type": "array",
              "items": {
                "$ref": "#/definitions/VirtualMachineExtensionImage"
              }
            }
          }
        }
      }
    },
    "/subscriptions/{subscriptionId}/providers/Microsoft.Compute/locations/{location}/publishers/{publisherName}/artifacttypes/vmextension/types/{type}/versions": {
      "get": {
        "tags": [
          "VirtualMachineExtensionImages"
        ],
        "operationId": "VirtualMachineExtensionImages_ListVersions",
        "description": "Gets a list of virtual machine extension image versions.",
        "parameters": [
          {
            "name": "location",
            "in": "path",
            "required": true,
            "type": "string",
            "description": "The name of a supported Azure region."
          },
          {
            "name": "publisherName",
            "in": "path",
            "required": true,
            "type": "string"
          },
          {
            "name": "type",
            "in": "path",
            "required": true,
            "type": "string"
          },
          {
            "name": "$filter",
            "in": "query",
            "required": false,
            "type": "string",
            "description": "The filter to apply on the operation."
          },
          {
            "name": "$top",
            "in": "query",
            "required": false,
            "type": "integer",
            "format": "int32"
          },
          {
            "name": "$orderby",
            "in": "query",
            "required": false,
            "type": "string"
          },
          {
            "$ref": "#/parameters/ApiVersionParameter"
          },
          {
            "$ref": "#/parameters/SubscriptionIdParameter"
          }
        ],
        "responses": {
          "200": {
            "description": "OK",
            "schema": {
              "type": "array",
              "items": {
                "$ref": "#/definitions/VirtualMachineExtensionImage"
              }
            }
          }
        },
        "x-ms-odata": "#/definitions/VirtualMachineExtensionImage"
      }
    },
    "/subscriptions/{subscriptionId}/resourceGroups/{resourceGroupName}/providers/Microsoft.Compute/virtualMachines/{vmName}/extensions/{vmExtensionName}": {
      "put": {
        "tags": [
          "VirtualMachineExtensions"
        ],
        "operationId": "VirtualMachineExtensions_CreateOrUpdate",
        "description": "The operation to create or update the extension.",
        "parameters": [
          {
            "name": "resourceGroupName",
            "in": "path",
            "required": true,
            "type": "string",
            "description": "The name of the resource group."
          },
          {
            "name": "vmName",
            "in": "path",
            "required": true,
            "type": "string",
            "description": "The name of the virtual machine where the extension should be create or updated."
          },
          {
            "name": "vmExtensionName",
            "in": "path",
            "required": true,
            "type": "string",
            "description": "The name of the virtual machine extension."
          },
          {
            "name": "extensionParameters",
            "in": "body",
            "required": true,
            "schema": {
              "$ref": "#/definitions/VirtualMachineExtension"
            },
            "description": "Parameters supplied to the Create Virtual Machine Extension operation."
          },
          {
            "$ref": "#/parameters/ApiVersionParameter"
          },
          {
            "$ref": "#/parameters/SubscriptionIdParameter"
          }
        ],
        "responses": {
          "200": {
            "description": "OK",
            "schema": {
              "$ref": "#/definitions/VirtualMachineExtension"
            }
          },
          "201": {
            "description": "Created",
            "schema": {
              "$ref": "#/definitions/VirtualMachineExtension"
            }
          }
        },
        "x-ms-long-running-operation": true
      },
      "delete": {
        "tags": [
          "VirtualMachineExtensions"
        ],
        "operationId": "VirtualMachineExtensions_Delete",
        "description": "The operation to delete the extension.",
        "parameters": [
          {
            "name": "resourceGroupName",
            "in": "path",
            "required": true,
            "type": "string",
            "description": "The name of the resource group."
          },
          {
            "name": "vmName",
            "in": "path",
            "required": true,
            "type": "string",
            "description": "The name of the virtual machine where the extension should be deleted."
          },
          {
            "name": "vmExtensionName",
            "in": "path",
            "required": true,
            "type": "string",
            "description": "The name of the virtual machine extension."
          },
          {
            "$ref": "#/parameters/ApiVersionParameter"
          },
          {
            "$ref": "#/parameters/SubscriptionIdParameter"
          }
        ],
        "responses": {
          "200": {
            "description": "OK",
            "schema": {
              "$ref": "#/definitions/OperationStatusResponse"
            }
          },
          "202": {
            "description": "Accepted"
          },
          "204": {
            "description": "No Content"
          }
        },
        "x-ms-long-running-operation": true
      },
      "get": {
        "tags": [
          "VirtualMachineExtensions"
        ],
        "operationId": "VirtualMachineExtensions_Get",
        "description": "The operation to get the extension.",
        "parameters": [
          {
            "name": "resourceGroupName",
            "in": "path",
            "required": true,
            "type": "string",
            "description": "The name of the resource group."
          },
          {
            "name": "vmName",
            "in": "path",
            "required": true,
            "type": "string",
            "description": "The name of the virtual machine containing the extension."
          },
          {
            "name": "vmExtensionName",
            "in": "path",
            "required": true,
            "type": "string",
            "description": "The name of the virtual machine extension."
          },
          {
            "name": "$expand",
            "in": "query",
            "required": false,
            "type": "string",
            "description": "The expand expression to apply on the operation."
          },
          {
            "$ref": "#/parameters/ApiVersionParameter"
          },
          {
            "$ref": "#/parameters/SubscriptionIdParameter"
          }
        ],
        "responses": {
          "200": {
            "description": "OK",
            "schema": {
              "$ref": "#/definitions/VirtualMachineExtension"
            }
          }
        }
      }
    },
    "/subscriptions/{subscriptionId}/providers/Microsoft.Compute/locations/{location}/publishers/{publisherName}/artifacttypes/vmimage/offers/{offer}/skus/{skus}/versions/{version}": {
      "get": {
        "tags": [
          "VirtualMachineImages"
        ],
        "operationId": "VirtualMachineImages_Get",
        "description": "Gets a virtual machine image.",
        "parameters": [
          {
            "name": "location",
            "in": "path",
            "required": true,
            "type": "string",
            "description": "The name of a supported Azure region."
          },
          {
            "name": "publisherName",
            "in": "path",
            "required": true,
            "type": "string",
            "description": "A valid image publisher."
          },
          {
            "name": "offer",
            "in": "path",
            "required": true,
            "type": "string",
            "description": "A valid image publisher offer."
          },
          {
            "name": "skus",
            "in": "path",
            "required": true,
            "type": "string",
            "description": "A valid image SKU."
          },
          {
            "name": "version",
            "in": "path",
            "required": true,
            "type": "string",
            "description": "A valid image SKU version."
          },
          {
            "$ref": "#/parameters/ApiVersionParameter"
          },
          {
            "$ref": "#/parameters/SubscriptionIdParameter"
          }
        ],
        "responses": {
          "200": {
            "description": "OK",
            "schema": {
              "$ref": "#/definitions/VirtualMachineImage"
            }
          }
        }
      }
    },
    "/subscriptions/{subscriptionId}/providers/Microsoft.Compute/locations/{location}/publishers/{publisherName}/artifacttypes/vmimage/offers/{offer}/skus/{skus}/versions": {
      "get": {
        "tags": [
          "VirtualMachineImages"
        ],
        "operationId": "VirtualMachineImages_List",
        "description": "Gets a list of all virtual machine image versions for the specified location, publisher, offer, and SKU.",
        "parameters": [
          {
            "name": "location",
            "in": "path",
            "required": true,
            "type": "string",
            "description": "The name of a supported Azure region."
          },
          {
            "name": "publisherName",
            "in": "path",
            "required": true,
            "type": "string",
            "description": "A valid image publisher."
          },
          {
            "name": "offer",
            "in": "path",
            "required": true,
            "type": "string",
            "description": "A valid image publisher offer."
          },
          {
            "name": "skus",
            "in": "path",
            "required": true,
            "type": "string",
            "description": "A valid image SKU."
          },
          {
            "name": "$filter",
            "in": "query",
            "required": false,
            "type": "string",
            "description": "The filter to apply on the operation."
          },
          {
            "name": "$top",
            "in": "query",
            "required": false,
            "type": "integer",
            "format": "int32"
          },
          {
            "name": "$orderby",
            "in": "query",
            "required": false,
            "type": "string"
          },
          {
            "$ref": "#/parameters/ApiVersionParameter"
          },
          {
            "$ref": "#/parameters/SubscriptionIdParameter"
          }
        ],
        "responses": {
          "200": {
            "description": "OK",
            "schema": {
              "type": "array",
              "items": {
                "$ref": "#/definitions/VirtualMachineImageResource"
              }
            }
          }
        },
        "x-ms-odata": "#/definitions/VirtualMachineImageResource"
      }
    },
    "/subscriptions/{subscriptionId}/providers/Microsoft.Compute/locations/{location}/publishers/{publisherName}/artifacttypes/vmimage/offers": {
      "get": {
        "tags": [
          "VirtualMachineImages"
        ],
        "operationId": "VirtualMachineImages_ListOffers",
        "description": "Gets a list of virtual machine image offers for the specified location and publisher.",
        "parameters": [
          {
            "name": "location",
            "in": "path",
            "required": true,
            "type": "string",
            "description": "The name of a supported Azure region."
          },
          {
            "name": "publisherName",
            "in": "path",
            "required": true,
            "type": "string",
            "description": "A valid image publisher."
          },
          {
            "$ref": "#/parameters/ApiVersionParameter"
          },
          {
            "$ref": "#/parameters/SubscriptionIdParameter"
          }
        ],
        "responses": {
          "200": {
            "description": "OK",
            "schema": {
              "type": "array",
              "items": {
                "$ref": "#/definitions/VirtualMachineImageResource"
              }
            }
          }
        }
      }
    },
    "/subscriptions/{subscriptionId}/providers/Microsoft.Compute/locations/{location}/publishers": {
      "get": {
        "tags": [
          "VirtualMachineImages"
        ],
        "operationId": "VirtualMachineImages_ListPublishers",
        "description": "Gets a list of virtual machine image publishers for the specified Azure location.",
        "parameters": [
          {
            "name": "location",
            "in": "path",
            "required": true,
            "type": "string",
            "description": "The name of a supported Azure region."
          },
          {
            "$ref": "#/parameters/ApiVersionParameter"
          },
          {
            "$ref": "#/parameters/SubscriptionIdParameter"
          }
        ],
        "responses": {
          "200": {
            "description": "OK",
            "schema": {
              "type": "array",
              "items": {
                "$ref": "#/definitions/VirtualMachineImageResource"
              }
            }
          }
        }
      }
    },
    "/subscriptions/{subscriptionId}/providers/Microsoft.Compute/locations/{location}/publishers/{publisherName}/artifacttypes/vmimage/offers/{offer}/skus": {
      "get": {
        "tags": [
          "VirtualMachineImages"
        ],
        "operationId": "VirtualMachineImages_ListSkus",
        "description": "Gets a list of virtual machine image SKUs for the specified location, publisher, and offer.",
        "parameters": [
          {
            "name": "location",
            "in": "path",
            "required": true,
            "type": "string",
            "description": "The name of a supported Azure region."
          },
          {
            "name": "publisherName",
            "in": "path",
            "required": true,
            "type": "string",
            "description": "A valid image publisher."
          },
          {
            "name": "offer",
            "in": "path",
            "required": true,
            "type": "string",
            "description": "A valid image publisher offer."
          },
          {
            "$ref": "#/parameters/ApiVersionParameter"
          },
          {
            "$ref": "#/parameters/SubscriptionIdParameter"
          }
        ],
        "responses": {
          "200": {
            "description": "OK",
            "schema": {
              "type": "array",
              "items": {
                "$ref": "#/definitions/VirtualMachineImageResource"
              }
            }
          }
        }
      }
    },
    "/subscriptions/{subscriptionId}/providers/Microsoft.Compute/locations/{location}/usages": {
      "get": {
        "tags": [
          "Usage"
        ],
        "operationId": "Usage_List",
        "description": "Gets, for the specified location, the current compute resource usage information as well as the limits for compute resources under the subscription.",
        "parameters": [
          {
            "name": "location",
            "in": "path",
            "required": true,
            "type": "string",
            "description": "The location for which resource usage is queried.",
            "pattern": "^[-\\w\\._]+$"
          },
          {
            "$ref": "#/parameters/ApiVersionParameter"
          },
          {
            "$ref": "#/parameters/SubscriptionIdParameter"
          }
        ],
        "responses": {
          "200": {
            "description": "OK",
            "schema": {
              "$ref": "#/definitions/ListUsagesResult"
            }
          }
        },
        "x-ms-pageable": {
          "nextLinkName": "nextLink"
        }
      }
    },
    "/subscriptions/{subscriptionId}/providers/Microsoft.Compute/locations/{location}/vmSizes": {
      "get": {
        "tags": [
          "VirtualMachineSizes"
        ],
        "operationId": "VirtualMachineSizes_List",
        "description": "Lists all available virtual machine sizes for a subscription in a location.",
        "parameters": [
          {
            "name": "location",
            "in": "path",
            "required": true,
            "type": "string",
            "description": "The location upon which virtual-machine-sizes is queried.",
            "pattern": "^[-\\w\\._]+$"
          },
          {
            "$ref": "#/parameters/ApiVersionParameter"
          },
          {
            "$ref": "#/parameters/SubscriptionIdParameter"
          }
        ],
        "responses": {
          "200": {
            "description": "OK",
            "schema": {
              "$ref": "#/definitions/VirtualMachineSizeListResult"
            }
          }
        },
        "x-ms-pageable": {
          "nextLinkName": null
        }
      }
    },
    "/subscriptions/{subscriptionId}/resourceGroups/{resourceGroupName}/providers/Microsoft.Compute/images/{imageName}": {
      "put": {
        "tags": [
          "Images"
        ],
        "operationId": "Images_CreateOrUpdate",
        "description": "Create or update an image.",
        "parameters": [
          {
            "name": "resourceGroupName",
            "in": "path",
            "required": true,
            "type": "string",
            "description": "The name of the resource group."
          },
          {
            "name": "imageName",
            "in": "path",
            "required": true,
            "type": "string",
            "description": "The name of the image."
          },
          {
            "name": "parameters",
            "in": "body",
            "required": true,
            "schema": {
              "$ref": "#/definitions/Image"
            },
            "description": "Parameters supplied to the Create Image operation."
          },
          {
            "$ref": "#/parameters/ApiVersionParameter"
          },
          {
            "$ref": "#/parameters/SubscriptionIdParameter"
          }
        ],
        "responses": {
          "200": {
            "description": "OK",
            "schema": {
              "$ref": "#/definitions/Image"
            }
          },
          "201": {
            "description": "Created",
            "schema": {
              "$ref": "#/definitions/Image"
            }
          }
        },
        "x-ms-long-running-operation": true
      },
      "delete": {
        "tags": [
          "Images"
        ],
        "operationId": "Images_Delete",
        "description": "Deletes an Image.",
        "parameters": [
          {
            "name": "resourceGroupName",
            "in": "path",
            "required": true,
            "type": "string",
            "description": "The name of the resource group."
          },
          {
            "name": "imageName",
            "in": "path",
            "required": true,
            "type": "string",
            "description": "The name of the image."
          },
          {
            "$ref": "#/parameters/ApiVersionParameter"
          },
          {
            "$ref": "#/parameters/SubscriptionIdParameter"
          }
        ],
        "responses": {
          "200": {
            "description": "OK",
            "schema": {
              "$ref": "#/definitions/OperationStatusResponse"
            }
          },
          "202": {
            "description": "Accepted"
          },
          "204": {
            "description": "No Content"
          }
        },
        "x-ms-long-running-operation": true
      },
      "get": {
        "tags": [
          "Images"
        ],
        "operationId": "Images_Get",
        "description": "Gets an image.",
        "parameters": [
          {
            "name": "resourceGroupName",
            "in": "path",
            "required": true,
            "type": "string",
            "description": "The name of the resource group."
          },
          {
            "name": "imageName",
            "in": "path",
            "required": true,
            "type": "string",
            "description": "The name of the image."
          },
          {
            "name": "$expand",
            "in": "query",
            "required": false,
            "type": "string",
            "description": "The expand expression to apply on the operation."
          },
          {
            "$ref": "#/parameters/ApiVersionParameter"
          },
          {
            "$ref": "#/parameters/SubscriptionIdParameter"
          }
        ],
        "responses": {
          "200": {
            "description": "OK",
            "schema": {
              "$ref": "#/definitions/Image"
            }
          }
        }
      }
    },
    "/subscriptions/{subscriptionId}/resourceGroups/{resourceGroupName}/providers/Microsoft.Compute/images": {
      "get": {
        "tags": [
          "Images"
        ],
        "operationId": "Images_ListByResourceGroup",
        "description": "Gets the list of images under a resource group.",
        "parameters": [
          {
            "name": "resourceGroupName",
            "in": "path",
            "required": true,
            "type": "string",
            "description": "The name of the resource group."
          },
          {
            "$ref": "#/parameters/ApiVersionParameter"
          },
          {
            "$ref": "#/parameters/SubscriptionIdParameter"
          }
        ],
        "responses": {
          "200": {
            "description": "OK",
            "schema": {
              "$ref": "#/definitions/ImageListResult"
            }
          }
        },
        "x-ms-pageable": {
          "nextLinkName": "nextLink"
        }
      }
    },
    "/subscriptions/{subscriptionId}/providers/Microsoft.Compute/images": {
      "get": {
        "tags": [
          "Images"
        ],
        "operationId": "Images_List",
        "description": "Gets the list of Images in the subscription. Use nextLink property in the response to get the next page of Images. Do this till nextLink is not null to fetch all the Images.",
        "parameters": [
          {
            "$ref": "#/parameters/ApiVersionParameter"
          },
          {
            "$ref": "#/parameters/SubscriptionIdParameter"
          }
        ],
        "responses": {
          "200": {
            "description": "OK",
            "schema": {
              "$ref": "#/definitions/ImageListResult"
            }
          }
        },
        "x-ms-pageable": {
          "nextLinkName": "nextLink"
        }
      }
    },
    "/subscriptions/{subscriptionId}/providers/Microsoft.Compute/skus": {
      "get": {
        "tags": [
          "Skus",
          "AvailabilitySets"
        ],
        "operationId": "ResourceSkus_List",
        "description": "Gets the list of Microsoft.Compute SKUs available for your Subscription.",
        "parameters": [
          {
            "$ref": "#/parameters/ApiVersionParameter"
          },
          {
            "$ref": "#/parameters/SubscriptionIdParameter"
          }
        ],
        "responses": {
          "200": {
            "description": "OK",
            "schema": {
              "$ref": "#/definitions/ResourceSkusResult"
            }
          }
        },
        "x-ms-pageable": {
          "nextLinkName": "nextLink"
        }
      }
    },
    "/subscriptions/{subscriptionId}/resourceGroups/{resourceGroupName}/providers/Microsoft.Compute/virtualMachines/{vmName}/capture": {
      "post": {
        "tags": [
          "VirtualMachines"
        ],
        "operationId": "VirtualMachines_Capture",
        "description": "Captures the VM by copying virtual hard disks of the VM and outputs a template that can be used to create similar VMs.",
        "parameters": [
          {
            "name": "resourceGroupName",
            "in": "path",
            "required": true,
            "type": "string",
            "description": "The name of the resource group."
          },
          {
            "name": "vmName",
            "in": "path",
            "required": true,
            "type": "string",
            "description": "The name of the virtual machine."
          },
          {
            "name": "parameters",
            "in": "body",
            "required": true,
            "schema": {
              "$ref": "#/definitions/VirtualMachineCaptureParameters"
            },
            "description": "Parameters supplied to the Capture Virtual Machine operation."
          },
          {
            "$ref": "#/parameters/ApiVersionParameter"
          },
          {
            "$ref": "#/parameters/SubscriptionIdParameter"
          }
        ],
        "responses": {
          "200": {
            "description": "OK",
            "schema": {
              "$ref": "#/definitions/VirtualMachineCaptureResult"
            }
          },
          "202": {
            "description": "Accepted"
          }
        },
        "x-ms-long-running-operation": true
      }
    },
    "/subscriptions/{subscriptionId}/resourceGroups/{resourceGroupName}/providers/Microsoft.Compute/virtualMachines/{vmName}": {
      "put": {
        "tags": [
          "VirtualMachines"
        ],
        "operationId": "VirtualMachines_CreateOrUpdate",
        "description": "The operation to create or update a virtual machine.",
        "parameters": [
          {
            "name": "resourceGroupName",
            "in": "path",
            "required": true,
            "type": "string",
            "description": "The name of the resource group."
          },
          {
            "name": "vmName",
            "in": "path",
            "required": true,
            "type": "string",
            "description": "The name of the virtual machine."
          },
          {
            "name": "parameters",
            "in": "body",
            "required": true,
            "schema": {
              "$ref": "#/definitions/VirtualMachine"
            },
            "description": "Parameters supplied to the Create Virtual Machine operation."
          },
          {
            "$ref": "#/parameters/ApiVersionParameter"
          },
          {
            "$ref": "#/parameters/SubscriptionIdParameter"
          }
        ],
        "responses": {
          "200": {
            "description": "OK",
            "schema": {
              "$ref": "#/definitions/VirtualMachine"
            }
          },
          "201": {
            "description": "Created",
            "schema": {
              "$ref": "#/definitions/VirtualMachine"
            }
          }
        },
        "x-ms-examples": {
          "Create a vm with password authentication.": {
            "$ref": "./examples/CreateAVmWithPasswordAuthentication.json"
          },
          "Create a vm with ssh authentication.": {
            "$ref": "./examples/CreateAVmWithSshAuthentication.json"
          },
          "Create a vm with premium storage.": {
            "$ref": "./examples/CreateAVmWithPremiumStorage.json"
          },
          "Create a vm in an availability set.": {
            "$ref": "./examples/CreateAVmInAnAvailabilitySet.json"
          },
          "Create a vm with boot diagnostics.": {
            "$ref": "./examples/CreateAVmWithBootDiagnostics.json"
          },
          "Create a vm with empty data disks.": {
            "$ref": "./examples/CreateAVmWithEmptyDataDisks.json"
          },
          "Create a vm with a marketplace image plan.": {
            "$ref": "./examples/CreateAVmWithAMarketplaceImagePlan.json"
          },
          "Create a vm from a custom image.": {
            "$ref": "./examples/CreateAVmFromACustomImage.json"
          },
          "Create a platform-image vm with unmanaged os and data disks.": {
            "$ref": "./examples/CreateAPlatformImageVmWithUnmanagedOsAndDataDisks.json"
          },
          "Create a custom-image vm from an unmanaged generalized os image.": {
            "$ref": "./examples/CreateACustomImageVmFromAnUnmanagedGeneralizedOsImage.json"
          }
        },
        "x-ms-long-running-operation": true
      },
      "delete": {
        "tags": [
          "VirtualMachines"
        ],
        "operationId": "VirtualMachines_Delete",
        "description": "The operation to delete a virtual machine.",
        "parameters": [
          {
            "name": "resourceGroupName",
            "in": "path",
            "required": true,
            "type": "string",
            "description": "The name of the resource group."
          },
          {
            "name": "vmName",
            "in": "path",
            "required": true,
            "type": "string",
            "description": "The name of the virtual machine."
          },
          {
            "$ref": "#/parameters/ApiVersionParameter"
          },
          {
            "$ref": "#/parameters/SubscriptionIdParameter"
          }
        ],
        "responses": {
          "200": {
            "description": "OK",
            "schema": {
              "$ref": "#/definitions/OperationStatusResponse"
            }
          },
          "202": {
            "description": "Accepted"
          },
          "204": {
            "description": "No Content"
          }
        },
        "x-ms-long-running-operation": true
      },
      "get": {
        "tags": [
          "VirtualMachines"
        ],
        "operationId": "VirtualMachines_Get",
        "description": "Retrieves information about the model view or the instance view of a virtual machine.",
        "parameters": [
          {
            "name": "resourceGroupName",
            "in": "path",
            "required": true,
            "type": "string",
            "description": "The name of the resource group."
          },
          {
            "name": "vmName",
            "in": "path",
            "required": true,
            "type": "string",
            "description": "The name of the virtual machine."
          },
          {
            "name": "$expand",
            "in": "query",
            "required": false,
            "type": "string",
            "description": "The expand expression to apply on the operation.",
            "enum": [
              "instanceView"
            ],
            "x-ms-enum": {
              "name": "InstanceViewTypes",
              "modelAsString": false
            }
          },
          {
            "$ref": "#/parameters/ApiVersionParameter"
          },
          {
            "$ref": "#/parameters/SubscriptionIdParameter"
          }
        ],
        "responses": {
          "200": {
            "description": "OK",
            "schema": {
              "$ref": "#/definitions/VirtualMachine"
            }
          }
        }
      }
    },
    "/subscriptions/{subscriptionId}/resourceGroups/{resourceGroupName}/providers/Microsoft.Compute/virtualMachines/{vmName}/convertToManagedDisks": {
      "post": {
        "tags": [
          "VirtualMachines"
        ],
        "operationId": "VirtualMachines_ConvertToManagedDisks",
        "description": "Converts virtual machine disks from blob-based to managed disks. Virtual machine must be stop-deallocated before invoking this operation.",
        "parameters": [
          {
            "name": "resourceGroupName",
            "in": "path",
            "required": true,
            "type": "string",
            "description": "The name of the resource group."
          },
          {
            "name": "vmName",
            "in": "path",
            "required": true,
            "type": "string",
            "description": "The name of the virtual machine."
          },
          {
            "$ref": "#/parameters/ApiVersionParameter"
          },
          {
            "$ref": "#/parameters/SubscriptionIdParameter"
          }
        ],
        "responses": {
          "200": {
            "description": "OK",
            "schema": {
              "$ref": "#/definitions/OperationStatusResponse"
            }
          },
          "202": {
            "description": "Accepted"
          }
        },
        "x-ms-long-running-operation": true
      }
    },
    "/subscriptions/{subscriptionId}/resourceGroups/{resourceGroupName}/providers/Microsoft.Compute/virtualMachines/{vmName}/deallocate": {
      "post": {
        "tags": [
          "VirtualMachines"
        ],
        "operationId": "VirtualMachines_Deallocate",
        "description": "Shuts down the virtual machine and releases the compute resources. You are not billed for the compute resources that this virtual machine uses.",
        "parameters": [
          {
            "name": "resourceGroupName",
            "in": "path",
            "required": true,
            "type": "string",
            "description": "The name of the resource group."
          },
          {
            "name": "vmName",
            "in": "path",
            "required": true,
            "type": "string",
            "description": "The name of the virtual machine."
          },
          {
            "$ref": "#/parameters/ApiVersionParameter"
          },
          {
            "$ref": "#/parameters/SubscriptionIdParameter"
          }
        ],
        "responses": {
          "200": {
            "description": "OK",
            "schema": {
              "$ref": "#/definitions/OperationStatusResponse"
            }
          },
          "202": {
            "description": "Accepted"
          }
        },
        "x-ms-long-running-operation": true
      }
    },
    "/subscriptions/{subscriptionId}/resourceGroups/{resourceGroupName}/providers/Microsoft.Compute/virtualMachines/{vmName}/generalize": {
      "post": {
        "tags": [
          "VirtualMachines"
        ],
        "operationId": "VirtualMachines_Generalize",
        "description": "Sets the state of the virtual machine to generalized.",
        "parameters": [
          {
            "name": "resourceGroupName",
            "in": "path",
            "required": true,
            "type": "string",
            "description": "The name of the resource group."
          },
          {
            "name": "vmName",
            "in": "path",
            "required": true,
            "type": "string",
            "description": "The name of the virtual machine."
          },
          {
            "$ref": "#/parameters/ApiVersionParameter"
          },
          {
            "$ref": "#/parameters/SubscriptionIdParameter"
          }
        ],
        "responses": {
          "200": {
            "description": "OK",
            "schema": {
              "$ref": "#/definitions/OperationStatusResponse"
            }
          }
        }
      }
    },
    "/subscriptions/{subscriptionId}/resourceGroups/{resourceGroupName}/providers/Microsoft.Compute/virtualMachines": {
      "get": {
        "tags": [
          "VirtualMachines"
        ],
        "operationId": "VirtualMachines_List",
        "description": "Lists all of the virtual machines in the specified resource group. Use the nextLink property in the response to get the next page of virtual machines.",
        "parameters": [
          {
            "name": "resourceGroupName",
            "in": "path",
            "required": true,
            "type": "string",
            "description": "The name of the resource group."
          },
          {
            "$ref": "#/parameters/ApiVersionParameter"
          },
          {
            "$ref": "#/parameters/SubscriptionIdParameter"
          }
        ],
        "responses": {
          "200": {
            "description": "OK",
            "schema": {
              "$ref": "#/definitions/VirtualMachineListResult"
            }
          }
        },
        "x-ms-pageable": {
          "nextLinkName": "nextLink"
        }
      }
    },
    "/subscriptions/{subscriptionId}/providers/Microsoft.Compute/virtualMachines": {
      "get": {
        "tags": [
          "VirtualMachines"
        ],
        "operationId": "VirtualMachines_ListAll",
        "description": "Lists all of the virtual machines in the specified subscription. Use the nextLink property in the response to get the next page of virtual machines.",
        "parameters": [
          {
            "$ref": "#/parameters/ApiVersionParameter"
          },
          {
            "$ref": "#/parameters/SubscriptionIdParameter"
          }
        ],
        "responses": {
          "200": {
            "description": "OK",
            "schema": {
              "$ref": "#/definitions/VirtualMachineListResult"
            }
          }
        },
        "x-ms-pageable": {
          "nextLinkName": "nextLink"
        }
      }
    },
    "/subscriptions/{subscriptionId}/resourceGroups/{resourceGroupName}/providers/Microsoft.Compute/virtualMachines/{vmName}/vmSizes": {
      "get": {
        "tags": [
          "VirtualMachines"
        ],
        "operationId": "VirtualMachines_ListAvailableSizes",
        "description": "Lists all available virtual machine sizes to which the specified virtual machine can be resized.",
        "parameters": [
          {
            "name": "resourceGroupName",
            "in": "path",
            "required": true,
            "type": "string",
            "description": "The name of the resource group."
          },
          {
            "name": "vmName",
            "in": "path",
            "required": true,
            "type": "string",
            "description": "The name of the virtual machine."
          },
          {
            "$ref": "#/parameters/ApiVersionParameter"
          },
          {
            "$ref": "#/parameters/SubscriptionIdParameter"
          }
        ],
        "responses": {
          "200": {
            "description": "OK",
            "schema": {
              "$ref": "#/definitions/VirtualMachineSizeListResult"
            }
          }
        },
        "x-ms-pageable": {
          "nextLinkName": null
        }
      }
    },
    "/subscriptions/{subscriptionId}/resourceGroups/{resourceGroupName}/providers/Microsoft.Compute/virtualMachines/{vmName}/powerOff": {
      "post": {
        "tags": [
          "VirtualMachines"
        ],
        "operationId": "VirtualMachines_PowerOff",
        "description": "The operation to power off (stop) a virtual machine. The virtual machine can be restarted with the same provisioned resources. You are still charged for this virtual machine.",
        "parameters": [
          {
            "name": "resourceGroupName",
            "in": "path",
            "required": true,
            "type": "string",
            "description": "The name of the resource group."
          },
          {
            "name": "vmName",
            "in": "path",
            "required": true,
            "type": "string",
            "description": "The name of the virtual machine."
          },
          {
            "$ref": "#/parameters/ApiVersionParameter"
          },
          {
            "$ref": "#/parameters/SubscriptionIdParameter"
          }
        ],
        "responses": {
          "200": {
            "description": "OK",
            "schema": {
              "$ref": "#/definitions/OperationStatusResponse"
            }
          },
          "202": {
            "description": "Accepted"
          }
        },
        "x-ms-long-running-operation": true
      }
    },
    "/subscriptions/{subscriptionId}/resourceGroups/{resourceGroupName}/providers/Microsoft.Compute/virtualMachines/{vmName}/restart": {
      "post": {
        "tags": [
          "VirtualMachines"
        ],
        "operationId": "VirtualMachines_Restart",
        "description": "The operation to restart a virtual machine.",
        "parameters": [
          {
            "name": "resourceGroupName",
            "in": "path",
            "required": true,
            "type": "string",
            "description": "The name of the resource group."
          },
          {
            "name": "vmName",
            "in": "path",
            "required": true,
            "type": "string",
            "description": "The name of the virtual machine."
          },
          {
            "$ref": "#/parameters/ApiVersionParameter"
          },
          {
            "$ref": "#/parameters/SubscriptionIdParameter"
          }
        ],
        "responses": {
          "200": {
            "description": "OK",
            "schema": {
              "$ref": "#/definitions/OperationStatusResponse"
            }
          },
          "202": {
            "description": "Accepted"
          }
        },
        "x-ms-long-running-operation": true
      }
    },
    "/subscriptions/{subscriptionId}/resourceGroups/{resourceGroupName}/providers/Microsoft.Compute/virtualMachines/{vmName}/start": {
      "post": {
        "tags": [
          "VirtualMachines"
        ],
        "operationId": "VirtualMachines_Start",
        "description": "The operation to start a virtual machine.",
        "parameters": [
          {
            "name": "resourceGroupName",
            "in": "path",
            "required": true,
            "type": "string",
            "description": "The name of the resource group."
          },
          {
            "name": "vmName",
            "in": "path",
            "required": true,
            "type": "string",
            "description": "The name of the virtual machine."
          },
          {
            "$ref": "#/parameters/ApiVersionParameter"
          },
          {
            "$ref": "#/parameters/SubscriptionIdParameter"
          }
        ],
        "responses": {
          "200": {
            "description": "OK",
            "schema": {
              "$ref": "#/definitions/OperationStatusResponse"
            }
          },
          "202": {
            "description": "Accepted"
          }
        },
        "x-ms-long-running-operation": true
      }
    },
    "/subscriptions/{subscriptionId}/resourceGroups/{resourceGroupName}/providers/Microsoft.Compute/virtualMachines/{vmName}/redeploy": {
      "post": {
        "tags": [
          "VirtualMachines"
        ],
        "operationId": "VirtualMachines_Redeploy",
        "description": "The operation to redeploy a virtual machine.",
        "parameters": [
          {
            "name": "resourceGroupName",
            "in": "path",
            "required": true,
            "type": "string",
            "description": "The name of the resource group."
          },
          {
            "name": "vmName",
            "in": "path",
            "required": true,
            "type": "string",
            "description": "The name of the virtual machine."
          },
          {
            "$ref": "#/parameters/ApiVersionParameter"
          },
          {
            "$ref": "#/parameters/SubscriptionIdParameter"
          }
        ],
        "responses": {
          "200": {
            "description": "OK",
            "schema": {
              "$ref": "#/definitions/OperationStatusResponse"
            }
          },
          "202": {
            "description": "Accepted"
          }
        },
        "x-ms-long-running-operation": true
      }
    },
    "/subscriptions/{subscriptionId}/resourceGroups/{resourceGroupName}/providers/Microsoft.Compute/virtualMachines/{vmName}/performMaintenance": {
      "post": {
        "tags": [
          "VirtualMachines"
        ],
        "operationId": "VirtualMachines_PerformMaintenance",
        "description": "The operation to perform maintenance on a virtual machine.",
        "parameters": [
          {
            "name": "resourceGroupName",
            "in": "path",
            "required": true,
            "type": "string",
            "description": "The name of the resource group."
          },
          {
            "name": "vmName",
            "in": "path",
            "required": true,
            "type": "string",
            "description": "The name of the virtual machine."
          },
          {
            "$ref": "#/parameters/ApiVersionParameter"
          },
          {
            "$ref": "#/parameters/SubscriptionIdParameter"
          }
        ],
        "responses": {
          "200": {
            "description": "OK",
            "schema": {
              "$ref": "#/definitions/OperationStatusResponse"
            }
          },
          "202": {
            "description": "Accepted"
          }
        },
        "x-ms-long-running-operation": true
      }
    },
    "/subscriptions/{subscriptionId}/resourceGroups/{resourceGroupName}/providers/Microsoft.Compute/virtualMachineScaleSets/{vmScaleSetName}": {
      "put": {
        "tags": [
          "VirtualMachineScaleSets"
        ],
        "operationId": "VirtualMachineScaleSets_CreateOrUpdate",
        "description": "Create or update a VM scale set.",
        "parameters": [
          {
            "name": "resourceGroupName",
            "in": "path",
            "required": true,
            "type": "string",
            "description": "The name of the resource group."
          },
          {
            "name": "vmScaleSetName",
            "in": "path",
            "required": true,
            "type": "string",
            "description": "The name of the VM scale set to create or update."
          },
          {
            "name": "parameters",
            "in": "body",
            "required": true,
            "schema": {
              "$ref": "#/definitions/VirtualMachineScaleSet"
            },
            "description": "The scale set object."
          },
          {
            "$ref": "#/parameters/ApiVersionParameter"
          },
          {
            "$ref": "#/parameters/SubscriptionIdParameter"
          }
        ],
        "responses": {
          "200": {
            "description": "OK",
            "schema": {
              "$ref": "#/definitions/VirtualMachineScaleSet"
            }
          },
          "201": {
            "description": "Created",
            "schema": {
              "$ref": "#/definitions/VirtualMachineScaleSet"
            }
          }
        },
        "x-ms-examples": {
          "Create a scale set with password authentication.": {
            "$ref": "./examples/CreateAScaleSetWithPasswordAuthentication.json"
          },
          "Create a scale set with ssh authentication.": {
            "$ref": "./examples/CreateAScaleSetWithSshAuthentication.json"
          },
          "Create a scale set with premium storage.": {
            "$ref": "./examples/CreateAScaleSetWithPremiumStorage.json"
          },
          "Create a scale set with empty data disks on each vm.": {
            "$ref": "./examples/CreateAScaleSetWithEmptyDataDisksOnEachVm.json"
          },
          "Create a scale set with an azure load balancer.": {
            "$ref": "./examples/CreateAScaleSetWithAnAzureLoadBalancer.json"
          },
          "Create a scale set with an azure application gateway.": {
            "$ref": "./examples/CreateAScaleSetWithAnAzureApplicationGateway.json"
          },
          "Create a scale set with a public ip address per vm.": {
            "$ref": "./examples/CreateAScaleSetWithAPublicIpAddressPerVm.json"
          },
          "Create a scale set with boot diagnostics.": {
            "$ref": "./examples/CreateAScaleSetWithBootDiagnostics.json"
          },
          "Create a scale set with a marketplace image plan.": {
            "$ref": "./examples/CreateAScaleSetWithAMarketplaceImagePlan.json"
          },
          "Create a scale set from a custom image.": {
            "$ref": "./examples/CreateAScaleSetFromACustomImage.json"
          },
          "Create a platform-image scale set with unmanaged os disks.": {
            "$ref": "./examples/CreateAPlatformImageScaleSetWithUnmanagedOsDisks.json"
          },
          "Create a custom-image scale set from an unmanaged generalized os image.": {
            "$ref": "./examples/CreateACustomImageScaleSetFromAnUnmanagedGeneralizedOsImage.json"
          }
        },
        "x-ms-long-running-operation": true
      },
      "delete": {
        "tags": [
          "VirtualMachineScaleSets"
        ],
        "operationId": "VirtualMachineScaleSets_Delete",
        "description": "Deletes a VM scale set.",
        "parameters": [
          {
            "name": "resourceGroupName",
            "in": "path",
            "required": true,
            "type": "string",
            "description": "The name of the resource group."
          },
          {
            "name": "vmScaleSetName",
            "in": "path",
            "required": true,
            "type": "string",
            "description": "The name of the VM scale set."
          },
          {
            "$ref": "#/parameters/ApiVersionParameter"
          },
          {
            "$ref": "#/parameters/SubscriptionIdParameter"
          }
        ],
        "responses": {
          "200": {
            "description": "OK",
            "schema": {
              "$ref": "#/definitions/OperationStatusResponse"
            }
          },
          "202": {
            "description": "Accepted"
          },
          "204": {
            "description": "No Content"
          }
        },
        "x-ms-long-running-operation": true
      },
      "get": {
        "tags": [
          "VirtualMachineScaleSets"
        ],
        "operationId": "VirtualMachineScaleSets_Get",
        "description": "Display information about a virtual machine scale set.",
        "parameters": [
          {
            "name": "resourceGroupName",
            "in": "path",
            "required": true,
            "type": "string",
            "description": "The name of the resource group."
          },
          {
            "name": "vmScaleSetName",
            "in": "path",
            "required": true,
            "type": "string",
            "description": "The name of the VM scale set."
          },
          {
            "$ref": "#/parameters/ApiVersionParameter"
          },
          {
            "$ref": "#/parameters/SubscriptionIdParameter"
          }
        ],
        "responses": {
          "200": {
            "description": "OK",
            "schema": {
              "$ref": "#/definitions/VirtualMachineScaleSet"
            }
          }
        }
      }
    },
    "/subscriptions/{subscriptionId}/resourceGroups/{resourceGroupName}/providers/Microsoft.Compute/virtualMachineScaleSets/{vmScaleSetName}/deallocate": {
      "post": {
        "tags": [
          "VirtualMachineScaleSets"
        ],
        "operationId": "VirtualMachineScaleSets_Deallocate",
        "description": "Deallocates specific virtual machines in a VM scale set. Shuts down the virtual machines and releases the compute resources. You are not billed for the compute resources that this virtual machine scale set deallocates.",
        "parameters": [
          {
            "name": "resourceGroupName",
            "in": "path",
            "required": true,
            "type": "string",
            "description": "The name of the resource group."
          },
          {
            "name": "vmScaleSetName",
            "in": "path",
            "required": true,
            "type": "string",
            "description": "The name of the VM scale set."
          },
          {
            "name": "vmInstanceIDs",
            "in": "body",
            "required": false,
            "schema": {
              "$ref": "#/definitions/VirtualMachineScaleSetVMInstanceIDs"
            },
            "description": "A list of virtual machine instance IDs from the VM scale set."
          },
          {
            "$ref": "#/parameters/ApiVersionParameter"
          },
          {
            "$ref": "#/parameters/SubscriptionIdParameter"
          }
        ],
        "responses": {
          "200": {
            "description": "OK",
            "schema": {
              "$ref": "#/definitions/OperationStatusResponse"
            }
          },
          "202": {
            "description": "Accepted"
          }
        },
        "x-ms-long-running-operation": true
      }
    },
    "/subscriptions/{subscriptionId}/resourceGroups/{resourceGroupName}/providers/Microsoft.Compute/virtualMachineScaleSets/{vmScaleSetName}/delete": {
      "post": {
        "tags": [
          "VirtualMachineScaleSets"
        ],
        "operationId": "VirtualMachineScaleSets_DeleteInstances",
        "description": "Deletes virtual machines in a VM scale set.",
        "parameters": [
          {
            "name": "resourceGroupName",
            "in": "path",
            "required": true,
            "type": "string",
            "description": "The name of the resource group."
          },
          {
            "name": "vmScaleSetName",
            "in": "path",
            "required": true,
            "type": "string",
            "description": "The name of the VM scale set."
          },
          {
            "name": "vmInstanceIDs",
            "in": "body",
            "required": true,
            "schema": {
              "$ref": "#/definitions/VirtualMachineScaleSetVMInstanceRequiredIDs"
            },
            "description": "A list of virtual machine instance IDs from the VM scale set."
          },
          {
            "$ref": "#/parameters/ApiVersionParameter"
          },
          {
            "$ref": "#/parameters/SubscriptionIdParameter"
          }
        ],
        "responses": {
          "200": {
            "description": "OK",
            "schema": {
              "$ref": "#/definitions/OperationStatusResponse"
            }
          },
          "202": {
            "description": "Accepted"
          }
        },
        "x-ms-long-running-operation": true
      }
    },
    "/subscriptions/{subscriptionId}/resourceGroups/{resourceGroupName}/providers/Microsoft.Compute/virtualMachineScaleSets/{vmScaleSetName}/instanceView": {
      "get": {
        "tags": [
          "VirtualMachineScaleSets"
        ],
        "operationId": "VirtualMachineScaleSets_GetInstanceView",
        "description": "Gets the status of a VM scale set instance.",
        "parameters": [
          {
            "name": "resourceGroupName",
            "in": "path",
            "required": true,
            "type": "string",
            "description": "The name of the resource group."
          },
          {
            "name": "vmScaleSetName",
            "in": "path",
            "required": true,
            "type": "string",
            "description": "The name of the VM scale set."
          },
          {
            "$ref": "#/parameters/ApiVersionParameter"
          },
          {
            "$ref": "#/parameters/SubscriptionIdParameter"
          }
        ],
        "responses": {
          "200": {
            "description": "OK",
            "schema": {
              "$ref": "#/definitions/VirtualMachineScaleSetInstanceView"
            }
          }
        }
      }
    },
    "/subscriptions/{subscriptionId}/resourceGroups/{resourceGroupName}/providers/Microsoft.Compute/virtualMachineScaleSets": {
      "get": {
        "tags": [
          "VirtualMachineScaleSets"
        ],
        "operationId": "VirtualMachineScaleSets_List",
        "description": "Gets a list of all VM scale sets under a resource group.",
        "parameters": [
          {
            "name": "resourceGroupName",
            "in": "path",
            "required": true,
            "type": "string",
            "description": "The name of the resource group."
          },
          {
            "$ref": "#/parameters/ApiVersionParameter"
          },
          {
            "$ref": "#/parameters/SubscriptionIdParameter"
          }
        ],
        "responses": {
          "200": {
            "description": "OK",
            "schema": {
              "$ref": "#/definitions/VirtualMachineScaleSetListResult"
            }
          }
        },
        "x-ms-pageable": {
          "nextLinkName": "nextLink"
        }
      }
    },
    "/subscriptions/{subscriptionId}/resourceGroups/{resourceGroupName}/providers/Microsoft.Compute/virtualMachineScaleSets/{vmScaleSetName}/extensions/{vmssExtensionName}": {
      "put": {
        "tags": [
          "VirtualMachineScaleSetExtensions"
        ],
        "operationId": "VirtualMachineScaleSetExtensions_CreateOrUpdate",
        "description": "The operation to create or update an extension.",
        "parameters": [
          {
            "name": "resourceGroupName",
            "in": "path",
            "required": true,
            "type": "string",
            "description": "The name of the resource group."
          },
          {
            "name": "vmScaleSetName",
            "in": "path",
            "required": true,
            "type": "string",
            "description": "The name of the VM scale set where the extension should be create or updated."
          },
          {
            "name": "vmssExtensionName",
            "in": "path",
            "required": true,
            "type": "string",
            "description": "The name of the VM scale set extension."
          },
          {
            "name": "extensionParameters",
            "in": "body",
            "required": true,
            "schema": {
              "$ref": "#/definitions/VirtualMachineScaleSetExtension"
            },
            "description": "Parameters supplied to the Create VM scale set Extension operation."
          },
          {
            "$ref": "#/parameters/ApiVersionParameter"
          },
          {
            "$ref": "#/parameters/SubscriptionIdParameter"
          }
        ],
        "responses": {
          "200": {
            "description": "OK",
            "schema": {
              "$ref": "#/definitions/VirtualMachineScaleSetExtension"
            }
          },
          "201": {
            "description": "Created",
            "schema": {
              "$ref": "#/definitions/VirtualMachineScaleSetExtension"
            }
          }
        },
        "x-ms-long-running-operation": true
      },
      "delete": {
        "tags": [
          "VirtualMachineScaleSetExtensions"
        ],
        "operationId": "VirtualMachineScaleSetExtensions_Delete",
        "description": "The operation to delete the extension.",
        "parameters": [
          {
            "name": "resourceGroupName",
            "in": "path",
            "required": true,
            "type": "string",
            "description": "The name of the resource group."
          },
          {
            "name": "vmScaleSetName",
            "in": "path",
            "required": true,
            "type": "string",
            "description": "The name of the VM scale set where the extension should be deleted."
          },
          {
            "name": "vmssExtensionName",
            "in": "path",
            "required": true,
            "type": "string",
            "description": "The name of the VM scale set extension."
          },
          {
            "$ref": "#/parameters/ApiVersionParameter"
          },
          {
            "$ref": "#/parameters/SubscriptionIdParameter"
          }
        ],
        "responses": {
          "200": {
            "description": "OK",
            "schema": {
              "$ref": "#/definitions/OperationStatusResponse"
            }
          },
          "202": {
            "description": "Accepted"
          },
          "204": {
            "description": "No Content"
          }
        },
        "x-ms-long-running-operation": true
      },
      "get": {
        "tags": [
          "VirtualMachineScaleSetExtensions"
        ],
        "operationId": "VirtualMachineScaleSetExtensions_Get",
        "description": "The operation to get the extension.",
        "parameters": [
          {
            "name": "resourceGroupName",
            "in": "path",
            "required": true,
            "type": "string",
            "description": "The name of the resource group."
          },
          {
            "name": "vmScaleSetName",
            "in": "path",
            "required": true,
            "type": "string",
            "description": "The name of the VM scale set containing the extension."
          },
          {
            "name": "vmssExtensionName",
            "in": "path",
            "required": true,
            "type": "string",
            "description": "The name of the VM scale set extension."
          },
          {
            "name": "$expand",
            "in": "query",
            "required": false,
            "type": "string",
            "description": "The expand expression to apply on the operation."
          },
          {
            "$ref": "#/parameters/ApiVersionParameter"
          },
          {
            "$ref": "#/parameters/SubscriptionIdParameter"
          }
        ],
        "responses": {
          "200": {
            "description": "OK",
            "schema": {
              "$ref": "#/definitions/VirtualMachineScaleSetExtension"
            }
          }
        }
      }
    },
    "/subscriptions/{subscriptionId}/resourceGroups/{resourceGroupName}/providers/Microsoft.Compute/virtualMachineScaleSets/{vmScaleSetName}/extensions": {
      "get": {
        "tags": [
          "VirtualMachineScaleSetExtensions"
        ],
        "operationId": "VirtualMachineScaleSetExtensions_List",
        "description": "Gets a list of all extensions in a VM scale set.",
        "parameters": [
          {
            "name": "resourceGroupName",
            "in": "path",
            "required": true,
            "type": "string",
            "description": "The name of the resource group."
          },
          {
            "name": "vmScaleSetName",
            "in": "path",
            "required": true,
            "type": "string",
            "description": "The name of the VM scale set containing the extension."
          },
          {
            "$ref": "#/parameters/ApiVersionParameter"
          },
          {
            "$ref": "#/parameters/SubscriptionIdParameter"
          }
        ],
        "responses": {
          "200": {
            "description": "OK",
            "schema": {
              "$ref": "#/definitions/VirtualMachineScaleSetExtensionListResult"
            }
          }
        },
        "x-ms-pageable": {
          "nextLinkName": "nextLink"
        }
      }
    },
    "/subscriptions/{subscriptionId}/providers/Microsoft.Compute/virtualMachineScaleSets": {
      "get": {
        "tags": [
          "VirtualMachineScaleSets"
        ],
        "operationId": "VirtualMachineScaleSets_ListAll",
        "description": "Gets a list of all VM Scale Sets in the subscription, regardless of the associated resource group. Use nextLink property in the response to get the next page of VM Scale Sets. Do this till nextLink is not null to fetch all the VM Scale Sets.",
        "parameters": [
          {
            "$ref": "#/parameters/ApiVersionParameter"
          },
          {
            "$ref": "#/parameters/SubscriptionIdParameter"
          }
        ],
        "responses": {
          "200": {
            "description": "OK",
            "schema": {
              "$ref": "#/definitions/VirtualMachineScaleSetListWithLinkResult"
            }
          }
        },
        "x-ms-pageable": {
          "nextLinkName": "nextLink"
        }
      }
    },
    "/subscriptions/{subscriptionId}/resourceGroups/{resourceGroupName}/providers/Microsoft.Compute/virtualMachineScaleSets/{vmScaleSetName}/skus": {
      "get": {
        "tags": [
          "VirtualMachineScaleSets"
        ],
        "operationId": "VirtualMachineScaleSets_ListSkus",
        "description": "Gets a list of SKUs available for your VM scale set, including the minimum and maximum VM instances allowed for each SKU.",
        "parameters": [
          {
            "name": "resourceGroupName",
            "in": "path",
            "required": true,
            "type": "string",
            "description": "The name of the resource group."
          },
          {
            "name": "vmScaleSetName",
            "in": "path",
            "required": true,
            "type": "string",
            "description": "The name of the VM scale set."
          },
          {
            "$ref": "#/parameters/ApiVersionParameter"
          },
          {
            "$ref": "#/parameters/SubscriptionIdParameter"
          }
        ],
        "responses": {
          "200": {
            "description": "OK",
            "schema": {
              "$ref": "#/definitions/VirtualMachineScaleSetListSkusResult"
            }
          }
        },
        "x-ms-pageable": {
          "nextLinkName": "nextLink"
        }
      }
    },
    "/subscriptions/{subscriptionId}/resourceGroups/{resourceGroupName}/providers/Microsoft.Compute/virtualMachineScaleSets/{vmScaleSetName}/poweroff": {
      "post": {
        "tags": [
          "VirtualMachineScaleSets"
        ],
        "operationId": "VirtualMachineScaleSets_PowerOff",
        "description": "Power off (stop) one or more virtual machines in a VM scale set. Note that resources are still attached and you are getting charged for the resources. Instead, use deallocate to release resources and avoid charges.",
        "parameters": [
          {
            "name": "resourceGroupName",
            "in": "path",
            "required": true,
            "type": "string",
            "description": "The name of the resource group."
          },
          {
            "name": "vmScaleSetName",
            "in": "path",
            "required": true,
            "type": "string",
            "description": "The name of the VM scale set."
          },
          {
            "name": "vmInstanceIDs",
            "in": "body",
            "required": false,
            "schema": {
              "$ref": "#/definitions/VirtualMachineScaleSetVMInstanceIDs"
            },
            "description": "A list of virtual machine instance IDs from the VM scale set."
          },
          {
            "$ref": "#/parameters/ApiVersionParameter"
          },
          {
            "$ref": "#/parameters/SubscriptionIdParameter"
          }
        ],
        "responses": {
          "200": {
            "description": "OK",
            "schema": {
              "$ref": "#/definitions/OperationStatusResponse"
            }
          },
          "202": {
            "description": "Accepted"
          }
        },
        "x-ms-long-running-operation": true
      }
    },
    "/subscriptions/{subscriptionId}/resourceGroups/{resourceGroupName}/providers/Microsoft.Compute/virtualMachineScaleSets/{vmScaleSetName}/restart": {
      "post": {
        "tags": [
          "VirtualMachineScaleSets"
        ],
        "operationId": "VirtualMachineScaleSets_Restart",
        "description": "Restarts one or more virtual machines in a VM scale set.",
        "parameters": [
          {
            "name": "resourceGroupName",
            "in": "path",
            "required": true,
            "type": "string",
            "description": "The name of the resource group."
          },
          {
            "name": "vmScaleSetName",
            "in": "path",
            "required": true,
            "type": "string",
            "description": "The name of the VM scale set."
          },
          {
            "name": "vmInstanceIDs",
            "in": "body",
            "required": false,
            "schema": {
              "$ref": "#/definitions/VirtualMachineScaleSetVMInstanceIDs"
            },
            "description": "A list of virtual machine instance IDs from the VM scale set."
          },
          {
            "$ref": "#/parameters/ApiVersionParameter"
          },
          {
            "$ref": "#/parameters/SubscriptionIdParameter"
          }
        ],
        "responses": {
          "200": {
            "description": "OK",
            "schema": {
              "$ref": "#/definitions/OperationStatusResponse"
            }
          },
          "202": {
            "description": "Accepted"
          }
        },
        "x-ms-long-running-operation": true
      }
    },
    "/subscriptions/{subscriptionId}/resourceGroups/{resourceGroupName}/providers/Microsoft.Compute/virtualMachineScaleSets/{vmScaleSetName}/start": {
      "post": {
        "tags": [
          "VirtualMachineScaleSets"
        ],
        "operationId": "VirtualMachineScaleSets_Start",
        "description": "Starts one or more virtual machines in a VM scale set.",
        "parameters": [
          {
            "name": "resourceGroupName",
            "in": "path",
            "required": true,
            "type": "string",
            "description": "The name of the resource group."
          },
          {
            "name": "vmScaleSetName",
            "in": "path",
            "required": true,
            "type": "string",
            "description": "The name of the VM scale set."
          },
          {
            "name": "vmInstanceIDs",
            "in": "body",
            "required": false,
            "schema": {
              "$ref": "#/definitions/VirtualMachineScaleSetVMInstanceIDs"
            },
            "description": "A list of virtual machine instance IDs from the VM scale set."
          },
          {
            "$ref": "#/parameters/ApiVersionParameter"
          },
          {
            "$ref": "#/parameters/SubscriptionIdParameter"
          }
        ],
        "responses": {
          "200": {
            "description": "OK",
            "schema": {
              "$ref": "#/definitions/OperationStatusResponse"
            }
          },
          "202": {
            "description": "Accepted"
          }
        },
        "x-ms-long-running-operation": true
      }
    },
    "/subscriptions/{subscriptionId}/resourceGroups/{resourceGroupName}/providers/Microsoft.Compute/virtualMachineScaleSets/{vmScaleSetName}/manualupgrade": {
      "post": {
        "tags": [
          "VirtualMachineScaleSets"
        ],
        "operationId": "VirtualMachineScaleSets_UpdateInstances",
        "description": "Upgrades one or more virtual machines to the latest SKU set in the VM scale set model.",
        "parameters": [
          {
            "name": "resourceGroupName",
            "in": "path",
            "required": true,
            "type": "string",
            "description": "The name of the resource group."
          },
          {
            "name": "vmScaleSetName",
            "in": "path",
            "required": true,
            "type": "string",
            "description": "The name of the VM scale set."
          },
          {
            "name": "vmInstanceIDs",
            "in": "body",
            "required": true,
            "schema": {
              "$ref": "#/definitions/VirtualMachineScaleSetVMInstanceRequiredIDs"
            },
            "description": "A list of virtual machine instance IDs from the VM scale set."
          },
          {
            "$ref": "#/parameters/ApiVersionParameter"
          },
          {
            "$ref": "#/parameters/SubscriptionIdParameter"
          }
        ],
        "responses": {
          "200": {
            "description": "OK",
            "schema": {
              "$ref": "#/definitions/OperationStatusResponse"
            }
          },
          "202": {
            "description": "Accepted"
          }
        },
        "x-ms-long-running-operation": true
      }
    },
    "/subscriptions/{subscriptionId}/resourceGroups/{resourceGroupName}/providers/Microsoft.Compute/virtualMachineScaleSets/{vmScaleSetName}/reimage": {
      "post": {
        "tags": [
          "VirtualMachineScaleSets"
        ],
        "operationId": "VirtualMachineScaleSets_Reimage",
        "description": "Reimages (upgrade the operating system) one or more virtual machines in a VM scale set.",
        "parameters": [
          {
            "name": "resourceGroupName",
            "in": "path",
            "required": true,
            "type": "string",
            "description": "The name of the resource group."
          },
          {
            "name": "vmScaleSetName",
            "in": "path",
            "required": true,
            "type": "string",
            "description": "The name of the VM scale set."
          },
          {
            "name": "vmInstanceIDs",
            "in": "body",
            "required": false,
            "schema": {
              "$ref": "#/definitions/VirtualMachineScaleSetVMInstanceIDs"
            },
            "description": "A list of virtual machine instance IDs from the VM scale set."
          },
          {
            "$ref": "#/parameters/ApiVersionParameter"
          },
          {
            "$ref": "#/parameters/SubscriptionIdParameter"
          }
        ],
        "responses": {
          "200": {
            "description": "OK",
            "schema": {
              "$ref": "#/definitions/OperationStatusResponse"
            }
          },
          "202": {
            "description": "Accepted"
          }
        },
        "x-ms-long-running-operation": true
      }
    },
    "/subscriptions/{subscriptionId}/resourceGroups/{resourceGroupName}/providers/Microsoft.Compute/virtualMachineScaleSets/{vmScaleSetName}/reimageall": {
      "post": {
        "tags": [
          "VirtualMachineScaleSets"
        ],
        "operationId": "VirtualMachineScaleSets_ReimageAll",
        "description": "Reimages all the disks ( including data disks ) in the virtual machines in a VM scale set. This operation is only supported for managed disks.",
        "parameters": [
          {
            "name": "resourceGroupName",
            "in": "path",
            "required": true,
            "type": "string",
            "description": "The name of the resource group."
          },
          {
            "name": "vmScaleSetName",
            "in": "path",
            "required": true,
            "type": "string",
            "description": "The name of the VM scale set."
          },
          {
            "name": "vmInstanceIDs",
            "in": "body",
            "required": false,
            "schema": {
              "$ref": "#/definitions/VirtualMachineScaleSetVMInstanceIDs"
            },
            "description": "A list of virtual machine instance IDs from the VM scale set."
          },
          {
            "$ref": "#/parameters/ApiVersionParameter"
          },
          {
            "$ref": "#/parameters/SubscriptionIdParameter"
          }
        ],
        "responses": {
          "200": {
            "description": "OK",
            "schema": {
              "$ref": "#/definitions/OperationStatusResponse"
            }
          },
          "202": {
            "description": "Accepted"
          }
        },
        "x-ms-long-running-operation": true
      }
    },
    "/subscriptions/{subscriptionId}/resourceGroups/{resourceGroupName}/providers/Microsoft.Compute/virtualMachineScaleSets/{vmScaleSetName}/virtualmachines/{instanceId}/reimage": {
      "post": {
        "tags": [
          "VirtualMachineScaleSetVMs"
        ],
        "operationId": "VirtualMachineScaleSetVMs_Reimage",
        "description": "Reimages (upgrade the operating system) a specific virtual machine in a VM scale set.",
        "parameters": [
          {
            "name": "resourceGroupName",
            "in": "path",
            "required": true,
            "type": "string",
            "description": "The name of the resource group."
          },
          {
            "name": "vmScaleSetName",
            "in": "path",
            "required": true,
            "type": "string",
            "description": "The name of the VM scale set."
          },
          {
            "name": "instanceId",
            "in": "path",
            "required": true,
            "type": "string",
            "description": "The instance ID of the virtual machine."
          },
          {
            "$ref": "#/parameters/ApiVersionParameter"
          },
          {
            "$ref": "#/parameters/SubscriptionIdParameter"
          }
        ],
        "responses": {
          "200": {
            "description": "OK",
            "schema": {
              "$ref": "#/definitions/OperationStatusResponse"
            }
          },
          "202": {
            "description": "Accepted"
          }
        },
        "x-ms-long-running-operation": true
      }
    },
    "/subscriptions/{subscriptionId}/resourceGroups/{resourceGroupName}/providers/Microsoft.Compute/virtualMachineScaleSets/{vmScaleSetName}/virtualmachines/{instanceId}/reimageall": {
      "post": {
        "tags": [
          "VirtualMachineScaleSetVMs"
        ],
        "operationId": "VirtualMachineScaleSetVMs_ReimageAll",
        "description": "Allows you to re-image all the disks ( including data disks ) in the a VM scale set instance. This operation is only supported for managed disks.",
        "parameters": [
          {
            "name": "resourceGroupName",
            "in": "path",
            "required": true,
            "type": "string",
            "description": "The name of the resource group."
          },
          {
            "name": "vmScaleSetName",
            "in": "path",
            "required": true,
            "type": "string",
            "description": "The name of the VM scale set."
          },
          {
            "name": "instanceId",
            "in": "path",
            "required": true,
            "type": "string",
            "description": "The instance ID of the virtual machine."
          },
          {
            "$ref": "#/parameters/ApiVersionParameter"
          },
          {
            "$ref": "#/parameters/SubscriptionIdParameter"
          }
        ],
        "responses": {
          "200": {
            "description": "OK",
            "schema": {
              "$ref": "#/definitions/OperationStatusResponse"
            }
          },
          "202": {
            "description": "Accepted"
          }
        },
        "x-ms-long-running-operation": true
      }
    },
    "/subscriptions/{subscriptionId}/resourceGroups/{resourceGroupName}/providers/Microsoft.Compute/virtualMachineScaleSets/{vmScaleSetName}/virtualmachines/{instanceId}/deallocate": {
      "post": {
        "tags": [
          "VirtualMachineScaleSetVMs"
        ],
        "operationId": "VirtualMachineScaleSetVMs_Deallocate",
        "description": "Deallocates a specific virtual machine in a VM scale set. Shuts down the virtual machine and releases the compute resources it uses. You are not billed for the compute resources of this virtual machine once it is deallocated.",
        "parameters": [
          {
            "name": "resourceGroupName",
            "in": "path",
            "required": true,
            "type": "string",
            "description": "The name of the resource group."
          },
          {
            "name": "vmScaleSetName",
            "in": "path",
            "required": true,
            "type": "string",
            "description": "The name of the VM scale set."
          },
          {
            "name": "instanceId",
            "in": "path",
            "required": true,
            "type": "string",
            "description": "The instance ID of the virtual machine."
          },
          {
            "$ref": "#/parameters/ApiVersionParameter"
          },
          {
            "$ref": "#/parameters/SubscriptionIdParameter"
          }
        ],
        "responses": {
          "200": {
            "description": "OK",
            "schema": {
              "$ref": "#/definitions/OperationStatusResponse"
            }
          },
          "202": {
            "description": "Accepted"
          }
        },
        "x-ms-long-running-operation": true
      }
    },
    "/subscriptions/{subscriptionId}/resourceGroups/{resourceGroupName}/providers/Microsoft.Compute/virtualMachineScaleSets/{vmScaleSetName}/virtualmachines/{instanceId}": {
      "delete": {
        "tags": [
          "VirtualMachineScaleSetVMs"
        ],
        "operationId": "VirtualMachineScaleSetVMs_Delete",
        "description": "Deletes a virtual machine from a VM scale set.",
        "parameters": [
          {
            "name": "resourceGroupName",
            "in": "path",
            "required": true,
            "type": "string",
            "description": "The name of the resource group."
          },
          {
            "name": "vmScaleSetName",
            "in": "path",
            "required": true,
            "type": "string",
            "description": "The name of the VM scale set."
          },
          {
            "name": "instanceId",
            "in": "path",
            "required": true,
            "type": "string",
            "description": "The instance ID of the virtual machine."
          },
          {
            "$ref": "#/parameters/ApiVersionParameter"
          },
          {
            "$ref": "#/parameters/SubscriptionIdParameter"
          }
        ],
        "responses": {
          "200": {
            "description": "OK",
            "schema": {
              "$ref": "#/definitions/OperationStatusResponse"
            }
          },
          "202": {
            "description": "Accepted"
          },
          "204": {
            "description": "No Content"
          }
        },
        "x-ms-long-running-operation": true
      },
      "get": {
        "tags": [
          "VirtualMachineScaleSetVMs"
        ],
        "operationId": "VirtualMachineScaleSetVMs_Get",
        "description": "Gets a virtual machine from a VM scale set.",
        "parameters": [
          {
            "name": "resourceGroupName",
            "in": "path",
            "required": true,
            "type": "string",
            "description": "The name of the resource group."
          },
          {
            "name": "vmScaleSetName",
            "in": "path",
            "required": true,
            "type": "string",
            "description": "The name of the VM scale set."
          },
          {
            "name": "instanceId",
            "in": "path",
            "required": true,
            "type": "string",
            "description": "The instance ID of the virtual machine."
          },
          {
            "$ref": "#/parameters/ApiVersionParameter"
          },
          {
            "$ref": "#/parameters/SubscriptionIdParameter"
          }
        ],
        "responses": {
          "200": {
            "description": "OK",
            "schema": {
              "$ref": "#/definitions/VirtualMachineScaleSetVM"
            }
          }
        }
      }
    },
    "/subscriptions/{subscriptionId}/resourceGroups/{resourceGroupName}/providers/Microsoft.Compute/virtualMachineScaleSets/{vmScaleSetName}/virtualmachines/{instanceId}/instanceView": {
      "get": {
        "tags": [
          "VirtualMachineScaleSetVMs"
        ],
        "operationId": "VirtualMachineScaleSetVMs_GetInstanceView",
        "description": "Gets the status of a virtual machine from a VM scale set.",
        "parameters": [
          {
            "name": "resourceGroupName",
            "in": "path",
            "required": true,
            "type": "string",
            "description": "The name of the resource group."
          },
          {
            "name": "vmScaleSetName",
            "in": "path",
            "required": true,
            "type": "string",
            "description": "The name of the VM scale set."
          },
          {
            "name": "instanceId",
            "in": "path",
            "required": true,
            "type": "string",
            "description": "The instance ID of the virtual machine."
          },
          {
            "$ref": "#/parameters/ApiVersionParameter"
          },
          {
            "$ref": "#/parameters/SubscriptionIdParameter"
          }
        ],
        "responses": {
          "200": {
            "description": "OK",
            "schema": {
              "$ref": "#/definitions/VirtualMachineScaleSetVMInstanceView"
            }
          }
        }
      }
    },
    "/subscriptions/{subscriptionId}/resourceGroups/{resourceGroupName}/providers/Microsoft.Compute/virtualMachineScaleSets/{virtualMachineScaleSetName}/virtualMachines": {
      "get": {
        "tags": [
          "VirtualMachineScaleSetVMs"
        ],
        "operationId": "VirtualMachineScaleSetVMs_List",
        "description": "Gets a list of all virtual machines in a VM scale sets.",
        "parameters": [
          {
            "name": "resourceGroupName",
            "in": "path",
            "required": true,
            "type": "string",
            "description": "The name of the resource group."
          },
          {
            "name": "virtualMachineScaleSetName",
            "in": "path",
            "required": true,
            "type": "string",
            "description": "The name of the VM scale set."
          },
          {
            "name": "$filter",
            "in": "query",
            "required": false,
            "type": "string",
            "description": "The filter to apply to the operation."
          },
          {
            "name": "$select",
            "in": "query",
            "required": false,
            "type": "string",
            "description": "The list parameters."
          },
          {
            "name": "$expand",
            "in": "query",
            "required": false,
            "type": "string",
            "description": "The expand expression to apply to the operation."
          },
          {
            "$ref": "#/parameters/ApiVersionParameter"
          },
          {
            "$ref": "#/parameters/SubscriptionIdParameter"
          }
        ],
        "responses": {
          "200": {
            "description": "OK",
            "schema": {
              "$ref": "#/definitions/VirtualMachineScaleSetVMListResult"
            }
          }
        },
        "x-ms-pageable": {
          "nextLinkName": "nextLink"
        },
        "x-ms-odata": "#/definitions/VirtualMachineScaleSetVM"
      }
    },
    "/subscriptions/{subscriptionId}/resourceGroups/{resourceGroupName}/providers/Microsoft.Compute/virtualMachineScaleSets/{vmScaleSetName}/virtualmachines/{instanceId}/poweroff": {
      "post": {
        "tags": [
          "VirtualMachineScaleSetVMs"
        ],
        "operationId": "VirtualMachineScaleSetVMs_PowerOff",
        "description": "Power off (stop) a virtual machine in a VM scale set. Note that resources are still attached and you are getting charged for the resources. Instead, use deallocate to release resources and avoid charges.",
        "parameters": [
          {
            "name": "resourceGroupName",
            "in": "path",
            "required": true,
            "type": "string",
            "description": "The name of the resource group."
          },
          {
            "name": "vmScaleSetName",
            "in": "path",
            "required": true,
            "type": "string",
            "description": "The name of the VM scale set."
          },
          {
            "name": "instanceId",
            "in": "path",
            "required": true,
            "type": "string",
            "description": "The instance ID of the virtual machine."
          },
          {
            "$ref": "#/parameters/ApiVersionParameter"
          },
          {
            "$ref": "#/parameters/SubscriptionIdParameter"
          }
        ],
        "responses": {
          "200": {
            "description": "OK",
            "schema": {
              "$ref": "#/definitions/OperationStatusResponse"
            }
          },
          "202": {
            "description": "Accepted"
          }
        },
        "x-ms-long-running-operation": true
      }
    },
    "/subscriptions/{subscriptionId}/resourceGroups/{resourceGroupName}/providers/Microsoft.Compute/virtualMachineScaleSets/{vmScaleSetName}/virtualmachines/{instanceId}/restart": {
      "post": {
        "tags": [
          "VirtualMachineScaleSetVMs"
        ],
        "operationId": "VirtualMachineScaleSetVMs_Restart",
        "description": "Restarts a virtual machine in a VM scale set.",
        "parameters": [
          {
            "name": "resourceGroupName",
            "in": "path",
            "required": true,
            "type": "string",
            "description": "The name of the resource group."
          },
          {
            "name": "vmScaleSetName",
            "in": "path",
            "required": true,
            "type": "string",
            "description": "The name of the VM scale set."
          },
          {
            "name": "instanceId",
            "in": "path",
            "required": true,
            "type": "string",
            "description": "The instance ID of the virtual machine."
          },
          {
            "$ref": "#/parameters/ApiVersionParameter"
          },
          {
            "$ref": "#/parameters/SubscriptionIdParameter"
          }
        ],
        "responses": {
          "200": {
            "description": "OK",
            "schema": {
              "$ref": "#/definitions/OperationStatusResponse"
            }
          },
          "202": {
            "description": "Accepted"
          }
        },
        "x-ms-long-running-operation": true
      }
    },
    "/subscriptions/{subscriptionId}/resourceGroups/{resourceGroupName}/providers/Microsoft.Compute/virtualMachineScaleSets/{vmScaleSetName}/virtualmachines/{instanceId}/start": {
      "post": {
        "tags": [
          "VirtualMachineScaleSetVMs"
        ],
        "operationId": "VirtualMachineScaleSetVMs_Start",
        "description": "Starts a virtual machine in a VM scale set.",
        "parameters": [
          {
            "name": "resourceGroupName",
            "in": "path",
            "required": true,
            "type": "string",
            "description": "The name of the resource group."
          },
          {
            "name": "vmScaleSetName",
            "in": "path",
            "required": true,
            "type": "string",
            "description": "The name of the VM scale set."
          },
          {
            "name": "instanceId",
            "in": "path",
            "required": true,
            "type": "string",
            "description": "The instance ID of the virtual machine."
          },
          {
            "$ref": "#/parameters/ApiVersionParameter"
          },
          {
            "$ref": "#/parameters/SubscriptionIdParameter"
          }
        ],
        "responses": {
          "200": {
            "description": "OK",
            "schema": {
              "$ref": "#/definitions/OperationStatusResponse"
            }
          },
          "202": {
            "description": "Accepted"
          }
        },
        "x-ms-long-running-operation": true
      }
    }
  },
  "definitions": {
    "InstanceViewStatus": {
      "properties": {
        "code": {
          "type": "string",
          "description": "The status code."
        },
        "level": {
          "type": "string",
          "description": "The level code.",
          "enum": [
            "Info",
            "Warning",
            "Error"
          ],
          "x-ms-enum": {
            "name": "StatusLevelTypes",
            "modelAsString": false
          }
        },
        "displayStatus": {
          "type": "string",
          "description": "The short localizable label for the status."
        },
        "message": {
          "type": "string",
          "description": "The detailed status message, including for alerts and error messages."
        },
        "time": {
          "type": "string",
          "format": "date-time",
          "description": "The time of the status."
        }
      },
      "description": "Instance view status."
    },
    "AvailabilitySetProperties": {
      "properties": {
        "platformUpdateDomainCount": {
          "type": "integer",
          "format": "int32",
          "description": "Update Domain count."
        },
        "platformFaultDomainCount": {
          "type": "integer",
          "format": "int32",
          "description": "Fault Domain count."
        },
        "virtualMachines": {
          "type": "array",
          "items": {
            "$ref": "#/definitions/SubResource"
          },
          "description": "A list of references to all virtual machines in the availability set."
        },
        "statuses": {
          "readOnly": true,
          "type": "array",
          "items": {
            "$ref": "#/definitions/InstanceViewStatus"
          },
          "description": "The resource status information."
        }
      },
      "description": "The instance view of a resource."
    },
    "AvailabilitySet": {
      "properties": {
        "properties": {
          "x-ms-client-flatten": true,
          "$ref": "#/definitions/AvailabilitySetProperties"
        },
        "sku": {
          "$ref": "#/definitions/Sku",
          "description": "Sku of the availability set"
        }
      },
      "allOf": [
        {
          "$ref": "#/definitions/Resource"
        }
      ],
      "description": "Specifies information about the availability set that the virtual machine should be assigned to. Virtual machines specified in the same availability set are allocated to different nodes to maximize availability. For more information about availability sets, see [Manage the availability of virtual machines](https://docs.microsoft.com/azure/virtual-machines/virtual-machines-windows-manage-availability?toc=%2fazure%2fvirtual-machines%2fwindows%2ftoc.json). <br><br> For more information on Azure planned maintainance, see [Planned maintenance for virtual machines in Azure](https://docs.microsoft.com/azure/virtual-machines/virtual-machines-windows-planned-maintenance?toc=%2fazure%2fvirtual-machines%2fwindows%2ftoc.json) <br><br> Currently, a VM can only be added to availability set at creation time. An existing VM cannot be added to an availability set."
    },
    "AvailabilitySetListResult": {
      "properties": {
        "value": {
          "type": "array",
          "items": {
            "$ref": "#/definitions/AvailabilitySet"
          },
          "description": "The list of availability sets"
        }
      },
      "description": "The List Availability Set operation response."
    },
    "VirtualMachineSize": {
      "properties": {
        "name": {
          "type": "string",
          "description": "The name of the virtual machine size."
        },
        "numberOfCores": {
          "type": "integer",
          "format": "int32",
          "description": "The number of cores supported by the virtual machine size."
        },
        "osDiskSizeInMB": {
          "type": "integer",
          "format": "int32",
          "description": "The OS disk size, in MB, allowed by the virtual machine size."
        },
        "resourceDiskSizeInMB": {
          "type": "integer",
          "format": "int32",
          "description": "The resource disk size, in MB, allowed by the virtual machine size."
        },
        "memoryInMB": {
          "type": "integer",
          "format": "int32",
          "description": "The amount of memory, in MB, supported by the virtual machine size."
        },
        "maxDataDiskCount": {
          "type": "integer",
          "format": "int32",
          "description": "The maximum number of data disks that can be attached to the virtual machine size."
        }
      },
      "description": "Describes the properties of a VM size."
    },
    "VirtualMachineSizeListResult": {
      "properties": {
        "value": {
          "type": "array",
          "items": {
            "$ref": "#/definitions/VirtualMachineSize"
          },
          "description": "The list of virtual machine sizes."
        }
      },
      "description": "The List Virtual Machine operation response."
    },
    "VirtualMachineExtensionImageProperties": {
      "properties": {
        "operatingSystem": {
          "type": "string",
          "description": "The operating system this extension supports."
        },
        "computeRole": {
          "type": "string",
          "description": "The type of role (IaaS or PaaS) this extension supports."
        },
        "handlerSchema": {
          "type": "string",
          "description": "The schema defined by publisher, where extension consumers should provide settings in a matching schema."
        },
        "vmScaleSetEnabled": {
          "type": "boolean",
          "description": "Whether the extension can be used on xRP VMScaleSets. By default existing extensions are usable on scalesets, but there might be cases where a publisher wants to explicitly indicate the extension is only enabled for CRP VMs but not VMSS."
        },
        "supportsMultipleExtensions": {
          "type": "boolean",
          "description": "Whether the handler can support multiple extensions."
        }
      },
      "required": [
        "operatingSystem",
        "computeRole",
        "handlerSchema"
      ],
      "description": "Describes the properties of a Virtual Machine Extension Image."
    },
    "VirtualMachineExtensionImage": {
      "properties": {
        "properties": {
          "x-ms-client-flatten": true,
          "$ref": "#/definitions/VirtualMachineExtensionImageProperties"
        }
      },
      "required": [
        "name",
        "location"
      ],
      "allOf": [
        {
          "$ref": "#/definitions/Resource"
        }
      ],
      "description": "Describes a Virtual Machine Extension Image."
    },
    "VirtualMachineImageResource": {
      "properties": {
        "name": {
          "type": "string",
          "description": "The name of the resource."
        },
        "location": {
          "type": "string",
          "description": "The supported Azure location of the resource."
        },
        "tags": {
          "type": "object",
          "additionalProperties": {
            "type": "string"
          },
          "description": "Specifies the tags that are assigned to the virtual machine. For more information about using tags, see [Using tags to organize your Azure resources](https://docs.microsoft.com/azure/azure-resource-manager/resource-group-using-tags.md)."
        }
      },
      "required": [
        "name",
        "location"
      ],
      "allOf": [
        {
          "$ref": "#/definitions/SubResource"
        }
      ],
      "description": "Virtual machine image resource information."
    },
    "VirtualMachineExtensionInstanceView": {
      "properties": {
        "name": {
          "type": "string",
          "description": "The virtual machine extension name."
        },
        "type": {
          "type": "string",
          "description": "Specifies the type of the extension; an example is \"CustomScriptExtension\"."
        },
        "typeHandlerVersion": {
          "type": "string",
          "description": "Specifies the version of the script handler."
        },
        "substatuses": {
          "type": "array",
          "items": {
            "$ref": "#/definitions/InstanceViewStatus"
          },
          "description": "The resource status information."
        },
        "statuses": {
          "type": "array",
          "items": {
            "$ref": "#/definitions/InstanceViewStatus"
          },
          "description": "The resource status information."
        }
      },
      "description": "The instance view of a virtual machine extension."
    },
    "VirtualMachineExtensionProperties": {
      "properties": {
        "forceUpdateTag": {
          "type": "string",
          "description": "How the extension handler should be forced to update even if the extension configuration has not changed."
        },
        "publisher": {
          "type": "string",
          "description": "The name of the extension handler publisher."
        },
        "type": {
          "type": "string",
          "description": "Specifies the type of the extension; an example is \"CustomScriptExtension\"."
        },
        "typeHandlerVersion": {
          "type": "string",
          "description": "Specifies the version of the script handler."
        },
        "autoUpgradeMinorVersion": {
          "type": "boolean",
          "description": "Indicates whether the extension should use a newer minor version if one is available at deployment time. Once deployed, however, the extension will not upgrade minor versions unless redeployed, even with this property set to true."
        },
        "settings": {
          "type": "object",
          "description": "Json formatted public settings for the extension."
        },
        "protectedSettings": {
          "type": "object",
          "description": "The extension can contain either protectedSettings or protectedSettingsFromKeyVault or no protected settings at all."
        },
        "provisioningState": {
          "readOnly": true,
          "type": "string",
          "description": "The provisioning state, which only appears in the response."
        },
        "instanceView": {
          "$ref": "#/definitions/VirtualMachineExtensionInstanceView",
          "description": "The virtual machine extension instance view."
        }
      },
      "description": "Describes the properties of a Virtual Machine Extension."
    },
    "VirtualMachineExtension": {
      "properties": {
        "properties": {
          "x-ms-client-flatten": true,
          "$ref": "#/definitions/VirtualMachineExtensionProperties"
        }
      },
      "allOf": [
        {
          "$ref": "#/definitions/Resource"
        }
      ],
      "description": "Describes a Virtual Machine Extension."
    },
    "PurchasePlan": {
      "properties": {
        "publisher": {
          "type": "string",
          "description": "The publisher ID."
        },
        "name": {
          "type": "string",
          "description": "The plan ID."
        },
        "product": {
          "type": "string",
          "description": "Specifies the product of the image from the marketplace. This is the same value as Offer under the imageReference element."
        }
      },
      "required": [
        "publisher",
        "name",
        "product"
      ],
      "description": "Used for establishing the purchase context of any 3rd Party artifact through MarketPlace."
    },
    "OSDiskImage": {
      "properties": {
        "operatingSystem": {
          "type": "string",
          "description": "The operating system of the osDiskImage.",
          "enum": [
            "Windows",
            "Linux"
          ],
          "x-ms-enum": {
            "name": "OperatingSystemTypes",
            "modelAsString": false
          }
        }
      },
      "required": [
        "operatingSystem"
      ],
      "description": "Contains the os disk image information."
    },
    "DataDiskImage": {
      "properties": {
        "lun": {
          "readOnly": true,
          "type": "integer",
          "format": "int32",
          "description": "Specifies the logical unit number of the data disk. This value is used to identify data disks within the VM and therefore must be unique for each data disk attached to a VM."
        }
      },
      "description": "Contains the data disk images information."
    },
    "VirtualMachineImageProperties": {
      "properties": {
        "plan": {
          "$ref": "#/definitions/PurchasePlan"
        },
        "osDiskImage": {
          "$ref": "#/definitions/OSDiskImage"
        },
        "dataDiskImages": {
          "type": "array",
          "items": {
            "$ref": "#/definitions/DataDiskImage"
          }
        }
      },
      "description": "Describes the properties of a Virtual Machine Image."
    },
    "VirtualMachineImage": {
      "properties": {
        "properties": {
          "x-ms-client-flatten": true,
          "$ref": "#/definitions/VirtualMachineImageProperties"
        }
      },
      "required": [
        "name",
        "location"
      ],
      "allOf": [
        {
          "$ref": "#/definitions/VirtualMachineImageResource"
        }
      ],
      "description": "Describes a Virtual Machine Image."
    },
    "UsageName": {
      "properties": {
        "value": {
          "type": "string",
          "description": "The name of the resource."
        },
        "localizedValue": {
          "type": "string",
          "description": "The localized name of the resource."
        }
      },
      "description": "The Usage Names."
    },
    "Usage": {
      "properties": {
        "unit": {
          "type": "string",
          "description": "An enum describing the unit of usage measurement.",
          "enum": [
            "Count"
          ],
          "x-ms-enum": {
            "name": "UsageUnit",
            "modelAsString": false
          }
        },
        "currentValue": {
          "type": "integer",
          "format": "int32",
          "description": "The current usage of the resource."
        },
        "limit": {
          "type": "integer",
          "format": "int64",
          "description": "The maximum permitted usage of the resource."
        },
        "name": {
          "$ref": "#/definitions/UsageName",
          "description": "The name of the type of usage."
        }
      },
      "required": [
        "unit",
        "currentValue",
        "limit",
        "name"
      ],
      "description": "Describes Compute Resource Usage."
    },
    "ListUsagesResult": {
      "properties": {
        "value": {
          "type": "array",
          "items": {
            "$ref": "#/definitions/Usage"
          },
          "description": "The list of compute resource usages."
        },
        "nextLink": {
          "type": "string",
          "description": "The URI to fetch the next page of compute resource usage information. Call ListNext() with this to fetch the next page of compute resource usage information."
        }
      },
      "required": [
        "value"
      ],
      "description": "The List Usages operation response."
    },
    "VirtualMachineCaptureParameters": {
      "properties": {
        "vhdPrefix": {
          "type": "string",
          "description": "The captured virtual hard disk's name prefix."
        },
        "destinationContainerName": {
          "type": "string",
          "description": "The destination container name."
        },
        "overwriteVhds": {
          "type": "boolean",
          "description": "Specifies whether to overwrite the destination virtual hard disk, in case of conflict."
        }
      },
      "required": [
        "vhdPrefix",
        "destinationContainerName",
        "overwriteVhds"
      ],
      "description": "Capture Virtual Machine parameters."
    },
    "VirtualMachineCaptureResultProperties": {
      "properties": {
        "output": {
          "type": "object",
          "description": "Operation output data (raw JSON)"
        }
      },
      "description": "Compute-specific operation properties, including output"
    },
    "VirtualMachineCaptureResult": {
      "properties": {
        "properties": {
          "x-ms-client-flatten": true,
          "$ref": "#/definitions/VirtualMachineCaptureResultProperties"
        }
      },
      "allOf": [
        {
          "$ref": "#/definitions/SubResource"
        }
      ],
      "description": "Resource Id."
    },
    "Plan": {
      "properties": {
        "name": {
          "type": "string",
          "description": "The plan ID."
        },
        "publisher": {
          "type": "string",
          "description": "The publisher ID."
        },
        "product": {
          "type": "string",
          "description": "Specifies the product of the image from the marketplace. This is the same value as Offer under the imageReference element."
        },
        "promotionCode": {
          "type": "string",
          "description": "The promotion code."
        }
      },
      "description": "Specifies information about the marketplace image used to create the virtual machine. This element is only used for marketplace images. Before you can use a marketplace image from an API, you must enable the image for programmatic use.  In the Azure portal, find the marketplace image that you want to use and then click **Want to deploy programmatically, Get Started ->**. Enter any required information and then click **Save**."
    },
    "HardwareProfile": {
      "properties": {
        "vmSize": {
          "type": "string",
          "description": "Specifies the size of the virtual machine. For more information about virtual machine sizes, see [Sizes for virtual machines](https://docs.microsoft.com/azure/virtual-machines/virtual-machines-windows-sizes?toc=%2fazure%2fvirtual-machines%2fwindows%2ftoc.json). <br><br> The available VM sizes depend on region and availability set. For a list of available sizes use these APIs:  <br><br> [List all available virtual machine sizes in an availability set](virtualmachines-list-sizes-availability-set.md) <br><br> [List all available virtual machine sizes in a region](virtualmachines-list-sizes-region.md) <br><br> [List all available virtual machine sizes for resizing](virtualmachines-list-sizes-for-resizing.md)",
          "enum": [
            "Basic_A0",
            "Basic_A1",
            "Basic_A2",
            "Basic_A3",
            "Basic_A4",
            "Standard_A0",
            "Standard_A1",
            "Standard_A2",
            "Standard_A3",
            "Standard_A4",
            "Standard_A5",
            "Standard_A6",
            "Standard_A7",
            "Standard_A8",
            "Standard_A9",
            "Standard_A10",
            "Standard_A11",
            "Standard_A1_v2",
            "Standard_A2_v2",
            "Standard_A4_v2",
            "Standard_A8_v2",
            "Standard_A2m_v2",
            "Standard_A4m_v2",
            "Standard_A8m_v2",
            "Standard_D1",
            "Standard_D2",
            "Standard_D3",
            "Standard_D4",
            "Standard_D11",
            "Standard_D12",
            "Standard_D13",
            "Standard_D14",
            "Standard_D1_v2",
            "Standard_D2_v2",
            "Standard_D3_v2",
            "Standard_D4_v2",
            "Standard_D5_v2",
            "Standard_D11_v2",
            "Standard_D12_v2",
            "Standard_D13_v2",
            "Standard_D14_v2",
            "Standard_D15_v2",
            "Standard_DS1",
            "Standard_DS2",
            "Standard_DS3",
            "Standard_DS4",
            "Standard_DS11",
            "Standard_DS12",
            "Standard_DS13",
            "Standard_DS14",
            "Standard_DS1_v2",
            "Standard_DS2_v2",
            "Standard_DS3_v2",
            "Standard_DS4_v2",
            "Standard_DS5_v2",
            "Standard_DS11_v2",
            "Standard_DS12_v2",
            "Standard_DS13_v2",
            "Standard_DS14_v2",
            "Standard_DS15_v2",
            "Standard_F1",
            "Standard_F2",
            "Standard_F4",
            "Standard_F8",
            "Standard_F16",
            "Standard_F1s",
            "Standard_F2s",
            "Standard_F4s",
            "Standard_F8s",
            "Standard_F16s",
            "Standard_G1",
            "Standard_G2",
            "Standard_G3",
            "Standard_G4",
            "Standard_G5",
            "Standard_GS1",
            "Standard_GS2",
            "Standard_GS3",
            "Standard_GS4",
            "Standard_GS5",
            "Standard_H8",
            "Standard_H16",
            "Standard_H8m",
            "Standard_H16m",
            "Standard_H16r",
            "Standard_H16mr",
            "Standard_L4s",
            "Standard_L8s",
            "Standard_L16s",
            "Standard_L32s",
            "Standard_NC6",
            "Standard_NC12",
            "Standard_NC24",
            "Standard_NC24r",
            "Standard_NV6",
            "Standard_NV12",
            "Standard_NV24"
          ],
          "x-ms-enum": {
            "name": "VirtualMachineSizeTypes",
            "modelAsString": true
          }
        }
      },
      "description": "Specifies the hardware settings for the virtual machine."
    },
    "ImageReference": {
      "properties": {
        "publisher": {
          "type": "string",
          "description": "The image publisher."
        },
        "offer": {
          "type": "string",
          "description": "Specifies the offer of the platform image or marketplace image used to create the virtual machine."
        },
        "sku": {
          "type": "string",
          "description": "The image SKU."
        },
        "version": {
          "type": "string",
          "description": "Specifies the version of the platform image or marketplace image used to create the virtual machine. The allowed formats are Major.Minor.Build or 'latest'. Major, Minor, and Build are decimal numbers. Specify 'latest' to use the latest version of an image available at deploy time. Even if you use 'latest', the VM image will not automatically update after deploy time even if a new version becomes available."
        }
      },
      "allOf": [
        {
          "$ref": "#/definitions/SubResource"
        }
      ],
      "description": "Specifies information about the image to use. You can specify information about platform images, marketplace images, or virtual machine images. This element is required when you want to use a platform image, marketplace image, or virtual machine image, but is not used in other creation operations."
    },
    "KeyVaultSecretReference": {
      "properties": {
        "secretUrl": {
          "type": "string",
          "description": "The URL referencing a secret in a Key Vault."
        },
        "sourceVault": {
          "$ref": "#/definitions/SubResource",
          "description": "The relative URL of the Key Vault containing the secret."
        }
      },
      "required": [
        "secretUrl",
        "sourceVault"
      ],
      "description": "Describes a reference to Key Vault Secret"
    },
    "KeyVaultKeyReference": {
      "properties": {
        "keyUrl": {
          "type": "string",
          "description": "The URL referencing a key encryption key in Key Vault."
        },
        "sourceVault": {
          "$ref": "#/definitions/SubResource",
          "description": "The relative URL of the Key Vault containing the key."
        }
      },
      "required": [
        "keyUrl",
        "sourceVault"
      ],
      "description": "Describes a reference to Key Vault Key"
    },
    "DiskEncryptionSettings": {
      "properties": {
        "diskEncryptionKey": {
          "$ref": "#/definitions/KeyVaultSecretReference",
          "description": "Specifies the location of the disk encryption key, which is a Key Vault Secret."
        },
        "keyEncryptionKey": {
          "$ref": "#/definitions/KeyVaultKeyReference",
          "description": "Specifies the location of the key encryption key in Key Vault."
        },
        "enabled": {
          "type": "boolean",
          "description": "Specifies whether disk encryption should be enabled on the virtual machine."
        }
      },
      "description": "Describes a Encryption Settings for a Disk"
    },
    "VirtualHardDisk": {
      "properties": {
        "uri": {
          "type": "string",
          "description": "Specifies the virtual hard disk's uri."
        }
      },
      "description": "Describes the uri of a disk."
    },
    "Caching": {
      "type": "string",
      "description": "Specifies the caching requirements. <br><br> Possible values are: <br><br> **None** <br><br> **ReadOnly** <br><br> **ReadWrite** <br><br> Default: **None for Standard storage. ReadOnly for Premium storage**",
      "enum": [
        "None",
        "ReadOnly",
        "ReadWrite"
      ],
      "x-ms-enum": {
        "name": "CachingTypes",
        "modelAsString": false
      }
    },
    "CreateOption": {
      "type": "string",
      "description": "Specifies how the virtual machine should be created.<br><br> Possible values are:<br><br> **Attach** \\u2013 This value is used when you are using a specialized disk to create the virtual machine.<br><br> **FromImage** \\u2013 This value is used when you are using an image to create the virtual machine. If you are using a platform image, you also use the imageReference element described above. If you are using a marketplace image, you  also use the plan element previously described.",
      "enum": [
        "fromImage",
        "empty",
        "attach"
      ],
      "x-ms-enum": {
        "name": "DiskCreateOptionTypes",
        "modelAsString": false
      }
    },
    "StorageAccountType": {
      "type": "string",
      "description": "Specifies the storage account type for the managed disk. Possible values are: Standard_LRS or Premium_LRS.",
      "enum": [
        "Standard_LRS",
        "Premium_LRS"
      ],
      "x-ms-enum": {
        "name": "StorageAccountTypes",
        "modelAsString": false
      }
    },
    "ManagedDiskParameters": {
      "properties": {
        "storageAccountType": {
          "$ref": "#/definitions/StorageAccountType",
          "description": "Specifies the storage account type for the managed disk. Possible values are: Standard_LRS or Premium_LRS."
        }
      },
      "allOf": [
        {
          "$ref": "#/definitions/SubResource"
        }
      ],
      "description": "The parameters of a managed disk."
    },
    "OSDisk": {
      "properties": {
        "osType": {
          "type": "string",
          "description": "This property allows you to specify the type of the OS that is included in the disk if creating a VM from user-image or a specialized VHD. <br><br> Possible values are: <br><br> **Windows** <br><br> **Linux**",
          "enum": [
            "Windows",
            "Linux"
          ],
          "x-ms-enum": {
            "name": "OperatingSystemTypes",
            "modelAsString": false
          }
        },
        "encryptionSettings": {
          "$ref": "#/definitions/DiskEncryptionSettings",
          "description": "Specifies the encryption settings for the OS Disk. <br><br> Minimum api-version: 2015-06-15"
        },
        "name": {
          "type": "string",
          "description": "The disk name."
        },
        "vhd": {
          "$ref": "#/definitions/VirtualHardDisk",
          "description": "The virtual hard disk."
        },
        "image": {
          "$ref": "#/definitions/VirtualHardDisk",
          "description": "The source user image virtual hard disk. The virtual hard disk will be copied before being attached to the virtual machine. If SourceImage is provided, the destination virtual hard drive must not exist."
        },
        "caching": {
          "$ref": "#/definitions/Caching",
          "description": "Specifies the caching requirements. <br><br> Possible values are: <br><br> **None** <br><br> **ReadOnly** <br><br> **ReadWrite** <br><br> Default: **None for Standard storage. ReadOnly for Premium storage**"
        },
        "createOption": {
          "$ref": "#/definitions/CreateOption",
          "description": "Specifies how the virtual machine should be created.<br><br> Possible values are:<br><br> **Attach** \\u2013 This value is used when you are using a specialized disk to create the virtual machine.<br><br> **FromImage** \\u2013 This value is used when you are using an image to create the virtual machine. If you are using a platform image, you also use the imageReference element described above. If you are using a marketplace image, you  also use the plan element previously described."
        },
        "diskSizeGB": {
          "type": "integer",
          "format": "int32",
          "description": "Specifies the size of an empty data disk in gigabytes. This element can be used to overwrite the name of the disk in a virtual machine image. <br><br> This value cannot be larger than 1023 GB"
        },
        "managedDisk": {
          "description": "The managed disk parameters.",
          "$ref": "#/definitions/ManagedDiskParameters"
        }
      },
      "required": [
        "createOption"
      ],
      "description": "Specifies information about the operating system disk used by the virtual machine. <br><br> For more information about disks, see [About disks and VHDs for Azure virtual machines](https://docs.microsoft.com/azure/virtual-machines/virtual-machines-windows-about-disks-vhds?toc=%2fazure%2fvirtual-machines%2fwindows%2ftoc.json)."
    },
    "DataDisk": {
      "properties": {
        "lun": {
          "type": "integer",
          "format": "int32",
          "description": "Specifies the logical unit number of the data disk. This value is used to identify data disks within the VM and therefore must be unique for each data disk attached to a VM."
        },
        "name": {
          "type": "string",
          "description": "The disk name."
        },
        "vhd": {
          "$ref": "#/definitions/VirtualHardDisk",
          "description": "The virtual hard disk.."
        },
        "image": {
          "$ref": "#/definitions/VirtualHardDisk",
          "description": "The source user image virtual hard disk. The virtual hard disk will be copied before being attached to the virtual machine. If SourceImage is provided, the destination virtual hard drive must not exist."
        },
        "caching": {
          "$ref": "#/definitions/Caching",
          "description": "Specifies the caching requirements. <br><br> Possible values are: <br><br> **None** <br><br> **ReadOnly** <br><br> **ReadWrite** <br><br> Default: **None for Standard storage. ReadOnly for Premium storage**"
        },
        "createOption": {
          "$ref": "#/definitions/CreateOption",
          "description": "Specifies how the virtual machine should be created.<br><br> Possible values are:<br><br> **Attach** \\u2013 This value is used when you are using a specialized disk to create the virtual machine.<br><br> **FromImage** \\u2013 This value is used when you are using an image to create the virtual machine. If you are using a platform image, you also use the imageReference element described above. If you are using a marketplace image, you  also use the plan element previously described."
        },
        "diskSizeGB": {
          "type": "integer",
          "format": "int32",
          "description": "Specifies the size of an empty data disk in gigabytes. This element can be used to overwrite the name of the disk in a virtual machine image. <br><br> This value cannot be larger than 1023 GB"
        },
        "managedDisk": {
          "description": "The managed disk parameters.",
          "$ref": "#/definitions/ManagedDiskParameters"
        }
      },
      "required": [
        "lun",
        "createOption"
      ],
      "description": "Describes a data disk."
    },
    "StorageProfile": {
      "properties": {
        "imageReference": {
          "$ref": "#/definitions/ImageReference",
          "description": "Specifies information about the image to use. You can specify information about platform images, marketplace images, or virtual machine images. This element is required when you want to use a platform image, marketplace image, or virtual machine image, but is not used in other creation operations."
        },
        "osDisk": {
          "$ref": "#/definitions/OSDisk",
          "description": "Specifies information about the operating system disk used by the virtual machine. <br><br> For more information about disks, see [About disks and VHDs for Azure virtual machines](https://docs.microsoft.com/azure/virtual-machines/virtual-machines-windows-about-disks-vhds?toc=%2fazure%2fvirtual-machines%2fwindows%2ftoc.json)."
        },
        "dataDisks": {
          "type": "array",
          "items": {
            "$ref": "#/definitions/DataDisk"
          },
          "description": "Specifies the parameters that are used to add a data disk to a virtual machine. <br><br> For more information about disks, see [About disks and VHDs for Azure virtual machines](https://docs.microsoft.com/azure/virtual-machines/virtual-machines-windows-about-disks-vhds?toc=%2fazure%2fvirtual-machines%2fwindows%2ftoc.json)."
        }
      },
      "description": "Specifies the storage settings for the virtual machine disks."
    },
    "AdditionalUnattendContent": {
      "properties": {
        "passName": {
          "type": "string",
          "description": "The pass name. Currently, the only allowable value is oobeSystem.",
          "enum": [
            "oobeSystem"
          ],
          "x-ms-enum": {
            "name": "PassNames",
            "modelAsString": false
          }
        },
        "componentName": {
          "type": "string",
          "description": "The component name. Currently, the only allowable value is Microsoft-Windows-Shell-Setup.",
          "enum": [
            "Microsoft-Windows-Shell-Setup"
          ],
          "x-ms-enum": {
            "name": "ComponentNames",
            "modelAsString": false
          }
        },
        "settingName": {
          "type": "string",
          "description": "Specifies the name of the setting to which the content applies. Possible values are: FirstLogonCommands and AutoLogon.",
          "enum": [
            "AutoLogon",
            "FirstLogonCommands"
          ],
          "x-ms-enum": {
            "name": "SettingNames",
            "modelAsString": false
          }
        },
        "content": {
          "type": "string",
          "description": "Specifies the XML formatted content that is added to the unattend.xml file for the specified path and component. The XML must be less than 4KB and must include the root element for the setting or feature that is being inserted."
        }
      },
      "description": "Specifies additional XML formatted information that can be included in the Unattend.xml file, which is used by Windows Setup. Contents are defined by setting name, component name, and the pass in which the content is applied."
    },
    "WinRMListener": {
      "properties": {
        "protocol": {
          "type": "string",
          "description": "Specifies the protocol of listener. <br><br> Possible values are: <br>**http** <br><br> **https**",
          "enum": [
            "Http",
            "Https"
          ],
          "x-ms-enum": {
            "name": "ProtocolTypes",
            "modelAsString": false
          }
        },
        "certificateUrl": {
          "type": "string",
          "description": "This is the URL of a certificate that has been uploaded to Key Vault as a secret. For adding a secret to the Key Vault, see [Add a key or secret to the key vault](https://docs.microsoft.com/azure/key-vault/key-vault-get-started/#add). In this case, your certificate needs to be It is the Base64 encoding of the following JSON Object which is encoded in UTF-8: <br><br> {<br>  \"data\":\"<Base64-encoded-certificate>\",<br>  \"dataType\":\"pfx\",<br>  \"password\":\"<pfx-file-password>\"<br>}"
        }
      },
      "description": "Describes Protocol and thumbprint of Windows Remote Management listener"
    },
    "WinRMConfiguration": {
      "properties": {
        "listeners": {
          "type": "array",
          "items": {
            "$ref": "#/definitions/WinRMListener"
          },
          "description": "The list of Windows Remote Management listeners"
        }
      },
      "description": "Describes Windows Remote Management configuration of the VM"
    },
    "WindowsConfiguration": {
      "properties": {
        "provisionVMAgent": {
          "type": "boolean",
          "description": "Indicates whether virtual machine agent should be provisioned on the virtual machine. <br><br> When this property is not specified in the request body, default behavior is to set it to true.  This will ensure that VM Agent is installed on the VM so that extensions can be added to the VM later."
        },
        "enableAutomaticUpdates": {
          "type": "boolean",
          "description": "Indicates whether virtual machine is enabled for automatic updates."
        },
        "timeZone": {
          "type": "string",
          "description": "Specifies the time zone of the virtual machine. e.g. \"Pacific Standard Time\""
        },
        "additionalUnattendContent": {
          "type": "array",
          "items": {
            "$ref": "#/definitions/AdditionalUnattendContent"
          },
          "description": "Specifies additional base-64 encoded XML formatted information that can be included in the Unattend.xml file, which is used by Windows Setup."
        },
        "winRM": {
          "$ref": "#/definitions/WinRMConfiguration",
          "description": "Specifies the Windows Remote Management listeners. This enables remote Windows PowerShell."
        }
      },
      "description": "Specifies Windows operating system settings on the virtual machine."
    },
    "SshPublicKey": {
      "properties": {
        "path": {
          "type": "string",
          "description": "Specifies the full path on the created VM where ssh public key is stored. If the file already exists, the specified key is appended to the file. Example: /home/user/.ssh/authorized_keys"
        },
        "keyData": {
          "type": "string",
          "description": "SSH public key certificate used to authenticate with the VM through ssh. The key needs to be at least 2048-bit and in ssh-rsa format. <br><br> For creating ssh keys, see [Create SSH keys on Linux and Mac for Linux VMs in Azure](https://docs.microsoft.com/azure/virtual-machines/virtual-machines-linux-mac-create-ssh-keys?toc=%2fazure%2fvirtual-machines%2flinux%2ftoc.json)."
        }
      },
      "description": "Contains information about SSH certificate public key and the path on the Linux VM where the public key is placed."
    },
    "SshConfiguration": {
      "properties": {
        "publicKeys": {
          "type": "array",
          "items": {
            "$ref": "#/definitions/SshPublicKey"
          },
          "description": "The list of SSH public keys used to authenticate with linux based VMs."
        }
      },
      "description": "SSH configuration for Linux based VMs running on Azure"
    },
    "LinuxConfiguration": {
      "properties": {
        "disablePasswordAuthentication": {
          "type": "boolean",
          "description": "Specifies whether password authentication should be disabled."
        },
        "ssh": {
          "$ref": "#/definitions/SshConfiguration",
          "description": "Specifies the ssh key configuration for a Linux OS."
        }
      },
      "description": "Specifies the Linux operating system settings on the virtual machine. <br><br>For a list of supported Linux distributions, see [Linux on Azure-Endorsed Distributions](https://docs.microsoft.com/azure/virtual-machines/virtual-machines-linux-endorsed-distros?toc=%2fazure%2fvirtual-machines%2flinux%2ftoc.json) <br><br> For running non-endorsed distributions, see [Information for Non-Endorsed Distributions](https://docs.microsoft.com/azure/virtual-machines/virtual-machines-linux-create-upload-generic?toc=%2fazure%2fvirtual-machines%2flinux%2ftoc.json)."
    },
    "VaultCertificate": {
      "properties": {
        "certificateUrl": {
          "type": "string",
          "description": "This is the URL of a certificate that has been uploaded to Key Vault as a secret. For adding a secret to the Key Vault, see [Add a key or secret to the key vault](https://docs.microsoft.com/azure/key-vault/key-vault-get-started/#add). In this case, your certificate needs to be It is the Base64 encoding of the following JSON Object which is encoded in UTF-8: <br><br> {<br>  \"data\":\"<Base64-encoded-certificate>\",<br>  \"dataType\":\"pfx\",<br>  \"password\":\"<pfx-file-password>\"<br>}"
        },
        "certificateStore": {
          "type": "string",
          "description": "For Windows VMs, specifies the certificate store on the Virtual Machine to which the certificate should be added. The specified certificate store is implicitly in the LocalMachine account. <br><br>For Linux VMs, the certificate file is placed under the /var/lib/waagent directory, with the file name <UppercaseThumbprint>.crt for the X509 certificate file and <UppercaseThumbpring>.prv for private key. Both of these files are .pem formatted."
        }
      },
      "description": "Describes a single certificate reference in a Key Vault, and where the certificate should reside on the VM."
    },
    "VaultSecretGroup": {
      "properties": {
        "sourceVault": {
          "$ref": "#/definitions/SubResource",
          "description": "The relative URL of the Key Vault containing all of the certificates in VaultCertificates."
        },
        "vaultCertificates": {
          "type": "array",
          "items": {
            "$ref": "#/definitions/VaultCertificate"
          },
          "description": "The list of key vault references in SourceVault which contain certificates."
        }
      },
      "description": "Describes a set of certificates which are all in the same Key Vault."
    },
    "OSProfile": {
      "properties": {
        "computerName": {
          "type": "string",
          "description": "Specifies the host OS name of the virtual machine. <br><br> **Max-length (Windows):** 15 characters <br><br> **Max-length (Linux):** 64 characters. <br><br> For naming conventions and restrictions see [Azure infrastructure services implementation guidelines](https://docs.microsoft.com/azure/virtual-machines/virtual-machines-linux-infrastructure-subscription-accounts-guidelines?toc=%2fazure%2fvirtual-machines%2flinux%2ftoc.json#1-naming-conventions)."
        },
        "adminUsername": {
          "type": "string",
          "description": "Specifies the name of the administrator account. <br><br> **Windows-only restriction:** Cannot end in \".\" <br><br> **Disallowed values:** \"administrator\", \"admin\", \"user\", \"user1\", \"test\", \"user2\", \"test1\", \"user3\", \"admin1\", \"1\", \"123\", \"a\", \"actuser\", \"adm\", \"admin2\", \"aspnet\", \"backup\", \"console\", \"david\", \"guest\", \"john\", \"owner\", \"root\", \"server\", \"sql\", \"support\", \"support_388945a0\", \"sys\", \"test2\", \"test3\", \"user4\", \"user5\". <br><br> **Minimum-length (Linux):** 1  character <br><br> **Max-length (Linux):** 64 characters <br><br> **Max-length (Windows):** 20 characters  <br><br><li> For root access to the Linux VM, see [Using root privileges on Linux virtual machines in Azure](https://docs.microsoft.com/azure/virtual-machines/virtual-machines-linux-use-root-privileges?toc=%2fazure%2fvirtual-machines%2flinux%2ftoc.json)<br><li> For a list of built-in system users on Linux that should not be used in this field, see [Selecting User Names for Linux on Azure](https://docs.microsoft.com/azure/virtual-machines/virtual-machines-linux-usernames?toc=%2fazure%2fvirtual-machines%2flinux%2ftoc.json)"
        },
        "adminPassword": {
          "type": "string",
          "description": "Specifies the password of the administrator account. <br><br> **Minimum-length (Windows):** 8 characters <br><br> **Minimum-length (Linux):** 6 characters <br><br> **Max-length (Windows):** 123 characters <br><br> **Max-length (Linux):** 72 characters <br><br> **Complexity requirements:** 3 out of 4 conditions below need to be fulfilled <br> Has lower characters <br>Has upper characters <br> Has a digit <br> Has a special character (Regex match [\\W_]) <br><br> **Disallowed values:** \"abc@123\", \"P@$$w0rd\", \"P@ssw0rd\", \"P@ssword123\", \"Pa$$word\", \"pass@word1\", \"Password!\", \"Password1\", \"Password22\", \"iloveyou!\" <br><br> For resetting the password, see [How to reset the Remote Desktop service or its login password in a Windows VM](https://docs.microsoft.com/azure/virtual-machines/virtual-machines-windows-reset-rdp?toc=%2fazure%2fvirtual-machines%2fwindows%2ftoc.json) <br><br> For resetting root password, see [Manage users, SSH, and check or repair disks on Azure Linux VMs using the VMAccess Extension](https://docs.microsoft.com/azure/virtual-machines/virtual-machines-linux-using-vmaccess-extension?toc=%2fazure%2fvirtual-machines%2flinux%2ftoc.json#reset-root-password)"
        },
        "customData": {
          "type": "string",
          "description": "Specifies a base-64 encoded string of custom data. The base-64 encoded string is decoded to a binary array that is saved as a file on the Virtual Machine. The maximum length of the binary array is 65535 bytes. <br><br> For using cloud-init for your VM, see [Using cloud-init to customize a Linux VM during creation](https://docs.microsoft.com/azure/virtual-machines/virtual-machines-linux-using-cloud-init?toc=%2fazure%2fvirtual-machines%2flinux%2ftoc.json)"
        },
        "windowsConfiguration": {
          "$ref": "#/definitions/WindowsConfiguration",
          "description": "Specifies Windows operating system settings on the virtual machine."
        },
        "linuxConfiguration": {
          "$ref": "#/definitions/LinuxConfiguration",
          "description": "Specifies the Linux operating system settings on the virtual machine. <br><br>For a list of supported Linux distributions, see [Linux on Azure-Endorsed Distributions](https://docs.microsoft.com/azure/virtual-machines/virtual-machines-linux-endorsed-distros?toc=%2fazure%2fvirtual-machines%2flinux%2ftoc.json) <br><br> For running non-endorsed distributions, see [Information for Non-Endorsed Distributions](https://docs.microsoft.com/azure/virtual-machines/virtual-machines-linux-create-upload-generic?toc=%2fazure%2fvirtual-machines%2flinux%2ftoc.json)."
        },
        "secrets": {
          "type": "array",
          "items": {
            "$ref": "#/definitions/VaultSecretGroup"
          },
          "description": "Specifies set of certificates that should be installed onto the virtual machine."
        }
      },
      "description": "Specifies the operating system settings for the virtual machine."
    },
    "NetworkInterfaceReferenceProperties": {
      "properties": {
        "primary": {
          "type": "boolean",
          "description": "Specifies the primary network interface in case the virtual machine has more than 1 network interface."
        }
      },
      "description": "Describes a network interface reference properties."
    },
    "NetworkInterfaceReference": {
      "properties": {
        "properties": {
          "x-ms-client-flatten": true,
          "$ref": "#/definitions/NetworkInterfaceReferenceProperties"
        }
      },
      "allOf": [
        {
          "$ref": "#/definitions/SubResource"
        }
      ],
      "description": "Describes a network interface reference."
    },
    "NetworkProfile": {
      "properties": {
        "networkInterfaces": {
          "type": "array",
          "items": {
            "$ref": "#/definitions/NetworkInterfaceReference"
          },
          "description": "Specifies the list of resource Ids for the network interfaces associated with the virtual machine."
        }
      },
      "description": "Specifies the network interfaces of the virtual machine."
    },
    "BootDiagnostics": {
      "properties": {
        "enabled": {
          "type": "boolean",
          "description": "Whether boot diagnostics should be enabled on the Virtual Machine."
        },
        "storageUri": {
          "type": "string",
          "description": "Uri of the storage account to use for placing the console output and screenshot."
        }
      },
      "description": "Boot Diagnostics is a debugging feature which allows you to view Console Output and Screenshot to diagnose VM status. <br><br> For Linux Virtual Machines, you can easily view the output of your console log. <br><br> For both Windows and Linux virtual machines, Azure also enables you to see a screenshot of the VM from the hypervisor."
    },
    "DiagnosticsProfile": {
      "properties": {
        "bootDiagnostics": {
          "$ref": "#/definitions/BootDiagnostics",
          "description": "Boot Diagnostics is a debugging feature which allows you to view Console Output and Screenshot to diagnose VM status. <br><br> For Linux Virtual Machines, you can easily view the output of your console log. <br><br> For both Windows and Linux virtual machines, Azure also enables you to see a screenshot of the VM from the hypervisor."
        }
      },
      "description": "Specifies the boot diagnostic settings state. <br><br>Minimum api-version: 2015-06-15."
    },
    "VirtualMachineExtensionHandlerInstanceView": {
      "properties": {
        "type": {
          "type": "string",
          "description": "Specifies the type of the extension; an example is \"CustomScriptExtension\"."
        },
        "typeHandlerVersion": {
          "type": "string",
          "description": "Specifies the version of the script handler."
        },
        "status": {
          "$ref": "#/definitions/InstanceViewStatus",
          "description": "The extension handler status."
        }
      },
      "description": "The instance view of a virtual machine extension handler."
    },
    "VirtualMachineAgentInstanceView": {
      "properties": {
        "vmAgentVersion": {
          "type": "string",
          "description": "The VM Agent full version."
        },
        "extensionHandlers": {
          "type": "array",
          "items": {
            "$ref": "#/definitions/VirtualMachineExtensionHandlerInstanceView"
          },
          "description": "The virtual machine extension handler instance view."
        },
        "statuses": {
          "type": "array",
          "items": {
            "$ref": "#/definitions/InstanceViewStatus"
          },
          "description": "The resource status information."
        }
      },
      "description": "The instance view of the VM Agent running on the virtual machine."
    },
    "DiskInstanceView": {
      "properties": {
        "name": {
          "type": "string",
          "description": "The disk name."
        },
        "encryptionSettings": {
          "type": "array",
          "items": {
            "$ref": "#/definitions/DiskEncryptionSettings"
          },
<<<<<<< HEAD
          "description": "The encryption settings of the disk."
=======
          "description": "Specifies the encryption settings for the OS Disk. <br><br> Minimum api-version: 2015-06-15"
>>>>>>> 76d06942
        },
        "statuses": {
          "type": "array",
          "items": {
            "$ref": "#/definitions/InstanceViewStatus"
          },
          "description": "The resource status information."
        }
      },
      "description": "The instance view of the disk."
    },
    "BootDiagnosticsInstanceView": {
      "properties": {
        "consoleScreenshotBlobUri": {
          "type": "string",
          "description": "The console screenshot blob URI."
        },
        "serialConsoleLogBlobUri": {
          "type": "string",
          "description": "The Linux serial console log blob Uri."
        }
      },
      "description": "The instance view of a virtual machine boot diagnostics."
    },
    "VirtualMachineIdentity": {
      "properties": {
        "principalId": {
          "readOnly": true,
          "type": "string",
          "description": "The principal id of virtual machine identity."
        },
        "tenantId": {
          "readOnly": true,
          "type": "string",
          "description": "The tenant id associated with the virtual machine."
        },
        "type": {
          "type": "string",
          "description": "The type of identity used for the virtual machine. Currently, the only supported type is 'SystemAssigned', which implicitly creates an identity.",
          "enum": [
            "SystemAssigned"
          ],
          "x-ms-enum": {
            "name": "ResourceIdentityType",
            "modelAsString": false
          }
        }
      },
      "description": "Identity for the virtual machine."
    },
    "MaintenanceRedeployStatus": {
      "properties": {
        "isCustomerInitiatedMaintenanceAllowed": {
          "type": "boolean",
          "description": "True, if customer is allowed to perform Maintenance."
        },
        "preMaintenanceWindowStartTime": {
          "type": "string",
          "format": "date-time",
          "description": "Start Time for the Pre Maintenance Window."
        },
        "preMaintenanceWindowEndTime": {
          "type": "string",
          "format": "date-time",
          "description": "End Time for the Pre Maintenance Window."
        },
        "maintenanceWindowStartTime": {
          "type": "string",
          "format": "date-time",
          "description": "Start Time for the Maintenance Window."
        },
        "maintenanceWindowEndTime": {
          "type": "string",
          "format": "date-time",
          "description": "End Time for the Maintenance Window."
        },
        "lastOperationResultCode": {
          "type": "string",
          "description": "The Last Maintenance Operation Result Code.",
          "enum": [
            "None",
            "RetryLater",
            "MaintenanceAborted",
            "MaintenanceCompleted"
          ],
          "x-ms-enum": {
            "name": "MaintenanceOperationResultCodeTypes",
            "modelAsString": false
          }
        },
        "lastOperationMessage": {
          "type": "string",
          "description": "Message returned for the last Maintenance Operation."
        }
      },
      "description": "Maintenance Operation Status."
    },
    "VirtualMachineInstanceView": {
      "properties": {
        "platformUpdateDomain": {
          "type": "integer",
          "format": "int32",
          "description": "Specifies the update domain of the virtual machine."
        },
        "platformFaultDomain": {
          "type": "integer",
          "format": "int32",
          "description": "Specifies the fault domain of the virtual machine."
        },
        "rdpThumbPrint": {
          "type": "string",
          "description": "The Remote desktop certificate thumbprint."
        },
        "vmAgent": {
          "$ref": "#/definitions/VirtualMachineAgentInstanceView",
          "description": "The VM Agent running on the virtual machine."
        },
        "maintenanceRedeployStatus": {
          "$ref": "#/definitions/MaintenanceRedeployStatus",
          "description": "The Maintenance Operation status on the virtual machine."
        },
        "disks": {
          "type": "array",
          "items": {
            "$ref": "#/definitions/DiskInstanceView"
          },
          "description": "The virtual machine disk information."
        },
        "extensions": {
          "type": "array",
          "items": {
            "$ref": "#/definitions/VirtualMachineExtensionInstanceView"
          },
          "description": "The extensions information."
        },
        "bootDiagnostics": {
          "$ref": "#/definitions/BootDiagnosticsInstanceView",
          "description": "Boot Diagnostics is a debugging feature which allows you to view Console Output and Screenshot to diagnose VM status. <br><br> For Linux Virtual Machines, you can easily view the output of your console log. <br><br> For both Windows and Linux virtual machines, Azure also enables you to see a screenshot of the VM from the hypervisor."
        },
        "statuses": {
          "type": "array",
          "items": {
            "$ref": "#/definitions/InstanceViewStatus"
          },
          "description": "The resource status information."
        }
      },
      "description": "The instance view of a virtual machine."
    },
    "VirtualMachineProperties": {
      "properties": {
        "hardwareProfile": {
          "$ref": "#/definitions/HardwareProfile",
          "description": "Specifies the hardware settings for the virtual machine."
        },
        "storageProfile": {
          "$ref": "#/definitions/StorageProfile",
          "description": "Specifies the storage settings for the virtual machine disks."
        },
        "osProfile": {
          "$ref": "#/definitions/OSProfile",
          "description": "Specifies the operating system settings for the virtual machine."
        },
        "networkProfile": {
          "$ref": "#/definitions/NetworkProfile",
          "description": "Specifies the network interfaces of the virtual machine."
        },
        "diagnosticsProfile": {
          "$ref": "#/definitions/DiagnosticsProfile",
          "description": "Specifies the boot diagnostic settings state. <br><br>Minimum api-version: 2015-06-15."
        },
        "availabilitySet": {
          "$ref": "#/definitions/SubResource",
          "description": "Specifies information about the availability set that the virtual machine should be assigned to. Virtual machines specified in the same availability set are allocated to different nodes to maximize availability. For more information about availability sets, see [Manage the availability of virtual machines](https://docs.microsoft.com/azure/virtual-machines/virtual-machines-windows-manage-availability?toc=%2fazure%2fvirtual-machines%2fwindows%2ftoc.json). <br><br> For more information on Azure planned maintainance, see [Planned maintenance for virtual machines in Azure](https://docs.microsoft.com/azure/virtual-machines/virtual-machines-windows-planned-maintenance?toc=%2fazure%2fvirtual-machines%2fwindows%2ftoc.json) <br><br> Currently, a VM can only be added to availability set at creation time. An existing VM cannot be added to an availability set."
        },
        "provisioningState": {
          "readOnly": true,
          "type": "string",
          "description": "The provisioning state, which only appears in the response."
        },
        "instanceView": {
          "$ref": "#/definitions/VirtualMachineInstanceView",
          "readOnly": true,
          "description": "The virtual machine instance view."
        },
        "licenseType": {
          "type": "string",
          "description": "Specifies that the image or disk that is being used was licensed on-premises. This element is only used for images that contain the Windows Server operating system. <br><br> Possible values are: <br><br> Windows_Client <br><br> Windows_Server <br><br> If this element is included in a request for an update, the value must match the initial value. This value cannot be updated. <br><br> For more information, see [Azure Hybrid Use Benefit for Windows Server](https://docs.microsoft.com/azure/virtual-machines/virtual-machines-windows-hybrid-use-benefit-licensing?toc=%2fazure%2fvirtual-machines%2fwindows%2ftoc.json) <br><br> Minimum api-version: 2015-06-15"
        },
        "vmId": {
          "readOnly": true,
          "type": "string",
          "description": "Specifies the VM unique ID which is a 128-bits identifier that is encoded and stored in all Azure IaaS VMs SMBIOS and can be read using platform BIOS commands."
        }
      },
      "description": "Describes the properties of a Virtual Machine."
    },
    "VirtualMachine": {
      "properties": {
        "plan": {
          "$ref": "#/definitions/Plan",
          "description": "Specifies information about the marketplace image used to create the virtual machine. This element is only used for marketplace images. Before you can use a marketplace image from an API, you must enable the image for programmatic use.  In the Azure portal, find the marketplace image that you want to use and then click **Want to deploy programmatically, Get Started ->**. Enter any required information and then click **Save**."
        },
        "properties": {
          "x-ms-client-flatten": true,
          "$ref": "#/definitions/VirtualMachineProperties"
        },
        "resources": {
          "readOnly": true,
          "type": "array",
          "items": {
            "$ref": "#/definitions/VirtualMachineExtension"
          },
          "description": "The virtual machine child extension resources."
        },
        "identity": {
          "$ref": "#/definitions/VirtualMachineIdentity",
          "description": "The identity of the virtual machine, if configured."
        }
      },
      "allOf": [
        {
          "$ref": "#/definitions/Resource"
        }
      ],
      "description": "Describes a Virtual Machine."
    },
    "VirtualMachineListResult": {
      "properties": {
        "value": {
          "type": "array",
          "items": {
            "$ref": "#/definitions/VirtualMachine"
          },
          "description": "The list of virtual machines."
        },
        "nextLink": {
          "type": "string",
          "description": "The URI to fetch the next page of VMs. Call ListNext() with this URI to fetch the next page of Virtual Machines."
        }
      },
      "required": [
        "value"
      ],
      "description": "The List Virtual Machine operation response."
    },
    "Sku": {
      "properties": {
        "name": {
          "type": "string",
          "description": "The sku name."
        },
        "tier": {
          "type": "string",
          "description": "Specifies the tier of virtual machines in a scale set.<br /><br /> Possible Values:<br /><br /> **Standard**<br /><br /> **Basic**"
        },
        "capacity": {
          "type": "integer",
          "format": "int64",
          "description": "Specifies the number of virtual machines in the scale set."
        }
      },
      "description": "Describes a virtual machine scale set sku."
    },
    "UpgradePolicy": {
      "properties": {
        "mode": {
          "type": "string",
          "description": "Specifies the mode of an upgrade to virtual machines in the scale set.<br /><br /> Possible values are:<br /><br /> **Manual** - You  control the application of updates to virtual machines in the scale set. You do this by using the manualUpgrade action.<br /><br /> **Automatic** - All virtual machines in the scale set are  automatically updated at the same time.",
          "enum": [
            "Automatic",
            "Manual"
          ],
          "x-ms-enum": {
            "name": "UpgradeMode",
            "modelAsString": false
          }
        }
      },
      "description": "Describes an upgrade policy - automatic or manual."
    },
    "ImageOSDisk": {
      "properties": {
        "osType": {
          "type": "string",
          "description": "This property allows you to specify the type of the OS that is included in the disk if creating a VM from a custom image. <br><br> Possible values are: <br><br> **Windows** <br><br> **Linux**",
          "enum": [
            "Windows",
            "Linux"
          ],
          "x-ms-enum": {
            "name": "OperatingSystemTypes",
            "modelAsString": false
          }
        },
        "osState": {
          "type": "string",
          "description": "The OS State.",
          "enum": [
            "Generalized",
            "Specialized"
          ],
          "x-ms-enum": {
            "name": "OperatingSystemStateTypes",
            "modelAsString": false
          }
        },
        "snapshot": {
          "$ref": "#/definitions/SubResource",
          "description": "The snapshot."
        },
        "managedDisk": {
          "$ref": "#/definitions/SubResource",
          "description": "The managedDisk."
        },
        "blobUri": {
          "type": "string",
          "description": "The Virtual Hard Disk."
        },
        "caching": {
          "type": "string",
          "description": "Specifies the caching requirements. <br><br> Possible values are: <br><br> **None** <br><br> **ReadOnly** <br><br> **ReadWrite** <br><br> Default: **None for Standard storage. ReadOnly for Premium storage**",
          "enum": [
            "None",
            "ReadOnly",
            "ReadWrite"
          ],
          "x-ms-enum": {
            "name": "CachingTypes",
            "modelAsString": false
          }
        },
        "diskSizeGB": {
          "type": "integer",
          "format": "int32",
          "description": "Specifies the size of empty data disks in gigabytes. This element can be used to overwrite the name of the disk in a virtual machine image. <br><br> This value cannot be larger than 1023 GB"
        },
        "storageAccountType": {
          "$ref": "#/definitions/StorageAccountType",
          "description": "Specifies the storage account type for the managed disk. Possible values are: Standard_LRS or Premium_LRS."
        }
      },
      "required": [
        "osType",
        "osState"
      ],
      "description": "Describes an Operating System disk."
    },
    "ImageDataDisk": {
      "properties": {
        "lun": {
          "type": "integer",
          "format": "int32",
          "description": "Specifies the logical unit number of the data disk. This value is used to identify data disks within the VM and therefore must be unique for each data disk attached to a VM."
        },
        "snapshot": {
          "$ref": "#/definitions/SubResource",
          "description": "The snapshot."
        },
        "managedDisk": {
          "$ref": "#/definitions/SubResource",
          "description": "The managedDisk."
        },
        "blobUri": {
          "type": "string",
          "description": "The Virtual Hard Disk."
        },
        "caching": {
          "type": "string",
          "description": "Specifies the caching requirements. <br><br> Possible values are: <br><br> **None** <br><br> **ReadOnly** <br><br> **ReadWrite** <br><br> Default: **None for Standard storage. ReadOnly for Premium storage**",
          "enum": [
            "None",
            "ReadOnly",
            "ReadWrite"
          ],
          "x-ms-enum": {
            "name": "CachingTypes",
            "modelAsString": false
          }
        },
        "diskSizeGB": {
          "type": "integer",
          "format": "int32",
          "description": "Specifies the size of empty data disks in gigabytes. This element can be used to overwrite the name of the disk in a virtual machine image. <br><br> This value cannot be larger than 1023 GB"
        },
        "storageAccountType": {
          "$ref": "#/definitions/StorageAccountType",
          "description": "Specifies the storage account type for the managed disk. Possible values are: Standard_LRS or Premium_LRS."
        }
      },
      "required": [
        "lun"
      ],
      "description": "Describes a data disk."
    },
    "ImageStorageProfile": {
      "properties": {
        "osDisk": {
          "$ref": "#/definitions/ImageOSDisk",
          "description": "Specifies information about the operating system disk used by the virtual machine. <br><br> For more information about disks, see [About disks and VHDs for Azure virtual machines](https://docs.microsoft.com/azure/virtual-machines/virtual-machines-windows-about-disks-vhds?toc=%2fazure%2fvirtual-machines%2fwindows%2ftoc.json)."
        },
        "dataDisks": {
          "type": "array",
          "items": {
            "$ref": "#/definitions/ImageDataDisk"
          },
          "description": "Specifies the parameters that are used to add a data disk to a virtual machine. <br><br> For more information about disks, see [About disks and VHDs for Azure virtual machines](https://docs.microsoft.com/azure/virtual-machines/virtual-machines-windows-about-disks-vhds?toc=%2fazure%2fvirtual-machines%2fwindows%2ftoc.json)."
        }
      },
      "required": [
        "osDisk"
      ],
      "description": "Describes a storage profile."
    },
    "ImageProperties": {
      "properties": {
        "sourceVirtualMachine": {
          "$ref": "#/definitions/SubResource",
          "description": "The source virtual machine from which Image is created."
        },
        "storageProfile": {
          "$ref": "#/definitions/ImageStorageProfile",
          "description": "Specifies the storage settings for the virtual machine disks."
        },
        "provisioningState": {
          "readOnly": true,
          "type": "string",
          "description": "The provisioning state."
        }
      },
      "description": "Describes the properties of an Image."
    },
    "Image": {
      "properties": {
        "properties": {
          "x-ms-client-flatten": true,
          "$ref": "#/definitions/ImageProperties"
        }
      },
      "allOf": [
        {
          "$ref": "#/definitions/Resource"
        }
      ],
      "description": "The source user image virtual hard disk. The virtual hard disk will be copied before being attached to the virtual machine. If SourceImage is provided, the destination virtual hard drive must not exist."
    },
    "ImageListResult": {
      "properties": {
        "value": {
          "type": "array",
          "items": {
            "$ref": "#/definitions/Image"
          },
          "description": "The list of Images."
        },
        "nextLink": {
          "type": "string",
          "description": "The uri to fetch the next page of Images. Call ListNext() with this to fetch the next page of Images."
        }
      },
      "required": [
        "value"
      ],
      "description": "The List Image operation response."
    },
    "VirtualMachineScaleSetIdentity": {
      "properties": {
        "principalId": {
          "readOnly": true,
          "type": "string",
          "description": "The principal id of virtual machine scale set identity."
        },
        "tenantId": {
          "readOnly": true,
          "type": "string",
          "description": "The tenant id associated with the virtual machine scale set."
        },
        "type": {
          "type": "string",
          "description": "The type of identity used for the virtual machine. Currently, the only supported type is 'SystemAssigned', which implicitly creates an identity.",
          "enum": [
            "SystemAssigned"
          ],
          "x-ms-enum": {
            "name": "ResourceIdentityType",
            "modelAsString": false
          }
        }
      },
      "description": "Identity for the virtual machine scale set."
    },
    "ResourceSkuCapacity": {
      "properties": {
        "minimum": {
          "type": "integer",
          "readOnly": true,
          "format": "int64",
          "description": "The minimum capacity."
        },
        "maximum": {
          "type": "integer",
          "readOnly": true,
          "format": "int64",
          "description": "The maximum capacity that can be set."
        },
        "default": {
          "type": "integer",
          "readOnly": true,
          "format": "int64",
          "description": "The default capacity."
        },
        "scaleType": {
          "type": "string",
          "readOnly": true,
          "description": "The scale type applicable to the sku.",
          "enum": [
            "Automatic",
            "Manual",
            "None"
          ],
          "x-ms-enum": {
            "name": "ResourceSkuCapacityScaleType",
            "modelAsString": false
          }
        }
      },
      "description": "Describes scaling information of a SKU."
    },
    "ResourceSkuCosts": {
      "properties": {
        "meterID": {
          "type": "string",
          "readOnly": true,
          "description": "Used for querying price from commerce."
        },
        "quantity": {
          "type": "integer",
          "readOnly": true,
          "format": "int64",
          "description": "The multiplier is needed to extend the base metered cost."
        },
        "extendedUnit": {
          "type": "string",
          "readOnly": true,
          "description": "An invariant to show the extended unit."
        }
      },
      "description": "Describes metadata for retrieving price info."
    },
    "ResourceSkuCapabilities": {
      "properties": {
        "name": {
          "type": "string",
          "readOnly": true,
          "description": "An invariant to describe the feature."
        },
        "value": {
          "type": "string",
          "readOnly": true,
          "description": "An invariant if the feature is measured by quantity."
        }
      },
      "description": "Describes The SKU capabilites object."
    },
    "ResourceSkuRestrictions": {
      "properties": {
        "type": {
          "type": "string",
          "readOnly": true,
          "description": "The type of restrictions.",
          "enum": [
            "location"
          ],
          "x-ms-enum": {
            "name": "ResourceSkuRestrictionsType",
            "modelAsString": false
          }
        },
        "values": {
          "type": "array",
          "readOnly": true,
          "items": {
            "type": "string"
          },
          "description": "The value of restrictions. If the restriction type is set to location. This would be different locations where the SKU is restricted."
        },
        "reasonCode": {
          "type": "string",
          "readOnly": true,
          "description": "The reason for restriction.",
          "enum": [
            "QuotaId",
            "NotAvailableForSubscription"
          ],
          "x-ms-enum": {
            "name": "ResourceSkuRestrictionsReasonCode",
            "modelAsString": false
          }
        }
      },
      "description": "Describes scaling information of a SKU."
    },
    "ResourceSku": {
      "properties": {
        "resourceType": {
          "readOnly": true,
          "type": "string",
          "description": "The type of resource the SKU applies to."
        },
        "name": {
          "readOnly": true,
          "type": "string",
          "description": "The name of SKU."
        },
        "tier": {
          "readOnly": true,
          "type": "string",
          "description": "Specifies the tier of virtual machines in a scale set.<br /><br /> Possible Values:<br /><br /> **Standard**<br /><br /> **Basic**"
        },
        "size": {
          "readOnly": true,
          "type": "string",
          "description": "The Size of the SKU."
        },
        "family": {
          "readOnly": true,
          "type": "string",
          "description": "The Family of this particular SKU."
        },
        "kind": {
          "readOnly": true,
          "type": "string",
          "description": "The Kind of resources that are supported in this SKU."
        },
        "capacity": {
          "$ref": "#/definitions/ResourceSkuCapacity",
          "readOnly": true,
          "description": "Specifies the number of virtual machines in the scale set."
        },
        "locations": {
          "type": "array",
          "readOnly": true,
          "items": {
            "type": "string"
          },
          "description": "The set of locations that the SKU is available."
        },
        "apiVersions": {
          "type": "array",
          "readOnly": true,
          "items": {
            "type": "string"
          },
          "description": "The api versions that support this SKU."
        },
        "costs": {
          "type": "array",
          "readOnly": true,
          "items": {
            "$ref": "#/definitions/ResourceSkuCosts"
          },
          "description": "Metadata for retrieving price info."
        },
        "capabilities": {
          "type": "array",
          "readOnly": true,
          "items": {
            "$ref": "#/definitions/ResourceSkuCapabilities"
          },
          "description": "A name value pair to describe the capability."
        },
        "restrictions": {
          "type": "array",
          "readOnly": true,
          "items": {
            "$ref": "#/definitions/ResourceSkuRestrictions"
          },
          "description": "The restrictions because of which SKU cannot be used. This is empty if there are no restrictions."
        }
      },
      "description": "Describes an available Compute SKU."
    },
    "ResourceSkusResult": {
      "properties": {
        "value": {
          "type": "array",
          "items": {
            "$ref": "#/definitions/ResourceSku"
          },
          "description": "The list of skus available for the subscription."
        },
        "nextLink": {
          "type": "string",
          "description": "The uri to fetch the next page of Compute Skus. Call ListNext() with this to fetch the next page of VMSS Skus."
        }
      },
      "required": [
        "value"
      ],
      "description": "The Compute List Skus operation response."
    },
    "VirtualMachineScaleSetOSProfile": {
      "properties": {
        "computerNamePrefix": {
          "type": "string",
          "description": "Specifies the computer name prefix for all of the virtual machines in the scale set. Computer name prefixes must be 1 to 15 characters long."
        },
        "adminUsername": {
          "type": "string",
          "description": "Specifies the name of the administrator account. <br><br> **Windows-only restriction:** Cannot end in \".\" <br><br> **Disallowed values:** \"administrator\", \"admin\", \"user\", \"user1\", \"test\", \"user2\", \"test1\", \"user3\", \"admin1\", \"1\", \"123\", \"a\", \"actuser\", \"adm\", \"admin2\", \"aspnet\", \"backup\", \"console\", \"david\", \"guest\", \"john\", \"owner\", \"root\", \"server\", \"sql\", \"support\", \"support_388945a0\", \"sys\", \"test2\", \"test3\", \"user4\", \"user5\". <br><br> **Minimum-length (Linux):** 1  character <br><br> **Max-length (Linux):** 64 characters <br><br> **Max-length (Windows):** 20 characters  <br><br><li> For root access to the Linux VM, see [Using root privileges on Linux virtual machines in Azure](https://docs.microsoft.com/azure/virtual-machines/virtual-machines-linux-use-root-privileges?toc=%2fazure%2fvirtual-machines%2flinux%2ftoc.json)<br><li> For a list of built-in system users on Linux that should not be used in this field, see [Selecting User Names for Linux on Azure](https://docs.microsoft.com/azure/virtual-machines/virtual-machines-linux-usernames?toc=%2fazure%2fvirtual-machines%2flinux%2ftoc.json)"
        },
        "adminPassword": {
          "type": "string",
          "description": "Specifies the password of the administrator account. <br><br> **Minimum-length (Windows):** 8 characters <br><br> **Minimum-length (Linux):** 6 characters <br><br> **Max-length (Windows):** 123 characters <br><br> **Max-length (Linux):** 72 characters <br><br> **Complexity requirements:** 3 out of 4 conditions below need to be fulfilled <br> Has lower characters <br>Has upper characters <br> Has a digit <br> Has a special character (Regex match [\\W_]) <br><br> **Disallowed values:** \"abc@123\", \"P@$$w0rd\", \"P@ssw0rd\", \"P@ssword123\", \"Pa$$word\", \"pass@word1\", \"Password!\", \"Password1\", \"Password22\", \"iloveyou!\" <br><br> For resetting the password, see [How to reset the Remote Desktop service or its login password in a Windows VM](https://docs.microsoft.com/azure/virtual-machines/virtual-machines-windows-reset-rdp?toc=%2fazure%2fvirtual-machines%2fwindows%2ftoc.json) <br><br> For resetting root password, see [Manage users, SSH, and check or repair disks on Azure Linux VMs using the VMAccess Extension](https://docs.microsoft.com/azure/virtual-machines/virtual-machines-linux-using-vmaccess-extension?toc=%2fazure%2fvirtual-machines%2flinux%2ftoc.json#reset-root-password)"
        },
        "customData": {
          "type": "string",
          "description": "Specifies a base-64 encoded string of custom data. The base-64 encoded string is decoded to a binary array that is saved as a file on the Virtual Machine. The maximum length of the binary array is 65535 bytes. <br><br> For using cloud-init for your VM, see [Using cloud-init to customize a Linux VM during creation](https://docs.microsoft.com/azure/virtual-machines/virtual-machines-linux-using-cloud-init?toc=%2fazure%2fvirtual-machines%2flinux%2ftoc.json)"
        },
        "windowsConfiguration": {
          "$ref": "#/definitions/WindowsConfiguration",
          "description": "Specifies Windows operating system settings on the virtual machine."
        },
        "linuxConfiguration": {
          "$ref": "#/definitions/LinuxConfiguration",
          "description": "Specifies the Linux operating system settings on the virtual machine. <br><br>For a list of supported Linux distributions, see [Linux on Azure-Endorsed Distributions](https://docs.microsoft.com/azure/virtual-machines/virtual-machines-linux-endorsed-distros?toc=%2fazure%2fvirtual-machines%2flinux%2ftoc.json) <br><br> For running non-endorsed distributions, see [Information for Non-Endorsed Distributions](https://docs.microsoft.com/azure/virtual-machines/virtual-machines-linux-create-upload-generic?toc=%2fazure%2fvirtual-machines%2flinux%2ftoc.json)."
        },
        "secrets": {
          "type": "array",
          "items": {
            "$ref": "#/definitions/VaultSecretGroup"
          },
          "description": "Specifies set of certificates that should be installed onto the virtual machines in the scale set."
        }
      },
      "description": "Describes a virtual machine scale set OS profile."
    },
    "VirtualMachineScaleSetManagedDiskParameters": {
      "properties": {
        "storageAccountType": {
          "$ref": "#/definitions/StorageAccountType",
          "description": "Specifies the storage account type for the managed disk. Possible values are: Standard_LRS or Premium_LRS."
        }
      },
      "description": "Describes the parameters of a ScaleSet managed disk."
    },
    "VirtualMachineScaleSetOSDisk": {
      "properties": {
        "name": {
          "type": "string",
          "description": "The disk name."
        },
        "caching": {
          "$ref": "#/definitions/Caching",
          "description": "Specifies the caching requirements. <br><br> Possible values are: <br><br> **None** <br><br> **ReadOnly** <br><br> **ReadWrite** <br><br> Default: **None for Standard storage. ReadOnly for Premium storage**"
        },
        "createOption": {
          "$ref": "#/definitions/CreateOption",
          "description": "Specifies how the virtual machines in the scale set should be created.<br><br> The only allowed value is: **FromImage** \\u2013 This value is used when you are using an image to create the virtual machine. If you are using a platform image, you also use the imageReference element described above. If you are using a marketplace image, you  also use the plan element previously described."
        },
        "osType": {
          "type": "string",
          "description": "This property allows you to specify the type of the OS that is included in the disk if creating a VM from user-image or a specialized VHD. <br><br> Possible values are: <br><br> **Windows** <br><br> **Linux**",
          "enum": [
            "Windows",
            "Linux"
          ],
          "x-ms-enum": {
            "name": "OperatingSystemTypes",
            "modelAsString": false
          }
        },
        "image": {
          "$ref": "#/definitions/VirtualHardDisk",
          "description": "Specifies information about the unmanaged user image to base the scale set on."
        },
        "vhdContainers": {
          "type": "array",
          "items": {
            "type": "string"
          },
          "description": "Specifies the container urls that are used to store operating system disks for the scale set."
        },
        "managedDisk": {
          "description": "The managed disk parameters.",
          "$ref": "#/definitions/VirtualMachineScaleSetManagedDiskParameters"
        }
      },
      "required": [
        "createOption"
      ],
      "description": "Describes a virtual machine scale set operating system disk."
    },
    "VirtualMachineScaleSetDataDisk": {
      "properties": {
        "name": {
          "type": "string",
          "description": "The disk name."
        },
        "lun": {
          "type": "integer",
          "format": "int32",
          "description": "Specifies the logical unit number of the data disk. This value is used to identify data disks within the VM and therefore must be unique for each data disk attached to a VM."
        },
        "caching": {
          "$ref": "#/definitions/Caching",
          "description": "Specifies the caching requirements. <br><br> Possible values are: <br><br> **None** <br><br> **ReadOnly** <br><br> **ReadWrite** <br><br> Default: **None for Standard storage. ReadOnly for Premium storage**"
        },
        "createOption": {
          "$ref": "#/definitions/CreateOption",
          "description": "The create option."
        },
        "diskSizeGB": {
          "type": "integer",
          "format": "int32",
          "description": "Specifies the size of an empty data disk in gigabytes. This element can be used to overwrite the name of the disk in a virtual machine image. <br><br> This value cannot be larger than 1023 GB"
        },
        "managedDisk": {
          "description": "The managed disk parameters.",
          "$ref": "#/definitions/VirtualMachineScaleSetManagedDiskParameters"
        }
      },
      "required": [
        "lun",
        "createOption"
      ],
      "description": "Describes a virtual machine scale set data disk."
    },
    "VirtualMachineScaleSetStorageProfile": {
      "properties": {
        "imageReference": {
          "$ref": "#/definitions/ImageReference",
          "description": "Specifies information about the image to use. You can specify information about platform images, marketplace images, or virtual machine images. This element is required when you want to use a platform image, marketplace image, or virtual machine image, but is not used in other creation operations."
        },
        "osDisk": {
          "$ref": "#/definitions/VirtualMachineScaleSetOSDisk",
          "description": "Specifies information about the operating system disk used by the virtual machines in the scale set. <br><br> For more information about disks, see [About disks and VHDs for Azure virtual machines](https://docs.microsoft.com/azure/virtual-machines/virtual-machines-windows-about-disks-vhds?toc=%2fazure%2fvirtual-machines%2fwindows%2ftoc.json)."
        },
        "dataDisks": {
          "type": "array",
          "items": {
            "$ref": "#/definitions/VirtualMachineScaleSetDataDisk"
          },
          "description": "Specifies the parameters that are used to add data disks to the virtual machines in the scale set. <br><br> For more information about disks, see [About disks and VHDs for Azure virtual machines](https://docs.microsoft.com/azure/virtual-machines/virtual-machines-windows-about-disks-vhds?toc=%2fazure%2fvirtual-machines%2fwindows%2ftoc.json)."
        }
      },
      "description": "Describes a virtual machine scale set storage profile."
    },
    "ApiEntityReference": {
      "properties": {
        "id": {
          "type": "string",
          "description": "The ARM resource id in the form of /subscriptions/{SubcriptionId}/resourceGroups/{ResourceGroupName}/..."
        }
      },
      "description": "The API entity reference."
    },
    "VirtualMachineScaleSetIPConfigurationProperties": {
      "properties": {
        "subnet": {
          "$ref": "#/definitions/ApiEntityReference",
          "description": "Specifies the identifier of the subnet."
        },
        "primary": {
          "type": "boolean",
          "description": "Specifies the primary network interface in case the virtual machine has more than 1 network interface."
        },
        "publicIPAddressConfiguration": {
          "$ref": "#/definitions/VirtualMachineScaleSetPublicIPAddressConfiguration",
          "description": "The publicIPAddressConfiguration."
        },
        "privateIPAddressVersion": {
          "type": "string",
          "description": "Available from Api-Version 2017-03-30 onwards, it represents whether the specific ipconfiguration is IPv4 or IPv6. Default is taken as IPv4.  Possible values are: 'IPv4' and 'IPv6'.",
          "enum": [
            "IPv4",
            "IPv6"
          ],
          "x-ms-enum": {
            "name": "IPVersion",
            "modelAsString": true
          }
        },
        "applicationGatewayBackendAddressPools": {
          "type": "array",
          "items": {
            "$ref": "#/definitions/SubResource"
          },
          "description": "Specifies an array of references to backend address pools of application gateways. A scale set can reference backend address pools of multiple application gateways. Multiple scale sets cannot use the same application gateway."
        },
        "loadBalancerBackendAddressPools": {
          "type": "array",
          "items": {
            "$ref": "#/definitions/SubResource"
          },
          "description": "Specifies an array of references to backend address pools of load balancers. A scale set can reference backend address pools of one public and one internal load balancer. Multiple scale sets cannot use the same load balancer."
        },
        "loadBalancerInboundNatPools": {
          "type": "array",
          "items": {
            "$ref": "#/definitions/SubResource"
          },
          "description": "Specifies an array of references to inbound Nat pools of the load balancers. A scale set can reference inbound nat pools of one public and one internal load balancer. Multiple scale sets cannot use the same load balancer"
        }
      },
      "description": "Describes a virtual machine scale set network profile's IP configuration properties."
    },
    "VirtualMachineScaleSetIPConfiguration": {
      "properties": {
        "name": {
          "type": "string",
          "description": "The IP configuration name."
        },
        "properties": {
          "x-ms-client-flatten": true,
          "$ref": "#/definitions/VirtualMachineScaleSetIPConfigurationProperties"
        }
      },
      "required": [
        "name"
      ],
      "allOf": [
        {
          "$ref": "#/definitions/SubResource"
        }
      ],
      "description": "Describes a virtual machine scale set network profile's IP configuration."
    },
    "VirtualMachineScaleSetNetworkConfigurationProperties": {
      "properties": {
        "primary": {
          "type": "boolean",
          "description": "Specifies the primary network interface in case the virtual machine has more than 1 network interface."
        },
        "enableAcceleratedNetworking": {
          "type": "boolean",
          "description": "Specifies whether the network interface is accelerated networking-enabled."
        },
        "networkSecurityGroup": {
          "$ref": "#/definitions/SubResource",
          "description": "The network security group."
        },
        "dnsSettings": {
          "$ref": "#/definitions/VirtualMachineScaleSetNetworkConfigurationDnsSettings",
          "description": "The dns settings to be applied on the network interfaces."
        },
        "ipConfigurations": {
          "type": "array",
          "items": {
            "$ref": "#/definitions/VirtualMachineScaleSetIPConfiguration"
          },
          "description": "Specifies the IP configurations of the network interface."
        }
      },
      "required": [
        "ipConfigurations"
      ],
      "description": "Describes a virtual machine scale set network profile's IP configuration."
    },
    "VirtualMachineScaleSetNetworkConfiguration": {
      "properties": {
        "name": {
          "type": "string",
          "description": "The network configuration name."
        },
        "properties": {
          "x-ms-client-flatten": true,
          "$ref": "#/definitions/VirtualMachineScaleSetNetworkConfigurationProperties"
        }
      },
      "required": [
        "name"
      ],
      "allOf": [
        {
          "$ref": "#/definitions/SubResource"
        }
      ],
      "description": "Describes a virtual machine scale set network profile's network configurations."
    },
    "VirtualMachineScaleSetNetworkConfigurationDnsSettings": {
      "properties": {
        "dnsServers": {
          "type": "array",
          "items": {
            "type": "string"
          },
          "description": "List of DNS servers IP addresses"
        }
      },
      "description": "Describes a virtual machines scale sets network configuration's DNS settings."
    },
    "VirtualMachineScaleSetPublicIPAddressConfigurationDnsSettings": {
      "properties": {
        "domainNameLabel": {
          "type": "string",
          "description": "The Domain name label.The concatenation of the domain name label and vm index will be the domain name labels of the PublicIPAddress resources that will be created"
        }
      },
      "required": [
        "domainNameLabel"
      ],
      "description": "Describes a virtual machines scale sets network configuration's DNS settings."
    },
    "VirtualMachineScaleSetPublicIPAddressConfiguration": {
      "properties": {
        "name": {
          "type": "string",
          "description": "The publicIP address configuration name."
        },
        "properties": {
          "x-ms-client-flatten": true,
          "$ref": "#/definitions/VirtualMachineScaleSetPublicIPAddressConfigurationProperties"
        }
      },
      "required": [
        "name"
      ],
      "description": "Describes a virtual machines scale set IP Configuration's PublicIPAddress configuration"
    },
    "VirtualMachineScaleSetPublicIPAddressConfigurationProperties": {
      "properties": {
        "idleTimeoutInMinutes": {
          "type": "integer",
          "format": "int32",
          "description": "The idle timeout of the public IP address."
        },
        "dnsSettings": {
          "$ref": "#/definitions/VirtualMachineScaleSetPublicIPAddressConfigurationDnsSettings",
          "description": "The dns settings to be applied on the publicIP addresses ."
        }
      },
      "description": "Describes a virtual machines scale set IP Configuration's PublicIPAddress configuration"
    },
    "VirtualMachineScaleSetNetworkProfile": {
      "properties": {
        "networkInterfaceConfigurations": {
          "type": "array",
          "items": {
            "$ref": "#/definitions/VirtualMachineScaleSetNetworkConfiguration"
          },
          "description": "The list of network configurations."
        }
      },
      "description": "Describes a virtual machine scale set network profile."
    },
    "VirtualMachineScaleSetExtensionProperties": {
      "properties": {
        "forceUpdateTag": {
          "type": "string",
          "description": "If a value is provided and is different from the previous value, the extension handler will be forced to update even if the extension configuration has not changed."
        },
        "publisher": {
          "type": "string",
          "description": "The name of the extension handler publisher."
        },
        "type": {
          "type": "string",
          "description": "Specifies the type of the extension; an example is \"CustomScriptExtension\"."
        },
        "typeHandlerVersion": {
          "type": "string",
          "description": "Specifies the version of the script handler."
        },
        "autoUpgradeMinorVersion": {
          "type": "boolean",
          "description": "Indicates whether the extension should use a newer minor version if one is available at deployment time. Once deployed, however, the extension will not upgrade minor versions unless redeployed, even with this property set to true."
        },
        "settings": {
          "type": "object",
          "description": "Json formatted public settings for the extension."
        },
        "protectedSettings": {
          "type": "object",
          "description": "The extension can contain either protectedSettings or protectedSettingsFromKeyVault or no protected settings at all."
        },
        "provisioningState": {
          "readOnly": true,
          "type": "string",
          "description": "The provisioning state, which only appears in the response."
        }
      },
      "description": "Describes the properties of a Virtual Machine Scale Set Extension."
    },
    "VirtualMachineScaleSetExtension": {
      "properties": {
        "name": {
          "type": "string",
          "description": "The name of the extension."
        },
        "properties": {
          "x-ms-client-flatten": true,
          "$ref": "#/definitions/VirtualMachineScaleSetExtensionProperties"
        }
      },
      "allOf": [
        {
          "$ref": "#/definitions/SubResourceReadOnly"
        }
      ],
      "description": "Describes a Virtual Machine Scale Set Extension."
    },
    "VirtualMachineScaleSetExtensionListResult": {
      "properties": {
        "value": {
          "type": "array",
          "items": {
            "$ref": "#/definitions/VirtualMachineScaleSetExtension"
          },
          "description": "The list of VM scale set extensions."
        },
        "nextLink": {
          "type": "string",
          "description": "The uri to fetch the next page of VM scale set extensions. Call ListNext() with this to fetch the next page of VM scale set extensions."
        }
      },
      "required": [
        "value"
      ],
      "description": "The List VM scale set extension operation response."
    },
    "VirtualMachineScaleSetExtensionProfile": {
      "properties": {
        "extensions": {
          "type": "array",
          "items": {
            "$ref": "#/definitions/VirtualMachineScaleSetExtension"
          },
          "description": "The virtual machine scale set child extension resources."
        }
      },
      "description": "Describes a virtual machine scale set extension profile."
    },
    "VirtualMachineScaleSetVMProfile": {
      "properties": {
        "osProfile": {
          "$ref": "#/definitions/VirtualMachineScaleSetOSProfile",
          "description": "Specifies the operating system settings for the virtual machines in the scale set."
        },
        "storageProfile": {
          "$ref": "#/definitions/VirtualMachineScaleSetStorageProfile",
          "description": "Specifies the storage settings for the virtual machine disks."
        },
        "networkProfile": {
          "$ref": "#/definitions/VirtualMachineScaleSetNetworkProfile",
          "description": "Specifies properties of the network interfaces of the virtual machines in the scale set."
        },
        "diagnosticsProfile": {
          "$ref": "#/definitions/DiagnosticsProfile",
          "description": "Specifies the boot diagnostic settings state. <br><br>Minimum api-version: 2015-06-15."
        },
        "extensionProfile": {
          "$ref": "#/definitions/VirtualMachineScaleSetExtensionProfile",
          "description": "Specifies a collection of settings for extensions installed on virtual machines in the scale set."
        },
        "licenseType": {
          "type": "string",
          "description": "Specifies that the image or disk that is being used was licensed on-premises. This element is only used for images that contain the Windows Server operating system. <br><br> Possible values are: <br><br> Windows_Client <br><br> Windows_Server <br><br> If this element is included in a request for an update, the value must match the initial value. This value cannot be updated. <br><br> For more information, see [Azure Hybrid Use Benefit for Windows Server](https://docs.microsoft.com/azure/virtual-machines/virtual-machines-windows-hybrid-use-benefit-licensing?toc=%2fazure%2fvirtual-machines%2fwindows%2ftoc.json) <br><br> Minimum api-version: 2015-06-15"
        }
      },
      "description": "Describes a virtual machine scale set virtual machine profile."
    },
    "VirtualMachineScaleSetProperties": {
      "properties": {
        "upgradePolicy": {
          "$ref": "#/definitions/UpgradePolicy",
          "description": "The upgrade policy."
        },
        "virtualMachineProfile": {
          "$ref": "#/definitions/VirtualMachineScaleSetVMProfile",
          "description": "The virtual machine profile."
        },
        "provisioningState": {
          "readOnly": true,
          "type": "string",
          "description": "The provisioning state, which only appears in the response."
        },
        "overprovision": {
          "type": "boolean",
          "description": "Specifies whether the Virtual Machine Scale Set should be overprovisioned."
        },
        "uniqueId": {
          "readOnly": true,
          "type": "string",
          "description": "Specifies the ID which uniquely identifies a Virtual Machine Scale Set."
        },
        "singlePlacementGroup": {
          "type": "boolean",
          "description": "When true this limits the scale set to a single placement group, of max size 100 virtual machines."
        }
      },
      "description": "Describes the properties of a Virtual Machine Scale Set."
    },
    "VirtualMachineScaleSet": {
      "properties": {
        "sku": {
          "$ref": "#/definitions/Sku",
          "description": "The virtual machine scale set sku."
        },
        "plan": {
          "$ref": "#/definitions/Plan",
          "description": "Specifies information about the marketplace image used to create the virtual machine. This element is only used for marketplace images. Before you can use a marketplace image from an API, you must enable the image for programmatic use.  In the Azure portal, find the marketplace image that you want to use and then click **Want to deploy programmatically, Get Started ->**. Enter any required information and then click **Save**."
        },
        "properties": {
          "x-ms-client-flatten": true,
          "$ref": "#/definitions/VirtualMachineScaleSetProperties"
        },
        "identity": {
          "$ref": "#/definitions/VirtualMachineScaleSetIdentity",
          "description": "The identity of the virtual machine scale set, if configured."
        }
      },
      "allOf": [
        {
          "$ref": "#/definitions/Resource"
        }
      ],
      "description": "Describes a Virtual Machine Scale Set."
    },
    "VirtualMachineScaleSetVMInstanceIDs": {
      "properties": {
        "instanceIds": {
          "type": "array",
          "items": {
            "type": "string"
          },
          "description": "The virtual machine scale set instance ids. Omitting the virtual machine scale set instance ids will result in the operation being performed on all virtual machines in the virtual machine scale set."
        }
      },
      "description": "Specifies a list of virtual machine instance IDs from the VM scale set."
    },
    "VirtualMachineScaleSetVMInstanceRequiredIDs": {
      "properties": {
        "instanceIds": {
          "type": "array",
          "items": {
            "type": "string"
          },
          "description": "The virtual machine scale set instance ids."
        }
      },
      "required": [
        "instanceIds"
      ],
      "description": "Specifies a list of virtual machine instance IDs from the VM scale set."
    },
    "VirtualMachineStatusCodeCount": {
      "properties": {
        "code": {
          "readOnly": true,
          "type": "string",
          "description": "The instance view status code."
        },
        "count": {
          "readOnly": true,
          "type": "integer",
          "format": "int32",
          "description": "The number of instances having a particular status code."
        }
      },
      "description": "The status code and count of the virtual machine scale set instance view status summary."
    },
    "VirtualMachineScaleSetInstanceViewStatusesSummary": {
      "properties": {
        "statusesSummary": {
          "readOnly": true,
          "type": "array",
          "items": {
            "$ref": "#/definitions/VirtualMachineStatusCodeCount"
          },
          "description": "The extensions information."
        }
      },
      "description": "Instance view statuses summary for virtual machines of a virtual machine scale set."
    },
    "VirtualMachineScaleSetVMExtensionsSummary": {
      "properties": {
        "name": {
          "readOnly": true,
          "type": "string",
          "description": "The extension name."
        },
        "statusesSummary": {
          "readOnly": true,
          "type": "array",
          "items": {
            "$ref": "#/definitions/VirtualMachineStatusCodeCount"
          },
          "description": "The extensions information."
        }
      },
      "description": "Extensions summary for virtual machines of a virtual machine scale set."
    },
    "VirtualMachineScaleSetInstanceView": {
      "properties": {
        "virtualMachine": {
          "$ref": "#/definitions/VirtualMachineScaleSetInstanceViewStatusesSummary",
          "readOnly": true,
          "description": "The instance view status summary for the virtual machine scale set."
        },
        "extensions": {
          "readOnly": true,
          "type": "array",
          "items": {
            "$ref": "#/definitions/VirtualMachineScaleSetVMExtensionsSummary"
          },
          "description": "The extensions information."
        },
        "statuses": {
          "type": "array",
          "items": {
            "$ref": "#/definitions/InstanceViewStatus"
          },
          "description": "The resource status information."
        }
      },
      "description": "The instance view of a virtual machine scale set."
    },
    "VirtualMachineScaleSetListResult": {
      "properties": {
        "value": {
          "type": "array",
          "items": {
            "$ref": "#/definitions/VirtualMachineScaleSet"
          },
          "description": "The list of virtual machine scale sets."
        },
        "nextLink": {
          "type": "string",
          "description": "The uri to fetch the next page of Virtual Machine Scale Sets. Call ListNext() with this to fetch the next page of VMSS."
        }
      },
      "required": [
        "value"
      ],
      "description": "The List Virtual Machine operation response."
    },
    "VirtualMachineScaleSetListWithLinkResult": {
      "properties": {
        "value": {
          "type": "array",
          "items": {
            "$ref": "#/definitions/VirtualMachineScaleSet"
          },
          "description": "The list of virtual machine scale sets."
        },
        "nextLink": {
          "type": "string",
          "description": "The uri to fetch the next page of Virtual Machine Scale Sets. Call ListNext() with this to fetch the next page of Virtual Machine Scale Sets."
        }
      },
      "required": [
        "value"
      ],
      "description": "The List Virtual Machine operation response."
    },
    "VirtualMachineScaleSetSkuCapacity": {
      "properties": {
        "minimum": {
          "readOnly": true,
          "type": "integer",
          "format": "int64",
          "description": "The minimum capacity."
        },
        "maximum": {
          "readOnly": true,
          "type": "integer",
          "format": "int64",
          "description": "The maximum capacity that can be set."
        },
        "defaultCapacity": {
          "readOnly": true,
          "type": "integer",
          "format": "int64",
          "description": "The default capacity."
        },
        "scaleType": {
          "readOnly": true,
          "type": "string",
          "description": "The scale type applicable to the sku.",
          "enum": [
            "Automatic",
            "None"
          ],
          "x-ms-enum": {
            "name": "VirtualMachineScaleSetSkuScaleType",
            "modelAsString": false
          }
        }
      },
      "description": "Describes scaling information of a sku."
    },
    "VirtualMachineScaleSetSku": {
      "properties": {
        "resourceType": {
          "readOnly": true,
          "type": "string",
          "description": "The type of resource the sku applies to."
        },
        "sku": {
          "$ref": "#/definitions/Sku",
          "readOnly": true,
          "description": "The Sku."
        },
        "capacity": {
          "$ref": "#/definitions/VirtualMachineScaleSetSkuCapacity",
          "readOnly": true,
          "description": "Specifies the number of virtual machines in the scale set."
        }
      },
      "description": "Describes an available virtual machine scale set sku."
    },
    "VirtualMachineScaleSetListSkusResult": {
      "properties": {
        "value": {
          "type": "array",
          "items": {
            "$ref": "#/definitions/VirtualMachineScaleSetSku"
          },
          "description": "The list of skus available for the virtual machine scale set."
        },
        "nextLink": {
          "type": "string",
          "description": "The uri to fetch the next page of Virtual Machine Scale Set Skus. Call ListNext() with this to fetch the next page of VMSS Skus."
        }
      },
      "required": [
        "value"
      ],
      "description": "The Virtual Machine Scale Set List Skus operation response."
    },
    "VirtualMachineScaleSetVMProperties": {
      "properties": {
        "latestModelApplied": {
          "readOnly": true,
          "type": "boolean",
          "description": "Specifies whether the latest model has been applied to the virtual machine."
        },
        "vmId": {
          "readOnly": true,
          "type": "string",
          "description": "Azure VM unique ID."
        },
        "instanceView": {
          "$ref": "#/definitions/VirtualMachineInstanceView",
          "readOnly": true,
          "description": "The virtual machine instance view."
        },
        "hardwareProfile": {
          "$ref": "#/definitions/HardwareProfile",
          "description": "Specifies the hardware settings for the virtual machine."
        },
        "storageProfile": {
          "$ref": "#/definitions/StorageProfile",
          "description": "Specifies the storage settings for the virtual machine disks."
        },
        "osProfile": {
          "$ref": "#/definitions/OSProfile",
          "description": "Specifies the operating system settings for the virtual machine."
        },
        "networkProfile": {
          "$ref": "#/definitions/NetworkProfile",
          "description": "Specifies the network interfaces of the virtual machine."
        },
        "diagnosticsProfile": {
          "$ref": "#/definitions/DiagnosticsProfile",
          "description": "Specifies the boot diagnostic settings state. <br><br>Minimum api-version: 2015-06-15."
        },
        "availabilitySet": {
          "$ref": "#/definitions/SubResource",
          "description": "Specifies information about the availability set that the virtual machine should be assigned to. Virtual machines specified in the same availability set are allocated to different nodes to maximize availability. For more information about availability sets, see [Manage the availability of virtual machines](https://docs.microsoft.com/azure/virtual-machines/virtual-machines-windows-manage-availability?toc=%2fazure%2fvirtual-machines%2fwindows%2ftoc.json). <br><br> For more information on Azure planned maintainance, see [Planned maintenance for virtual machines in Azure](https://docs.microsoft.com/azure/virtual-machines/virtual-machines-windows-planned-maintenance?toc=%2fazure%2fvirtual-machines%2fwindows%2ftoc.json) <br><br> Currently, a VM can only be added to availability set at creation time. An existing VM cannot be added to an availability set."
        },
        "provisioningState": {
          "readOnly": true,
          "type": "string",
          "description": "The provisioning state, which only appears in the response."
        },
        "licenseType": {
          "type": "string",
          "description": "Specifies that the image or disk that is being used was licensed on-premises. This element is only used for images that contain the Windows Server operating system. <br><br> Possible values are: <br><br> Windows_Client <br><br> Windows_Server <br><br> If this element is included in a request for an update, the value must match the initial value. This value cannot be updated. <br><br> For more information, see [Azure Hybrid Use Benefit for Windows Server](https://docs.microsoft.com/azure/virtual-machines/virtual-machines-windows-hybrid-use-benefit-licensing?toc=%2fazure%2fvirtual-machines%2fwindows%2ftoc.json) <br><br> Minimum api-version: 2015-06-15"
        }
      },
      "description": "Describes the properties of a virtual machine scale set virtual machine."
    },
    "VirtualMachineScaleSetVM": {
      "properties": {
        "instanceId": {
          "readOnly": true,
          "type": "string",
          "description": "The virtual machine instance ID."
        },
        "sku": {
          "$ref": "#/definitions/Sku",
          "readOnly": true,
          "description": "The virtual machine SKU."
        },
        "properties": {
          "x-ms-client-flatten": true,
          "$ref": "#/definitions/VirtualMachineScaleSetVMProperties"
        },
        "plan": {
          "$ref": "#/definitions/Plan",
          "description": "Specifies information about the marketplace image used to create the virtual machine. This element is only used for marketplace images. Before you can use a marketplace image from an API, you must enable the image for programmatic use.  In the Azure portal, find the marketplace image that you want to use and then click **Want to deploy programmatically, Get Started ->**. Enter any required information and then click **Save**."
        },
        "resources": {
          "readOnly": true,
          "type": "array",
          "items": {
            "$ref": "#/definitions/VirtualMachineExtension"
          },
          "description": "The virtual machine child extension resources."
        }
      },
      "allOf": [
        {
          "$ref": "#/definitions/Resource"
        }
      ],
      "description": "Describes a virtual machine scale set virtual machine."
    },
    "VirtualMachineScaleSetVMInstanceView": {
      "properties": {
        "platformUpdateDomain": {
          "type": "integer",
          "format": "int32",
          "description": "The Update Domain count."
        },
        "platformFaultDomain": {
          "type": "integer",
          "format": "int32",
          "description": "The Fault Domain count."
        },
        "rdpThumbPrint": {
          "type": "string",
          "description": "The Remote desktop certificate thumbprint."
        },
        "vmAgent": {
          "$ref": "#/definitions/VirtualMachineAgentInstanceView",
          "description": "The VM Agent running on the virtual machine."
        },
        "disks": {
          "type": "array",
          "items": {
            "$ref": "#/definitions/DiskInstanceView"
          },
          "description": "The disks information."
        },
        "extensions": {
          "type": "array",
          "items": {
            "$ref": "#/definitions/VirtualMachineExtensionInstanceView"
          },
          "description": "The extensions information."
        },
        "bootDiagnostics": {
          "$ref": "#/definitions/BootDiagnosticsInstanceView",
          "description": "Boot Diagnostics is a debugging feature which allows you to view Console Output and Screenshot to diagnose VM status. <br><br> For Linux Virtual Machines, you can easily view the output of your console log. <br><br> For both Windows and Linux virtual machines, Azure also enables you to see a screenshot of the VM from the hypervisor."
        },
        "statuses": {
          "type": "array",
          "items": {
            "$ref": "#/definitions/InstanceViewStatus"
          },
          "description": "The resource status information."
        },
        "placementGroupId": {
          "type": "string",
          "description": "The placement group in which the VM is running. If the VM is deallocated it will not have a placementGroupId."
        }
      },
      "description": "The instance view of a virtual machine scale set VM."
    },
    "VirtualMachineScaleSetVMListResult": {
      "properties": {
        "value": {
          "type": "array",
          "items": {
            "$ref": "#/definitions/VirtualMachineScaleSetVM"
          },
          "description": "The list of virtual machine scale sets VMs."
        },
        "nextLink": {
          "type": "string",
          "description": "The uri to fetch the next page of Virtual Machine Scale Set VMs. Call ListNext() with this to fetch the next page of VMSS VMs"
        }
      },
      "required": [
        "value"
      ],
      "description": "The List Virtual Machine Scale Set VMs operation response."
    },
    "ApiErrorBase": {
      "properties": {
        "code": {
          "type": "string",
          "description": "The error code."
        },
        "target": {
          "type": "string",
          "description": "The target of the particular error."
        },
        "message": {
          "type": "string",
          "description": "The error message."
        }
      },
      "description": "Api error base."
    },
    "InnerError": {
      "properties": {
        "exceptiontype": {
          "type": "string",
          "description": "The exception type."
        },
        "errordetail": {
          "type": "string",
          "description": "The internal error message or exception dump."
        }
      },
      "description": "Inner error details."
    },
    "ApiError": {
      "properties": {
        "details": {
          "type": "array",
          "items": {
            "$ref": "#/definitions/ApiErrorBase"
          },
          "description": "The Api error details"
        },
        "innererror": {
          "$ref": "#/definitions/InnerError",
          "description": "The Api inner error"
        },
        "code": {
          "type": "string",
          "description": "The error code."
        },
        "target": {
          "type": "string",
          "description": "The target of the particular error."
        },
        "message": {
          "type": "string",
          "description": "The error message."
        }
      },
      "description": "Api error."
    },
    "ComputeLongRunningOperationProperties": {
      "properties": {
        "output": {
          "type": "object",
          "description": "Operation output data (raw JSON)"
        }
      },
      "description": "Compute-specific operation properties, including output"
    },
    "Resource": {
      "description": "The Resource model definition.",
      "properties": {
        "id": {
          "readOnly": true,
          "type": "string",
          "description": "Resource Id"
        },
        "name": {
          "readOnly": true,
          "type": "string",
          "description": "Resource name"
        },
        "type": {
          "readOnly": true,
          "type": "string",
          "description": "Resource type"
        },
        "location": {
          "type": "string",
          "description": "Resource location"
        },
        "tags": {
          "type": "object",
          "additionalProperties": {
            "type": "string"
          },
          "description": "Resource tags"
        }
      },
      "required": [
        "location"
      ],
      "x-ms-azure-resource": true
    },
    "SubResource": {
      "properties": {
        "id": {
          "type": "string",
          "description": "Resource Id"
        }
      },
      "x-ms-azure-resource": true
    },
    "SubResourceReadOnly": {
      "properties": {
        "id": {
          "readOnly": true,
          "type": "string",
          "description": "Resource Id"
        }
      },
      "x-ms-azure-resource": true
    },
    "OperationStatusResponse": {
      "properties": {
        "name": {
          "readOnly": true,
          "type": "string",
          "description": "Operation ID"
        },
        "status": {
          "readOnly": true,
          "type": "string",
          "description": "Operation status"
        },
        "startTime": {
          "readOnly": true,
          "type": "string",
          "format": "date-time",
          "description": "Start time of the operation"
        },
        "endTime": {
          "readOnly": true,
          "type": "string",
          "format": "date-time",
          "description": "End time of the operation"
        },
        "error": {
          "readOnly": true,
          "$ref": "#/definitions/ApiError",
          "description": "Api error"
        }
      },
      "description": "Operation status response"
    }
  },
  "parameters": {
    "SubscriptionIdParameter": {
      "name": "subscriptionId",
      "in": "path",
      "required": true,
      "type": "string",
      "description": "Subscription credentials which uniquely identify Microsoft Azure subscription. The subscription ID forms part of the URI for every service call."
    },
    "ApiVersionParameter": {
      "name": "api-version",
      "in": "query",
      "required": true,
      "type": "string",
      "description": "Client Api Version."
    }
  }
}<|MERGE_RESOLUTION|>--- conflicted
+++ resolved
@@ -4470,11 +4470,7 @@
           "items": {
             "$ref": "#/definitions/DiskEncryptionSettings"
           },
-<<<<<<< HEAD
-          "description": "The encryption settings of the disk."
-=======
           "description": "Specifies the encryption settings for the OS Disk. <br><br> Minimum api-version: 2015-06-15"
->>>>>>> 76d06942
         },
         "statuses": {
           "type": "array",

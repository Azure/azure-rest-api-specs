--- conflicted
+++ resolved
@@ -3835,18 +3835,16 @@
           },
           "description": "A list of galleries."
         },
-<<<<<<< HEAD
         "securityProfile": {
           "$ref": "#/definitions/ImageVersionSecurityProfile"
+        },
+        "nextLink": {
+          "type": "string",
+          "description": "The uri to fetch the next page of galleries. Call ListNext() with this to fetch the next page of galleries."
         },
         "validationsProfile": {
           "readOnly": true,
           "$ref": "#/definitions/ValidationsProfile"
-=======
-        "nextLink": {
-          "type": "string",
-          "description": "The uri to fetch the next page of galleries. Call ListNext() with this to fetch the next page of galleries."
->>>>>>> a55d665f
         }
       },
       "required": [
@@ -4106,7 +4104,6 @@
         }
       }
     },
-<<<<<<< HEAD
     "ValidationsProfile": {
       "type": "object",
       "properties": {
@@ -4130,10 +4127,7 @@
       },
       "description": "This is the validations profile of a Gallery Image Version."
     },
-    "GalleryArtifactVersionFullSource": {
-=======
     "UefiKey": {
->>>>>>> a55d665f
       "type": "object",
       "description": "A UEFI key signature.",
       "properties": {
@@ -4166,55 +4160,49 @@
           "$ref": "#/definitions/GalleryInVMAccessControlProfileProperties"
         }
       },
-<<<<<<< HEAD
-      "description": "The gallery artifact version source."
-    },
-    "ExecutedValidation": {
-      "type": "object",
-      "properties": {
-        "type": {
-          "type": "string",
-          "description": "This property specifies the type of image version validation."
-        },
-        "status": {
-          "type": "string",
-          "description": "This property specifies the status of the validationProfile of the image version."
-        },
-        "version": {
-          "type": "string",
-          "description": "This property specifies the valid version of the validation."
-        },
-        "executionTime": {
-          "type": "string",
-          "format": "date-time",
-          "description": "This property specifies the starting timestamp."
-        }
-      },
-      "description": "This is the executed Validation."
-    },
-    "PlatformAttribute": {
-      "type": "object",
-      "properties": {
-        "name": {
-          "type": "string",
-          "description": "This property specifies the name of the platformAttributes. It could be either source_image_publisher or source_image_offer or source_image_sku or source_image_version"
-        },
-        "value": {
-          "type": "string",
-          "description": "This property specifies the value of the corresponding name property."
-        }
-      },
-      "description": "This is the platform attribute of the image version."
-    },
-    "GalleryOSDiskImage": {
-=======
->>>>>>> a55d665f
       "allOf": [
         {
           "$ref": "../../../common-types/v1/common.json#/definitions/Resource"
         }
       ],
       "description": "Specifies information about the gallery inVMAccessControlProfile that you want to create or update."
+    },
+    "ExecutedValidation": {
+      "type": "object",
+      "properties": {
+        "type": {
+          "type": "string",
+          "description": "This property specifies the type of image version validation."
+        },
+        "status": {
+          "type": "string",
+          "description": "This property specifies the status of the validationProfile of the image version."
+        },
+        "version": {
+          "type": "string",
+          "description": "This property specifies the valid version of the validation."
+        },
+        "executionTime": {
+          "type": "string",
+          "format": "date-time",
+          "description": "This property specifies the starting timestamp."
+        }
+      },
+      "description": "This is the executed Validation."
+    },
+    "PlatformAttribute": {
+      "type": "object",
+      "properties": {
+        "name": {
+          "type": "string",
+          "description": "This property specifies the name of the platformAttributes. It could be either source_image_publisher or source_image_offer or source_image_sku or source_image_version"
+        },
+        "value": {
+          "type": "string",
+          "description": "This property specifies the value of the corresponding name property."
+        }
+      },
+      "description": "This is the platform attribute of the image version."
     },
     "GalleryInVMAccessControlProfileUpdate": {
       "type": "object",

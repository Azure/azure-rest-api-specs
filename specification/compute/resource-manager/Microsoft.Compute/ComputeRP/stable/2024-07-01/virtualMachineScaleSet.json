{
  "swagger": "2.0",
  "info": {
    "title": "ComputeManagementClient",
    "description": "The Compute Management Client.",
    "version": "2024-07-01"
  },
  "host": "management.azure.com",
  "schemes": [
    "https"
  ],
  "consumes": [
    "application/json"
  ],
  "produces": [
    "application/json"
  ],
  "security": [
    {
      "azure_auth": [
        "user_impersonation"
      ]
    }
  ],
  "securityDefinitions": {
    "azure_auth": {
      "type": "oauth2",
      "authorizationUrl": "https://login.microsoftonline.com/common/oauth2/authorize",
      "flow": "implicit",
      "description": "Azure Active Directory OAuth2 Flow",
      "scopes": {
        "user_impersonation": "impersonate your user account"
      }
    }
  },
  "paths": {
    "/subscriptions/{subscriptionId}/providers/Microsoft.Compute/locations/{location}/virtualMachineScaleSets": {
      "get": {
        "tags": [
          "VirtualMachineScaleSets"
        ],
        "operationId": "VirtualMachineScaleSets_ListByLocation",
        "description": "Gets all the VM scale sets under the specified subscription for the specified location.",
        "parameters": [
          {
            "name": "location",
            "in": "path",
            "required": true,
            "type": "string",
            "description": "The location for which VM scale sets under the subscription are queried.",
            "pattern": "^[-\\w\\._]+$"
          },
          {
            "$ref": "../../../common-types/v1/common.json#/parameters/ApiVersionParameter"
          },
          {
            "$ref": "../../../common-types/v1/common.json#/parameters/SubscriptionIdParameter"
          }
        ],
        "responses": {
          "200": {
            "description": "OK",
            "schema": {
              "$ref": "#/definitions/VirtualMachineScaleSetListResult"
            }
          },
          "default": {
            "description": "Error response describing why the operation failed.",
            "schema": {
              "$ref": "../../../common-types/v1/common.json#/definitions/CloudError"
            }
          }
        },
        "x-ms-examples": {
          "Lists all the VM scale sets under the specified subscription for the specified location.": {
            "$ref": "./examples/virtualMachineScaleSetExamples/VirtualMachineScaleSet_ListBySubscription_ByLocation.json"
          }
        },
        "x-ms-pageable": {
          "nextLinkName": "nextLink"
        }
      }
    },
    "/subscriptions/{subscriptionId}/resourceGroups/{resourceGroupName}/providers/Microsoft.Compute/virtualMachineScaleSets/{vmScaleSetName}": {
      "put": {
        "tags": [
          "VirtualMachineScaleSets"
        ],
        "operationId": "VirtualMachineScaleSets_CreateOrUpdate",
        "description": "Create or update a VM scale set.",
        "parameters": [
          {
            "name": "resourceGroupName",
            "in": "path",
            "required": true,
            "type": "string",
            "description": "The name of the resource group."
          },
          {
            "name": "vmScaleSetName",
            "in": "path",
            "required": true,
            "type": "string",
            "description": "The name of the VM scale set to create or update."
          },
          {
            "name": "parameters",
            "in": "body",
            "required": true,
            "schema": {
              "$ref": "#/definitions/VirtualMachineScaleSet"
            },
            "description": "The scale set object."
          },
          {
            "$ref": "../../../common-types/v1/common.json#/parameters/ApiVersionParameter"
          },
          {
            "$ref": "../../../common-types/v1/common.json#/parameters/SubscriptionIdParameter"
          },
          {
            "name": "If-Match",
            "in": "header",
            "required": false,
            "type": "string",
            "x-ms-client-name": "IfMatch",
            "description": "The ETag of the transformation. Omit this value to always overwrite the current resource. Specify the last-seen ETag value to prevent accidentally overwriting concurrent changes."
          },
          {
            "name": "If-None-Match",
            "in": "header",
            "required": false,
            "type": "string",
            "x-ms-client-name": "IfNoneMatch",
            "description": "Set to '*' to allow a new record set to be created, but to prevent updating an existing record set. Other values will result in error from server as they are not supported."
          }
        ],
        "responses": {
          "200": {
            "description": "OK",
            "schema": {
              "$ref": "#/definitions/VirtualMachineScaleSet"
            }
          },
          "201": {
            "description": "Created",
            "schema": {
              "$ref": "#/definitions/VirtualMachineScaleSet"
            }
          },
          "default": {
            "description": "Error response describing why the operation failed.",
            "schema": {
              "$ref": "../../../common-types/v1/common.json#/definitions/CloudError"
            }
          }
        },
        "x-ms-long-running-operation": true,
        "x-ms-examples": {
          "Create a scale set with password authentication.": {
            "$ref": "./examples/virtualMachineScaleSetExamples/VirtualMachineScaleSet_Create_WithPasswordAuthentication.json"
          },
          "Create a scale set with ssh authentication.": {
            "$ref": "./examples/virtualMachineScaleSetExamples/VirtualMachineScaleSet_Create_WithSshAuthentication.json"
          },
          "Create a scale set with premium storage.": {
            "$ref": "./examples/virtualMachineScaleSetExamples/VirtualMachineScaleSet_Create_WithPremiumStorage.json"
          },
          "Create a scale set with empty data disks on each vm.": {
            "$ref": "./examples/virtualMachineScaleSetExamples/VirtualMachineScaleSet_Create_WithEmptyDataDisksOnEachVm.json"
          },
          "Create a scale set with an azure load balancer.": {
            "$ref": "./examples/virtualMachineScaleSetExamples/VirtualMachineScaleSet_Create_WithAzureLoadBalancer.json"
          },
          "Create a scale set with an azure application gateway.": {
            "$ref": "./examples/virtualMachineScaleSetExamples/VirtualMachineScaleSet_Create_WithAzureApplicationGateway.json"
          },
          "Create a scale set with boot diagnostics.": {
            "$ref": "./examples/virtualMachineScaleSetExamples/VirtualMachineScaleSet_Create_WithBootDiagnostics.json"
          },
          "Create a scale set with managed boot diagnostics.": {
            "$ref": "./examples/virtualMachineScaleSetExamples/VirtualMachineScaleSet_Create_WithManagedBootDiagnostics.json"
          },
          "Create a scale set with a marketplace image plan.": {
            "$ref": "./examples/virtualMachineScaleSetExamples/VirtualMachineScaleSet_Create_WithAMarketplaceImagePlan.json"
          },
          "Create a scale set from a custom image.": {
            "$ref": "./examples/virtualMachineScaleSetExamples/VirtualMachineScaleSet_Create_FromACustomImage.json"
          },
          "Create a platform-image scale set with unmanaged os disks.": {
            "$ref": "./examples/virtualMachineScaleSetExamples/VirtualMachineScaleSet_Create_PlatformImageWithUnmanagedOsDisks.json"
          },
          "Create a custom-image scale set from an unmanaged generalized os image.": {
            "$ref": "./examples/virtualMachineScaleSetExamples/VirtualMachineScaleSet_Create_CustomImageFromAnUnmanagedGeneralizedOsImage.json"
          },
          "Create a scale set with virtual machines in different zones.": {
            "$ref": "./examples/virtualMachineScaleSetExamples/VirtualMachineScaleSet_Create_WithVMsInDifferentZones.json"
          },
          "Create a scale set with ephemeral os disks.": {
            "$ref": "./examples/virtualMachineScaleSetExamples/VirtualMachineScaleSet_Create_WithDiffOsDisk.json"
          },
          "Create a scale set with terminate scheduled events enabled.": {
            "$ref": "./examples/virtualMachineScaleSetExamples/VirtualMachineScaleSet_Create_WithTerminateScheduledEventEnabled.json"
          },
          "Create a scale set with OS image scheduled events enabled.": {
            "$ref": "./examples/virtualMachineScaleSetExamples/VirtualMachineScaleSet_Create_WithOSImageScheduledEventEnabled.json"
          },
          "Create a scale set with automatic repairs enabled": {
            "$ref": "./examples/virtualMachineScaleSetExamples/VirtualMachineScaleSet_Create_WithAutomaticRepairs.json"
          },
          "Create a scale set with DiskEncryptionSet resource in os disk and data disk.": {
            "$ref": "./examples/virtualMachineScaleSetExamples/VirtualMachineScaleSet_Create_WithDiskEncryptionSetResource.json"
          },
          "Create a scale set with ephemeral os disks using placement property.": {
            "$ref": "./examples/virtualMachineScaleSetExamples/VirtualMachineScaleSet_CreateA_WithDiffOsDiskUsingDiffDiskPlacement.json"
          },
          "Create a scale set with ephemeral os disk provisioning in Nvme disk using placement property.": {
            "$ref": "./examples/virtualMachineScaleSetExamples/VirtualMachineScaleSet_CreateA_WithDiffOsDiskUsingDiffDiskPlacementAsNvmeDisk.json"
          },
          "Create a scale set with extension time budget.": {
            "$ref": "./examples/virtualMachineScaleSetExamples/VirtualMachineScaleSet_Create_WithExtensionsTimeBudget.json"
          },
          "Create a scale set with Host Encryption using encryptionAtHost property.": {
            "$ref": "./examples/virtualMachineScaleSetExamples/VirtualMachineScaleSet_Create_WithEncryptionAtHost.json"
          },
          "Create a scale set with Fpga Network Interfaces.": {
            "$ref": "./examples/virtualMachineScaleSetExamples/VirtualMachineScaleSet_Create_FromWithFpgaNetworkInterface.json"
          },
          "Create a scale set with Network Interfaces with public ip address dns settings.": {
            "$ref": "./examples/virtualMachineScaleSetExamples/VirtualMachineScaleSet_Create_FromWithNetworkInterfaceWithDnsSettings.json"
          },
          "Create a scale set with Uefi Settings of secureBoot and vTPM.": {
            "$ref": "./examples/virtualMachineScaleSetExamples/VirtualMachineScaleSet_Create_WithUefiSettings.json"
          },
          "Create a scale set with ProxyAgent Settings of enabled and mode.": {
            "$ref": "./examples/virtualMachineScaleSetExamples/VirtualMachineScaleSet_Create_WithProxyAgentSettings.json"
          },
          "Create a scale set from a generalized shared image.": {
            "$ref": "./examples/virtualMachineScaleSetExamples/VirtualMachineScaleSet_Create_FromAGeneralizedSharedImage.json"
          },
          "Create a scale set from a specialized shared image.": {
            "$ref": "./examples/virtualMachineScaleSetExamples/VirtualMachineScaleSet_Create_FromASpecializedSharedImage.json"
          },
          "Create a scale set with userData.": {
            "$ref": "./examples/virtualMachineScaleSetExamples/VirtualMachineScaleSet_Create_WithUserData.json"
          },
          "Create a scale set with Application Profile": {
            "$ref": "./examples/virtualMachineScaleSetExamples/VirtualMachineScaleSet_Create_WithApplicationProfile.json"
          },
          "Create a scale set with scaleInPolicy.": {
            "$ref": "./examples/virtualMachineScaleSetExamples/VirtualMachineScaleSet_Create_WithScaleInPolicy.json"
          },
          "Create a VMSS with an extension that has suppressFailures enabled": {
            "$ref": "./examples/virtualMachineScaleSetExamples/VirtualMachineScaleSet_Create_WithExtensionsSuppressFailuresEnabled.json"
          },
          "Create or update a scale set with capacity reservation.": {
            "$ref": "./examples/virtualMachineScaleSetExamples/VirtualMachineScaleSet_Create_WithCapacityReservation.json"
          },
          "Create a scale set with spot restore policy": {
            "$ref": "./examples/virtualMachineScaleSetExamples/VirtualMachineScaleSet_Create_WithSpotRestorePolicy.json"
          },
          "Create a scale set with priority mix policy": {
            "$ref": "./examples/virtualMachineScaleSetExamples/VirtualMachineScaleSet_Create_WithPriorityMixPolicy.json"
          },
          "Create a scale set with sku profile": {
            "$ref": "./examples/virtualMachineScaleSetExamples/VirtualMachineScaleSet_Create_WithSkuProfile.json"
          },
          "Create a VMSS with an extension with protectedSettingsFromKeyVault": {
            "$ref": "./examples/virtualMachineScaleSetExamples/VirtualMachineScaleSet_Create_WithProtectedSettingsFromKeyVault.json"
          },
          "Create a scale set with vm size properties": {
            "$ref": "./examples/virtualMachineScaleSetExamples/VirtualMachineScaleSet_Create_WithVMSizeProperties.json"
          },
          "Create a scale set with SecurityType as ConfidentialVM": {
            "$ref": "./examples/virtualMachineScaleSetExamples/VirtualMachineScaleSet_Create_WithSecurityTypeConfidentialVM.json"
          },
          "Create a scale set with Disk Controller Type": {
            "$ref": "./examples/virtualMachineScaleSetExamples/VirtualMachineScaleSet_Create_WithDiskControllerType.json"
          },
          "Create a scale set where nic config has DisableTcpStateTracking property": {
            "$ref": "./examples/virtualMachineScaleSetExamples/VirtualMachineScaleSet_Create_FromWithDisableTcpStateTrackingNetworkInterface.json"
          },
          "Create a scale set with Service Artifact Reference": {
            "$ref": "./examples/virtualMachineScaleSetExamples/VirtualMachineScaleSet_Create_WithServiceArtifactReference.json"
          },
          "Create a scale set with Security Posture Reference": {
            "$ref": "./examples/virtualMachineScaleSetExamples/VirtualMachineScaleSet_Create_WithSecurityPostureReference.json"
          },
          "Create a scale set with Resilient VM Creation enabled": {
            "$ref": "./examples/virtualMachineScaleSetExamples/VirtualMachineScaleSet_Create_WithResilientVMCreationPolicy.json"
          },
          "Create a scale set with Resilient VM Deletion enabled": {
            "$ref": "./examples/virtualMachineScaleSetExamples/VirtualMachineScaleSet_Create_WithResilientVMDeletionPolicy.json"
          },
          "Create a scale set with SecurityType as ConfidentialVM and NonPersistedTPM securityEncryptionType": {
            "$ref": "./examples/virtualMachineScaleSetExamples/VirtualMachineScaleSet_Create_WithSecurityTypeConfidentialVMWithNonPersistedTPM.json"
          },
          "Create a scale set with zonalPlatformFaultDomainAlignMode as Aligned": {
            "$ref": "./examples/virtualMachineScaleSetExamples/VirtualMachineScaleSet_Create_WithZonalPlatformFaultDomainAlignMode.json"
          }
        }
      },
      "patch": {
        "tags": [
          "VirtualMachineScaleSets"
        ],
        "operationId": "VirtualMachineScaleSets_Update",
        "description": "Update a VM scale set.",
        "parameters": [
          {
            "name": "resourceGroupName",
            "in": "path",
            "required": true,
            "type": "string",
            "description": "The name of the resource group."
          },
          {
            "name": "vmScaleSetName",
            "in": "path",
            "required": true,
            "type": "string",
            "description": "The name of the VM scale set to create or update."
          },
          {
            "name": "parameters",
            "in": "body",
            "required": true,
            "schema": {
              "$ref": "#/definitions/VirtualMachineScaleSetUpdate"
            },
            "description": "The scale set object."
          },
          {
            "$ref": "../../../common-types/v1/common.json#/parameters/ApiVersionParameter"
          },
          {
            "$ref": "../../../common-types/v1/common.json#/parameters/SubscriptionIdParameter"
          },
          {
            "name": "If-Match",
            "in": "header",
            "required": false,
            "type": "string",
            "x-ms-client-name": "IfMatch",
            "description": "The ETag of the transformation. Omit this value to always overwrite the current resource. Specify the last-seen ETag value to prevent accidentally overwriting concurrent changes."
          },
          {
            "name": "If-None-Match",
            "in": "header",
            "required": false,
            "type": "string",
            "x-ms-client-name": "IfNoneMatch",
            "description": "Set to '*' to allow a new record set to be created, but to prevent updating an existing record set. Other values will result in error from server as they are not supported."
          }
        ],
        "responses": {
          "200": {
            "description": "OK",
            "schema": {
              "$ref": "#/definitions/VirtualMachineScaleSet"
            }
          },
          "default": {
            "description": "Error response describing why the operation failed.",
            "schema": {
              "$ref": "../../../common-types/v1/common.json#/definitions/CloudError"
            }
          }
        },
        "x-ms-long-running-operation": true,
        "x-ms-examples": {
          "VirtualMachineScaleSet_Update_MaximumSet_Gen": {
            "$ref": "./examples/virtualMachineScaleSetExamples/VirtualMachineScaleSet_Update_MaximumSet_Gen.json"
          },
          "VirtualMachineScaleSet_Update_MinimumSet_Gen": {
            "$ref": "./examples/virtualMachineScaleSetExamples/VirtualMachineScaleSet_Update_MinimumSet_Gen.json"
          }
        }
      },
      "delete": {
        "tags": [
          "VirtualMachineScaleSets"
        ],
        "operationId": "VirtualMachineScaleSets_Delete",
        "description": "Deletes a VM scale set.",
        "parameters": [
          {
            "name": "resourceGroupName",
            "in": "path",
            "required": true,
            "type": "string",
            "description": "The name of the resource group."
          },
          {
            "name": "vmScaleSetName",
            "in": "path",
            "required": true,
            "type": "string",
            "description": "The name of the VM scale set."
          },
          {
            "name": "forceDeletion",
            "in": "query",
            "required": false,
            "type": "boolean",
            "description": "Optional parameter to force delete a VM scale set. (Feature in Preview)"
          },
          {
            "$ref": "../../../common-types/v1/common.json#/parameters/ApiVersionParameter"
          },
          {
            "$ref": "../../../common-types/v1/common.json#/parameters/SubscriptionIdParameter"
          }
        ],
        "responses": {
          "200": {
            "description": "OK"
          },
          "202": {
            "description": "Accepted"
          },
          "204": {
            "description": "No Content"
          },
          "default": {
            "description": "Error response describing why the operation failed.",
            "schema": {
              "$ref": "../../../common-types/v1/common.json#/definitions/CloudError"
            }
          }
        },
        "x-ms-long-running-operation": true,
        "x-ms-examples": {
          "Force Delete a VM scale set.": {
            "$ref": "./examples/virtualMachineScaleSetExamples/VirtualMachineScaleSet_Delete_Force.json"
          }
        }
      },
      "get": {
        "tags": [
          "VirtualMachineScaleSets"
        ],
        "operationId": "VirtualMachineScaleSets_Get",
        "description": "Display information about a virtual machine scale set.",
        "parameters": [
          {
            "name": "resourceGroupName",
            "in": "path",
            "required": true,
            "type": "string",
            "description": "The name of the resource group."
          },
          {
            "name": "vmScaleSetName",
            "in": "path",
            "required": true,
            "type": "string",
            "description": "The name of the VM scale set."
          },
          {
            "$ref": "../../../common-types/v1/common.json#/parameters/ApiVersionParameter"
          },
          {
            "$ref": "../../../common-types/v1/common.json#/parameters/SubscriptionIdParameter"
          },
          {
            "name": "$expand",
            "in": "query",
            "required": false,
            "type": "string",
            "description": "The expand expression to apply on the operation. 'UserData' retrieves the UserData property of the VM scale set that was provided by the user during the VM scale set Create/Update operation",
            "enum": [
              "userData"
            ],
            "x-ms-enum": {
              "name": "ExpandTypesForGetVMScaleSets",
              "modelAsString": true
            }
          }
        ],
        "responses": {
          "200": {
            "description": "OK",
            "schema": {
              "$ref": "#/definitions/VirtualMachineScaleSet"
            }
          },
          "default": {
            "description": "Error response describing why the operation failed.",
            "schema": {
              "$ref": "../../../common-types/v1/common.json#/definitions/CloudError"
            }
          }
        },
        "x-ms-examples": {
          "Get a virtual machine scale set placed on a dedicated host group through automatic placement.": {
            "$ref": "./examples/virtualMachineScaleSetExamples/VirtualMachineScaleSet_Get_AutoPlacedOnDedicatedHostGroup.json"
          },
          "Get a virtual machine scale set with UserData": {
            "$ref": "./examples/virtualMachineScaleSetExamples/VirtualMachineScaleSet_Get_WithUserData.json"
          },
          "Get a virtual machine scale set": {
            "$ref": "./examples/virtualMachineScaleSetExamples/VirtualMachineScaleSet_Get.json"
          },
          "Get VM scale set VM with Disk Controller Type": {
            "$ref": "./examples/virtualMachineScaleSetExamples/VirtualMachineScaleSet_Get_WithDiskControllerType.json"
          }
        }
      }
    },
    "/subscriptions/{subscriptionId}/resourceGroups/{resourceGroupName}/providers/Microsoft.Compute/virtualMachineScaleSets/{vmScaleSetName}/deallocate": {
      "post": {
        "tags": [
          "VirtualMachineScaleSets"
        ],
        "operationId": "VirtualMachineScaleSets_Deallocate",
        "description": "Deallocates specific virtual machines in a VM scale set. Shuts down the virtual machines and releases the compute resources. You are not billed for the compute resources that this virtual machine scale set deallocates.",
        "parameters": [
          {
            "name": "resourceGroupName",
            "in": "path",
            "required": true,
            "type": "string",
            "description": "The name of the resource group."
          },
          {
            "name": "vmScaleSetName",
            "in": "path",
            "required": true,
            "type": "string",
            "description": "The name of the VM scale set."
          },
          {
            "name": "vmInstanceIDs",
            "in": "body",
            "required": false,
            "schema": {
              "$ref": "#/definitions/VirtualMachineScaleSetVMInstanceIDs"
            },
            "description": "A list of virtual machine instance IDs from the VM scale set."
          },
          {
            "name": "hibernate",
            "in": "query",
            "required": false,
            "type": "boolean",
            "description": "Optional parameter to hibernate a virtual machine from the VM scale set. (This feature is available for VMSS with Flexible OrchestrationMode only)"
          },
          {
            "$ref": "../../../common-types/v1/common.json#/parameters/ApiVersionParameter"
          },
          {
            "$ref": "../../../common-types/v1/common.json#/parameters/SubscriptionIdParameter"
          }
        ],
        "responses": {
          "200": {
            "description": "OK"
          },
          "202": {
            "description": "Accepted"
          },
          "default": {
            "description": "Error response describing why the operation failed.",
            "schema": {
              "$ref": "../../../common-types/v1/common.json#/definitions/CloudError"
            }
          }
        },
        "x-ms-long-running-operation": true,
        "x-ms-examples": {
          "VirtualMachineScaleSet_Deallocate_MaximumSet_Gen": {
            "$ref": "./examples/virtualMachineScaleSetExamples/VirtualMachineScaleSet_Deallocate_MaximumSet_Gen.json"
          },
          "VirtualMachineScaleSet_Deallocate_MinimumSet_Gen": {
            "$ref": "./examples/virtualMachineScaleSetExamples/VirtualMachineScaleSet_Deallocate_MinimumSet_Gen.json"
          }
        }
      }
    },
    "/subscriptions/{subscriptionId}/resourceGroups/{resourceGroupName}/providers/Microsoft.Compute/virtualMachineScaleSets/{vmScaleSetName}/delete": {
      "post": {
        "tags": [
          "VirtualMachineScaleSets"
        ],
        "operationId": "VirtualMachineScaleSets_DeleteInstances",
        "description": "Deletes virtual machines in a VM scale set.",
        "parameters": [
          {
            "name": "resourceGroupName",
            "in": "path",
            "required": true,
            "type": "string",
            "description": "The name of the resource group."
          },
          {
            "name": "vmScaleSetName",
            "in": "path",
            "required": true,
            "type": "string",
            "description": "The name of the VM scale set."
          },
          {
            "name": "vmInstanceIDs",
            "in": "body",
            "required": true,
            "schema": {
              "$ref": "#/definitions/VirtualMachineScaleSetVMInstanceRequiredIDs"
            },
            "description": "A list of virtual machine instance IDs from the VM scale set."
          },
          {
            "name": "forceDeletion",
            "in": "query",
            "required": false,
            "type": "boolean",
            "description": "Optional parameter to force delete virtual machines from the VM scale set. (Feature in Preview)"
          },
          {
            "$ref": "../../../common-types/v1/common.json#/parameters/ApiVersionParameter"
          },
          {
            "$ref": "../../../common-types/v1/common.json#/parameters/SubscriptionIdParameter"
          }
        ],
        "responses": {
          "200": {
            "description": "OK"
          },
          "202": {
            "description": "Accepted"
          },
          "default": {
            "description": "Error response describing why the operation failed.",
            "schema": {
              "$ref": "../../../common-types/v1/common.json#/definitions/CloudError"
            }
          }
        },
        "x-ms-long-running-operation": true,
        "x-ms-examples": {
          "VirtualMachineScaleSet_DeleteInstances_MaximumSet_Gen": {
            "$ref": "./examples/virtualMachineScaleSetExamples/VirtualMachineScaleSet_DeleteInstances_MaximumSet_Gen.json"
          },
          "VirtualMachineScaleSet_DeleteInstances_MinimumSet_Gen": {
            "$ref": "./examples/virtualMachineScaleSetExamples/VirtualMachineScaleSet_DeleteInstances_MinimumSet_Gen.json"
          }
        }
      }
    },
    "/subscriptions/{subscriptionId}/resourceGroups/{resourceGroupName}/providers/Microsoft.Compute/virtualMachineScaleSets/{vmScaleSetName}/instanceView": {
      "get": {
        "tags": [
          "VirtualMachineScaleSets"
        ],
        "operationId": "VirtualMachineScaleSets_GetInstanceView",
        "description": "Gets the status of a VM scale set instance.",
        "parameters": [
          {
            "name": "resourceGroupName",
            "in": "path",
            "required": true,
            "type": "string",
            "description": "The name of the resource group."
          },
          {
            "name": "vmScaleSetName",
            "in": "path",
            "required": true,
            "type": "string",
            "description": "The name of the VM scale set."
          },
          {
            "$ref": "../../../common-types/v1/common.json#/parameters/ApiVersionParameter"
          },
          {
            "$ref": "../../../common-types/v1/common.json#/parameters/SubscriptionIdParameter"
          }
        ],
        "responses": {
          "200": {
            "description": "OK",
            "schema": {
              "$ref": "#/definitions/VirtualMachineScaleSetInstanceView"
            }
          },
          "default": {
            "description": "Error response describing why the operation failed.",
            "schema": {
              "$ref": "../../../common-types/v1/common.json#/definitions/CloudError"
            }
          }
        },
        "x-ms-examples": {
          "VirtualMachineScaleSet_GetInstanceView_MaximumSet_Gen": {
            "$ref": "./examples/virtualMachineScaleSetExamples/VirtualMachineScaleSet_GetInstanceView_MaximumSet_Gen.json"
          },
          "VirtualMachineScaleSet_GetInstanceView_MinimumSet_Gen": {
            "$ref": "./examples/virtualMachineScaleSetExamples/VirtualMachineScaleSet_GetInstanceView_MinimumSet_Gen.json"
          }
        }
      }
    },
    "/subscriptions/{subscriptionId}/resourceGroups/{resourceGroupName}/providers/Microsoft.Compute/virtualMachineScaleSets": {
      "get": {
        "tags": [
          "VirtualMachineScaleSets"
        ],
        "operationId": "VirtualMachineScaleSets_List",
        "description": "Gets a list of all VM scale sets under a resource group.",
        "parameters": [
          {
            "name": "resourceGroupName",
            "in": "path",
            "required": true,
            "type": "string",
            "description": "The name of the resource group."
          },
          {
            "$ref": "../../../common-types/v1/common.json#/parameters/ApiVersionParameter"
          },
          {
            "$ref": "../../../common-types/v1/common.json#/parameters/SubscriptionIdParameter"
          }
        ],
        "responses": {
          "200": {
            "description": "OK",
            "schema": {
              "$ref": "#/definitions/VirtualMachineScaleSetListResult"
            }
          },
          "default": {
            "description": "Error response describing why the operation failed.",
            "schema": {
              "$ref": "../../../common-types/v1/common.json#/definitions/CloudError"
            }
          }
        },
        "x-ms-pageable": {
          "nextLinkName": "nextLink"
        },
        "x-ms-examples": {
          "VirtualMachineScaleSet_List_MaximumSet_Gen": {
            "$ref": "./examples/virtualMachineScaleSetExamples/VirtualMachineScaleSet_List_MaximumSet_Gen.json"
          },
          "VirtualMachineScaleSet_List_MinimumSet_Gen": {
            "$ref": "./examples/virtualMachineScaleSetExamples/VirtualMachineScaleSet_List_MinimumSet_Gen.json"
          }
        }
      }
    },
    "/subscriptions/{subscriptionId}/resourceGroups/{resourceGroupName}/providers/Microsoft.Compute/virtualMachineScaleSets/{vmScaleSetName}/extensions/{vmssExtensionName}": {
      "put": {
        "tags": [
          "VirtualMachineScaleSetExtensions"
        ],
        "operationId": "VirtualMachineScaleSetExtensions_CreateOrUpdate",
        "description": "The operation to create or update an extension.",
        "parameters": [
          {
            "name": "resourceGroupName",
            "in": "path",
            "required": true,
            "type": "string",
            "description": "The name of the resource group."
          },
          {
            "name": "vmScaleSetName",
            "in": "path",
            "required": true,
            "type": "string",
            "description": "The name of the VM scale set where the extension should be create or updated."
          },
          {
            "name": "vmssExtensionName",
            "in": "path",
            "required": true,
            "type": "string",
            "description": "The name of the VM scale set extension."
          },
          {
            "name": "extensionParameters",
            "in": "body",
            "required": true,
            "schema": {
              "$ref": "#/definitions/VirtualMachineScaleSetExtension"
            },
            "description": "Parameters supplied to the Create VM scale set Extension operation."
          },
          {
            "$ref": "../../../common-types/v1/common.json#/parameters/ApiVersionParameter"
          },
          {
            "$ref": "../../../common-types/v1/common.json#/parameters/SubscriptionIdParameter"
          }
        ],
        "responses": {
          "200": {
            "description": "OK",
            "schema": {
              "$ref": "#/definitions/VirtualMachineScaleSetExtension"
            }
          },
          "201": {
            "description": "Created",
            "schema": {
              "$ref": "#/definitions/VirtualMachineScaleSetExtension"
            }
          },
          "default": {
            "description": "Error response describing why the operation failed.",
            "schema": {
              "$ref": "../../../common-types/v1/common.json#/definitions/CloudError"
            }
          }
        },
        "x-ms-long-running-operation": true,
        "x-ms-examples": {
          "VirtualMachineScaleSetExtension_CreateOrUpdate_MaximumSet_Gen": {
            "$ref": "./examples/virtualMachineScaleSetExamples/VirtualMachineScaleSetExtension_CreateOrUpdate_MaximumSet_Gen.json"
          },
          "VirtualMachineScaleSetExtension_CreateOrUpdate_MinimumSet_Gen": {
            "$ref": "./examples/virtualMachineScaleSetExamples/VirtualMachineScaleSetExtension_CreateOrUpdate_MinimumSet_Gen.json"
          }
        }
      },
      "patch": {
        "tags": [
          "VirtualMachineScaleSetExtensions"
        ],
        "operationId": "VirtualMachineScaleSetExtensions_Update",
        "description": "The operation to update an extension.",
        "parameters": [
          {
            "name": "resourceGroupName",
            "in": "path",
            "required": true,
            "type": "string",
            "description": "The name of the resource group."
          },
          {
            "name": "vmScaleSetName",
            "in": "path",
            "required": true,
            "type": "string",
            "description": "The name of the VM scale set where the extension should be updated."
          },
          {
            "name": "vmssExtensionName",
            "in": "path",
            "required": true,
            "type": "string",
            "description": "The name of the VM scale set extension."
          },
          {
            "name": "extensionParameters",
            "in": "body",
            "required": true,
            "schema": {
              "$ref": "#/definitions/VirtualMachineScaleSetExtensionUpdate"
            },
            "description": "Parameters supplied to the Update VM scale set Extension operation."
          },
          {
            "$ref": "../../../common-types/v1/common.json#/parameters/ApiVersionParameter"
          },
          {
            "$ref": "../../../common-types/v1/common.json#/parameters/SubscriptionIdParameter"
          }
        ],
        "responses": {
          "200": {
            "description": "OK",
            "schema": {
              "$ref": "#/definitions/VirtualMachineScaleSetExtension"
            }
          },
          "201": {
            "description": "Created",
            "schema": {
              "$ref": "#/definitions/VirtualMachineScaleSetExtension"
            }
          },
          "default": {
            "description": "Error response describing why the operation failed.",
            "schema": {
              "$ref": "../../../common-types/v1/common.json#/definitions/CloudError"
            }
          }
        },
        "x-ms-long-running-operation": true,
        "x-ms-examples": {
          "VirtualMachineScaleSetExtension_Update_MaximumSet_Gen": {
            "$ref": "./examples/virtualMachineScaleSetExamples/VirtualMachineScaleSetExtension_Update_MaximumSet_Gen.json"
          },
          "VirtualMachineScaleSetExtension_Update_MinimumSet_Gen": {
            "$ref": "./examples/virtualMachineScaleSetExamples/VirtualMachineScaleSetExtension_Update_MinimumSet_Gen.json"
          }
        }
      },
      "delete": {
        "tags": [
          "VirtualMachineScaleSetExtensions"
        ],
        "operationId": "VirtualMachineScaleSetExtensions_Delete",
        "description": "The operation to delete the extension.",
        "parameters": [
          {
            "name": "resourceGroupName",
            "in": "path",
            "required": true,
            "type": "string",
            "description": "The name of the resource group."
          },
          {
            "name": "vmScaleSetName",
            "in": "path",
            "required": true,
            "type": "string",
            "description": "The name of the VM scale set where the extension should be deleted."
          },
          {
            "name": "vmssExtensionName",
            "in": "path",
            "required": true,
            "type": "string",
            "description": "The name of the VM scale set extension."
          },
          {
            "$ref": "../../../common-types/v1/common.json#/parameters/ApiVersionParameter"
          },
          {
            "$ref": "../../../common-types/v1/common.json#/parameters/SubscriptionIdParameter"
          }
        ],
        "responses": {
          "200": {
            "description": "OK"
          },
          "202": {
            "description": "Accepted"
          },
          "204": {
            "description": "No Content"
          },
          "default": {
            "description": "Error response describing why the operation failed.",
            "schema": {
              "$ref": "../../../common-types/v1/common.json#/definitions/CloudError"
            }
          }
        },
        "x-ms-long-running-operation": true,
        "x-ms-examples": {
          "VirtualMachineScaleSetExtension_Delete_MaximumSet_Gen": {
            "$ref": "./examples/virtualMachineScaleSetExamples/VirtualMachineScaleSetExtension_Delete_MaximumSet_Gen.json"
          },
          "VirtualMachineScaleSetExtension_Delete_MinimumSet_Gen": {
            "$ref": "./examples/virtualMachineScaleSetExamples/VirtualMachineScaleSetExtension_Delete_MinimumSet_Gen.json"
          }
        }
      },
      "get": {
        "tags": [
          "VirtualMachineScaleSetExtensions"
        ],
        "operationId": "VirtualMachineScaleSetExtensions_Get",
        "description": "The operation to get the extension.",
        "parameters": [
          {
            "name": "resourceGroupName",
            "in": "path",
            "required": true,
            "type": "string",
            "description": "The name of the resource group."
          },
          {
            "name": "vmScaleSetName",
            "in": "path",
            "required": true,
            "type": "string",
            "description": "The name of the VM scale set containing the extension."
          },
          {
            "name": "vmssExtensionName",
            "in": "path",
            "required": true,
            "type": "string",
            "description": "The name of the VM scale set extension."
          },
          {
            "name": "$expand",
            "in": "query",
            "required": false,
            "type": "string",
            "description": "The expand expression to apply on the operation."
          },
          {
            "$ref": "../../../common-types/v1/common.json#/parameters/ApiVersionParameter"
          },
          {
            "$ref": "../../../common-types/v1/common.json#/parameters/SubscriptionIdParameter"
          }
        ],
        "responses": {
          "200": {
            "description": "OK",
            "schema": {
              "$ref": "#/definitions/VirtualMachineScaleSetExtension"
            }
          },
          "default": {
            "description": "Error response describing why the operation failed.",
            "schema": {
              "$ref": "../../../common-types/v1/common.json#/definitions/CloudError"
            }
          }
        },
        "x-ms-examples": {
          "VirtualMachineScaleSetExtension_Get_MaximumSet_Gen": {
            "$ref": "./examples/virtualMachineScaleSetExamples/VirtualMachineScaleSetExtension_Get_MaximumSet_Gen.json"
          },
          "VirtualMachineScaleSetExtension_Get_MinimumSet_Gen": {
            "$ref": "./examples/virtualMachineScaleSetExamples/VirtualMachineScaleSetExtension_Get_MinimumSet_Gen.json"
          }
        }
      }
    },
    "/subscriptions/{subscriptionId}/resourceGroups/{resourceGroupName}/providers/Microsoft.Compute/virtualMachineScaleSets/{vmScaleSetName}/extensions": {
      "get": {
        "tags": [
          "VirtualMachineScaleSetExtensions"
        ],
        "operationId": "VirtualMachineScaleSetExtensions_List",
        "description": "Gets a list of all extensions in a VM scale set.",
        "parameters": [
          {
            "name": "resourceGroupName",
            "in": "path",
            "required": true,
            "type": "string",
            "description": "The name of the resource group."
          },
          {
            "name": "vmScaleSetName",
            "in": "path",
            "required": true,
            "type": "string",
            "description": "The name of the VM scale set containing the extension."
          },
          {
            "$ref": "../../../common-types/v1/common.json#/parameters/ApiVersionParameter"
          },
          {
            "$ref": "../../../common-types/v1/common.json#/parameters/SubscriptionIdParameter"
          }
        ],
        "responses": {
          "200": {
            "description": "OK",
            "schema": {
              "$ref": "#/definitions/VirtualMachineScaleSetExtensionListResult"
            }
          },
          "default": {
            "description": "Error response describing why the operation failed.",
            "schema": {
              "$ref": "../../../common-types/v1/common.json#/definitions/CloudError"
            }
          }
        },
        "x-ms-pageable": {
          "nextLinkName": "nextLink"
        },
        "x-ms-examples": {
          "VirtualMachineScaleSetExtension_List_MaximumSet_Gen": {
            "$ref": "./examples/virtualMachineScaleSetExamples/VirtualMachineScaleSetExtension_List_MaximumSet_Gen.json"
          },
          "VirtualMachineScaleSetExtension_List_MinimumSet_Gen": {
            "$ref": "./examples/virtualMachineScaleSetExamples/VirtualMachineScaleSetExtension_List_MinimumSet_Gen.json"
          }
        }
      }
    },
    "/subscriptions/{subscriptionId}/providers/Microsoft.Compute/virtualMachineScaleSets": {
      "get": {
        "tags": [
          "VirtualMachineScaleSets"
        ],
        "operationId": "VirtualMachineScaleSets_ListAll",
        "description": "Gets a list of all VM Scale Sets in the subscription, regardless of the associated resource group. Use nextLink property in the response to get the next page of VM Scale Sets. Do this till nextLink is null to fetch all the VM Scale Sets.",
        "parameters": [
          {
            "$ref": "../../../common-types/v1/common.json#/parameters/ApiVersionParameter"
          },
          {
            "$ref": "../../../common-types/v1/common.json#/parameters/SubscriptionIdParameter"
          }
        ],
        "responses": {
          "200": {
            "description": "OK",
            "schema": {
              "$ref": "#/definitions/VirtualMachineScaleSetListWithLinkResult"
            }
          },
          "default": {
            "description": "Error response describing why the operation failed.",
            "schema": {
              "$ref": "../../../common-types/v1/common.json#/definitions/CloudError"
            }
          }
        },
        "x-ms-pageable": {
          "nextLinkName": "nextLink"
        },
        "x-ms-examples": {
          "VirtualMachineScaleSet_ListAll_MaximumSet_Gen": {
            "$ref": "./examples/virtualMachineScaleSetExamples/VirtualMachineScaleSet_ListAll_MaximumSet_Gen.json"
          },
          "VirtualMachineScaleSet_ListAll_MinimumSet_Gen": {
            "$ref": "./examples/virtualMachineScaleSetExamples/VirtualMachineScaleSet_ListAll_MinimumSet_Gen.json"
          }
        }
      }
    },
    "/subscriptions/{subscriptionId}/resourceGroups/{resourceGroupName}/providers/Microsoft.Compute/virtualMachineScaleSets/{vmScaleSetName}/skus": {
      "get": {
        "tags": [
          "VirtualMachineScaleSets"
        ],
        "operationId": "VirtualMachineScaleSets_ListSkus",
        "description": "Gets a list of SKUs available for your VM scale set, including the minimum and maximum VM instances allowed for each SKU.",
        "parameters": [
          {
            "name": "resourceGroupName",
            "in": "path",
            "required": true,
            "type": "string",
            "description": "The name of the resource group."
          },
          {
            "name": "vmScaleSetName",
            "in": "path",
            "required": true,
            "type": "string",
            "description": "The name of the VM scale set."
          },
          {
            "$ref": "../../../common-types/v1/common.json#/parameters/ApiVersionParameter"
          },
          {
            "$ref": "../../../common-types/v1/common.json#/parameters/SubscriptionIdParameter"
          }
        ],
        "responses": {
          "200": {
            "description": "OK",
            "schema": {
              "$ref": "#/definitions/VirtualMachineScaleSetListSkusResult"
            }
          },
          "default": {
            "description": "Error response describing why the operation failed.",
            "schema": {
              "$ref": "../../../common-types/v1/common.json#/definitions/CloudError"
            }
          }
        },
        "x-ms-pageable": {
          "nextLinkName": "nextLink"
        },
        "x-ms-examples": {
          "VirtualMachineScaleSet_ListSkus_MaximumSet_Gen": {
            "$ref": "./examples/virtualMachineScaleSetExamples/VirtualMachineScaleSet_ListSkus_MaximumSet_Gen.json"
          },
          "VirtualMachineScaleSet_ListSkus_MinimumSet_Gen": {
            "$ref": "./examples/virtualMachineScaleSetExamples/VirtualMachineScaleSet_ListSkus_MinimumSet_Gen.json"
          }
        }
      }
    },
    "/subscriptions/{subscriptionId}/resourceGroups/{resourceGroupName}/providers/Microsoft.Compute/virtualMachineScaleSets/{vmScaleSetName}/osUpgradeHistory": {
      "get": {
        "tags": [
          "VirtualMachineScaleSets"
        ],
        "operationId": "VirtualMachineScaleSets_GetOSUpgradeHistory",
        "description": "Gets list of OS upgrades on a VM scale set instance.",
        "parameters": [
          {
            "name": "resourceGroupName",
            "in": "path",
            "required": true,
            "type": "string",
            "description": "The name of the resource group."
          },
          {
            "name": "vmScaleSetName",
            "in": "path",
            "required": true,
            "type": "string",
            "description": "The name of the VM scale set."
          },
          {
            "$ref": "../../../common-types/v1/common.json#/parameters/ApiVersionParameter"
          },
          {
            "$ref": "../../../common-types/v1/common.json#/parameters/SubscriptionIdParameter"
          }
        ],
        "responses": {
          "200": {
            "description": "OK",
            "schema": {
              "$ref": "#/definitions/VirtualMachineScaleSetListOSUpgradeHistory"
            }
          },
          "default": {
            "description": "Error response describing why the operation failed.",
            "schema": {
              "$ref": "../../../common-types/v1/common.json#/definitions/CloudError"
            }
          }
        },
        "x-ms-pageable": {
          "nextLinkName": "nextLink"
        },
        "x-ms-examples": {
          "VirtualMachineScaleSet_GetOSUpgradeHistory_MaximumSet_Gen": {
            "$ref": "./examples/virtualMachineScaleSetExamples/VirtualMachineScaleSet_GetOSUpgradeHistory_MaximumSet_Gen.json"
          },
          "VirtualMachineScaleSet_GetOSUpgradeHistory_MinimumSet_Gen": {
            "$ref": "./examples/virtualMachineScaleSetExamples/VirtualMachineScaleSet_GetOSUpgradeHistory_MinimumSet_Gen.json"
          }
        }
      }
    },
    "/subscriptions/{subscriptionId}/resourceGroups/{resourceGroupName}/providers/Microsoft.Compute/virtualMachineScaleSets/{vmScaleSetName}/poweroff": {
      "post": {
        "tags": [
          "VirtualMachineScaleSets"
        ],
        "operationId": "VirtualMachineScaleSets_PowerOff",
        "description": "Power off (stop) one or more virtual machines in a VM scale set. Note that resources are still attached and you are getting charged for the resources. Instead, use deallocate to release resources and avoid charges.",
        "parameters": [
          {
            "name": "resourceGroupName",
            "in": "path",
            "required": true,
            "type": "string",
            "description": "The name of the resource group."
          },
          {
            "name": "vmScaleSetName",
            "in": "path",
            "required": true,
            "type": "string",
            "description": "The name of the VM scale set."
          },
          {
            "name": "vmInstanceIDs",
            "in": "body",
            "required": false,
            "schema": {
              "$ref": "#/definitions/VirtualMachineScaleSetVMInstanceIDs"
            },
            "description": "A list of virtual machine instance IDs from the VM scale set."
          },
          {
            "name": "skipShutdown",
            "in": "query",
            "required": false,
            "type": "boolean",
            "default": false,
            "description": "The parameter to request non-graceful VM shutdown. True value for this flag indicates non-graceful shutdown whereas false indicates otherwise. Default value for this flag is false if not specified"
          },
          {
            "$ref": "../../../common-types/v1/common.json#/parameters/ApiVersionParameter"
          },
          {
            "$ref": "../../../common-types/v1/common.json#/parameters/SubscriptionIdParameter"
          }
        ],
        "responses": {
          "200": {
            "description": "OK"
          },
          "202": {
            "description": "Accepted"
          },
          "default": {
            "description": "Error response describing why the operation failed.",
            "schema": {
              "$ref": "../../../common-types/v1/common.json#/definitions/CloudError"
            }
          }
        },
        "x-ms-long-running-operation": true,
        "x-ms-examples": {
          "VirtualMachineScaleSet_PowerOff_MaximumSet_Gen": {
            "$ref": "./examples/virtualMachineScaleSetExamples/VirtualMachineScaleSet_PowerOff_MaximumSet_Gen.json"
          },
          "VirtualMachineScaleSet_PowerOff_MinimumSet_Gen": {
            "$ref": "./examples/virtualMachineScaleSetExamples/VirtualMachineScaleSet_PowerOff_MinimumSet_Gen.json"
          }
        }
      }
    },
    "/subscriptions/{subscriptionId}/resourceGroups/{resourceGroupName}/providers/Microsoft.Compute/virtualMachineScaleSets/{vmScaleSetName}/restart": {
      "post": {
        "tags": [
          "VirtualMachineScaleSets"
        ],
        "operationId": "VirtualMachineScaleSets_Restart",
        "description": "Restarts one or more virtual machines in a VM scale set.",
        "parameters": [
          {
            "name": "resourceGroupName",
            "in": "path",
            "required": true,
            "type": "string",
            "description": "The name of the resource group."
          },
          {
            "name": "vmScaleSetName",
            "in": "path",
            "required": true,
            "type": "string",
            "description": "The name of the VM scale set."
          },
          {
            "name": "vmInstanceIDs",
            "in": "body",
            "required": false,
            "schema": {
              "$ref": "#/definitions/VirtualMachineScaleSetVMInstanceIDs"
            },
            "description": "A list of virtual machine instance IDs from the VM scale set."
          },
          {
            "$ref": "../../../common-types/v1/common.json#/parameters/ApiVersionParameter"
          },
          {
            "$ref": "../../../common-types/v1/common.json#/parameters/SubscriptionIdParameter"
          }
        ],
        "responses": {
          "200": {
            "description": "OK"
          },
          "202": {
            "description": "Accepted"
          },
          "default": {
            "description": "Error response describing why the operation failed.",
            "schema": {
              "$ref": "../../../common-types/v1/common.json#/definitions/CloudError"
            }
          }
        },
        "x-ms-long-running-operation": true,
        "x-ms-examples": {
          "VirtualMachineScaleSet_Restart_MaximumSet_Gen": {
            "$ref": "./examples/virtualMachineScaleSetExamples/VirtualMachineScaleSet_Restart_MaximumSet_Gen.json"
          },
          "VirtualMachineScaleSet_Restart_MinimumSet_Gen": {
            "$ref": "./examples/virtualMachineScaleSetExamples/VirtualMachineScaleSet_Restart_MinimumSet_Gen.json"
          }
        }
      }
    },
    "/subscriptions/{subscriptionId}/resourceGroups/{resourceGroupName}/providers/Microsoft.Compute/virtualMachineScaleSets/{vmScaleSetName}/start": {
      "post": {
        "tags": [
          "VirtualMachineScaleSets"
        ],
        "operationId": "VirtualMachineScaleSets_Start",
        "description": "Starts one or more virtual machines in a VM scale set.",
        "parameters": [
          {
            "name": "resourceGroupName",
            "in": "path",
            "required": true,
            "type": "string",
            "description": "The name of the resource group."
          },
          {
            "name": "vmScaleSetName",
            "in": "path",
            "required": true,
            "type": "string",
            "description": "The name of the VM scale set."
          },
          {
            "name": "vmInstanceIDs",
            "in": "body",
            "required": false,
            "schema": {
              "$ref": "#/definitions/VirtualMachineScaleSetVMInstanceIDs"
            },
            "description": "A list of virtual machine instance IDs from the VM scale set."
          },
          {
            "$ref": "../../../common-types/v1/common.json#/parameters/ApiVersionParameter"
          },
          {
            "$ref": "../../../common-types/v1/common.json#/parameters/SubscriptionIdParameter"
          }
        ],
        "responses": {
          "200": {
            "description": "OK"
          },
          "202": {
            "description": "Accepted"
          },
          "default": {
            "description": "Error response describing why the operation failed.",
            "schema": {
              "$ref": "../../../common-types/v1/common.json#/definitions/CloudError"
            }
          }
        },
        "x-ms-long-running-operation": true,
        "x-ms-examples": {
          "VirtualMachineScaleSet_Start_MaximumSet_Gen": {
            "$ref": "./examples/virtualMachineScaleSetExamples/VirtualMachineScaleSet_Start_MaximumSet_Gen.json"
          },
          "VirtualMachineScaleSet_Start_MinimumSet_Gen": {
            "$ref": "./examples/virtualMachineScaleSetExamples/VirtualMachineScaleSet_Start_MinimumSet_Gen.json"
          }
        }
      }
    },
    "/subscriptions/{subscriptionId}/resourceGroups/{resourceGroupName}/providers/Microsoft.Compute/virtualMachineScaleSets/{vmScaleSetName}/reapply": {
      "post": {
        "tags": [
          "VirtualMachineScaleSets"
        ],
        "operationId": "VirtualMachineScaleSets_Reapply",
        "description": "Reapplies the Virtual Machine Scale Set Virtual Machine Profile to the Virtual Machine Instances",
        "parameters": [
          {
            "name": "resourceGroupName",
            "in": "path",
            "required": true,
            "type": "string",
            "description": "The name of the resource group."
          },
          {
            "name": "vmScaleSetName",
            "in": "path",
            "required": true,
            "type": "string",
            "description": "The name of the VM scale set."
          },
          {
            "$ref": "../../../common-types/v1/common.json#/parameters/ApiVersionParameter"
          },
          {
            "$ref": "../../../common-types/v1/common.json#/parameters/SubscriptionIdParameter"
          }
        ],
        "responses": {
          "200": {
            "description": "OK"
          },
          "202": {
            "description": "Accepted",
            "headers": {
              "Location": {
                "type": "string"
              }
            }
          },
          "default": {
            "description": "Error response describing why the operation failed.",
            "schema": {
              "$ref": "../../../common-types/v1/common.json#/definitions/CloudError"
            }
          }
        },
        "x-ms-long-running-operation": true,
        "x-ms-long-running-operation-options": {
          "final-state-via": "location"
        },
        "x-ms-examples": {
          "VirtualMachineScaleSets_Reapply_MaximumSet_Gen": {
            "$ref": "./examples/virtualMachineScaleSetExamples/VirtualMachineScaleSet_Reapply_MaximumSet_Gen.json"
          },
          "VirtualMachineScaleSets_Reapply_MinimumSet_Gen": {
            "$ref": "./examples/virtualMachineScaleSetExamples/VirtualMachineScaleSet_Reapply_MinimumSet_Gen.json"
          }
        }
      }
    },
    "/subscriptions/{subscriptionId}/resourceGroups/{resourceGroupName}/providers/Microsoft.Compute/virtualMachineScaleSets/{vmScaleSetName}/redeploy": {
      "post": {
        "tags": [
          "VirtualMachineScaleSets"
        ],
        "operationId": "VirtualMachineScaleSets_Redeploy",
        "description": "Shuts down all the virtual machines in the virtual machine scale set, moves them to a new node, and powers them back on.",
        "parameters": [
          {
            "name": "resourceGroupName",
            "in": "path",
            "required": true,
            "type": "string",
            "description": "The name of the resource group."
          },
          {
            "name": "vmScaleSetName",
            "in": "path",
            "required": true,
            "type": "string",
            "description": "The name of the VM scale set."
          },
          {
            "name": "vmInstanceIDs",
            "in": "body",
            "required": false,
            "schema": {
              "$ref": "#/definitions/VirtualMachineScaleSetVMInstanceIDs"
            },
            "description": "A list of virtual machine instance IDs from the VM scale set."
          },
          {
            "$ref": "../../../common-types/v1/common.json#/parameters/ApiVersionParameter"
          },
          {
            "$ref": "../../../common-types/v1/common.json#/parameters/SubscriptionIdParameter"
          }
        ],
        "responses": {
          "200": {
            "description": "OK"
          },
          "202": {
            "description": "Accepted"
          },
          "default": {
            "description": "Error response describing why the operation failed.",
            "schema": {
              "$ref": "../../../common-types/v1/common.json#/definitions/CloudError"
            }
          }
        },
        "x-ms-long-running-operation": true,
        "x-ms-examples": {
          "VirtualMachineScaleSet_Redeploy_MaximumSet_Gen": {
            "$ref": "./examples/virtualMachineScaleSetExamples/VirtualMachineScaleSet_Redeploy_MaximumSet_Gen.json"
          },
          "VirtualMachineScaleSet_Redeploy_MinimumSet_Gen": {
            "$ref": "./examples/virtualMachineScaleSetExamples/VirtualMachineScaleSet_Redeploy_MinimumSet_Gen.json"
          }
        }
      }
    },
    "/subscriptions/{subscriptionId}/resourceGroups/{resourceGroupName}/providers/Microsoft.Compute/virtualMachineScaleSets/{vmScaleSetName}/performMaintenance": {
      "post": {
        "tags": [
          "VirtualMachineScaleSets"
        ],
        "operationId": "VirtualMachineScaleSets_PerformMaintenance",
        "description": "Perform maintenance on one or more virtual machines in a VM scale set. Operation on instances which are not eligible for perform maintenance will be failed. Please refer to best practices for more details: https://docs.microsoft.com/azure/virtual-machine-scale-sets/virtual-machine-scale-sets-maintenance-notifications",
        "parameters": [
          {
            "name": "resourceGroupName",
            "in": "path",
            "required": true,
            "type": "string",
            "description": "The name of the resource group."
          },
          {
            "name": "vmScaleSetName",
            "in": "path",
            "required": true,
            "type": "string",
            "description": "The name of the VM scale set."
          },
          {
            "name": "vmInstanceIDs",
            "in": "body",
            "required": false,
            "schema": {
              "$ref": "#/definitions/VirtualMachineScaleSetVMInstanceIDs"
            },
            "description": "A list of virtual machine instance IDs from the VM scale set."
          },
          {
            "$ref": "../../../common-types/v1/common.json#/parameters/ApiVersionParameter"
          },
          {
            "$ref": "../../../common-types/v1/common.json#/parameters/SubscriptionIdParameter"
          }
        ],
        "responses": {
          "200": {
            "description": "OK"
          },
          "202": {
            "description": "Accepted"
          },
          "default": {
            "description": "Error response describing why the operation failed.",
            "schema": {
              "$ref": "../../../common-types/v1/common.json#/definitions/CloudError"
            }
          }
        },
        "x-ms-long-running-operation": true,
        "x-ms-examples": {
          "VirtualMachineScaleSet_PerformMaintenance_MaximumSet_Gen": {
            "$ref": "./examples/virtualMachineScaleSetExamples/VirtualMachineScaleSet_PerformMaintenance_MaximumSet_Gen.json"
          },
          "VirtualMachineScaleSet_PerformMaintenance_MinimumSet_Gen": {
            "$ref": "./examples/virtualMachineScaleSetExamples/VirtualMachineScaleSet_PerformMaintenance_MinimumSet_Gen.json"
          }
        }
      }
    },
    "/subscriptions/{subscriptionId}/resourceGroups/{resourceGroupName}/providers/Microsoft.Compute/virtualMachineScaleSets/{vmScaleSetName}/manualupgrade": {
      "post": {
        "tags": [
          "VirtualMachineScaleSets"
        ],
        "operationId": "VirtualMachineScaleSets_UpdateInstances",
        "description": "Upgrades one or more virtual machines to the latest SKU set in the VM scale set model.",
        "parameters": [
          {
            "name": "resourceGroupName",
            "in": "path",
            "required": true,
            "type": "string",
            "description": "The name of the resource group."
          },
          {
            "name": "vmScaleSetName",
            "in": "path",
            "required": true,
            "type": "string",
            "description": "The name of the VM scale set."
          },
          {
            "name": "vmInstanceIDs",
            "in": "body",
            "required": true,
            "schema": {
              "$ref": "#/definitions/VirtualMachineScaleSetVMInstanceRequiredIDs"
            },
            "description": "A list of virtual machine instance IDs from the VM scale set."
          },
          {
            "$ref": "../../../common-types/v1/common.json#/parameters/ApiVersionParameter"
          },
          {
            "$ref": "../../../common-types/v1/common.json#/parameters/SubscriptionIdParameter"
          }
        ],
        "responses": {
          "200": {
            "description": "OK"
          },
          "202": {
            "description": "Accepted"
          },
          "default": {
            "description": "Error response describing why the operation failed.",
            "schema": {
              "$ref": "../../../common-types/v1/common.json#/definitions/CloudError"
            }
          }
        },
        "x-ms-long-running-operation": true,
        "x-ms-examples": {
          "VirtualMachineScaleSet_UpdateInstances_MaximumSet_Gen": {
            "$ref": "./examples/virtualMachineScaleSetExamples/VirtualMachineScaleSet_UpdateInstances_MaximumSet_Gen.json"
          },
          "VirtualMachineScaleSet_UpdateInstances_MinimumSet_Gen": {
            "$ref": "./examples/virtualMachineScaleSetExamples/VirtualMachineScaleSet_UpdateInstances_MinimumSet_Gen.json"
          }
        }
      }
    },
    "/subscriptions/{subscriptionId}/resourceGroups/{resourceGroupName}/providers/Microsoft.Compute/virtualMachineScaleSets/{vmScaleSetName}/reimage": {
      "post": {
        "tags": [
          "VirtualMachineScaleSets"
        ],
        "operationId": "VirtualMachineScaleSets_Reimage",
        "description": "Reimages (upgrade the operating system) one or more virtual machines in a VM scale set which don't have a ephemeral OS disk, for virtual machines who have a ephemeral OS disk the virtual machine is reset to initial state.",
        "parameters": [
          {
            "name": "resourceGroupName",
            "in": "path",
            "required": true,
            "type": "string",
            "description": "The name of the resource group."
          },
          {
            "name": "vmScaleSetName",
            "in": "path",
            "required": true,
            "type": "string",
            "description": "The name of the VM scale set."
          },
          {
            "name": "vmScaleSetReimageInput",
            "in": "body",
            "required": false,
            "schema": {
              "$ref": "#/definitions/VirtualMachineScaleSetReimageParameters"
            },
            "description": "Parameters for Reimaging VM ScaleSet."
          },
          {
            "$ref": "../../../common-types/v1/common.json#/parameters/ApiVersionParameter"
          },
          {
            "$ref": "../../../common-types/v1/common.json#/parameters/SubscriptionIdParameter"
          }
        ],
        "responses": {
          "200": {
            "description": "OK"
          },
          "202": {
            "description": "Accepted"
          },
          "default": {
            "description": "Error response describing why the operation failed.",
            "schema": {
              "$ref": "../../../common-types/v1/common.json#/definitions/CloudError"
            }
          }
        },
        "x-ms-long-running-operation": true,
        "x-ms-examples": {
          "VirtualMachineScaleSet_Reimage_MaximumSet_Gen": {
            "$ref": "./examples/virtualMachineScaleSetExamples/VirtualMachineScaleSet_Reimage_MaximumSet_Gen.json"
          },
          "VirtualMachineScaleSet_Reimage_MinimumSet_Gen": {
            "$ref": "./examples/virtualMachineScaleSetExamples/VirtualMachineScaleSet_Reimage_MinimumSet_Gen.json"
          }
        }
      }
    },
    "/subscriptions/{subscriptionId}/resourceGroups/{resourceGroupName}/providers/Microsoft.Compute/virtualMachineScaleSets/{vmScaleSetName}/reimageall": {
      "post": {
        "tags": [
          "VirtualMachineScaleSets"
        ],
        "operationId": "VirtualMachineScaleSets_ReimageAll",
        "description": "Reimages all the disks ( including data disks ) in the virtual machines in a VM scale set. This operation is only supported for managed disks.",
        "parameters": [
          {
            "name": "resourceGroupName",
            "in": "path",
            "required": true,
            "type": "string",
            "description": "The name of the resource group."
          },
          {
            "name": "vmScaleSetName",
            "in": "path",
            "required": true,
            "type": "string",
            "description": "The name of the VM scale set."
          },
          {
            "name": "vmInstanceIDs",
            "in": "body",
            "required": false,
            "schema": {
              "$ref": "#/definitions/VirtualMachineScaleSetVMInstanceIDs"
            },
            "description": "A list of virtual machine instance IDs from the VM scale set."
          },
          {
            "$ref": "../../../common-types/v1/common.json#/parameters/ApiVersionParameter"
          },
          {
            "$ref": "../../../common-types/v1/common.json#/parameters/SubscriptionIdParameter"
          }
        ],
        "responses": {
          "200": {
            "description": "OK"
          },
          "202": {
            "description": "Accepted"
          },
          "default": {
            "description": "Error response describing why the operation failed.",
            "schema": {
              "$ref": "../../../common-types/v1/common.json#/definitions/CloudError"
            }
          }
        },
        "x-ms-long-running-operation": true,
        "x-ms-examples": {
          "VirtualMachineScaleSet_ReimageAll_MaximumSet_Gen": {
            "$ref": "./examples/virtualMachineScaleSetExamples/VirtualMachineScaleSet_ReimageAll_MaximumSet_Gen.json"
          },
          "VirtualMachineScaleSet_ReimageAll_MinimumSet_Gen": {
            "$ref": "./examples/virtualMachineScaleSetExamples/VirtualMachineScaleSet_ReimageAll_MinimumSet_Gen.json"
          }
        }
      }
    },
    "/subscriptions/{subscriptionId}/resourceGroups/{resourceGroupName}/providers/Microsoft.Compute/virtualMachineScaleSets/{vmScaleSetName}/approveRollingUpgrade": {
      "post": {
        "tags": [
          "VirtualMachineScaleSets"
        ],
        "operationId": "VirtualMachineScaleSets_ApproveRollingUpgrade",
        "description": "Approve upgrade on deferred rolling upgrades for OS disks in the virtual machines in a VM scale set.",
        "parameters": [
          {
            "name": "resourceGroupName",
            "in": "path",
            "required": true,
            "type": "string",
            "description": "The name of the resource group."
          },
          {
            "name": "vmScaleSetName",
            "in": "path",
            "required": true,
            "type": "string",
            "description": "The name of the VM scale set."
          },
          {
            "name": "vmInstanceIDs",
            "in": "body",
            "required": false,
            "schema": {
              "$ref": "#/definitions/VirtualMachineScaleSetVMInstanceIDs"
            },
            "description": "A list of virtual machine instance IDs from the VM scale set."
          },
          {
            "$ref": "../../../common-types/v1/common.json#/parameters/ApiVersionParameter"
          },
          {
            "$ref": "../../../common-types/v1/common.json#/parameters/SubscriptionIdParameter"
          }
        ],
        "responses": {
          "202": {
            "description": "Accepted",
            "headers": {
              "Location": {
                "type": "string"
              }
            }
          },
          "default": {
            "description": "Error response describing why the operation failed.",
            "schema": {
              "$ref": "../../../common-types/v1/common.json#/definitions/CloudError"
            }
          }
        },
        "x-ms-long-running-operation": true,
        "x-ms-examples": {
          "VirtualMachineScaleSet_ApproveRollingUpgrade": {
            "$ref": "./examples/virtualMachineScaleSetExamples/VirtualMachineScaleSet_ApproveRollingUpgrade.json"
          }
        }
      }
    },
    "/subscriptions/{subscriptionId}/resourceGroups/{resourceGroupName}/providers/Microsoft.Compute/virtualMachineScaleSets/{vmScaleSetName}/rollingUpgrades/cancel": {
      "post": {
        "tags": [
          "VirtualMachineScaleSetRollingUpgrades"
        ],
        "operationId": "VirtualMachineScaleSetRollingUpgrades_Cancel",
        "description": "Cancels the current virtual machine scale set rolling upgrade.",
        "parameters": [
          {
            "name": "resourceGroupName",
            "in": "path",
            "required": true,
            "type": "string",
            "description": "The name of the resource group."
          },
          {
            "name": "vmScaleSetName",
            "in": "path",
            "required": true,
            "type": "string",
            "description": "The name of the VM scale set."
          },
          {
            "$ref": "../../../common-types/v1/common.json#/parameters/ApiVersionParameter"
          },
          {
            "$ref": "../../../common-types/v1/common.json#/parameters/SubscriptionIdParameter"
          }
        ],
        "responses": {
          "200": {
            "description": "OK"
          },
          "202": {
            "description": "Accepted"
          },
          "default": {
            "description": "Error response describing why the operation failed.",
            "schema": {
              "$ref": "../../../common-types/v1/common.json#/definitions/CloudError"
            }
          }
        },
        "x-ms-long-running-operation": true,
        "x-ms-examples": {
          "VirtualMachineScaleSetRollingUpgrade_Cancel_MaximumSet_Gen": {
            "$ref": "./examples/virtualMachineScaleSetExamples/VirtualMachineScaleSetRollingUpgrade_Cancel_MaximumSet_Gen.json"
          },
          "VirtualMachineScaleSetRollingUpgrade_Cancel_MinimumSet_Gen": {
            "$ref": "./examples/virtualMachineScaleSetExamples/VirtualMachineScaleSetRollingUpgrade_Cancel_MinimumSet_Gen.json"
          }
        }
      }
    },
    "/subscriptions/{subscriptionId}/resourceGroups/{resourceGroupName}/providers/Microsoft.Compute/virtualMachineScaleSets/{vmScaleSetName}/osRollingUpgrade": {
      "post": {
        "tags": [
          "VirtualMachineScaleSetRollingUpgrades"
        ],
        "operationId": "VirtualMachineScaleSetRollingUpgrades_StartOSUpgrade",
        "description": "Starts a rolling upgrade to move all virtual machine scale set instances to the latest available Platform Image OS version. Instances which are already running the latest available OS version are not affected.",
        "parameters": [
          {
            "name": "resourceGroupName",
            "in": "path",
            "required": true,
            "type": "string",
            "description": "The name of the resource group."
          },
          {
            "name": "vmScaleSetName",
            "in": "path",
            "required": true,
            "type": "string",
            "description": "The name of the VM scale set."
          },
          {
            "$ref": "../../../common-types/v1/common.json#/parameters/ApiVersionParameter"
          },
          {
            "$ref": "../../../common-types/v1/common.json#/parameters/SubscriptionIdParameter"
          }
        ],
        "responses": {
          "200": {
            "description": "OK"
          },
          "202": {
            "description": "Accepted"
          },
          "default": {
            "description": "Error response describing why the operation failed.",
            "schema": {
              "$ref": "../../../common-types/v1/common.json#/definitions/CloudError"
            }
          }
        },
        "x-ms-long-running-operation": true,
        "x-ms-examples": {
          "VirtualMachineScaleSetRollingUpgrade_StartOSUpgrade_MaximumSet_Gen": {
            "$ref": "./examples/virtualMachineScaleSetExamples/VirtualMachineScaleSetRollingUpgrade_StartOSUpgrade_MaximumSet_Gen.json"
          },
          "VirtualMachineScaleSetRollingUpgrade_StartOSUpgrade_MinimumSet_Gen": {
            "$ref": "./examples/virtualMachineScaleSetExamples/VirtualMachineScaleSetRollingUpgrade_StartOSUpgrade_MinimumSet_Gen.json"
          }
        }
      }
    },
    "/subscriptions/{subscriptionId}/resourceGroups/{resourceGroupName}/providers/Microsoft.Compute/virtualMachineScaleSets/{vmScaleSetName}/extensionRollingUpgrade": {
      "post": {
        "tags": [
          "VirtualMachineScaleSetRollingUpgrades"
        ],
        "operationId": "VirtualMachineScaleSetRollingUpgrades_StartExtensionUpgrade",
        "description": "Starts a rolling upgrade to move all extensions for all virtual machine scale set instances to the latest available extension version. Instances which are already running the latest extension versions are not affected.",
        "parameters": [
          {
            "name": "resourceGroupName",
            "in": "path",
            "required": true,
            "type": "string",
            "description": "The name of the resource group."
          },
          {
            "name": "vmScaleSetName",
            "in": "path",
            "required": true,
            "type": "string",
            "description": "The name of the VM scale set."
          },
          {
            "$ref": "../../../common-types/v1/common.json#/parameters/ApiVersionParameter"
          },
          {
            "$ref": "../../../common-types/v1/common.json#/parameters/SubscriptionIdParameter"
          }
        ],
        "responses": {
          "200": {
            "description": "OK"
          },
          "202": {
            "description": "Accepted"
          },
          "default": {
            "description": "Error response describing why the operation failed.",
            "schema": {
              "$ref": "../../../common-types/v1/common.json#/definitions/CloudError"
            }
          }
        },
        "x-ms-long-running-operation": true,
        "x-ms-examples": {
          "Start an extension rolling upgrade.": {
            "$ref": "./examples/virtualMachineScaleSetExamples/VirtualMachineScaleSetExtension_RollingUpgrade.json"
          }
        }
      }
    },
    "/subscriptions/{subscriptionId}/resourceGroups/{resourceGroupName}/providers/Microsoft.Compute/virtualMachineScaleSets/{vmScaleSetName}/rollingUpgrades/latest": {
      "get": {
        "tags": [
          "VirtualMachineScaleSetRollingUpgrades"
        ],
        "operationId": "VirtualMachineScaleSetRollingUpgrades_GetLatest",
        "description": "Gets the status of the latest virtual machine scale set rolling upgrade.",
        "parameters": [
          {
            "name": "resourceGroupName",
            "in": "path",
            "required": true,
            "type": "string",
            "description": "The name of the resource group."
          },
          {
            "name": "vmScaleSetName",
            "in": "path",
            "required": true,
            "type": "string",
            "description": "The name of the VM scale set."
          },
          {
            "$ref": "../../../common-types/v1/common.json#/parameters/ApiVersionParameter"
          },
          {
            "$ref": "../../../common-types/v1/common.json#/parameters/SubscriptionIdParameter"
          }
        ],
        "responses": {
          "200": {
            "description": "OK",
            "schema": {
              "$ref": "#/definitions/RollingUpgradeStatusInfo"
            }
          },
          "default": {
            "description": "Error response describing why the operation failed.",
            "schema": {
              "$ref": "../../../common-types/v1/common.json#/definitions/CloudError"
            }
          }
        },
        "x-ms-examples": {
          "VirtualMachineScaleSetRollingUpgrade_GetLatest_MaximumSet_Gen": {
            "$ref": "./examples/virtualMachineScaleSetExamples/VirtualMachineScaleSetRollingUpgrade_GetLatest_MaximumSet_Gen.json"
          },
          "VirtualMachineScaleSetRollingUpgrade_GetLatest_MinimumSet_Gen": {
            "$ref": "./examples/virtualMachineScaleSetExamples/VirtualMachineScaleSetRollingUpgrade_GetLatest_MinimumSet_Gen.json"
          }
        }
      }
    },
    "/subscriptions/{subscriptionId}/resourceGroups/{resourceGroupName}/providers/Microsoft.Compute/virtualMachineScaleSets/{vmScaleSetName}/forceRecoveryServiceFabricPlatformUpdateDomainWalk": {
      "post": {
        "tags": [
          "VirtualMachineScaleSets"
        ],
        "operationId": "VirtualMachineScaleSets_ForceRecoveryServiceFabricPlatformUpdateDomainWalk",
        "description": "Manual platform update domain walk to update virtual machines in a service fabric virtual machine scale set.",
        "parameters": [
          {
            "name": "resourceGroupName",
            "in": "path",
            "required": true,
            "type": "string",
            "description": "The name of the resource group."
          },
          {
            "name": "vmScaleSetName",
            "in": "path",
            "required": true,
            "type": "string",
            "description": "The name of the VM scale set."
          },
          {
            "$ref": "../../../common-types/v1/common.json#/parameters/ApiVersionParameter"
          },
          {
            "$ref": "../../../common-types/v1/common.json#/parameters/SubscriptionIdParameter"
          },
          {
            "name": "platformUpdateDomain",
            "in": "query",
            "required": true,
            "type": "integer",
            "description": "The platform update domain for which a manual recovery walk is requested"
          },
          {
            "name": "zone",
            "in": "query",
            "required": false,
            "type": "string",
            "description": "The zone in which the manual recovery walk is requested for cross zone virtual machine scale set"
          },
          {
            "name": "placementGroupId",
            "in": "query",
            "required": false,
            "type": "string",
            "description": "The placement group id for which the manual recovery walk is requested."
          }
        ],
        "responses": {
          "200": {
            "description": "OK",
            "schema": {
              "$ref": "#/definitions/RecoveryWalkResponse"
            }
          },
          "default": {
            "description": "Error response describing why the operation failed.",
            "schema": {
              "$ref": "../../../common-types/v1/common.json#/definitions/CloudError"
            }
          }
        },
        "x-ms-examples": {
          "VirtualMachineScaleSet_ForceRecoveryServiceFabricPlatformUpdateDomainWalk_MaximumSet_Gen": {
            "$ref": "./examples/virtualMachineScaleSetExamples/VirtualMachineScaleSet_ForceRecoveryServiceFabricPlatformUpdateDomainWalk_MaximumSet_Gen.json"
          },
          "VirtualMachineScaleSet_ForceRecoveryServiceFabricPlatformUpdateDomainWalk_MinimumSet_Gen": {
            "$ref": "./examples/virtualMachineScaleSetExamples/VirtualMachineScaleSet_ForceRecoveryServiceFabricPlatformUpdateDomainWalk_MinimumSet_Gen.json"
          }
        }
      }
    },
    "/subscriptions/{subscriptionId}/resourceGroups/{resourceGroupName}/providers/Microsoft.Compute/virtualMachineScaleSets/{vmScaleSetName}/convertToSinglePlacementGroup": {
      "post": {
        "tags": [
          "VirtualMachineScaleSets"
        ],
        "operationId": "VirtualMachineScaleSets_ConvertToSinglePlacementGroup",
        "description": "Converts SinglePlacementGroup property to false for a existing virtual machine scale set.",
        "parameters": [
          {
            "name": "resourceGroupName",
            "in": "path",
            "required": true,
            "type": "string",
            "description": "The name of the resource group."
          },
          {
            "name": "vmScaleSetName",
            "in": "path",
            "required": true,
            "type": "string",
            "description": "The name of the virtual machine scale set to create or update."
          },
          {
            "name": "parameters",
            "in": "body",
            "required": true,
            "schema": {
              "$ref": "#/definitions/VMScaleSetConvertToSinglePlacementGroupInput"
            },
            "description": "The input object for ConvertToSinglePlacementGroup API."
          },
          {
            "$ref": "../../../common-types/v1/common.json#/parameters/ApiVersionParameter"
          },
          {
            "$ref": "../../../common-types/v1/common.json#/parameters/SubscriptionIdParameter"
          }
        ],
        "responses": {
          "200": {
            "description": "OK"
          },
          "default": {
            "description": "Error response describing why the operation failed.",
            "schema": {
              "$ref": "../../../common-types/v1/common.json#/definitions/CloudError"
            }
          }
        },
        "x-ms-examples": {
          "VirtualMachineScaleSet_ConvertToSinglePlacementGroup_MaximumSet_Gen": {
            "$ref": "./examples/virtualMachineScaleSetExamples/VirtualMachineScaleSet_ConvertToSinglePlacementGroup_MaximumSet_Gen.json"
          },
          "VirtualMachineScaleSet_ConvertToSinglePlacementGroup_MinimumSet_Gen": {
            "$ref": "./examples/virtualMachineScaleSetExamples/VirtualMachineScaleSet_ConvertToSinglePlacementGroup_MinimumSet_Gen.json"
          }
        }
      }
    },
    "/subscriptions/{subscriptionId}/resourceGroups/{resourceGroupName}/providers/Microsoft.Compute/virtualMachineScaleSets/{vmScaleSetName}/setOrchestrationServiceState": {
      "post": {
        "tags": [
          "VirtualMachineScaleSets"
        ],
        "operationId": "VirtualMachineScaleSets_SetOrchestrationServiceState",
        "description": "Changes ServiceState property for a given service",
        "parameters": [
          {
            "name": "resourceGroupName",
            "in": "path",
            "required": true,
            "type": "string",
            "description": "The name of the resource group."
          },
          {
            "name": "vmScaleSetName",
            "in": "path",
            "required": true,
            "type": "string",
            "description": "The name of the virtual machine scale set to create or update."
          },
          {
            "name": "parameters",
            "in": "body",
            "required": true,
            "schema": {
              "$ref": "#/definitions/OrchestrationServiceStateInput"
            },
            "description": "The input object for SetOrchestrationServiceState API."
          },
          {
            "$ref": "../../../common-types/v1/common.json#/parameters/ApiVersionParameter"
          },
          {
            "$ref": "../../../common-types/v1/common.json#/parameters/SubscriptionIdParameter"
          }
        ],
        "responses": {
          "200": {
            "description": "OK"
          },
          "202": {
            "description": "Accepted"
          },
          "default": {
            "description": "Error response describing why the operation failed.",
            "schema": {
              "$ref": "../../../common-types/v1/common.json#/definitions/CloudError"
            }
          }
        },
        "x-ms-long-running-operation": true,
        "x-ms-examples": {
          "VirtualMachineScaleSet_SetOrchestrationServiceState_MaximumSet_Gen": {
            "$ref": "./examples/virtualMachineScaleSetExamples/VirtualMachineScaleSet_SetOrchestrationServiceState_MaximumSet_Gen.json"
          },
          "VirtualMachineScaleSet_SetOrchestrationServiceState_MinimumSet_Gen": {
            "$ref": "./examples/virtualMachineScaleSetExamples/VirtualMachineScaleSet_SetOrchestrationServiceState_MinimumSet_Gen.json"
          }
        }
      }
    },
    "/subscriptions/{subscriptionId}/resourceGroups/{resourceGroupName}/providers/Microsoft.Compute/virtualMachineScaleSets/{vmScaleSetName}/virtualMachines/{instanceId}/extensions/{vmExtensionName}": {
      "put": {
        "tags": [
          "VirtualMachineScaleSetVMExtensions"
        ],
        "operationId": "VirtualMachineScaleSetVMExtensions_CreateOrUpdate",
        "description": "The operation to create or update the VMSS VM extension.",
        "parameters": [
          {
            "name": "resourceGroupName",
            "in": "path",
            "required": true,
            "type": "string",
            "description": "The name of the resource group."
          },
          {
            "name": "vmScaleSetName",
            "in": "path",
            "required": true,
            "type": "string",
            "description": "The name of the VM scale set."
          },
          {
            "name": "instanceId",
            "in": "path",
            "required": true,
            "type": "string",
            "description": "The instance ID of the virtual machine."
          },
          {
            "name": "vmExtensionName",
            "in": "path",
            "required": true,
            "type": "string",
            "description": "The name of the virtual machine extension."
          },
          {
            "name": "extensionParameters",
            "in": "body",
            "required": true,
            "schema": {
              "$ref": "#/definitions/VirtualMachineScaleSetVMExtension"
            },
            "description": "Parameters supplied to the Create Virtual Machine Extension operation."
          },
          {
            "$ref": "../../../common-types/v1/common.json#/parameters/ApiVersionParameter"
          },
          {
            "$ref": "../../../common-types/v1/common.json#/parameters/SubscriptionIdParameter"
          }
        ],
        "responses": {
          "200": {
            "description": "OK",
            "schema": {
              "$ref": "#/definitions/VirtualMachineScaleSetVMExtension"
            }
          },
          "201": {
            "description": "Created",
            "schema": {
              "$ref": "#/definitions/VirtualMachineScaleSetVMExtension"
            }
          },
          "default": {
            "description": "Error response describing why the operation failed.",
            "schema": {
              "$ref": "../../../common-types/v1/common.json#/definitions/CloudError"
            }
          }
        },
        "x-ms-long-running-operation": true,
        "x-ms-examples": {
          "Create VirtualMachineScaleSet VM extension.": {
            "$ref": "./examples/virtualMachineScaleSetExamples/VirtualMachineScaleSetVMExtension_Create.json"
          }
        }
      },
      "patch": {
        "tags": [
          "VirtualMachineScaleSetVMExtensions"
        ],
        "operationId": "VirtualMachineScaleSetVMExtensions_Update",
        "description": "The operation to update the VMSS VM extension.",
        "parameters": [
          {
            "name": "resourceGroupName",
            "in": "path",
            "required": true,
            "type": "string",
            "description": "The name of the resource group."
          },
          {
            "name": "vmScaleSetName",
            "in": "path",
            "required": true,
            "type": "string",
            "description": "The name of the VM scale set."
          },
          {
            "name": "instanceId",
            "in": "path",
            "required": true,
            "type": "string",
            "description": "The instance ID of the virtual machine."
          },
          {
            "name": "vmExtensionName",
            "in": "path",
            "required": true,
            "type": "string",
            "description": "The name of the virtual machine extension."
          },
          {
            "name": "extensionParameters",
            "in": "body",
            "required": true,
            "schema": {
              "$ref": "#/definitions/VirtualMachineScaleSetVMExtensionUpdate"
            },
            "description": "Parameters supplied to the Update Virtual Machine Extension operation."
          },
          {
            "$ref": "../../../common-types/v1/common.json#/parameters/ApiVersionParameter"
          },
          {
            "$ref": "../../../common-types/v1/common.json#/parameters/SubscriptionIdParameter"
          }
        ],
        "responses": {
          "200": {
            "description": "OK",
            "schema": {
              "$ref": "#/definitions/VirtualMachineScaleSetVMExtension"
            }
          },
          "default": {
            "description": "Error response describing why the operation failed.",
            "schema": {
              "$ref": "../../../common-types/v1/common.json#/definitions/CloudError"
            }
          }
        },
        "x-ms-long-running-operation": true,
        "x-ms-examples": {
          "Update VirtualMachineScaleSet VM extension.": {
            "$ref": "./examples/virtualMachineScaleSetExamples/VirtualMachineScaleSetVMExtension_Update.json"
          }
        }
      },
      "delete": {
        "tags": [
          "VirtualMachineScaleSetVMExtensions"
        ],
        "operationId": "VirtualMachineScaleSetVMExtensions_Delete",
        "description": "The operation to delete the VMSS VM extension.",
        "parameters": [
          {
            "name": "resourceGroupName",
            "in": "path",
            "required": true,
            "type": "string",
            "description": "The name of the resource group."
          },
          {
            "name": "vmScaleSetName",
            "in": "path",
            "required": true,
            "type": "string",
            "description": "The name of the VM scale set."
          },
          {
            "name": "instanceId",
            "in": "path",
            "required": true,
            "type": "string",
            "description": "The instance ID of the virtual machine."
          },
          {
            "name": "vmExtensionName",
            "in": "path",
            "required": true,
            "type": "string",
            "description": "The name of the virtual machine extension."
          },
          {
            "$ref": "../../../common-types/v1/common.json#/parameters/ApiVersionParameter"
          },
          {
            "$ref": "../../../common-types/v1/common.json#/parameters/SubscriptionIdParameter"
          }
        ],
        "responses": {
          "200": {
            "description": "OK"
          },
          "202": {
            "description": "Accepted"
          },
          "204": {
            "description": "No Content"
          },
          "default": {
            "description": "Error response describing why the operation failed.",
            "schema": {
              "$ref": "../../../common-types/v1/common.json#/definitions/CloudError"
            }
          }
        },
        "x-ms-long-running-operation": true,
        "x-ms-examples": {
          "Delete VirtualMachineScaleSet VM extension.": {
            "$ref": "./examples/virtualMachineScaleSetExamples/VirtualMachineScaleSetVMExtension_Delete.json"
          }
        }
      },
      "get": {
        "tags": [
          "VirtualMachineScaleSetVMExtensions"
        ],
        "operationId": "VirtualMachineScaleSetVMExtensions_Get",
        "description": "The operation to get the VMSS VM extension.",
        "parameters": [
          {
            "name": "resourceGroupName",
            "in": "path",
            "required": true,
            "type": "string",
            "description": "The name of the resource group."
          },
          {
            "name": "vmScaleSetName",
            "in": "path",
            "required": true,
            "type": "string",
            "description": "The name of the VM scale set."
          },
          {
            "name": "instanceId",
            "in": "path",
            "required": true,
            "type": "string",
            "description": "The instance ID of the virtual machine."
          },
          {
            "name": "vmExtensionName",
            "in": "path",
            "required": true,
            "type": "string",
            "description": "The name of the virtual machine extension."
          },
          {
            "name": "$expand",
            "in": "query",
            "required": false,
            "type": "string",
            "description": "The expand expression to apply on the operation."
          },
          {
            "$ref": "../../../common-types/v1/common.json#/parameters/ApiVersionParameter"
          },
          {
            "$ref": "../../../common-types/v1/common.json#/parameters/SubscriptionIdParameter"
          }
        ],
        "responses": {
          "200": {
            "description": "OK",
            "schema": {
              "$ref": "#/definitions/VirtualMachineScaleSetVMExtension"
            }
          },
          "default": {
            "description": "Error response describing why the operation failed.",
            "schema": {
              "$ref": "../../../common-types/v1/common.json#/definitions/CloudError"
            }
          }
        },
        "x-ms-examples": {
          "Get VirtualMachineScaleSet VM extension.": {
            "$ref": "./examples/virtualMachineScaleSetExamples/VirtualMachineScaleSetVMExtension_Get.json"
          }
        }
      }
    },
    "/subscriptions/{subscriptionId}/resourceGroups/{resourceGroupName}/providers/Microsoft.Compute/virtualMachineScaleSets/{vmScaleSetName}/virtualMachines/{instanceId}/extensions": {
      "get": {
        "tags": [
          "VirtualMachineScaleSetVMExtensions"
        ],
        "operationId": "VirtualMachineScaleSetVMExtensions_List",
        "description": "The operation to get all extensions of an instance in Virtual Machine Scaleset.",
        "parameters": [
          {
            "name": "resourceGroupName",
            "in": "path",
            "required": true,
            "type": "string",
            "description": "The name of the resource group."
          },
          {
            "name": "vmScaleSetName",
            "in": "path",
            "required": true,
            "type": "string",
            "description": "The name of the VM scale set."
          },
          {
            "name": "instanceId",
            "in": "path",
            "required": true,
            "type": "string",
            "description": "The instance ID of the virtual machine."
          },
          {
            "name": "$expand",
            "in": "query",
            "required": false,
            "type": "string",
            "description": "The expand expression to apply on the operation."
          },
          {
            "$ref": "../../../common-types/v1/common.json#/parameters/ApiVersionParameter"
          },
          {
            "$ref": "../../../common-types/v1/common.json#/parameters/SubscriptionIdParameter"
          }
        ],
        "responses": {
          "200": {
            "description": "OK",
            "schema": {
              "$ref": "#/definitions/VirtualMachineScaleSetVMExtensionsListResult"
            }
          },
          "default": {
            "description": "Error response describing why the operation failed.",
            "schema": {
              "$ref": "../../../common-types/v1/common.json#/definitions/CloudError"
            }
          }
        },
        "x-ms-examples": {
          "List extensions in Vmss instance.": {
            "$ref": "./examples/virtualMachineScaleSetExamples/VirtualMachineScaleSetVMExtension_List.json"
          }
        }
      }
    },
    "/subscriptions/{subscriptionId}/resourceGroups/{resourceGroupName}/providers/Microsoft.Compute/virtualMachineScaleSets/{vmScaleSetName}/virtualMachines/{instanceId}/reimage": {
      "post": {
        "tags": [
          "VirtualMachineScaleSetVMs"
        ],
        "operationId": "VirtualMachineScaleSetVMs_Reimage",
        "description": "Reimages (upgrade the operating system) a specific virtual machine in a VM scale set.",
        "parameters": [
          {
            "name": "resourceGroupName",
            "in": "path",
            "required": true,
            "type": "string",
            "description": "The name of the resource group."
          },
          {
            "name": "vmScaleSetName",
            "in": "path",
            "required": true,
            "type": "string",
            "description": "The name of the VM scale set."
          },
          {
            "name": "instanceId",
            "in": "path",
            "required": true,
            "type": "string",
            "description": "The instance ID of the virtual machine."
          },
          {
            "name": "vmScaleSetVMReimageInput",
            "in": "body",
            "required": false,
            "schema": {
              "$ref": "#/definitions/VirtualMachineScaleSetVMReimageParameters"
            },
            "description": "Parameters for the Reimaging Virtual machine in ScaleSet."
          },
          {
            "$ref": "../../../common-types/v1/common.json#/parameters/ApiVersionParameter"
          },
          {
            "$ref": "../../../common-types/v1/common.json#/parameters/SubscriptionIdParameter"
          }
        ],
        "responses": {
          "200": {
            "description": "OK"
          },
          "202": {
            "description": "Accepted"
          },
          "default": {
            "description": "Error response describing why the operation failed.",
            "schema": {
              "$ref": "../../../common-types/v1/common.json#/definitions/CloudError"
            }
          }
        },
        "x-ms-long-running-operation": true,
        "x-ms-examples": {
          "VirtualMachineScaleSetVM_Reimage_MaximumSet_Gen": {
            "$ref": "./examples/virtualMachineScaleSetExamples/VirtualMachineScaleSetVM_Reimage_MaximumSet_Gen.json"
          },
          "VirtualMachineScaleSetVM_Reimage_MinimumSet_Gen": {
            "$ref": "./examples/virtualMachineScaleSetExamples/VirtualMachineScaleSetVM_Reimage_MinimumSet_Gen.json"
          }
        }
      }
    },
    "/subscriptions/{subscriptionId}/resourceGroups/{resourceGroupName}/providers/Microsoft.Compute/virtualMachineScaleSets/{vmScaleSetName}/virtualMachines/{instanceId}/reimageall": {
      "post": {
        "tags": [
          "VirtualMachineScaleSetVMs"
        ],
        "operationId": "VirtualMachineScaleSetVMs_ReimageAll",
        "description": "Allows you to re-image all the disks ( including data disks ) in the a VM scale set instance. This operation is only supported for managed disks.",
        "parameters": [
          {
            "name": "resourceGroupName",
            "in": "path",
            "required": true,
            "type": "string",
            "description": "The name of the resource group."
          },
          {
            "name": "vmScaleSetName",
            "in": "path",
            "required": true,
            "type": "string",
            "description": "The name of the VM scale set."
          },
          {
            "name": "instanceId",
            "in": "path",
            "required": true,
            "type": "string",
            "description": "The instance ID of the virtual machine."
          },
          {
            "$ref": "../../../common-types/v1/common.json#/parameters/ApiVersionParameter"
          },
          {
            "$ref": "../../../common-types/v1/common.json#/parameters/SubscriptionIdParameter"
          }
        ],
        "responses": {
          "200": {
            "description": "OK"
          },
          "202": {
            "description": "Accepted"
          },
          "default": {
            "description": "Error response describing why the operation failed.",
            "schema": {
              "$ref": "../../../common-types/v1/common.json#/definitions/CloudError"
            }
          }
        },
        "x-ms-long-running-operation": true,
        "x-ms-examples": {
          "VirtualMachineScaleSetVM_ReimageAll_MaximumSet_Gen": {
            "$ref": "./examples/virtualMachineScaleSetExamples/VirtualMachineScaleSetVM_ReimageAll_MaximumSet_Gen.json"
          },
          "VirtualMachineScaleSetVM_ReimageAll_MinimumSet_Gen": {
            "$ref": "./examples/virtualMachineScaleSetExamples/VirtualMachineScaleSetVM_ReimageAll_MinimumSet_Gen.json"
          }
        }
      }
    },
    "/subscriptions/{subscriptionId}/resourceGroups/{resourceGroupName}/providers/Microsoft.Compute/virtualMachineScaleSets/{vmScaleSetName}/virtualMachines/{instanceId}/approveRollingUpgrade": {
      "post": {
        "tags": [
          "VirtualMachineScaleSetVMs"
        ],
        "operationId": "VirtualMachineScaleSetVMs_ApproveRollingUpgrade",
        "description": "Approve upgrade on deferred rolling upgrade for OS disk on a VM scale set instance.",
        "parameters": [
          {
            "name": "resourceGroupName",
            "in": "path",
            "required": true,
            "type": "string",
            "description": "The name of the resource group."
          },
          {
            "name": "vmScaleSetName",
            "in": "path",
            "required": true,
            "type": "string",
            "description": "The name of the VM scale set."
          },
          {
            "name": "instanceId",
            "in": "path",
            "required": true,
            "type": "string",
            "description": "The instance ID of the virtual machine."
          },
          {
            "$ref": "../../../common-types/v1/common.json#/parameters/ApiVersionParameter"
          },
          {
            "$ref": "../../../common-types/v1/common.json#/parameters/SubscriptionIdParameter"
          }
        ],
        "responses": {
          "202": {
            "description": "Accepted",
            "headers": {
              "Location": {
                "type": "string"
              }
            }
          },
          "default": {
            "description": "Error response describing why the operation failed.",
            "schema": {
              "$ref": "../../../common-types/v1/common.json#/definitions/CloudError"
            }
          }
        },
        "x-ms-long-running-operation": true,
        "x-ms-examples": {
          "VirtualMachineScaleSetVM_ApproveRollingUpgrade": {
            "$ref": "./examples/virtualMachineScaleSetExamples/VirtualMachineScaleSetVM_ApproveRollingUpgrade.json"
          }
        }
      }
    },
    "/subscriptions/{subscriptionId}/resourceGroups/{resourceGroupName}/providers/Microsoft.Compute/virtualMachineScaleSets/{vmScaleSetName}/virtualMachines/{instanceId}/deallocate": {
      "post": {
        "tags": [
          "VirtualMachineScaleSetVMs"
        ],
        "operationId": "VirtualMachineScaleSetVMs_Deallocate",
        "description": "Deallocates a specific virtual machine in a VM scale set. Shuts down the virtual machine and releases the compute resources it uses. You are not billed for the compute resources of this virtual machine once it is deallocated.",
        "parameters": [
          {
            "name": "resourceGroupName",
            "in": "path",
            "required": true,
            "type": "string",
            "description": "The name of the resource group."
          },
          {
            "name": "vmScaleSetName",
            "in": "path",
            "required": true,
            "type": "string",
            "description": "The name of the VM scale set."
          },
          {
            "name": "instanceId",
            "in": "path",
            "required": true,
            "type": "string",
            "description": "The instance ID of the virtual machine."
          },
          {
            "$ref": "../../../common-types/v1/common.json#/parameters/ApiVersionParameter"
          },
          {
            "$ref": "../../../common-types/v1/common.json#/parameters/SubscriptionIdParameter"
          }
        ],
        "responses": {
          "200": {
            "description": "OK"
          },
          "202": {
            "description": "Accepted"
          },
          "default": {
            "description": "Error response describing why the operation failed.",
            "schema": {
              "$ref": "../../../common-types/v1/common.json#/definitions/CloudError"
            }
          }
        },
        "x-ms-long-running-operation": true,
        "x-ms-examples": {
          "VirtualMachineScaleSetVM_Deallocate_MaximumSet_Gen": {
            "$ref": "./examples/virtualMachineScaleSetExamples/VirtualMachineScaleSetVM_Deallocate_MaximumSet_Gen.json"
          },
          "VirtualMachineScaleSetVM_Deallocate_MinimumSet_Gen": {
            "$ref": "./examples/virtualMachineScaleSetExamples/VirtualMachineScaleSetVM_Deallocate_MinimumSet_Gen.json"
          }
        }
      }
    },
    "/subscriptions/{subscriptionId}/resourceGroups/{resourceGroupName}/providers/Microsoft.Compute/virtualMachineScaleSets/{vmScaleSetName}/virtualMachines/{instanceId}": {
      "put": {
        "tags": [
          "VirtualMachineScaleSetVMs"
        ],
        "operationId": "VirtualMachineScaleSetVMs_Update",
        "description": "Updates a virtual machine of a VM scale set.",
        "parameters": [
          {
            "name": "resourceGroupName",
            "in": "path",
            "required": true,
            "type": "string",
            "description": "The name of the resource group."
          },
          {
            "name": "vmScaleSetName",
            "in": "path",
            "required": true,
            "type": "string",
            "description": "The name of the VM scale set where the extension should be create or updated."
          },
          {
            "name": "instanceId",
            "in": "path",
            "required": true,
            "type": "string",
            "description": "The instance ID of the virtual machine."
          },
          {
            "name": "parameters",
            "in": "body",
            "required": true,
            "schema": {
              "$ref": "#/definitions/VirtualMachineScaleSetVM"
            },
            "description": "Parameters supplied to the Update Virtual Machine Scale Sets VM operation."
          },
          {
            "$ref": "../../../common-types/v1/common.json#/parameters/ApiVersionParameter"
          },
          {
            "$ref": "../../../common-types/v1/common.json#/parameters/SubscriptionIdParameter"
          },
          {
            "name": "If-Match",
            "in": "header",
            "required": false,
            "type": "string",
            "x-ms-client-name": "IfMatch",
            "description": "The ETag of the transformation. Omit this value to always overwrite the current resource. Specify the last-seen ETag value to prevent accidentally overwriting concurrent changes."
          },
          {
            "name": "If-None-Match",
            "in": "header",
            "required": false,
            "type": "string",
            "x-ms-client-name": "IfNoneMatch",
            "description": "Set to '*' to allow a new record set to be created, but to prevent updating an existing record set. Other values will result in error from server as they are not supported."
          }
        ],
        "responses": {
          "200": {
            "description": "OK",
            "schema": {
              "$ref": "#/definitions/VirtualMachineScaleSetVM"
            }
          },
          "202": {
            "description": "Accepted",
            "schema": {
              "$ref": "#/definitions/VirtualMachineScaleSetVM"
            }
          },
          "default": {
            "description": "Error response describing why the operation failed.",
            "schema": {
              "$ref": "../../../common-types/v1/common.json#/definitions/CloudError"
            }
          }
        },
        "x-ms-long-running-operation": true,
        "x-ms-examples": {
          "VirtualMachineScaleSetVM_Update_MaximumSet_Gen": {
            "$ref": "./examples/virtualMachineScaleSetExamples/VirtualMachineScaleSetVM_Update_MaximumSet_Gen.json"
          },
          "VirtualMachineScaleSetVM_Update_MinimumSet_Gen": {
            "$ref": "./examples/virtualMachineScaleSetExamples/VirtualMachineScaleSetVM_Update_MinimumSet_Gen.json"
          }
        }
      },
      "delete": {
        "tags": [
          "VirtualMachineScaleSetVMs"
        ],
        "operationId": "VirtualMachineScaleSetVMs_Delete",
        "description": "Deletes a virtual machine from a VM scale set.",
        "parameters": [
          {
            "name": "resourceGroupName",
            "in": "path",
            "required": true,
            "type": "string",
            "description": "The name of the resource group."
          },
          {
            "name": "vmScaleSetName",
            "in": "path",
            "required": true,
            "type": "string",
            "description": "The name of the VM scale set."
          },
          {
            "name": "instanceId",
            "in": "path",
            "required": true,
            "type": "string",
            "description": "The instance ID of the virtual machine."
          },
          {
            "name": "forceDeletion",
            "in": "query",
            "required": false,
            "type": "boolean",
            "description": "Optional parameter to force delete a virtual machine from a VM scale set. (Feature in Preview)"
          },
          {
            "$ref": "../../../common-types/v1/common.json#/parameters/ApiVersionParameter"
          },
          {
            "$ref": "../../../common-types/v1/common.json#/parameters/SubscriptionIdParameter"
          }
        ],
        "responses": {
          "200": {
            "description": "OK"
          },
          "202": {
            "description": "Accepted"
          },
          "204": {
            "description": "No Content"
          },
          "default": {
            "description": "Error response describing why the operation failed.",
            "schema": {
              "$ref": "../../../common-types/v1/common.json#/definitions/CloudError"
            }
          }
        },
        "x-ms-long-running-operation": true,
        "x-ms-examples": {
          "Force Delete a virtual machine from a VM scale set.": {
            "$ref": "./examples/virtualMachineScaleSetExamples/VirtualMachineScaleSetVM_Delete_Force.json"
          }
        }
      },
      "get": {
        "tags": [
          "VirtualMachineScaleSetVMs"
        ],
        "operationId": "VirtualMachineScaleSetVMs_Get",
        "description": "Gets a virtual machine from a VM scale set.",
        "parameters": [
          {
            "name": "resourceGroupName",
            "in": "path",
            "required": true,
            "type": "string",
            "description": "The name of the resource group."
          },
          {
            "name": "vmScaleSetName",
            "in": "path",
            "required": true,
            "type": "string",
            "description": "The name of the VM scale set."
          },
          {
            "name": "instanceId",
            "in": "path",
            "required": true,
            "type": "string",
            "description": "The instance ID of the virtual machine."
          },
          {
            "name": "$expand",
            "in": "query",
            "required": false,
            "type": "string",
            "description": "The expand expression to apply on the operation. 'InstanceView' will retrieve the instance view of the virtual machine. 'UserData' will retrieve the UserData of the virtual machine.",
            "enum": [
              "instanceView",
              "userData"
            ],
            "x-ms-enum": {
              "name": "InstanceViewTypes",
              "modelAsString": false
            }
          },
          {
            "$ref": "../../../common-types/v1/common.json#/parameters/ApiVersionParameter"
          },
          {
            "$ref": "../../../common-types/v1/common.json#/parameters/SubscriptionIdParameter"
          }
        ],
        "responses": {
          "200": {
            "description": "OK",
            "schema": {
              "$ref": "#/definitions/VirtualMachineScaleSetVM"
            }
          },
          "default": {
            "description": "Error response describing why the operation failed.",
            "schema": {
              "$ref": "../../../common-types/v1/common.json#/definitions/CloudError"
            }
          }
        },
        "x-ms-examples": {
          "Get VM scale set VM with UserData": {
            "$ref": "./examples/virtualMachineScaleSetExamples/VirtualMachineScaleSetVM_Get_WithUserData.json"
          },
          "Get VM scale set VM with VMSizeProperties": {
            "$ref": "./examples/virtualMachineScaleSetExamples/VirtualMachineScaleSetVM_Get_WithVMSizeProperties.json"
          }
        }
      }
    },
    "/subscriptions/{subscriptionId}/resourceGroups/{resourceGroupName}/providers/Microsoft.Compute/virtualMachineScaleSets/{vmScaleSetName}/virtualMachines/{instanceId}/instanceView": {
      "get": {
        "tags": [
          "VirtualMachineScaleSetVMs"
        ],
        "operationId": "VirtualMachineScaleSetVMs_GetInstanceView",
        "description": "Gets the status of a virtual machine from a VM scale set.",
        "parameters": [
          {
            "name": "resourceGroupName",
            "in": "path",
            "required": true,
            "type": "string",
            "description": "The name of the resource group."
          },
          {
            "name": "vmScaleSetName",
            "in": "path",
            "required": true,
            "type": "string",
            "description": "The name of the VM scale set."
          },
          {
            "name": "instanceId",
            "in": "path",
            "required": true,
            "type": "string",
            "description": "The instance ID of the virtual machine."
          },
          {
            "$ref": "../../../common-types/v1/common.json#/parameters/ApiVersionParameter"
          },
          {
            "$ref": "../../../common-types/v1/common.json#/parameters/SubscriptionIdParameter"
          }
        ],
        "responses": {
          "200": {
            "description": "OK",
            "schema": {
              "$ref": "#/definitions/VirtualMachineScaleSetVMInstanceView"
            }
          },
          "default": {
            "description": "Error response describing why the operation failed.",
            "schema": {
              "$ref": "../../../common-types/v1/common.json#/definitions/CloudError"
            }
          }
        },
        "x-ms-examples": {
          "Get instance view of a virtual machine from a VM scale set placed on a dedicated host group through automatic placement.": {
            "$ref": "./examples/virtualMachineScaleSetExamples/VirtualMachineScaleSetVM_Get_InstanceViewAutoPlacedOnDedicatedHostGroup.json"
          }
        }
      }
    },
    "/subscriptions/{subscriptionId}/resourceGroups/{resourceGroupName}/providers/Microsoft.Compute/virtualMachineScaleSets/{virtualMachineScaleSetName}/virtualMachines": {
      "get": {
        "tags": [
          "VirtualMachineScaleSetVMs"
        ],
        "operationId": "VirtualMachineScaleSetVMs_List",
        "description": "Gets a list of all virtual machines in a VM scale sets.",
        "parameters": [
          {
            "name": "resourceGroupName",
            "in": "path",
            "required": true,
            "type": "string",
            "description": "The name of the resource group."
          },
          {
            "name": "virtualMachineScaleSetName",
            "in": "path",
            "required": true,
            "type": "string",
            "description": "The name of the VM scale set."
          },
          {
            "name": "$filter",
            "in": "query",
            "required": false,
            "type": "string",
            "description": "The filter to apply to the operation. Allowed values are 'startswith(instanceView/statuses/code, 'PowerState') eq true', 'properties/latestModelApplied eq true', 'properties/latestModelApplied eq false'."
          },
          {
            "name": "$select",
            "in": "query",
            "required": false,
            "type": "string",
            "description": "The list parameters. Allowed values are 'instanceView', 'instanceView/statuses'."
          },
          {
            "name": "$expand",
            "in": "query",
            "required": false,
            "type": "string",
            "description": "The expand expression to apply to the operation. Allowed values are 'instanceView'."
          },
          {
            "$ref": "../../../common-types/v1/common.json#/parameters/ApiVersionParameter"
          },
          {
            "$ref": "../../../common-types/v1/common.json#/parameters/SubscriptionIdParameter"
          }
        ],
        "responses": {
          "200": {
            "description": "OK",
            "schema": {
              "$ref": "#/definitions/VirtualMachineScaleSetVMListResult"
            }
          },
          "default": {
            "description": "Error response describing why the operation failed.",
            "schema": {
              "$ref": "../../../common-types/v1/common.json#/definitions/CloudError"
            }
          }
        },
        "x-ms-pageable": {
          "nextLinkName": "nextLink"
        },
        "x-ms-odata": "#/definitions/VirtualMachineScaleSetVM",
        "x-ms-examples": {
          "VirtualMachineScaleSetVM_List_MaximumSet_Gen": {
            "$ref": "./examples/virtualMachineScaleSetExamples/VirtualMachineScaleSetVM_List_MaximumSet_Gen.json"
          },
          "VirtualMachineScaleSetVM_List_MinimumSet_Gen": {
            "$ref": "./examples/virtualMachineScaleSetExamples/VirtualMachineScaleSetVM_List_MinimumSet_Gen.json"
          }
        }
      }
    },
    "/subscriptions/{subscriptionId}/resourceGroups/{resourceGroupName}/providers/Microsoft.Compute/virtualMachineScaleSets/{vmScaleSetName}/virtualmachines/{instanceId}/poweroff": {
      "post": {
        "tags": [
          "VirtualMachineScaleSetVMs"
        ],
        "operationId": "VirtualMachineScaleSetVMs_PowerOff",
        "description": "Power off (stop) a virtual machine in a VM scale set. Note that resources are still attached and you are getting charged for the resources. Instead, use deallocate to release resources and avoid charges.",
        "parameters": [
          {
            "name": "resourceGroupName",
            "in": "path",
            "required": true,
            "type": "string",
            "description": "The name of the resource group."
          },
          {
            "name": "vmScaleSetName",
            "in": "path",
            "required": true,
            "type": "string",
            "description": "The name of the VM scale set."
          },
          {
            "name": "instanceId",
            "in": "path",
            "required": true,
            "type": "string",
            "description": "The instance ID of the virtual machine."
          },
          {
            "name": "skipShutdown",
            "in": "query",
            "required": false,
            "type": "boolean",
            "default": false,
            "description": "The parameter to request non-graceful VM shutdown. True value for this flag indicates non-graceful shutdown whereas false indicates otherwise. Default value for this flag is false if not specified"
          },
          {
            "$ref": "../../../common-types/v1/common.json#/parameters/ApiVersionParameter"
          },
          {
            "$ref": "../../../common-types/v1/common.json#/parameters/SubscriptionIdParameter"
          }
        ],
        "responses": {
          "200": {
            "description": "OK"
          },
          "202": {
            "description": "Accepted"
          },
          "default": {
            "description": "Error response describing why the operation failed.",
            "schema": {
              "$ref": "../../../common-types/v1/common.json#/definitions/CloudError"
            }
          }
        },
        "x-ms-long-running-operation": true,
        "x-ms-examples": {
          "VirtualMachineScaleSetVM_PowerOff_MaximumSet_Gen": {
            "$ref": "./examples/virtualMachineScaleSetExamples/VirtualMachineScaleSetVM_PowerOff_MaximumSet_Gen.json"
          },
          "VirtualMachineScaleSetVM_PowerOff_MinimumSet_Gen": {
            "$ref": "./examples/virtualMachineScaleSetExamples/VirtualMachineScaleSetVM_PowerOff_MinimumSet_Gen.json"
          }
        }
      }
    },
    "/subscriptions/{subscriptionId}/resourceGroups/{resourceGroupName}/providers/Microsoft.Compute/virtualMachineScaleSets/{vmScaleSetName}/virtualmachines/{instanceId}/restart": {
      "post": {
        "tags": [
          "VirtualMachineScaleSetVMs"
        ],
        "operationId": "VirtualMachineScaleSetVMs_Restart",
        "description": "Restarts a virtual machine in a VM scale set.",
        "parameters": [
          {
            "name": "resourceGroupName",
            "in": "path",
            "required": true,
            "type": "string",
            "description": "The name of the resource group."
          },
          {
            "name": "vmScaleSetName",
            "in": "path",
            "required": true,
            "type": "string",
            "description": "The name of the VM scale set."
          },
          {
            "name": "instanceId",
            "in": "path",
            "required": true,
            "type": "string",
            "description": "The instance ID of the virtual machine."
          },
          {
            "$ref": "../../../common-types/v1/common.json#/parameters/ApiVersionParameter"
          },
          {
            "$ref": "../../../common-types/v1/common.json#/parameters/SubscriptionIdParameter"
          }
        ],
        "responses": {
          "200": {
            "description": "OK"
          },
          "202": {
            "description": "Accepted"
          },
          "default": {
            "description": "Error response describing why the operation failed.",
            "schema": {
              "$ref": "../../../common-types/v1/common.json#/definitions/CloudError"
            }
          }
        },
        "x-ms-long-running-operation": true,
        "x-ms-examples": {
          "VirtualMachineScaleSetVM_Restart_MaximumSet_Gen": {
            "$ref": "./examples/virtualMachineScaleSetExamples/VirtualMachineScaleSetVM_Restart_MaximumSet_Gen.json"
          },
          "VirtualMachineScaleSetVM_Restart_MinimumSet_Gen": {
            "$ref": "./examples/virtualMachineScaleSetExamples/VirtualMachineScaleSetVM_Restart_MinimumSet_Gen.json"
          }
        }
      }
    },
    "/subscriptions/{subscriptionId}/resourceGroups/{resourceGroupName}/providers/Microsoft.Compute/virtualMachineScaleSets/{vmScaleSetName}/virtualmachines/{instanceId}/start": {
      "post": {
        "tags": [
          "VirtualMachineScaleSetVMs"
        ],
        "operationId": "VirtualMachineScaleSetVMs_Start",
        "description": "Starts a virtual machine in a VM scale set.",
        "parameters": [
          {
            "name": "resourceGroupName",
            "in": "path",
            "required": true,
            "type": "string",
            "description": "The name of the resource group."
          },
          {
            "name": "vmScaleSetName",
            "in": "path",
            "required": true,
            "type": "string",
            "description": "The name of the VM scale set."
          },
          {
            "name": "instanceId",
            "in": "path",
            "required": true,
            "type": "string",
            "description": "The instance ID of the virtual machine."
          },
          {
            "$ref": "../../../common-types/v1/common.json#/parameters/ApiVersionParameter"
          },
          {
            "$ref": "../../../common-types/v1/common.json#/parameters/SubscriptionIdParameter"
          }
        ],
        "responses": {
          "200": {
            "description": "OK"
          },
          "202": {
            "description": "Accepted"
          },
          "default": {
            "description": "Error response describing why the operation failed.",
            "schema": {
              "$ref": "../../../common-types/v1/common.json#/definitions/CloudError"
            }
          }
        },
        "x-ms-long-running-operation": true,
        "x-ms-examples": {
          "VirtualMachineScaleSetVM_Start_MaximumSet_Gen": {
            "$ref": "./examples/virtualMachineScaleSetExamples/VirtualMachineScaleSetVM_Start_MaximumSet_Gen.json"
          },
          "VirtualMachineScaleSetVM_Start_MinimumSet_Gen": {
            "$ref": "./examples/virtualMachineScaleSetExamples/VirtualMachineScaleSetVM_Start_MinimumSet_Gen.json"
          }
        }
      }
    },
    "/subscriptions/{subscriptionId}/resourceGroups/{resourceGroupName}/providers/Microsoft.Compute/virtualMachineScaleSets/{vmScaleSetName}/virtualmachines/{instanceId}/redeploy": {
      "post": {
        "tags": [
          "VirtualMachineScaleSetVMs"
        ],
        "operationId": "VirtualMachineScaleSetVMs_Redeploy",
        "description": "Shuts down the virtual machine in the virtual machine scale set, moves it to a new node, and powers it back on.",
        "parameters": [
          {
            "name": "resourceGroupName",
            "in": "path",
            "required": true,
            "type": "string",
            "description": "The name of the resource group."
          },
          {
            "name": "vmScaleSetName",
            "in": "path",
            "required": true,
            "type": "string",
            "description": "The name of the VM scale set."
          },
          {
            "name": "instanceId",
            "in": "path",
            "required": true,
            "type": "string",
            "description": "The instance ID of the virtual machine."
          },
          {
            "$ref": "../../../common-types/v1/common.json#/parameters/ApiVersionParameter"
          },
          {
            "$ref": "../../../common-types/v1/common.json#/parameters/SubscriptionIdParameter"
          }
        ],
        "responses": {
          "200": {
            "description": "OK"
          },
          "202": {
            "description": "Accepted"
          },
          "default": {
            "description": "Error response describing why the operation failed.",
            "schema": {
              "$ref": "../../../common-types/v1/common.json#/definitions/CloudError"
            }
          }
        },
        "x-ms-long-running-operation": true,
        "x-ms-examples": {
          "VirtualMachineScaleSetVM_Redeploy_MaximumSet_Gen": {
            "$ref": "./examples/virtualMachineScaleSetExamples/VirtualMachineScaleSetVM_Redeploy_MaximumSet_Gen.json"
          },
          "VirtualMachineScaleSetVM_Redeploy_MinimumSet_Gen": {
            "$ref": "./examples/virtualMachineScaleSetExamples/VirtualMachineScaleSetVM_Redeploy_MinimumSet_Gen.json"
          }
        }
      }
    },
    "/subscriptions/{subscriptionId}/resourceGroups/{resourceGroupName}/providers/Microsoft.Compute/virtualMachineScaleSets/{vmScaleSetName}/virtualmachines/{instanceId}/retrieveBootDiagnosticsData": {
      "post": {
        "tags": [
          "VirtualMachineScaleSetVMs"
        ],
        "operationId": "VirtualMachineScaleSetVMs_RetrieveBootDiagnosticsData",
        "description": "The operation to retrieve SAS URIs of boot diagnostic logs for a virtual machine in a VM scale set.",
        "parameters": [
          {
            "name": "resourceGroupName",
            "in": "path",
            "required": true,
            "type": "string",
            "description": "The name of the resource group."
          },
          {
            "name": "vmScaleSetName",
            "in": "path",
            "required": true,
            "type": "string",
            "description": "The name of the VM scale set."
          },
          {
            "name": "instanceId",
            "in": "path",
            "required": true,
            "type": "string",
            "description": "The instance ID of the virtual machine."
          },
          {
            "name": "sasUriExpirationTimeInMinutes",
            "in": "query",
            "required": false,
            "type": "integer",
            "format": "int32",
            "description": "Expiration duration in minutes for the SAS URIs with a value between 1 to 1440 minutes. **Note:** If not specified, SAS URIs will be generated with a default expiration duration of 120 minutes."
          },
          {
            "$ref": "../../../common-types/v1/common.json#/parameters/ApiVersionParameter"
          },
          {
            "$ref": "../../../common-types/v1/common.json#/parameters/SubscriptionIdParameter"
          }
        ],
        "responses": {
          "200": {
            "description": "OK",
            "schema": {
              "$ref": "./virtualMachine.json#/definitions/RetrieveBootDiagnosticsDataResult"
            }
          },
          "default": {
            "description": "Error response describing why the operation failed.",
            "schema": {
              "$ref": "../../../common-types/v1/common.json#/definitions/CloudError"
            }
          }
        },
        "x-ms-long-running-operation": false,
        "x-ms-examples": {
          "RetrieveBootDiagnosticsData of a virtual machine.": {
            "$ref": "./examples/virtualMachineScaleSetExamples/VirtualMachineScaleSetVM_RetrieveBootDiagnosticsData.json"
          }
        }
      }
    },
    "/subscriptions/{subscriptionId}/resourceGroups/{resourceGroupName}/providers/Microsoft.Compute/virtualMachineScaleSets/{vmScaleSetName}/virtualmachines/{instanceId}/performMaintenance": {
      "post": {
        "tags": [
          "VirtualMachineScaleSetVMs"
        ],
        "operationId": "VirtualMachineScaleSetVMs_PerformMaintenance",
        "description": "Performs maintenance on a virtual machine in a VM scale set.",
        "parameters": [
          {
            "name": "resourceGroupName",
            "in": "path",
            "required": true,
            "type": "string",
            "description": "The name of the resource group."
          },
          {
            "name": "vmScaleSetName",
            "in": "path",
            "required": true,
            "type": "string",
            "description": "The name of the VM scale set."
          },
          {
            "name": "instanceId",
            "in": "path",
            "required": true,
            "type": "string",
            "description": "The instance ID of the virtual machine."
          },
          {
            "$ref": "../../../common-types/v1/common.json#/parameters/ApiVersionParameter"
          },
          {
            "$ref": "../../../common-types/v1/common.json#/parameters/SubscriptionIdParameter"
          }
        ],
        "responses": {
          "200": {
            "description": "OK"
          },
          "202": {
            "description": "Accepted"
          },
          "default": {
            "description": "Error response describing why the operation failed.",
            "schema": {
              "$ref": "../../../common-types/v1/common.json#/definitions/CloudError"
            }
          }
        },
        "x-ms-long-running-operation": true,
        "x-ms-examples": {
          "VirtualMachineScaleSetVM_PerformMaintenance_MaximumSet_Gen": {
            "$ref": "./examples/virtualMachineScaleSetExamples/VirtualMachineScaleSetVM_PerformMaintenance_MaximumSet_Gen.json"
          },
          "VirtualMachineScaleSetVM_PerformMaintenance_MinimumSet_Gen": {
            "$ref": "./examples/virtualMachineScaleSetExamples/VirtualMachineScaleSetVM_PerformMaintenance_MinimumSet_Gen.json"
          }
        }
      }
    },
    "/subscriptions/{subscriptionId}/resourceGroups/{resourceGroupName}/providers/Microsoft.Compute/virtualMachineScaleSets/{vmScaleSetName}/virtualMachines/{instanceId}/simulateEviction": {
      "post": {
        "tags": [
          "VirtualMachineScaleSetVMs"
        ],
        "operationId": "VirtualMachineScaleSetVMs_SimulateEviction",
        "description": "The operation to simulate the eviction of spot virtual machine in a VM scale set.",
        "parameters": [
          {
            "name": "resourceGroupName",
            "in": "path",
            "required": true,
            "type": "string",
            "description": "The name of the resource group."
          },
          {
            "name": "vmScaleSetName",
            "in": "path",
            "required": true,
            "type": "string",
            "description": "The name of the VM scale set."
          },
          {
            "name": "instanceId",
            "in": "path",
            "required": true,
            "type": "string",
            "description": "The instance ID of the virtual machine."
          },
          {
            "$ref": "../../../common-types/v1/common.json#/parameters/ApiVersionParameter"
          },
          {
            "$ref": "../../../common-types/v1/common.json#/parameters/SubscriptionIdParameter"
          }
        ],
        "responses": {
          "204": {
            "description": "No Content"
          },
          "default": {
            "description": "Error response describing why the operation failed.",
            "schema": {
              "$ref": "../../../common-types/v1/common.json#/definitions/CloudError"
            }
          }
        },
        "x-ms-long-running-operation": false,
        "x-ms-examples": {
          "Simulate Eviction a virtual machine.": {
            "$ref": "./examples/virtualMachineScaleSetExamples/VirtualMachineScaleSetVM_SimulateEviction.json"
          }
        }
      }
    },
    "/subscriptions/{subscriptionId}/resourceGroups/{resourceGroupName}/providers/Microsoft.Compute/virtualMachineScaleSets/{vmScaleSetName}/virtualmachines/{instanceId}/attachDetachDataDisks": {
      "post": {
        "tags": [
          "VirtualMachineScaleSetVMs"
        ],
        "operationId": "VirtualMachineScaleSetVMs_AttachDetachDataDisks",
        "description": "Attach and detach data disks to/from a virtual machine in a VM scale set.",
        "parameters": [
          {
            "name": "resourceGroupName",
            "in": "path",
            "required": true,
            "type": "string",
            "description": "The name of the resource group."
          },
          {
            "name": "vmScaleSetName",
            "in": "path",
            "required": true,
            "type": "string",
            "description": "The name of the VM scale set."
          },
          {
            "name": "instanceId",
            "in": "path",
            "required": true,
            "type": "string",
            "description": "The instance ID of the virtual machine."
          },
          {
            "name": "parameters",
            "in": "body",
            "required": true,
            "schema": {
              "$ref": "./computeRPCommon.json#/definitions/AttachDetachDataDisksRequest"
            },
            "description": "Parameters supplied to the attach and detach data disks operation on a Virtual Machine Scale Sets VM."
          },
          {
            "$ref": "../../../common-types/v1/common.json#/parameters/SubscriptionIdParameter"
          },
          {
            "$ref": "../../../common-types/v1/common.json#/parameters/ApiVersionParameter"
          }
        ],
        "responses": {
          "200": {
            "description": "OK",
            "schema": {
              "$ref": "./computeRPCommon.json#/definitions/StorageProfile"
            }
          },
          "202": {
            "description": "Accepted",
            "headers": {
              "Location": {
                "type": "string"
              }
            }
          },
          "default": {
            "description": "Error response describing why the operation failed.",
            "schema": {
              "$ref": "../../../common-types/v1/common.json#/definitions/CloudError"
            }
          }
        },
        "x-ms-long-running-operation": true,
        "x-ms-long-running-operation-options": {
          "final-state-via": "location"
        },
        "x-ms-examples": {
          "VirtualMachineScaleSetVM_AttachDetachDataDisks_MaximumSet_Gen": {
            "$ref": "./examples/virtualMachineScaleSetExamples/VirtualMachineScaleSetVM_AttachDetachDataDisks_MaximumSet_Gen.json"
          },
          "VirtualMachineScaleSetVM_AttachDetachDataDisks_MinimumSet_Gen": {
            "$ref": "./examples/virtualMachineScaleSetExamples/VirtualMachineScaleSetVM_AttachDetachDataDisks_MinimumSet_Gen.json"
          }
        }
      }
    }
  },
  "definitions": {
    "VirtualMachineScaleSetVMExtension": {
      "properties": {
        "name": {
          "readOnly": true,
          "type": "string",
          "description": "The name of the extension."
        },
        "type": {
          "readOnly": true,
          "type": "string",
          "description": "Resource type"
        },
        "location": {
          "type": "string",
          "description": "The location of the extension.",
          "x-ms-mutability": [
            "read",
            "create"
          ]
        },
        "properties": {
          "x-ms-client-flatten": true,
          "$ref": "./virtualMachine.json#/definitions/VirtualMachineExtensionProperties"
        }
      },
      "allOf": [
        {
          "$ref": "../../../common-types/v1/common.json#/definitions/SubResourceReadOnly"
        }
      ],
      "description": "Describes a VMSS VM Extension.",
      "x-ms-azure-resource": true
    },
    "VirtualMachineScaleSetVMExtensionUpdate": {
      "properties": {
        "name": {
          "readOnly": true,
          "type": "string",
          "description": "The name of the extension."
        },
        "type": {
          "readOnly": true,
          "type": "string",
          "description": "Resource type"
        },
        "properties": {
          "x-ms-client-flatten": true,
          "$ref": "./virtualMachine.json#/definitions/VirtualMachineExtensionUpdateProperties"
        }
      },
      "allOf": [
        {
          "$ref": "../../../common-types/v1/common.json#/definitions/SubResourceReadOnly"
        }
      ],
      "description": "Describes a VMSS VM Extension.",
      "x-ms-azure-resource": true
    },
    "VirtualMachineScaleSetVMExtensionsListResult": {
      "properties": {
        "value": {
          "type": "array",
          "items": {
            "$ref": "#/definitions/VirtualMachineScaleSetVMExtension"
          },
          "description": "The list of VMSS VM extensions"
        }
      },
      "description": "The List VMSS VM Extension operation response"
    },
    "VirtualMachineScaleSetHardwareProfile": {
      "type": "object",
      "properties": {
        "vmSizeProperties": {
          "$ref": "./computeRPCommon.json#/definitions/VMSizeProperties",
          "description": "Specifies the properties for customizing the size of the virtual machine. Minimum api-version: 2021-11-01. Please follow the instructions in [VM Customization](https://aka.ms/vmcustomization) for more details."
        }
      },
      "description": "Specifies the hardware settings for the virtual machine scale set."
    },
    "AutomaticRepairsPolicy": {
      "properties": {
        "enabled": {
          "type": "boolean",
          "description": "Specifies whether automatic repairs should be enabled on the virtual machine scale set. The default value is false."
        },
        "gracePeriod": {
          "type": "string",
          "description": "The amount of time for which automatic repairs are suspended due to a state change on VM. The grace time starts after the state change has completed. This helps avoid premature or accidental repairs. The time duration should be specified in ISO 8601 format. The minimum allowed grace period is 10 minutes (PT10M), which is also the default value. The maximum allowed grace period is 90 minutes (PT90M)."
        },
        "repairAction": {
          "type": "string",
          "description": "Type of repair action (replace, restart, reimage) that will be used for repairing unhealthy virtual machines in the scale set. Default value is replace.",
          "enum": [
            "Replace",
            "Restart",
            "Reimage"
          ],
          "x-ms-enum": {
            "name": "RepairAction",
            "modelAsString": true
          }
        }
      },
      "description": "Specifies the configuration parameters for automatic repairs on the virtual machine scale set."
    },
    "AutomaticOSUpgradePolicy": {
      "properties": {
        "enableAutomaticOSUpgrade": {
          "type": "boolean",
          "description": "Indicates whether OS upgrades should automatically be applied to scale set instances in a rolling fashion when a newer version of the OS image becomes available. Default value is false. If this is set to true for Windows based scale sets, [enableAutomaticUpdates](https://docs.microsoft.com/dotnet/api/microsoft.azure.management.compute.models.windowsconfiguration.enableautomaticupdates?view=azure-dotnet) is automatically set to false and cannot be set to true."
        },
        "disableAutomaticRollback": {
          "type": "boolean",
          "description": "Whether OS image rollback feature should be disabled. Default value is false."
        },
        "useRollingUpgradePolicy": {
          "type": "boolean",
          "description": "Indicates whether rolling upgrade policy should be used during Auto OS Upgrade. Default value is false. Auto OS Upgrade will fallback to the default policy if no policy is defined on the VMSS."
        },
        "osRollingUpgradeDeferral": {
          "type": "boolean",
          "description": "Indicates whether Auto OS Upgrade should undergo deferral. Deferred OS upgrades will send advanced notifications on a per-VM basis that an OS upgrade from rolling upgrades is incoming, via the IMDS tag 'Platform.PendingOSUpgrade'. The upgrade then defers until the upgrade is approved via an ApproveRollingUpgrade call."
        }
      },
      "description": "The configuration parameters used for performing automatic OS upgrade."
    },
    "UpgradePolicy": {
      "properties": {
        "mode": {
          "type": "string",
          "description": "Specifies the mode of an upgrade to virtual machines in the scale set.<br /><br /> Possible values are:<br /><br /> **Manual** - You  control the application of updates to virtual machines in the scale set. You do this by using the manualUpgrade action.<br /><br /> **Automatic** - All virtual machines in the scale set are  automatically updated at the same time.",
          "enum": [
            "Automatic",
            "Manual",
            "Rolling"
          ],
          "x-ms-enum": {
            "name": "UpgradeMode",
            "modelAsString": false
          }
        },
        "rollingUpgradePolicy": {
          "$ref": "#/definitions/RollingUpgradePolicy",
          "description": "The configuration parameters used while performing a rolling upgrade."
        },
        "automaticOSUpgradePolicy": {
          "$ref": "#/definitions/AutomaticOSUpgradePolicy",
          "description": "Configuration parameters used for performing automatic OS Upgrade."
        }
      },
      "description": "Describes an upgrade policy - automatic, manual, or rolling."
    },
    "ResiliencyPolicy": {
      "type": "object",
      "properties": {
        "resilientVMCreationPolicy": {
          "$ref": "#/definitions/ResilientVMCreationPolicy",
          "description": "The configuration parameters used while performing resilient VM creation."
        },
        "resilientVMDeletionPolicy": {
          "$ref": "#/definitions/ResilientVMDeletionPolicy",
          "description": "The configuration parameters used while performing resilient VM deletion."
        }
      },
      "description": "Describes an resiliency policy - resilientVMCreationPolicy and/or resilientVMDeletionPolicy."
    },
    "ResilientVMCreationPolicy": {
      "type": "object",
      "properties": {
        "enabled": {
          "type": "boolean",
          "description": "Specifies whether resilient VM creation should be enabled on the virtual machine scale set. The default value is false."
        }
      },
      "description": "The configuration parameters used while performing resilient VM creation."
    },
    "ResilientVMDeletionPolicy": {
      "type": "object",
      "properties": {
        "enabled": {
          "type": "boolean",
          "description": "Specifies whether resilient VM deletion should be enabled on the virtual machine scale set. The default value is false."
        }
      },
      "description": "The configuration parameters used while performing resilient VM deletion."
    },
    "RollingUpgradePolicy": {
      "properties": {
        "maxBatchInstancePercent": {
          "type": "integer",
          "format": "int32",
          "minimum": 5,
          "maximum": 100,
          "description": "The maximum percent of total virtual machine instances that will be upgraded simultaneously by the rolling upgrade in one batch. As this is a maximum, unhealthy instances in previous or future batches can cause the percentage of instances in a batch to decrease to ensure higher reliability. The default value for this parameter is 20%."
        },
        "maxUnhealthyInstancePercent": {
          "type": "integer",
          "format": "int32",
          "minimum": 5,
          "maximum": 100,
          "description": "The maximum percentage of the total virtual machine instances in the scale set that can be simultaneously unhealthy, either as a result of being upgraded, or by being found in an unhealthy state by the virtual machine health checks before the rolling upgrade aborts. This constraint will be checked prior to starting any batch. The default value for this parameter is 20%."
        },
        "maxUnhealthyUpgradedInstancePercent": {
          "type": "integer",
          "format": "int32",
          "minimum": 0,
          "maximum": 100,
          "description": "The maximum percentage of upgraded virtual machine instances that can be found to be in an unhealthy state. This check will happen after each batch is upgraded. If this percentage is ever exceeded, the rolling update aborts. The default value for this parameter is 20%."
        },
        "pauseTimeBetweenBatches": {
          "type": "string",
          "description": "The wait time between completing the update for all virtual machines in one batch and starting the next batch. The time duration should be specified in ISO 8601 format. The default value is 0 seconds (PT0S)."
        },
        "enableCrossZoneUpgrade": {
          "type": "boolean",
          "description": "Allow VMSS to ignore AZ boundaries when constructing upgrade batches. Take into consideration the Update Domain and maxBatchInstancePercent to determine the batch size."
        },
        "prioritizeUnhealthyInstances": {
          "type": "boolean",
          "description": "Upgrade all unhealthy instances in a scale set before any healthy instances."
        },
        "rollbackFailedInstancesOnPolicyBreach": {
          "type": "boolean",
          "description": "Rollback failed instances to previous model if the Rolling Upgrade policy is violated."
        },
        "maxSurge": {
          "type": "boolean",
          "description": "Create new virtual machines to upgrade the scale set, rather than updating the existing virtual machines. Existing virtual machines will be deleted once the new virtual machines are created for each batch."
        }
      },
      "description": "The configuration parameters used while performing a rolling upgrade."
    },
    "ScaleInPolicy": {
      "properties": {
        "rules": {
          "type": "array",
          "items": {
            "type": "string",
            "enum": [
              "Default",
              "OldestVM",
              "NewestVM"
            ],
            "x-ms-enum": {
              "name": "VirtualMachineScaleSetScaleInRules",
              "modelAsString": true
            }
          },
          "description": "The rules to be followed when scaling-in a virtual machine scale set. <br><br> Possible values are: <br><br> **Default** When a virtual machine scale set is scaled in, the scale set will first be balanced across zones if it is a zonal scale set. Then, it will be balanced across Fault Domains as far as possible. Within each Fault Domain, the virtual machines chosen for removal will be the newest ones that are not protected from scale-in. <br><br> **OldestVM** When a virtual machine scale set is being scaled-in, the oldest virtual machines that are not protected from scale-in will be chosen for removal. For zonal virtual machine scale sets, the scale set will first be balanced across zones. Within each zone, the oldest virtual machines that are not protected will be chosen for removal. <br><br> **NewestVM** When a virtual machine scale set is being scaled-in, the newest virtual machines that are not protected from scale-in will be chosen for removal. For zonal virtual machine scale sets, the scale set will first be balanced across zones. Within each zone, the newest virtual machines that are not protected will be chosen for removal. <br><br>"
        },
        "forceDeletion": {
          "type": "boolean",
          "description": "This property allows you to specify if virtual machines chosen for removal have to be force deleted when a virtual machine scale set is being scaled-in.(Feature in Preview)"
        }
      },
      "description": "Describes a scale-in policy for a virtual machine scale set."
    },
    "SpotRestorePolicy": {
      "type": "object",
      "properties": {
        "enabled": {
          "type": "boolean",
          "description": "Enables the Spot-Try-Restore feature where evicted VMSS SPOT instances will be tried to be restored opportunistically based on capacity availability and pricing constraints"
        },
        "restoreTimeout": {
          "type": "string",
          "description": "Timeout value expressed as an ISO 8601 time duration after which the platform will not try to restore the VMSS SPOT instances"
        }
      },
      "description": "Specifies the Spot-Try-Restore properties for the virtual machine scale set. With this property customer can enable or disable automatic restore of the evicted Spot VMSS VM instances opportunistically based on capacity availability and pricing constraint."
    },
    "PriorityMixPolicy": {
      "type": "object",
      "properties": {
        "baseRegularPriorityCount": {
          "type": "integer",
          "format": "int32",
          "minimum": 0,
          "description": "The base number of regular priority VMs that will be created in this scale set as it scales out."
        },
        "regularPriorityPercentageAboveBase": {
          "type": "integer",
          "format": "int32",
          "minimum": 0,
          "maximum": 100,
          "description": "The percentage of VM instances, after the base regular priority count has been reached, that are expected to use regular priority."
        }
      },
      "description": "Specifies the target splits for Spot and Regular priority VMs within a scale set with flexible orchestration mode. With this property the customer is able to specify the base number of regular priority VMs created as the VMSS flex instance scales out and the split between Spot and Regular priority VMs after this base target has been reached."
    },
    "SkuProfile": {
      "type": "object",
      "properties": {
        "vmSizes": {
          "type": "array",
          "items": {
            "$ref": "#/definitions/SkuProfileVMSize"
          },
          "description": "Specifies the VM sizes for the virtual machine scale set."
        },
        "allocationStrategy": {
          "type": "string",
          "description": "Species the allocation strategy for the virtual machine scale set based on which the VMs will be allocated.",
          "enum": [
            "LowestPrice",
            "CapacityOptimized"
          ],
          "x-ms-enum": {
            "name": "AllocationStrategy",
            "modelAsString": true
          }
        }
      },
      "description": "Specifies the sku profile for the virtual machine scale set. With this property the customer is able to specify a list of VM sizes and an allocation strategy."
    },
    "SkuProfileVMSize": {
      "type": "object",
      "properties": {
        "name": {
          "type": "string",
          "description": "Specifies the name of the VM Size."
        }
      },
      "description": "Specifies the VM Size."
    },
    "OrchestrationMode": {
      "type": "string",
      "description": "Specifies the orchestration mode for the virtual machine scale set.",
      "enum": [
        "Uniform",
        "Flexible"
      ],
      "x-ms-enum": {
        "name": "OrchestrationMode",
        "modelAsString": true
      }
    },
    "VirtualMachineScaleSetIdentity": {
      "properties": {
        "principalId": {
          "readOnly": true,
          "type": "string",
          "description": "The principal id of virtual machine scale set identity. This property will only be provided for a system assigned identity."
        },
        "tenantId": {
          "readOnly": true,
          "type": "string",
          "description": "The tenant id associated with the virtual machine scale set. This property will only be provided for a system assigned identity."
        },
        "type": {
          "type": "string",
          "description": "The type of identity used for the virtual machine scale set. The type 'SystemAssigned, UserAssigned' includes both an implicitly created identity and a set of user assigned identities. The type 'None' will remove any identities from the virtual machine scale set.",
          "enum": [
            "SystemAssigned",
            "UserAssigned",
            "SystemAssigned, UserAssigned",
            "None"
          ],
          "x-ms-enum": {
            "name": "ResourceIdentityType",
            "modelAsString": false
          }
        },
        "userAssignedIdentities": {
          "$ref": "../../../common-types/v1/common.json#/definitions/UserAssignedIdentities",
          "description": "The list of user identities associated with the virtual machine scale set. The user identity dictionary key references will be ARM resource ids in the form: '/subscriptions/{subscriptionId}/resourceGroups/{resourceGroupName}/providers/Microsoft.ManagedIdentity/userAssignedIdentities/{identityName}'."
        }
      },
      "description": "Identity for the virtual machine scale set."
    },
    "VirtualMachineScaleSetOSProfile": {
      "properties": {
        "computerNamePrefix": {
          "type": "string",
          "description": "Specifies the computer name prefix for all of the virtual machines in the scale set. Computer name prefixes must be 1 to 15 characters long."
        },
        "adminUsername": {
          "type": "string",
          "description": "Specifies the name of the administrator account. <br><br> **Windows-only restriction:** Cannot end in \".\" <br><br> **Disallowed values:** \"administrator\", \"admin\", \"user\", \"user1\", \"test\", \"user2\", \"test1\", \"user3\", \"admin1\", \"1\", \"123\", \"a\", \"actuser\", \"adm\", \"admin2\", \"aspnet\", \"backup\", \"console\", \"david\", \"guest\", \"john\", \"owner\", \"root\", \"server\", \"sql\", \"support\", \"support_388945a0\", \"sys\", \"test2\", \"test3\", \"user4\", \"user5\". <br><br> **Minimum-length (Linux):** 1  character <br><br> **Max-length (Linux):** 64 characters <br><br> **Max-length (Windows):** 20 characters"
        },
        "adminPassword": {
          "type": "string",
          "description": "Specifies the password of the administrator account. <br><br> **Minimum-length (Windows):** 8 characters <br><br> **Minimum-length (Linux):** 6 characters <br><br> **Max-length (Windows):** 123 characters <br><br> **Max-length (Linux):** 72 characters <br><br> **Complexity requirements:** 3 out of 4 conditions below need to be fulfilled <br> Has lower characters <br>Has upper characters <br> Has a digit <br> Has a special character (Regex match [\\W_]) <br><br> **Disallowed values:** \"abc@123\", \"P@$$w0rd\", \"P@ssw0rd\", \"P@ssword123\", \"Pa$$word\", \"pass@word1\", \"Password!\", \"Password1\", \"Password22\", \"iloveyou!\" <br><br> For resetting the password, see [How to reset the Remote Desktop service or its login password in a Windows VM](https://docs.microsoft.com/troubleshoot/azure/virtual-machines/reset-rdp) <br><br> For resetting root password, see [Manage users, SSH, and check or repair disks on Azure Linux VMs using the VMAccess Extension](https://docs.microsoft.com/troubleshoot/azure/virtual-machines/troubleshoot-ssh-connection)",
          "x-ms-secret": true
        },
        "customData": {
          "type": "string",
          "description": "Specifies a base-64 encoded string of custom data. The base-64 encoded string is decoded to a binary array that is saved as a file on the Virtual Machine. The maximum length of the binary array is 65535 bytes. For using cloud-init for your VM, see [Using cloud-init to customize a Linux VM during creation](https://docs.microsoft.com/azure/virtual-machines/linux/using-cloud-init)"
        },
        "windowsConfiguration": {
          "$ref": "./computeRPCommon.json#/definitions/WindowsConfiguration",
          "description": "Specifies Windows operating system settings on the virtual machine."
        },
        "linuxConfiguration": {
          "$ref": "./computeRPCommon.json#/definitions/LinuxConfiguration",
          "description": "Specifies the Linux operating system settings on the virtual machine. For a list of supported Linux distributions, see [Linux on Azure-Endorsed Distributions](https://docs.microsoft.com/azure/virtual-machines/linux/endorsed-distros)."
        },
        "secrets": {
          "type": "array",
          "items": {
            "$ref": "./computeRPCommon.json#/definitions/VaultSecretGroup"
          },
          "x-ms-identifiers": [
            "sourceVault/id"
          ],
          "description": "Specifies set of certificates that should be installed onto the virtual machines in the scale set. To install certificates on a virtual machine it is recommended to use the [Azure Key Vault virtual machine extension for Linux](https://docs.microsoft.com/azure/virtual-machines/extensions/key-vault-linux) or the [Azure Key Vault virtual machine extension for Windows](https://docs.microsoft.com/azure/virtual-machines/extensions/key-vault-windows)."
        },
        "allowExtensionOperations": {
          "type": "boolean",
          "description": "Specifies whether extension operations should be allowed on the virtual machine scale set. This may only be set to False when no extensions are present on the virtual machine scale set."
        },
        "requireGuestProvisionSignal": {
          "type": "boolean",
          "description": "Optional property which must either be set to True or omitted."
        }
      },
      "description": "Describes a virtual machine scale set OS profile."
    },
    "VirtualMachineScaleSetUpdateOSProfile": {
      "properties": {
        "customData": {
          "type": "string",
          "description": "A base-64 encoded string of custom data."
        },
        "windowsConfiguration": {
          "$ref": "./computeRPCommon.json#/definitions/WindowsConfiguration",
          "description": "The Windows Configuration of the OS profile."
        },
        "linuxConfiguration": {
          "$ref": "./computeRPCommon.json#/definitions/LinuxConfiguration",
          "description": "The Linux Configuration of the OS profile."
        },
        "secrets": {
          "type": "array",
          "items": {
            "$ref": "./computeRPCommon.json#/definitions/VaultSecretGroup"
          },
          "x-ms-identifiers": [
            "sourceVault/id"
          ],
          "description": "The List of certificates for addition to the VM."
        }
      },
      "description": "Describes a virtual machine scale set OS profile."
    },
    "VirtualMachineScaleSetManagedDiskParameters": {
      "properties": {
        "storageAccountType": {
          "$ref": "./computeRPCommon.json#/definitions/StorageAccountType",
          "description": "Specifies the storage account type for the managed disk. NOTE: UltraSSD_LRS can only be used with data disks, it cannot be used with OS Disk."
        },
        "diskEncryptionSet": {
          "$ref": "./computeRPCommon.json#/definitions/DiskEncryptionSetParameters",
          "description": "Specifies the customer managed disk encryption set resource id for the managed disk."
        },
        "securityProfile": {
          "$ref": "./computeRPCommon.json#/definitions/VMDiskSecurityProfile",
          "description": "Specifies the security profile for the managed disk."
        }
      },
      "description": "Describes the parameters of a ScaleSet managed disk."
    },
    "VirtualMachineScaleSetOSDisk": {
      "properties": {
        "name": {
          "type": "string",
          "description": "The disk name."
        },
        "caching": {
          "$ref": "./computeRPCommon.json#/definitions/Caching",
          "description": "Specifies the caching requirements. Possible values are: **None,** **ReadOnly,** **ReadWrite.** The default values are: **None for Standard storage. ReadOnly for Premium storage.**"
        },
        "writeAcceleratorEnabled": {
          "type": "boolean",
          "description": "Specifies whether writeAccelerator should be enabled or disabled on the disk."
        },
        "createOption": {
          "$ref": "./computeRPCommon.json#/definitions/CreateOption",
          "description": "Specifies how the virtual machines in the scale set should be created. The only allowed value is: **FromImage.** This value is used when you are using an image to create the virtual machine. If you are using a platform image, you also use the imageReference element described above. If you are using a marketplace image, you  also use the plan element previously described."
        },
        "diffDiskSettings": {
          "$ref": "./computeRPCommon.json#/definitions/DiffDiskSettings",
          "description": "Specifies the ephemeral disk Settings for the operating system disk used by the virtual machine scale set."
        },
        "diskSizeGB": {
          "type": "integer",
          "format": "int32",
          "description": "Specifies the size of an empty data disk in gigabytes. This element can be used to overwrite the size of the disk in a virtual machine image. The property 'diskSizeGB' is the number of bytes x 1024^3 for the disk and the value cannot be larger than 1023."
        },
        "osType": {
          "type": "string",
          "description": "This property allows you to specify the type of the OS that is included in the disk if creating a VM from user-image or a specialized VHD. Possible values are: **Windows,** **Linux.**",
          "enum": [
            "Windows",
            "Linux"
          ],
          "x-ms-enum": {
            "name": "OperatingSystemTypes",
            "modelAsString": false
          }
        },
        "image": {
          "$ref": "./computeRPCommon.json#/definitions/VirtualHardDisk",
          "description": "Specifies information about the unmanaged user image to base the scale set on."
        },
        "vhdContainers": {
          "type": "array",
          "items": {
            "type": "string"
          },
          "description": "Specifies the container urls that are used to store operating system disks for the scale set."
        },
        "managedDisk": {
          "description": "The managed disk parameters.",
          "$ref": "#/definitions/VirtualMachineScaleSetManagedDiskParameters"
        },
        "deleteOption": {
          "$ref": "./computeRPCommon.json#/definitions/DeleteOption",
          "description": "Specifies whether OS Disk should be deleted or detached upon VMSS Flex deletion (This feature is available for VMSS with Flexible OrchestrationMode only). <br><br> Possible values: <br><br> **Delete** If this value is used, the OS disk is deleted when VMSS Flex VM is deleted.<br><br> **Detach** If this value is used, the OS disk is retained after VMSS Flex VM is deleted. <br><br> The default value is set to **Delete**. For an Ephemeral OS Disk, the default value is set to **Delete**. User cannot change the delete option for Ephemeral OS Disk."
        }
      },
      "required": [
        "createOption"
      ],
      "description": "Describes a virtual machine scale set operating system disk."
    },
    "VirtualMachineScaleSetUpdateOSDisk": {
      "properties": {
        "caching": {
          "$ref": "./computeRPCommon.json#/definitions/Caching",
          "description": "The caching type."
        },
        "writeAcceleratorEnabled": {
          "type": "boolean",
          "description": "Specifies whether writeAccelerator should be enabled or disabled on the disk."
        },
        "diffDiskSettings": {
          "$ref": "./computeRPCommon.json#/definitions/DiffDiskSettings",
          "description": "Specifies the ephemeral disk Settings for the operating system disk used by the virtual machine scale set."
        },
        "diskSizeGB": {
          "type": "integer",
          "format": "int32",
          "description": "Specifies the size of an empty data disk in gigabytes. This element can be used to overwrite the size of the disk in a virtual machine image. <br><br> diskSizeGB is the number of bytes x 1024^3 for the disk and the value cannot be larger than 1023"
        },
        "image": {
          "$ref": "./computeRPCommon.json#/definitions/VirtualHardDisk",
          "description": "The Source User Image VirtualHardDisk. This VirtualHardDisk will be copied before using it to attach to the Virtual Machine. If SourceImage is provided, the destination VirtualHardDisk should not exist."
        },
        "vhdContainers": {
          "type": "array",
          "items": {
            "type": "string"
          },
          "description": "The list of virtual hard disk container uris."
        },
        "managedDisk": {
          "description": "The managed disk parameters.",
          "$ref": "#/definitions/VirtualMachineScaleSetManagedDiskParameters"
        },
        "deleteOption": {
          "$ref": "./computeRPCommon.json#/definitions/DeleteOption",
          "description": "Specifies whether OS Disk should be deleted or detached upon VMSS Flex deletion (This feature is available for VMSS with Flexible OrchestrationMode only). <br><br> Possible values: <br><br> **Delete** If this value is used, the OS disk is deleted when VMSS Flex VM is deleted.<br><br> **Detach** If this value is used, the OS disk is retained after VMSS Flex VM is deleted. <br><br> The default value is set to **Delete**. For an Ephemeral OS Disk, the default value is set to **Delete**. User cannot change the delete option for Ephemeral OS Disk."
        }
      },
      "description": "Describes virtual machine scale set operating system disk Update Object. This should be used for Updating VMSS OS Disk."
    },
    "VirtualMachineScaleSetDataDisk": {
      "properties": {
        "name": {
          "type": "string",
          "description": "The disk name."
        },
        "lun": {
          "type": "integer",
          "format": "int32",
          "description": "Specifies the logical unit number of the data disk. This value is used to identify data disks within the VM and therefore must be unique for each data disk attached to a VM."
        },
        "caching": {
          "$ref": "./computeRPCommon.json#/definitions/Caching",
          "description": "Specifies the caching requirements. Possible values are: **None,** **ReadOnly,** **ReadWrite.** The default values are: **None for Standard storage. ReadOnly for Premium storage.**"
        },
        "writeAcceleratorEnabled": {
          "type": "boolean",
          "description": "Specifies whether writeAccelerator should be enabled or disabled on the disk."
        },
        "createOption": {
          "$ref": "./computeRPCommon.json#/definitions/CreateOption",
          "description": "The create option."
        },
        "diskSizeGB": {
          "type": "integer",
          "format": "int32",
          "description": "Specifies the size of an empty data disk in gigabytes. This element can be used to overwrite the size of the disk in a virtual machine image. The property diskSizeGB is the number of bytes x 1024^3 for the disk and the value cannot be larger than 1023."
        },
        "managedDisk": {
          "description": "The managed disk parameters.",
          "$ref": "#/definitions/VirtualMachineScaleSetManagedDiskParameters"
        },
        "diskIOPSReadWrite": {
          "type": "integer",
          "format": "int64",
          "description": "Specifies the Read-Write IOPS for the managed disk. Should be used only when StorageAccountType is UltraSSD_LRS. If not specified, a default value would be assigned based on diskSizeGB."
        },
        "diskMBpsReadWrite": {
          "type": "integer",
          "format": "int64",
          "description": "Specifies the bandwidth in MB per second for the managed disk. Should be used only when StorageAccountType is UltraSSD_LRS. If not specified, a default value would be assigned based on diskSizeGB."
        },
        "deleteOption": {
          "$ref": "./computeRPCommon.json#/definitions/DeleteOption",
          "description": "Specifies whether data disk should be deleted or detached upon VMSS Flex deletion (This feature is available for VMSS with Flexible OrchestrationMode only).<br><br> Possible values: <br><br> **Delete** If this value is used, the data disk is deleted when the VMSS Flex VM is deleted.<br><br> **Detach** If this value is used, the data disk is retained after VMSS Flex VM is deleted.<br><br> The default value is set to **Delete**."
        }
      },
      "required": [
        "lun",
        "createOption"
      ],
      "description": "Describes a virtual machine scale set data disk."
    },
    "VirtualMachineScaleSetStorageProfile": {
      "properties": {
        "imageReference": {
          "$ref": "./computeRPCommon.json#/definitions/ImageReference",
          "description": "Specifies information about the image to use. You can specify information about platform images, marketplace images, or virtual machine images. This element is required when you want to use a platform image, marketplace image, or virtual machine image, but is not used in other creation operations."
        },
        "osDisk": {
          "$ref": "#/definitions/VirtualMachineScaleSetOSDisk",
          "description": "Specifies information about the operating system disk used by the virtual machines in the scale set. For more information about disks, see [About disks and VHDs for Azure virtual machines](https://docs.microsoft.com/azure/virtual-machines/managed-disks-overview)."
        },
        "dataDisks": {
          "type": "array",
          "items": {
            "$ref": "#/definitions/VirtualMachineScaleSetDataDisk"
          },
          "x-ms-identifiers": [
            "name",
            "lun"
          ],
          "description": "Specifies the parameters that are used to add data disks to the virtual machines in the scale set. For more information about disks, see [About disks and VHDs for Azure virtual machines](https://docs.microsoft.com/azure/virtual-machines/managed-disks-overview)."
        },
        "diskControllerType": {
          "type": "string",
          "items": {
            "$ref": "./computeRPCommon.json#/definitions/DiskControllerType",
            "description": "Specifies the disk controller type configured for the virtual machines in the scale set. Minimum api-version: 2022-08-01"
          }
        }
      },
      "description": "Describes a virtual machine scale set storage profile."
    },
    "VirtualMachineScaleSetUpdateStorageProfile": {
      "properties": {
        "imageReference": {
          "$ref": "./computeRPCommon.json#/definitions/ImageReference",
          "description": "The image reference."
        },
        "osDisk": {
          "$ref": "#/definitions/VirtualMachineScaleSetUpdateOSDisk",
          "description": "The OS disk."
        },
        "dataDisks": {
          "type": "array",
          "items": {
            "$ref": "#/definitions/VirtualMachineScaleSetDataDisk"
          },
          "x-ms-identifiers": [
            "name",
            "lun"
          ],
          "description": "The data disks."
        },
        "diskControllerType": {
          "type": "string",
          "items": {
            "$ref": "./computeRPCommon.json#/definitions/DiskControllerType",
            "description": "Specifies the disk controller type configured for the virtual machines in the scale set. **Note:** You need to deallocate the virtual machines in the scale set before updating its disk controller type based on the upgrade mode configured for the scale set. Minimum api-version: 2022-08-01."
          }
        }
      },
      "description": "Describes a virtual machine scale set storage profile."
    },
    "VirtualMachineScaleSetIPConfigurationProperties": {
      "properties": {
        "subnet": {
          "$ref": "./computeRPCommon.json#/definitions/ApiEntityReference",
          "description": "Specifies the identifier of the subnet."
        },
        "primary": {
          "type": "boolean",
          "description": "Specifies the primary network interface in case the virtual machine has more than 1 network interface."
        },
        "publicIPAddressConfiguration": {
          "$ref": "#/definitions/VirtualMachineScaleSetPublicIPAddressConfiguration",
          "description": "The publicIPAddressConfiguration."
        },
        "privateIPAddressVersion": {
          "type": "string",
          "description": "Available from Api-Version 2017-03-30 onwards, it represents whether the specific ipconfiguration is IPv4 or IPv6. Default is taken as IPv4.  Possible values are: 'IPv4' and 'IPv6'.",
          "enum": [
            "IPv4",
            "IPv6"
          ],
          "x-ms-enum": {
            "name": "IPVersion",
            "modelAsString": true
          }
        },
        "applicationGatewayBackendAddressPools": {
          "type": "array",
          "items": {
            "$ref": "../../../common-types/v1/common.json#/definitions/SubResource"
          },
          "description": "Specifies an array of references to backend address pools of application gateways. A scale set can reference backend address pools of multiple application gateways. Multiple scale sets cannot use the same application gateway."
        },
        "applicationSecurityGroups": {
          "type": "array",
          "items": {
            "$ref": "../../../common-types/v1/common.json#/definitions/SubResource"
          },
          "description": "Specifies an array of references to application security group."
        },
        "loadBalancerBackendAddressPools": {
          "type": "array",
          "items": {
            "$ref": "../../../common-types/v1/common.json#/definitions/SubResource"
          },
          "description": "Specifies an array of references to backend address pools of load balancers. A scale set can reference backend address pools of one public and one internal load balancer. Multiple scale sets cannot use the same basic sku load balancer."
        },
        "loadBalancerInboundNatPools": {
          "type": "array",
          "items": {
            "$ref": "../../../common-types/v1/common.json#/definitions/SubResource"
          },
          "description": "Specifies an array of references to inbound Nat pools of the load balancers. A scale set can reference inbound nat pools of one public and one internal load balancer. Multiple scale sets cannot use the same basic sku load balancer."
        }
      },
      "description": "Describes a virtual machine scale set network profile's IP configuration properties."
    },
    "VirtualMachineScaleSetUpdateIPConfigurationProperties": {
      "properties": {
        "subnet": {
          "$ref": "./computeRPCommon.json#/definitions/ApiEntityReference",
          "description": "The subnet."
        },
        "primary": {
          "type": "boolean",
          "description": "Specifies the primary IP Configuration in case the network interface has more than one IP Configuration."
        },
        "publicIPAddressConfiguration": {
          "$ref": "#/definitions/VirtualMachineScaleSetUpdatePublicIPAddressConfiguration",
          "description": "The publicIPAddressConfiguration."
        },
        "privateIPAddressVersion": {
          "type": "string",
          "description": "Available from Api-Version 2017-03-30 onwards, it represents whether the specific ipconfiguration is IPv4 or IPv6. Default is taken as IPv4.  Possible values are: 'IPv4' and 'IPv6'.",
          "enum": [
            "IPv4",
            "IPv6"
          ],
          "x-ms-enum": {
            "name": "IPVersion",
            "modelAsString": true
          }
        },
        "applicationGatewayBackendAddressPools": {
          "type": "array",
          "items": {
            "$ref": "../../../common-types/v1/common.json#/definitions/SubResource"
          },
          "description": "The application gateway backend address pools."
        },
        "applicationSecurityGroups": {
          "type": "array",
          "items": {
            "$ref": "../../../common-types/v1/common.json#/definitions/SubResource"
          },
          "description": "Specifies an array of references to application security group."
        },
        "loadBalancerBackendAddressPools": {
          "type": "array",
          "items": {
            "$ref": "../../../common-types/v1/common.json#/definitions/SubResource"
          },
          "description": "The load balancer backend address pools."
        },
        "loadBalancerInboundNatPools": {
          "type": "array",
          "items": {
            "$ref": "../../../common-types/v1/common.json#/definitions/SubResource"
          },
          "description": "The load balancer inbound nat pools."
        }
      },
      "description": "Describes a virtual machine scale set network profile's IP configuration properties."
    },
    "VirtualMachineScaleSetIPConfiguration": {
      "properties": {
        "name": {
          "type": "string",
          "description": "The IP configuration name."
        },
        "properties": {
          "x-ms-client-flatten": true,
          "$ref": "#/definitions/VirtualMachineScaleSetIPConfigurationProperties"
        }
      },
      "required": [
        "name"
      ],
      "description": "Describes a virtual machine scale set network profile's IP configuration."
    },
    "VirtualMachineScaleSetUpdateIPConfiguration": {
      "properties": {
        "name": {
          "type": "string",
          "description": "The IP configuration name."
        },
        "properties": {
          "x-ms-client-flatten": true,
          "$ref": "#/definitions/VirtualMachineScaleSetUpdateIPConfigurationProperties"
        }
      },
      "description": "Describes a virtual machine scale set network profile's IP configuration. NOTE: The subnet of a scale set may be modified as long as the original subnet and the new subnet are in the same virtual network",
      "x-ms-azure-resource": true
    },
    "VirtualMachineScaleSetNetworkConfigurationProperties": {
      "properties": {
        "primary": {
          "type": "boolean",
          "description": "Specifies the primary network interface in case the virtual machine has more than 1 network interface."
        },
        "enableAcceleratedNetworking": {
          "type": "boolean",
          "description": "Specifies whether the network interface is accelerated networking-enabled."
        },
        "disableTcpStateTracking": {
          "type": "boolean",
          "description": "Specifies whether the network interface is disabled for tcp state tracking."
        },
        "enableFpga": {
          "type": "boolean",
          "description": "Specifies whether the network interface is FPGA networking-enabled."
        },
        "networkSecurityGroup": {
          "$ref": "../../../common-types/v1/common.json#/definitions/SubResource",
          "description": "The network security group."
        },
        "dnsSettings": {
          "$ref": "#/definitions/VirtualMachineScaleSetNetworkConfigurationDnsSettings",
          "description": "The dns settings to be applied on the network interfaces."
        },
        "ipConfigurations": {
          "type": "array",
          "items": {
            "$ref": "#/definitions/VirtualMachineScaleSetIPConfiguration"
          },
          "x-ms-identifiers": [
            "name"
          ],
          "description": "Specifies the IP configurations of the network interface."
        },
        "enableIPForwarding": {
          "type": "boolean",
          "description": "Whether IP forwarding enabled on this NIC."
        },
        "deleteOption": {
          "type": "string",
          "description": "Specify what happens to the network interface when the VM is deleted",
          "enum": [
            "Delete",
            "Detach"
          ],
          "x-ms-enum": {
            "name": "DeleteOptions",
            "modelAsString": true
          }
        },
        "auxiliaryMode": {
          "type": "string",
          "description": "Specifies whether the Auxiliary mode is enabled for the Network Interface resource.",
          "enum": [
            "None",
            "AcceleratedConnections",
            "Floating"
          ],
          "x-ms-enum": {
            "name": "NetworkInterfaceAuxiliaryMode",
            "modelAsString": true
          }
        },
        "auxiliarySku": {
          "type": "string",
          "description": "Specifies whether the Auxiliary sku is enabled for the Network Interface resource.",
          "enum": [
            "None",
            "A1",
            "A2",
            "A4",
            "A8"
          ],
          "x-ms-enum": {
            "name": "NetworkInterfaceAuxiliarySku",
            "modelAsString": true
          }
        }
      },
      "required": [
        "ipConfigurations"
      ],
      "description": "Describes a virtual machine scale set network profile's IP configuration."
    },
    "VirtualMachineScaleSetUpdateNetworkConfigurationProperties": {
      "properties": {
        "primary": {
          "type": "boolean",
          "description": "Whether this is a primary NIC on a virtual machine."
        },
        "enableAcceleratedNetworking": {
          "type": "boolean",
          "description": "Specifies whether the network interface is accelerated networking-enabled."
        },
        "disableTcpStateTracking": {
          "type": "boolean",
          "description": "Specifies whether the network interface is disabled for tcp state tracking."
        },
        "enableFpga": {
          "type": "boolean",
          "description": "Specifies whether the network interface is FPGA networking-enabled."
        },
        "networkSecurityGroup": {
          "$ref": "../../../common-types/v1/common.json#/definitions/SubResource",
          "description": "The network security group."
        },
        "dnsSettings": {
          "$ref": "#/definitions/VirtualMachineScaleSetNetworkConfigurationDnsSettings",
          "description": "The dns settings to be applied on the network interfaces."
        },
        "ipConfigurations": {
          "type": "array",
          "items": {
            "$ref": "#/definitions/VirtualMachineScaleSetUpdateIPConfiguration"
          },
          "x-ms-identifiers": [
            "name"
          ],
          "description": "The virtual machine scale set IP Configuration."
        },
        "enableIPForwarding": {
          "type": "boolean",
          "description": "Whether IP forwarding enabled on this NIC."
        },
        "deleteOption": {
          "type": "string",
          "description": "Specify what happens to the network interface when the VM is deleted",
          "enum": [
            "Delete",
            "Detach"
          ],
          "x-ms-enum": {
            "name": "DeleteOptions",
            "modelAsString": true
          }
        },
        "auxiliaryMode": {
          "type": "string",
          "description": "Specifies whether the Auxiliary mode is enabled for the Network Interface resource.",
          "enum": [
            "None",
            "AcceleratedConnections",
            "Floating"
          ],
          "x-ms-enum": {
            "name": "NetworkInterfaceAuxiliaryMode",
            "modelAsString": true
          }
        },
        "auxiliarySku": {
          "type": "string",
          "description": "Specifies whether the Auxiliary sku is enabled for the Network Interface resource.",
          "enum": [
            "None",
            "A1",
            "A2",
            "A4",
            "A8"
          ],
          "x-ms-enum": {
            "name": "NetworkInterfaceAuxiliarySku",
            "modelAsString": true
          }
        }
      },
      "description": "Describes a virtual machine scale set updatable network profile's IP configuration.Use this object for updating network profile's IP Configuration."
    },
    "VirtualMachineScaleSetNetworkConfiguration": {
      "properties": {
        "name": {
          "type": "string",
          "description": "The network configuration name."
        },
        "properties": {
          "x-ms-client-flatten": true,
          "$ref": "#/definitions/VirtualMachineScaleSetNetworkConfigurationProperties"
        }
      },
      "required": [
        "name"
      ],
      "description": "Describes a virtual machine scale set network profile's network configurations."
    },
    "VirtualMachineScaleSetUpdateNetworkConfiguration": {
      "properties": {
        "name": {
          "type": "string",
          "description": "The network configuration name."
        },
        "properties": {
          "x-ms-client-flatten": true,
          "$ref": "#/definitions/VirtualMachineScaleSetUpdateNetworkConfigurationProperties"
        }
      },
      "description": "Describes a virtual machine scale set network profile's network configurations.",
      "x-ms-azure-resource": true
    },
    "VirtualMachineScaleSetNetworkConfigurationDnsSettings": {
      "properties": {
        "dnsServers": {
          "type": "array",
          "items": {
            "type": "string"
          },
          "description": "List of DNS servers IP addresses"
        }
      },
      "description": "Describes a virtual machines scale sets network configuration's DNS settings."
    },
    "VirtualMachineScaleSetPublicIPAddressConfigurationDnsSettings": {
      "properties": {
        "domainNameLabel": {
          "type": "string",
          "description": "The Domain name label.The concatenation of the domain name label and vm index will be the domain name labels of the PublicIPAddress resources that will be created"
        },
        "domainNameLabelScope": {
          "type": "string",
          "description": "The Domain name label scope.The concatenation of the hashed domain name label that generated according to the policy from domain name label scope and vm index will be the domain name labels of the PublicIPAddress resources that will be created",
          "enum": [
            "TenantReuse",
            "SubscriptionReuse",
            "ResourceGroupReuse",
            "NoReuse"
          ],
          "x-ms-enum": {
            "name": "DomainNameLabelScopeTypes",
            "modelAsString": true
          }
        }
      },
      "required": [
        "domainNameLabel"
      ],
      "description": "Describes a virtual machines scale sets network configuration's DNS settings."
    },
    "VirtualMachineScaleSetIpTag": {
      "properties": {
        "ipTagType": {
          "type": "string",
          "description": "IP tag type. Example: FirstPartyUsage."
        },
        "tag": {
          "type": "string",
          "description": "IP tag associated with the public IP. Example: SQL, Storage etc."
        }
      },
      "description": "Contains the IP tag associated with the public IP address."
    },
    "VirtualMachineScaleSetPublicIPAddressConfiguration": {
      "properties": {
        "name": {
          "type": "string",
          "description": "The publicIP address configuration name."
        },
        "properties": {
          "x-ms-client-flatten": true,
          "$ref": "#/definitions/VirtualMachineScaleSetPublicIPAddressConfigurationProperties"
        },
        "sku": {
          "$ref": "./computeRPCommon.json#/definitions/PublicIPAddressSku"
        }
      },
      "required": [
        "name"
      ],
      "description": "Describes a virtual machines scale set IP Configuration's PublicIPAddress configuration"
    },
    "VirtualMachineScaleSetUpdatePublicIPAddressConfiguration": {
      "properties": {
        "name": {
          "type": "string",
          "description": "The publicIP address configuration name."
        },
        "properties": {
          "x-ms-client-flatten": true,
          "$ref": "#/definitions/VirtualMachineScaleSetUpdatePublicIPAddressConfigurationProperties"
        }
      },
      "description": "Describes a virtual machines scale set IP Configuration's PublicIPAddress configuration"
    },
    "VirtualMachineScaleSetPublicIPAddressConfigurationProperties": {
      "properties": {
        "idleTimeoutInMinutes": {
          "type": "integer",
          "format": "int32",
          "description": "The idle timeout of the public IP address."
        },
        "dnsSettings": {
          "$ref": "#/definitions/VirtualMachineScaleSetPublicIPAddressConfigurationDnsSettings",
          "description": "The dns settings to be applied on the publicIP addresses ."
        },
        "ipTags": {
          "type": "array",
          "items": {
            "$ref": "#/definitions/VirtualMachineScaleSetIpTag"
          },
          "x-ms-identifiers": [],
          "description": "The list of IP tags associated with the public IP address."
        },
        "publicIPPrefix": {
          "$ref": "../../../common-types/v1/common.json#/definitions/SubResource",
          "description": "The PublicIPPrefix from which to allocate publicIP addresses."
        },
        "publicIPAddressVersion": {
          "type": "string",
          "description": "Available from Api-Version 2019-07-01 onwards, it represents whether the specific ipconfiguration is IPv4 or IPv6. Default is taken as IPv4. Possible values are: 'IPv4' and 'IPv6'.",
          "enum": [
            "IPv4",
            "IPv6"
          ],
          "x-ms-enum": {
            "name": "IPVersion",
            "modelAsString": true
          }
        },
        "deleteOption": {
          "type": "string",
          "description": "Specify what happens to the public IP when the VM is deleted",
          "enum": [
            "Delete",
            "Detach"
          ],
          "x-ms-enum": {
            "name": "DeleteOptions",
            "modelAsString": true
          }
        }
      },
      "description": "Describes a virtual machines scale set IP Configuration's PublicIPAddress configuration"
    },
    "VirtualMachineScaleSetUpdatePublicIPAddressConfigurationProperties": {
      "properties": {
        "idleTimeoutInMinutes": {
          "type": "integer",
          "format": "int32",
          "description": "The idle timeout of the public IP address."
        },
        "dnsSettings": {
          "$ref": "#/definitions/VirtualMachineScaleSetPublicIPAddressConfigurationDnsSettings",
          "description": "The dns settings to be applied on the publicIP addresses ."
        },
        "publicIPPrefix": {
          "$ref": "../../../common-types/v1/common.json#/definitions/SubResource",
          "description": "The PublicIPPrefix from which to allocate publicIP addresses."
        },
        "deleteOption": {
          "type": "string",
          "description": "Specify what happens to the public IP when the VM is deleted",
          "enum": [
            "Delete",
            "Detach"
          ],
          "x-ms-enum": {
            "name": "DeleteOptions",
            "modelAsString": true
          }
        }
      },
      "description": "Describes a virtual machines scale set IP Configuration's PublicIPAddress configuration"
    },
    "VirtualMachineScaleSetNetworkProfile": {
      "properties": {
        "healthProbe": {
          "$ref": "./computeRPCommon.json#/definitions/ApiEntityReference",
          "description": "A reference to a load balancer probe used to determine the health of an instance in the virtual machine scale set. The reference will be in the form: '/subscriptions/{subscriptionId}/resourceGroups/{resourceGroupName}/providers/Microsoft.Network/loadBalancers/{loadBalancerName}/probes/{probeName}'."
        },
        "networkInterfaceConfigurations": {
          "type": "array",
          "items": {
            "$ref": "#/definitions/VirtualMachineScaleSetNetworkConfiguration"
          },
          "x-ms-identifiers": [],
          "description": "The list of network configurations."
        },
        "networkApiVersion": {
          "type": "string",
          "description": "specifies the Microsoft.Network API version used when creating networking resources in the Network Interface Configurations for Virtual Machine Scale Set with orchestration mode 'Flexible'",
          "enum": [
            "2020-11-01"
          ],
          "x-ms-enum": {
            "name": "NetworkApiVersion",
            "modelAsString": true
          }
        }
      },
      "description": "Describes a virtual machine scale set network profile."
    },
    "VirtualMachineScaleSetUpdateNetworkProfile": {
      "properties": {
        "healthProbe": {
          "$ref": "./computeRPCommon.json#/definitions/ApiEntityReference",
          "description": "A reference to a load balancer probe used to determine the health of an instance in the virtual machine scale set. The reference will be in the form: '/subscriptions/{subscriptionId}/resourceGroups/{resourceGroupName}/providers/Microsoft.Network/loadBalancers/{loadBalancerName}/probes/{probeName}'."
        },
        "networkInterfaceConfigurations": {
          "type": "array",
          "items": {
            "$ref": "#/definitions/VirtualMachineScaleSetUpdateNetworkConfiguration"
          },
          "x-ms-identifiers": [
            "name"
          ],
          "description": "The list of network configurations."
        },
        "networkApiVersion": {
          "type": "string",
          "description": "specifies the Microsoft.Network API version used when creating networking resources in the Network Interface Configurations for Virtual Machine Scale Set with orchestration mode 'Flexible'",
          "enum": [
            "2020-11-01"
          ],
          "x-ms-enum": {
            "name": "NetworkApiVersion",
            "modelAsString": true
          }
        }
      },
      "description": "Describes a virtual machine scale set network profile."
    },
    "VirtualMachineScaleSetExtensionProperties": {
      "properties": {
        "forceUpdateTag": {
          "type": "string",
          "description": "If a value is provided and is different from the previous value, the extension handler will be forced to update even if the extension configuration has not changed."
        },
        "publisher": {
          "type": "string",
          "description": "The name of the extension handler publisher."
        },
        "type": {
          "type": "string",
          "description": "Specifies the type of the extension; an example is \"CustomScriptExtension\"."
        },
        "typeHandlerVersion": {
          "type": "string",
          "description": "Specifies the version of the script handler."
        },
        "autoUpgradeMinorVersion": {
          "type": "boolean",
          "description": "Indicates whether the extension should use a newer minor version if one is available at deployment time. Once deployed, however, the extension will not upgrade minor versions unless redeployed, even with this property set to true."
        },
        "enableAutomaticUpgrade": {
          "type": "boolean",
          "description": "Indicates whether the extension should be automatically upgraded by the platform if there is a newer version of the extension available."
        },
        "settings": {
          "type": "object",
          "description": "Json formatted public settings for the extension."
        },
        "protectedSettings": {
          "type": "object",
          "description": "The extension can contain either protectedSettings or protectedSettingsFromKeyVault or no protected settings at all."
        },
        "provisioningState": {
          "readOnly": true,
          "type": "string",
          "description": "The provisioning state, which only appears in the response."
        },
        "provisionAfterExtensions": {
          "type": "array",
          "items": {
            "type": "string"
          },
          "description": "Collection of extension names after which this extension needs to be provisioned."
        },
        "suppressFailures": {
          "type": "boolean",
          "description": "Indicates whether failures stemming from the extension will be suppressed (Operational failures such as not connecting to the VM will not be suppressed regardless of this value). The default is false."
        },
        "protectedSettingsFromKeyVault": {
          "$ref": "./computeRPCommon.json#/definitions/KeyVaultSecretReference",
          "description": "The extensions protected settings that are passed by reference, and consumed from key vault"
        }
      },
      "description": "Describes the properties of a Virtual Machine Scale Set Extension."
    },
    "VirtualMachineScaleSetExtension": {
      "properties": {
        "name": {
          "type": "string",
          "description": "The name of the extension."
        },
        "type": {
          "readOnly": true,
          "type": "string",
          "description": "Resource type"
        },
        "properties": {
          "x-ms-client-flatten": true,
          "$ref": "#/definitions/VirtualMachineScaleSetExtensionProperties"
        }
      },
      "allOf": [
        {
          "$ref": "../../../common-types/v1/common.json#/definitions/SubResourceReadOnly"
        }
      ],
      "description": "Describes a Virtual Machine Scale Set Extension."
    },
    "VirtualMachineScaleSetExtensionUpdate": {
      "properties": {
        "name": {
          "readOnly": true,
          "type": "string",
          "description": "The name of the extension."
        },
        "type": {
          "readOnly": true,
          "type": "string",
          "description": "Resource type"
        },
        "properties": {
          "x-ms-client-flatten": true,
          "$ref": "#/definitions/VirtualMachineScaleSetExtensionProperties"
        }
      },
      "allOf": [
        {
          "$ref": "../../../common-types/v1/common.json#/definitions/SubResourceReadOnly"
        }
      ],
      "description": "Describes a Virtual Machine Scale Set Extension.",
      "x-ms-azure-resource": true
    },
    "VirtualMachineScaleSetExtensionListResult": {
      "properties": {
        "value": {
          "type": "array",
          "items": {
            "$ref": "#/definitions/VirtualMachineScaleSetExtension"
          },
          "description": "The list of VM scale set extensions."
        },
        "nextLink": {
          "type": "string",
          "description": "The uri to fetch the next page of VM scale set extensions. Call ListNext() with this to fetch the next page of VM scale set extensions."
        }
      },
      "required": [
        "value"
      ],
      "description": "The List VM scale set extension operation response."
    },
    "VirtualMachineScaleSetExtensionProfile": {
      "properties": {
        "extensions": {
          "type": "array",
          "items": {
            "$ref": "#/definitions/VirtualMachineScaleSetExtension"
          },
          "description": "The virtual machine scale set child extension resources."
        },
        "extensionsTimeBudget": {
          "type": "string",
          "description": "Specifies the time alloted for all extensions to start. The time duration should be between 15 minutes and 120 minutes (inclusive) and should be specified in ISO 8601 format. The default value is 90 minutes (PT1H30M). Minimum api-version: 2020-06-01."
        }
      },
      "description": "Describes a virtual machine scale set extension profile."
    },
    "VirtualMachineScaleSetVMProfile": {
      "properties": {
        "osProfile": {
          "$ref": "#/definitions/VirtualMachineScaleSetOSProfile",
          "description": "Specifies the operating system settings for the virtual machines in the scale set."
        },
        "storageProfile": {
          "$ref": "#/definitions/VirtualMachineScaleSetStorageProfile",
          "description": "Specifies the storage settings for the virtual machine disks."
        },
        "networkProfile": {
          "$ref": "#/definitions/VirtualMachineScaleSetNetworkProfile",
          "description": "Specifies properties of the network interfaces of the virtual machines in the scale set."
        },
        "securityProfile": {
          "$ref": "./computeRPCommon.json#/definitions/SecurityProfile",
          "description": "Specifies the Security related profile settings for the virtual machines in the scale set."
        },
        "diagnosticsProfile": {
          "$ref": "./computeRPCommon.json#/definitions/DiagnosticsProfile",
          "description": "Specifies the boot diagnostic settings state. Minimum api-version: 2015-06-15."
        },
        "extensionProfile": {
          "$ref": "#/definitions/VirtualMachineScaleSetExtensionProfile",
          "description": "Specifies a collection of settings for extensions installed on virtual machines in the scale set."
        },
        "licenseType": {
          "type": "string",
          "description": "Specifies that the image or disk that is being used was licensed on-premises. <br><br> Possible values for Windows Server operating system are: <br><br> Windows_Client <br><br> Windows_Server <br><br> Possible values for Linux Server operating system are: <br><br> RHEL_BYOS (for RHEL) <br><br> SLES_BYOS (for SUSE) <br><br> For more information, see [Azure Hybrid Use Benefit for Windows Server](https://docs.microsoft.com/azure/virtual-machines/windows/hybrid-use-benefit-licensing) <br><br> [Azure Hybrid Use Benefit for Linux Server](https://docs.microsoft.com/azure/virtual-machines/linux/azure-hybrid-benefit-linux) <br><br> Minimum api-version: 2015-06-15"
        },
        "priority": {
          "$ref": "./computeRPCommon.json#/definitions/priority",
          "description": "Specifies the priority for the virtual machines in the scale set. Minimum api-version: 2017-10-30-preview."
        },
        "evictionPolicy": {
          "$ref": "./computeRPCommon.json#/definitions/evictionPolicy",
          "description": "Specifies the eviction policy for the Azure Spot virtual machine and Azure Spot scale set. For Azure Spot virtual machines, both 'Deallocate' and 'Delete' are supported and the minimum api-version is 2019-03-01. For Azure Spot scale sets, both 'Deallocate' and 'Delete' are supported and the minimum api-version is 2017-10-30-preview."
        },
        "billingProfile": {
          "$ref": "./computeRPCommon.json#/definitions/BillingProfile",
          "description": "Specifies the billing related details of a Azure Spot VMSS. Minimum api-version: 2019-03-01."
        },
        "scheduledEventsProfile": {
          "$ref": "./computeRPCommon.json#/definitions/ScheduledEventsProfile",
          "description": "Specifies Scheduled Event related configurations."
        },
        "userData": {
          "type": "string",
          "description": "UserData for the virtual machines in the scale set, which must be base-64 encoded. Customer should not pass any secrets in here. Minimum api-version: 2021-03-01."
        },
        "capacityReservation": {
          "$ref": "./computeRPCommon.json#/definitions/CapacityReservationProfile",
          "description": "Specifies the capacity reservation related details of a scale set. Minimum api-version: 2021-04-01."
        },
        "applicationProfile": {
          "$ref": "./computeRPCommon.json#/definitions/ApplicationProfile",
          "description": "Specifies the gallery applications that should be made available to the VM/VMSS"
        },
        "hardwareProfile": {
          "$ref": "#/definitions/VirtualMachineScaleSetHardwareProfile",
          "description": "Specifies the hardware profile related details of a scale set. Minimum api-version: 2021-11-01."
        },
        "serviceArtifactReference": {
          "$ref": "#/definitions/ServiceArtifactReference",
          "description": "Specifies the service artifact reference id used to set same image version for all virtual machines in the scale set when using 'latest' image version. Minimum api-version: 2022-11-01"
        },
        "securityPostureReference": {
          "$ref": "#/definitions/SecurityPostureReference",
          "description": "Specifies the security posture to be used in the scale set. Minimum api-version: 2023-03-01"
        },
        "timeCreated": {
          "readOnly": true,
          "type": "string",
          "format": "date-time",
          "description": "Specifies the time in which this VM profile for the Virtual Machine Scale Set was created. This value will be added to VMSS Flex VM tags when creating/updating the VMSS VM Profile. Minimum API version for this property is 2023-09-01."
        }
      },
      "description": "Describes a virtual machine scale set virtual machine profile."
    },
    "VirtualMachineScaleSetUpdateVMProfile": {
      "properties": {
        "osProfile": {
          "$ref": "#/definitions/VirtualMachineScaleSetUpdateOSProfile",
          "description": "The virtual machine scale set OS profile."
        },
        "storageProfile": {
          "$ref": "#/definitions/VirtualMachineScaleSetUpdateStorageProfile",
          "description": "The virtual machine scale set storage profile."
        },
        "networkProfile": {
          "$ref": "#/definitions/VirtualMachineScaleSetUpdateNetworkProfile",
          "description": "The virtual machine scale set network profile."
        },
        "securityPostureReference": {
          "$ref": "#/definitions/SecurityPostureReferenceUpdate",
          "description": "The virtual machine scale set security posture reference."
        },
        "securityProfile": {
          "$ref": "./computeRPCommon.json#/definitions/SecurityProfile",
          "description": "The virtual machine scale set Security profile"
        },
        "diagnosticsProfile": {
          "$ref": "./computeRPCommon.json#/definitions/DiagnosticsProfile",
          "description": "The virtual machine scale set diagnostics profile."
        },
        "extensionProfile": {
          "$ref": "#/definitions/VirtualMachineScaleSetExtensionProfile",
          "description": "The virtual machine scale set extension profile."
        },
        "licenseType": {
          "type": "string",
          "description": "The license type, which is for bring your own license scenario."
        },
        "billingProfile": {
          "$ref": "./computeRPCommon.json#/definitions/BillingProfile",
          "description": "Specifies the billing related details of a Azure Spot VMSS. Minimum api-version: 2019-03-01."
        },
        "scheduledEventsProfile": {
          "$ref": "./computeRPCommon.json#/definitions/ScheduledEventsProfile",
          "description": "Specifies Scheduled Event related configurations."
        },
        "userData": {
          "type": "string",
          "description": "UserData for the VM, which must be base-64 encoded. Customer should not pass any secrets in here. <br><br>Minimum api-version: 2021-03-01"
        },
        "hardwareProfile": {
          "$ref": "#/definitions/VirtualMachineScaleSetHardwareProfile",
          "description": "Specifies the hardware profile related details of a scale set. Minimum api-version: 2021-11-01."
        }
      },
      "description": "Describes a virtual machine scale set virtual machine profile."
    },
    "VirtualMachineScaleSetProperties": {
      "properties": {
        "upgradePolicy": {
          "$ref": "#/definitions/UpgradePolicy",
          "description": "The upgrade policy."
        },
        "scheduledEventsPolicy": {
          "$ref": "./computeRPCommon.json#/definitions/ScheduledEventsPolicy",
          "description": "The ScheduledEventsPolicy."
        },
        "automaticRepairsPolicy": {
          "$ref": "#/definitions/AutomaticRepairsPolicy",
          "description": "Policy for automatic repairs."
        },
        "virtualMachineProfile": {
          "$ref": "#/definitions/VirtualMachineScaleSetVMProfile",
          "description": "The virtual machine profile."
        },
        "provisioningState": {
          "readOnly": true,
          "type": "string",
          "description": "The provisioning state, which only appears in the response."
        },
        "overprovision": {
          "type": "boolean",
          "description": "Specifies whether the Virtual Machine Scale Set should be overprovisioned."
        },
        "doNotRunExtensionsOnOverprovisionedVMs": {
          "type": "boolean",
          "description": "When Overprovision is enabled, extensions are launched only on the requested number of VMs which are finally kept. This property will hence ensure that the extensions do not run on the extra overprovisioned VMs."
        },
        "uniqueId": {
          "readOnly": true,
          "type": "string",
          "description": "Specifies the ID which uniquely identifies a Virtual Machine Scale Set."
        },
        "singlePlacementGroup": {
          "type": "boolean",
          "description": "When true this limits the scale set to a single placement group, of max size 100 virtual machines. NOTE: If singlePlacementGroup is true, it may be modified to false. However, if singlePlacementGroup is false, it may not be modified to true."
        },
        "zoneBalance": {
          "type": "boolean",
          "description": "Whether to force strictly even Virtual Machine distribution cross x-zones in case there is zone outage. zoneBalance property can only be set if the zones property of the scale set contains more than one zone. If there are no zones or only one zone specified, then zoneBalance property should not be set."
        },
        "platformFaultDomainCount": {
          "type": "integer",
          "format": "int32",
          "description": "Fault Domain count for each placement group."
        },
        "proximityPlacementGroup": {
          "$ref": "../../../common-types/v1/common.json#/definitions/SubResource",
          "description": "Specifies information about the proximity placement group that the virtual machine scale set should be assigned to. Minimum api-version: 2018-04-01."
        },
        "hostGroup": {
          "$ref": "../../../common-types/v1/common.json#/definitions/SubResource",
          "description": "Specifies information about the dedicated host group that the virtual machine scale set resides in. Minimum api-version: 2020-06-01."
        },
        "additionalCapabilities": {
          "$ref": "./computeRPCommon.json#/definitions/AdditionalCapabilities",
          "description": "Specifies additional capabilities enabled or disabled on the Virtual Machines in the Virtual Machine Scale Set. For instance: whether the Virtual Machines have the capability to support attaching managed data disks with UltraSSD_LRS storage account type."
        },
        "scaleInPolicy": {
          "$ref": "#/definitions/ScaleInPolicy",
          "description": "Specifies the policies applied when scaling in Virtual Machines in the Virtual Machine Scale Set."
        },
        "orchestrationMode": {
          "$ref": "#/definitions/OrchestrationMode",
          "description": "Specifies the orchestration mode for the virtual machine scale set."
        },
        "spotRestorePolicy": {
          "$ref": "#/definitions/SpotRestorePolicy",
          "description": "Specifies the Spot Restore properties for the virtual machine scale set."
        },
        "priorityMixPolicy": {
          "$ref": "#/definitions/PriorityMixPolicy",
          "description": "Specifies the desired targets for mixing Spot and Regular priority VMs within the same VMSS Flex instance."
        },
        "timeCreated": {
          "readOnly": true,
          "type": "string",
          "format": "date-time",
          "description": "Specifies the time at which the Virtual Machine Scale Set resource was created. Minimum api-version: 2021-11-01."
        },
        "constrainedMaximumCapacity": {
          "type": "boolean",
          "description": "Optional property which must either be set to True or omitted."
        },
        "resiliencyPolicy": {
          "$ref": "#/definitions/ResiliencyPolicy",
          "description": "Policy for Resiliency"
        },
<<<<<<< HEAD
        "zonalPlatformFaultDomainAlignMode": {
          "$ref": "#/definitions/ZonalPlatformFaultDomainAlignMode",
          "description": "Specifies the align mode between Virtual Machine Scale Set compute and storage Fault Domain count."
=======
        "skuProfile": {
          "$ref": "#/definitions/SkuProfile",
          "description": "Specifies the sku profile for the virtual machine scale set."
>>>>>>> c7d76b2f
        }
      },
      "description": "Describes the properties of a Virtual Machine Scale Set."
    },
    "VirtualMachineScaleSetUpdateProperties": {
      "properties": {
        "upgradePolicy": {
          "$ref": "#/definitions/UpgradePolicy",
          "description": "The upgrade policy."
        },
        "automaticRepairsPolicy": {
          "$ref": "#/definitions/AutomaticRepairsPolicy",
          "description": "Policy for automatic repairs."
        },
        "virtualMachineProfile": {
          "$ref": "#/definitions/VirtualMachineScaleSetUpdateVMProfile",
          "description": "The virtual machine profile."
        },
        "overprovision": {
          "type": "boolean",
          "description": "Specifies whether the Virtual Machine Scale Set should be overprovisioned."
        },
        "doNotRunExtensionsOnOverprovisionedVMs": {
          "type": "boolean",
          "description": "When Overprovision is enabled, extensions are launched only on the requested number of VMs which are finally kept. This property will hence ensure that the extensions do not run on the extra overprovisioned VMs."
        },
        "singlePlacementGroup": {
          "type": "boolean",
          "description": "When true this limits the scale set to a single placement group, of max size 100 virtual machines. NOTE: If singlePlacementGroup is true, it may be modified to false. However, if singlePlacementGroup is false, it may not be modified to true."
        },
        "additionalCapabilities": {
          "$ref": "./computeRPCommon.json#/definitions/AdditionalCapabilities",
          "description": "Specifies additional capabilities enabled or disabled on the Virtual Machines in the Virtual Machine Scale Set. For instance: whether the Virtual Machines have the capability to support attaching managed data disks with UltraSSD_LRS storage account type."
        },
        "scaleInPolicy": {
          "$ref": "#/definitions/ScaleInPolicy",
          "description": "Specifies the policies applied when scaling in Virtual Machines in the Virtual Machine Scale Set."
        },
        "proximityPlacementGroup": {
          "$ref": "../../../common-types/v1/common.json#/definitions/SubResource",
          "description": "Specifies information about the proximity placement group that the virtual machine scale set should be assigned to. <br><br>Minimum api-version: 2018-04-01."
        },
        "priorityMixPolicy": {
          "$ref": "#/definitions/PriorityMixPolicy",
          "description": "Specifies the desired targets for mixing Spot and Regular priority VMs within the same VMSS Flex instance."
        },
        "spotRestorePolicy": {
          "$ref": "#/definitions/SpotRestorePolicy",
          "description": "Specifies the Spot Restore properties for the virtual machine scale set."
        },
        "resiliencyPolicy": {
          "$ref": "#/definitions/ResiliencyPolicy",
          "description": "Policy for Resiliency"
        },
<<<<<<< HEAD
        "zonalPlatformFaultDomainAlignMode": {
          "$ref": "#/definitions/ZonalPlatformFaultDomainAlignMode",
          "description": "Specifies the align mode between Virtual Machine Scale Set compute and storage Fault Domain count."
=======
        "skuProfile": {
          "$ref": "#/definitions/SkuProfile",
          "description": "Specifies the sku profile for the virtual machine scale set."
>>>>>>> c7d76b2f
        }
      },
      "description": "Describes the properties of a Virtual Machine Scale Set."
    },
    "VirtualMachineScaleSet": {
      "properties": {
        "sku": {
          "$ref": "./computeRPCommon.json#/definitions/Sku",
          "description": "The virtual machine scale set sku."
        },
        "plan": {
          "$ref": "./computeRPCommon.json#/definitions/Plan",
          "description": "Specifies information about the marketplace image used to create the virtual machine. This element is only used for marketplace images. Before you can use a marketplace image from an API, you must enable the image for programmatic use.  In the Azure portal, find the marketplace image that you want to use and then click **Want to deploy programmatically, Get Started ->**. Enter any required information and then click **Save**."
        },
        "properties": {
          "x-ms-client-flatten": true,
          "$ref": "#/definitions/VirtualMachineScaleSetProperties"
        },
        "identity": {
          "$ref": "#/definitions/VirtualMachineScaleSetIdentity",
          "description": "The identity of the virtual machine scale set, if configured."
        },
        "zones": {
          "type": "array",
          "items": {
            "type": "string"
          },
          "description": "The virtual machine scale set zones."
        },
        "extendedLocation": {
          "$ref": "../../../common-types/v1/common.json#/definitions/ExtendedLocation",
          "description": "The extended location of the Virtual Machine Scale Set."
        },
        "etag": {
          "readOnly": true,
          "type": "string",
          "description": "Etag is property returned in Create/Update/Get response of the VMSS, so that customer can supply it in the header to ensure optimistic updates"
        }
      },
      "allOf": [
        {
          "$ref": "../../../common-types/v1/common.json#/definitions/Resource"
        }
      ],
      "description": "Describes a Virtual Machine Scale Set."
    },
    "VirtualMachineScaleSetVMReimageParameters": {
      "type": "object",
      "properties": {
        "forceUpdateOSDiskForEphemeral": {
          "type": "boolean",
          "description": "Parameter to force update ephemeral OS disk for a virtual machine scale set VM"
        }
      },
      "allOf": [
        {
          "$ref": "./virtualMachine.json#/definitions/VirtualMachineReimageParameters"
        }
      ],
      "description": "Describes a Virtual Machine Scale Set VM Reimage Parameters."
    },
    "VirtualMachineScaleSetReimageParameters": {
      "properties": {
        "instanceIds": {
          "type": "array",
          "items": {
            "type": "string"
          },
          "description": "The virtual machine scale set instance ids. Omitting the virtual machine scale set instance ids will result in the operation being performed on all virtual machines in the virtual machine scale set."
        }
      },
      "allOf": [
        {
          "$ref": "#/definitions/VirtualMachineScaleSetVMReimageParameters"
        }
      ],
      "description": "Describes a Virtual Machine Scale Set VM Reimage Parameters."
    },
    "VirtualMachineScaleSetUpdate": {
      "properties": {
        "sku": {
          "$ref": "./computeRPCommon.json#/definitions/Sku",
          "description": "The virtual machine scale set sku."
        },
        "plan": {
          "$ref": "./computeRPCommon.json#/definitions/Plan",
          "description": "The purchase plan when deploying a virtual machine scale set from VM Marketplace images."
        },
        "properties": {
          "x-ms-client-flatten": true,
          "$ref": "#/definitions/VirtualMachineScaleSetUpdateProperties"
        },
        "identity": {
          "$ref": "#/definitions/VirtualMachineScaleSetIdentity",
          "description": "The identity of the virtual machine scale set, if configured."
        },
        "zones": {
          "type": "array",
          "items": {
            "type": "string"
          },
          "description": "The virtual machine scale set zones."
        }
      },
      "allOf": [
        {
          "$ref": "./computeRPCommon.json#/definitions/UpdateResource"
        }
      ],
      "description": "Describes a Virtual Machine Scale Set."
    },
    "VirtualMachineScaleSetVMInstanceIDs": {
      "properties": {
        "instanceIds": {
          "type": "array",
          "items": {
            "type": "string"
          },
          "description": "The virtual machine scale set instance ids. Omitting the virtual machine scale set instance ids will result in the operation being performed on all virtual machines in the virtual machine scale set."
        }
      },
      "description": "Specifies a list of virtual machine instance IDs from the VM scale set."
    },
    "VirtualMachineScaleSetVMInstanceRequiredIDs": {
      "properties": {
        "instanceIds": {
          "type": "array",
          "items": {
            "type": "string"
          },
          "description": "The virtual machine scale set instance ids."
        }
      },
      "required": [
        "instanceIds"
      ],
      "description": "Specifies a list of virtual machine instance IDs from the VM scale set."
    },
    "VirtualMachineStatusCodeCount": {
      "properties": {
        "code": {
          "readOnly": true,
          "type": "string",
          "description": "The instance view status code."
        },
        "count": {
          "readOnly": true,
          "type": "integer",
          "format": "int32",
          "description": "The number of instances having a particular status code."
        }
      },
      "description": "The status code and count of the virtual machine scale set instance view status summary."
    },
    "VirtualMachineScaleSetInstanceViewStatusesSummary": {
      "properties": {
        "statusesSummary": {
          "readOnly": true,
          "type": "array",
          "items": {
            "$ref": "#/definitions/VirtualMachineStatusCodeCount"
          },
          "x-ms-identifiers": [],
          "description": "The extensions information."
        }
      },
      "description": "Instance view statuses summary for virtual machines of a virtual machine scale set."
    },
    "VirtualMachineScaleSetVMExtensionsSummary": {
      "properties": {
        "name": {
          "readOnly": true,
          "type": "string",
          "description": "The extension name."
        },
        "statusesSummary": {
          "readOnly": true,
          "type": "array",
          "items": {
            "$ref": "#/definitions/VirtualMachineStatusCodeCount"
          },
          "x-ms-identifiers": [],
          "description": "The extensions information."
        }
      },
      "description": "Extensions summary for virtual machines of a virtual machine scale set."
    },
    "OrchestrationServiceSummary": {
      "properties": {
        "serviceName": {
          "type": "string",
          "readOnly": true,
          "description": "The name of the service.",
          "enum": [
            "AutomaticRepairs"
          ],
          "x-ms-enum": {
            "name": "OrchestrationServiceNames",
            "modelAsString": true
          }
        },
        "serviceState": {
          "type": "string",
          "readOnly": true,
          "description": "The current state of the service.",
          "enum": [
            "NotRunning",
            "Running",
            "Suspended"
          ],
          "x-ms-enum": {
            "name": "OrchestrationServiceState",
            "modelAsString": true
          }
        }
      },
      "description": "Summary for an orchestration service of a virtual machine scale set."
    },
    "VirtualMachineScaleSetInstanceView": {
      "properties": {
        "virtualMachine": {
          "$ref": "#/definitions/VirtualMachineScaleSetInstanceViewStatusesSummary",
          "readOnly": true,
          "description": "The instance view status summary for the virtual machine scale set."
        },
        "extensions": {
          "readOnly": true,
          "type": "array",
          "items": {
            "$ref": "#/definitions/VirtualMachineScaleSetVMExtensionsSummary"
          },
          "x-ms-identifiers": [
            "name"
          ],
          "description": "The extensions information."
        },
        "statuses": {
          "type": "array",
          "items": {
            "$ref": "./computeRPCommon.json#/definitions/InstanceViewStatus"
          },
          "x-ms-identifiers": [],
          "description": "The resource status information."
        },
        "orchestrationServices": {
          "readOnly": true,
          "type": "array",
          "items": {
            "$ref": "#/definitions/OrchestrationServiceSummary"
          },
          "x-ms-identifiers": [
            "serviceName"
          ],
          "description": "The orchestration services information."
        }
      },
      "description": "The instance view of a virtual machine scale set."
    },
    "VirtualMachineScaleSetListResult": {
      "properties": {
        "value": {
          "type": "array",
          "items": {
            "$ref": "#/definitions/VirtualMachineScaleSet"
          },
          "description": "The list of virtual machine scale sets."
        },
        "nextLink": {
          "type": "string",
          "description": "The uri to fetch the next page of Virtual Machine Scale Sets. Call ListNext() with this to fetch the next page of VMSS."
        }
      },
      "required": [
        "value"
      ],
      "description": "The List Virtual Machine operation response."
    },
    "VirtualMachineScaleSetListWithLinkResult": {
      "properties": {
        "value": {
          "type": "array",
          "items": {
            "$ref": "#/definitions/VirtualMachineScaleSet"
          },
          "description": "The list of virtual machine scale sets."
        },
        "nextLink": {
          "type": "string",
          "description": "The uri to fetch the next page of Virtual Machine Scale Sets. Call ListNext() with this to fetch the next page of Virtual Machine Scale Sets."
        }
      },
      "required": [
        "value"
      ],
      "description": "The List Virtual Machine operation response."
    },
    "VirtualMachineScaleSetSkuCapacity": {
      "properties": {
        "minimum": {
          "readOnly": true,
          "type": "integer",
          "format": "int64",
          "description": "The minimum capacity."
        },
        "maximum": {
          "readOnly": true,
          "type": "integer",
          "format": "int64",
          "description": "The maximum capacity that can be set."
        },
        "defaultCapacity": {
          "readOnly": true,
          "type": "integer",
          "format": "int64",
          "description": "The default capacity."
        },
        "scaleType": {
          "readOnly": true,
          "type": "string",
          "description": "The scale type applicable to the sku.",
          "enum": [
            "Automatic",
            "None"
          ],
          "x-ms-enum": {
            "name": "VirtualMachineScaleSetSkuScaleType",
            "modelAsString": false
          }
        }
      },
      "description": "Describes scaling information of a sku."
    },
    "VirtualMachineScaleSetSku": {
      "properties": {
        "resourceType": {
          "readOnly": true,
          "type": "string",
          "description": "The type of resource the sku applies to."
        },
        "sku": {
          "$ref": "./computeRPCommon.json#/definitions/Sku",
          "readOnly": true,
          "description": "The Sku."
        },
        "capacity": {
          "$ref": "#/definitions/VirtualMachineScaleSetSkuCapacity",
          "readOnly": true,
          "description": "Specifies the number of virtual machines in the scale set."
        }
      },
      "description": "Describes an available virtual machine scale set sku."
    },
    "VirtualMachineScaleSetListSkusResult": {
      "properties": {
        "value": {
          "type": "array",
          "items": {
            "$ref": "#/definitions/VirtualMachineScaleSetSku"
          },
          "x-ms-identifiers": [
            "resourceType",
            "sku/name"
          ],
          "description": "The list of skus available for the virtual machine scale set."
        },
        "nextLink": {
          "type": "string",
          "description": "The uri to fetch the next page of Virtual Machine Scale Set Skus. Call ListNext() with this to fetch the next page of VMSS Skus."
        }
      },
      "required": [
        "value"
      ],
      "description": "The Virtual Machine Scale Set List Skus operation response."
    },
    "UpgradeOperationHistoryStatus": {
      "properties": {
        "code": {
          "type": "string",
          "readOnly": true,
          "description": "Code indicating the current status of the upgrade.",
          "enum": [
            "RollingForward",
            "Cancelled",
            "Completed",
            "Faulted"
          ],
          "x-ms-enum": {
            "name": "UpgradeState",
            "modelAsString": false
          }
        },
        "startTime": {
          "readOnly": true,
          "type": "string",
          "format": "date-time",
          "description": "Start time of the upgrade."
        },
        "endTime": {
          "readOnly": true,
          "type": "string",
          "format": "date-time",
          "description": "End time of the upgrade."
        }
      },
      "description": "Information about the current running state of the overall upgrade."
    },
    "UpgradeOperationHistoricalStatusInfoProperties": {
      "properties": {
        "runningStatus": {
          "$ref": "#/definitions/UpgradeOperationHistoryStatus",
          "readOnly": true,
          "description": "Information about the overall status of the upgrade operation."
        },
        "progress": {
          "$ref": "#/definitions/RollingUpgradeProgressInfo",
          "readOnly": true,
          "description": "Counts of the VMs in each state."
        },
        "error": {
          "$ref": "../../../common-types/v1/common.json#/definitions/ApiError",
          "readOnly": true,
          "description": "Error Details for this upgrade if there are any."
        },
        "startedBy": {
          "readOnly": true,
          "type": "string",
          "description": "Invoker of the Upgrade Operation",
          "enum": [
            "Unknown",
            "User",
            "Platform"
          ],
          "x-ms-enum": {
            "name": "UpgradeOperationInvoker",
            "modelAsString": false
          }
        },
        "targetImageReference": {
          "$ref": "./computeRPCommon.json#/definitions/ImageReference",
          "readOnly": true,
          "description": "Image Reference details"
        },
        "rollbackInfo": {
          "$ref": "./computeRPCommon.json#/definitions/RollbackStatusInfo",
          "readOnly": true,
          "description": "Information about OS rollback if performed"
        }
      },
      "description": "Describes each OS upgrade on the Virtual Machine Scale Set."
    },
    "UpgradeOperationHistoricalStatusInfo": {
      "properties": {
        "properties": {
          "$ref": "#/definitions/UpgradeOperationHistoricalStatusInfoProperties",
          "readOnly": true,
          "description": "Information about the properties of the upgrade operation."
        },
        "type": {
          "readOnly": true,
          "type": "string",
          "description": "Resource type"
        },
        "location": {
          "readOnly": true,
          "type": "string",
          "description": "Resource location"
        }
      },
      "description": "Virtual Machine Scale Set OS Upgrade History operation response."
    },
    "VirtualMachineScaleSetListOSUpgradeHistory": {
      "properties": {
        "value": {
          "type": "array",
          "items": {
            "$ref": "#/definitions/UpgradeOperationHistoricalStatusInfo"
          },
          "x-ms-identifiers": [
            "type",
            "location"
          ],
          "description": "The list of OS upgrades performed on the virtual machine scale set."
        },
        "nextLink": {
          "type": "string",
          "description": "The uri to fetch the next page of OS Upgrade History. Call ListNext() with this to fetch the next page of history of upgrades."
        }
      },
      "required": [
        "value"
      ],
      "description": "List of Virtual Machine Scale Set OS Upgrade History operation response."
    },
    "VirtualMachineScaleSetVMProperties": {
      "properties": {
        "latestModelApplied": {
          "readOnly": true,
          "type": "boolean",
          "description": "Specifies whether the latest model has been applied to the virtual machine."
        },
        "vmId": {
          "readOnly": true,
          "type": "string",
          "description": "Azure VM unique ID."
        },
        "instanceView": {
          "$ref": "#/definitions/VirtualMachineScaleSetVMInstanceView",
          "readOnly": true,
          "description": "The virtual machine instance view."
        },
        "hardwareProfile": {
          "$ref": "./computeRPCommon.json#/definitions/HardwareProfile",
          "description": "Specifies the hardware settings for the virtual machine."
        },
        "storageProfile": {
          "$ref": "./computeRPCommon.json#/definitions/StorageProfile",
          "description": "Specifies the storage settings for the virtual machine disks."
        },
        "additionalCapabilities": {
          "$ref": "./computeRPCommon.json#/definitions/AdditionalCapabilities",
          "description": "Specifies additional capabilities enabled or disabled on the virtual machine in the scale set. For instance: whether the virtual machine has the capability to support attaching managed data disks with UltraSSD_LRS storage account type."
        },
        "osProfile": {
          "$ref": "./computeRPCommon.json#/definitions/OSProfile",
          "description": "Specifies the operating system settings for the virtual machine."
        },
        "securityProfile": {
          "$ref": "./computeRPCommon.json#/definitions/SecurityProfile",
          "description": "Specifies the Security related profile settings for the virtual machine."
        },
        "networkProfile": {
          "$ref": "./computeRPCommon.json#/definitions/NetworkProfile",
          "description": "Specifies the network interfaces of the virtual machine."
        },
        "networkProfileConfiguration": {
          "$ref": "#/definitions/VirtualMachineScaleSetVMNetworkProfileConfiguration",
          "description": "Specifies the network profile configuration of the virtual machine."
        },
        "diagnosticsProfile": {
          "$ref": "./computeRPCommon.json#/definitions/DiagnosticsProfile",
          "description": "Specifies the boot diagnostic settings state. Minimum api-version: 2015-06-15."
        },
        "availabilitySet": {
          "$ref": "../../../common-types/v1/common.json#/definitions/SubResource",
          "description": "Specifies information about the availability set that the virtual machine should be assigned to. Virtual machines specified in the same availability set are allocated to different nodes to maximize availability. For more information about availability sets, see [Availability sets overview](https://docs.microsoft.com/azure/virtual-machines/availability-set-overview). For more information on Azure planned maintenance, see [Maintenance and updates for Virtual Machines in Azure](https://docs.microsoft.com/azure/virtual-machines/maintenance-and-updates). Currently, a VM can only be added to availability set at creation time. An existing VM cannot be added to an availability set."
        },
        "provisioningState": {
          "readOnly": true,
          "type": "string",
          "description": "The provisioning state, which only appears in the response."
        },
        "licenseType": {
          "type": "string",
          "description": "Specifies that the image or disk that is being used was licensed on-premises. <br><br> Possible values for Windows Server operating system are: <br><br> Windows_Client <br><br> Windows_Server <br><br> Possible values for Linux Server operating system are: <br><br> RHEL_BYOS (for RHEL) <br><br> SLES_BYOS (for SUSE) <br><br> For more information, see [Azure Hybrid Use Benefit for Windows Server](https://docs.microsoft.com/azure/virtual-machines/windows/hybrid-use-benefit-licensing) <br><br> [Azure Hybrid Use Benefit for Linux Server](https://docs.microsoft.com/azure/virtual-machines/linux/azure-hybrid-benefit-linux) <br><br> Minimum api-version: 2015-06-15"
        },
        "modelDefinitionApplied": {
          "readOnly": true,
          "type": "string",
          "description": "Specifies whether the model applied to the virtual machine is the model of the virtual machine scale set or the customized model for the virtual machine."
        },
        "protectionPolicy": {
          "$ref": "#/definitions/VirtualMachineScaleSetVMProtectionPolicy",
          "description": "Specifies the protection policy of the virtual machine."
        },
        "userData": {
          "type": "string",
          "description": "UserData for the VM, which must be base-64 encoded. Customer should not pass any secrets in here. Minimum api-version: 2021-03-01"
        },
        "timeCreated": {
          "readOnly": true,
          "type": "string",
          "format": "date-time",
          "description": "Specifies the time at which the Virtual Machine resource was created. Minimum api-version: 2021-11-01."
        }
      },
      "description": "Describes the properties of a virtual machine scale set virtual machine."
    },
    "VirtualMachineScaleSetVM": {
      "properties": {
        "instanceId": {
          "readOnly": true,
          "type": "string",
          "description": "The virtual machine instance ID."
        },
        "sku": {
          "$ref": "./computeRPCommon.json#/definitions/Sku",
          "readOnly": true,
          "description": "The virtual machine SKU."
        },
        "properties": {
          "x-ms-client-flatten": true,
          "$ref": "#/definitions/VirtualMachineScaleSetVMProperties"
        },
        "plan": {
          "$ref": "./computeRPCommon.json#/definitions/Plan",
          "description": "Specifies information about the marketplace image used to create the virtual machine. This element is only used for marketplace images. Before you can use a marketplace image from an API, you must enable the image for programmatic use.  In the Azure portal, find the marketplace image that you want to use and then click **Want to deploy programmatically, Get Started ->**. Enter any required information and then click **Save**."
        },
        "resources": {
          "readOnly": true,
          "type": "array",
          "items": {
            "$ref": "./virtualMachine.json#/definitions/VirtualMachineExtension"
          },
          "description": "The virtual machine child extension resources."
        },
        "zones": {
          "readOnly": true,
          "type": "array",
          "items": {
            "type": "string"
          },
          "description": "The virtual machine zones."
        },
        "identity": {
          "$ref": "./virtualMachine.json#/definitions/VirtualMachineIdentity",
          "description": "The identity of the virtual machine, if configured."
        },
        "etag": {
          "readOnly": true,
          "type": "string",
          "description": "Etag is property returned in Update/Get response of the VMSS VM, so that customer can supply it in the header to ensure optimistic updates."
        }
      },
      "allOf": [
        {
          "$ref": "../../../common-types/v1/common.json#/definitions/Resource"
        }
      ],
      "description": "Describes a virtual machine scale set virtual machine."
    },
    "VirtualMachineScaleSetVMInstanceView": {
      "properties": {
        "platformUpdateDomain": {
          "type": "integer",
          "format": "int32",
          "description": "The Update Domain count."
        },
        "platformFaultDomain": {
          "type": "integer",
          "format": "int32",
          "description": "The Fault Domain count."
        },
        "rdpThumbPrint": {
          "type": "string",
          "description": "The Remote desktop certificate thumbprint."
        },
        "vmAgent": {
          "$ref": "./virtualMachine.json#/definitions/VirtualMachineAgentInstanceView",
          "description": "The VM Agent running on the virtual machine."
        },
        "maintenanceRedeployStatus": {
          "$ref": "./computeRPCommon.json#/definitions/MaintenanceRedeployStatus",
          "description": "The Maintenance Operation status on the virtual machine."
        },
        "disks": {
          "type": "array",
          "items": {
            "$ref": "./computeRPCommon.json#/definitions/DiskInstanceView"
          },
          "x-ms-identifiers": [
            "name"
          ],
          "description": "The disks information."
        },
        "extensions": {
          "type": "array",
          "items": {
            "$ref": "./virtualMachine.json#/definitions/VirtualMachineExtensionInstanceView"
          },
          "x-ms-identifiers": [
            "name",
            "type"
          ],
          "description": "The extensions information."
        },
        "vmHealth": {
          "readOnly": true,
          "$ref": "./virtualMachine.json#/definitions/VirtualMachineHealthStatus",
          "description": "The health status for the VM."
        },
        "bootDiagnostics": {
          "$ref": "./computeRPCommon.json#/definitions/BootDiagnosticsInstanceView",
          "description": "Boot Diagnostics is a debugging feature which allows you to view Console Output and Screenshot to diagnose VM status. You can easily view the output of your console log. Azure also enables you to see a screenshot of the VM from the hypervisor."
        },
        "statuses": {
          "type": "array",
          "items": {
            "$ref": "./computeRPCommon.json#/definitions/InstanceViewStatus"
          },
          "x-ms-identifiers": [],
          "description": "The resource status information."
        },
        "assignedHost": {
          "type": "string",
          "readOnly": true,
          "description": "Resource id of the dedicated host, on which the virtual machine is allocated through automatic placement, when the virtual machine is associated with a dedicated host group that has automatic placement enabled. Minimum api-version: 2020-06-01."
        },
        "placementGroupId": {
          "type": "string",
          "description": "The placement group in which the VM is running. If the VM is deallocated it will not have a placementGroupId."
        },
        "computerName": {
          "type": "string",
          "description": "Specifies the host OS name of the virtual machine. <br><br> This name cannot be updated after the VM is created. <br><br> **Max-length (Windows):** 15 characters <br><br> **Max-length (Linux):** 64 characters. <br><br> For naming conventions and restrictions see [Azure infrastructure services implementation guidelines](https://docs.microsoft.com/azure/virtual-machines/virtual-machines-linux-infrastructure-subscription-accounts-guidelines?toc=%2fazure%2fvirtual-machines%2flinux%2ftoc.json#1-naming-conventions)."
        },
        "osName": {
          "type": "string",
          "description": "The Operating System running on the hybrid machine."
        },
        "osVersion": {
          "type": "string",
          "description": "The version of Operating System running on the hybrid machine."
        },
        "hyperVGeneration": {
          "type": "string",
          "description": "The hypervisor generation of the Virtual Machine [V1, V2]",
          "enum": [
            "V1",
            "V2"
          ],
          "x-ms-enum": {
            "name": "HyperVGeneration",
            "modelAsString": true
          }
        }
      },
      "description": "The instance view of a virtual machine scale set VM."
    },
    "VirtualMachineScaleSetVMNetworkProfileConfiguration": {
      "properties": {
        "networkInterfaceConfigurations": {
          "type": "array",
          "items": {
            "$ref": "#/definitions/VirtualMachineScaleSetNetworkConfiguration"
          },
          "x-ms-identifiers": [
            "name"
          ],
          "description": "The list of network configurations."
        }
      },
      "description": "Describes a virtual machine scale set VM network profile."
    },
    "VirtualMachineScaleSetVMProtectionPolicy": {
      "properties": {
        "protectFromScaleIn": {
          "type": "boolean",
          "description": "Indicates that the virtual machine scale set VM shouldn't be considered for deletion during a scale-in operation."
        },
        "protectFromScaleSetActions": {
          "type": "boolean",
          "description": "Indicates that model updates or actions (including scale-in) initiated on the virtual machine scale set should not be applied to the virtual machine scale set VM."
        }
      },
      "description": "The protection policy of a virtual machine scale set VM."
    },
    "VirtualMachineScaleSetVMListResult": {
      "properties": {
        "value": {
          "type": "array",
          "items": {
            "$ref": "#/definitions/VirtualMachineScaleSetVM"
          },
          "description": "The list of virtual machine scale sets VMs."
        },
        "nextLink": {
          "type": "string",
          "description": "The uri to fetch the next page of Virtual Machine Scale Set VMs. Call ListNext() with this to fetch the next page of VMSS VMs"
        }
      },
      "required": [
        "value"
      ],
      "description": "The List Virtual Machine Scale Set VMs operation response."
    },
    "RollingUpgradeStatusInfo": {
      "properties": {
        "properties": {
          "x-ms-client-flatten": true,
          "$ref": "#/definitions/RollingUpgradeStatusInfoProperties"
        }
      },
      "allOf": [
        {
          "$ref": "../../../common-types/v1/common.json#/definitions/Resource"
        }
      ],
      "description": "The status of the latest virtual machine scale set rolling upgrade."
    },
    "RollingUpgradeStatusInfoProperties": {
      "properties": {
        "policy": {
          "readOnly": true,
          "$ref": "#/definitions/RollingUpgradePolicy",
          "description": "The rolling upgrade policies applied for this upgrade."
        },
        "runningStatus": {
          "readOnly": true,
          "$ref": "#/definitions/RollingUpgradeRunningStatus",
          "description": "Information about the current running state of the overall upgrade."
        },
        "progress": {
          "readOnly": true,
          "$ref": "#/definitions/RollingUpgradeProgressInfo",
          "description": "Information about the number of virtual machine instances in each upgrade state."
        },
        "error": {
          "readOnly": true,
          "$ref": "../../../common-types/v1/common.json#/definitions/ApiError",
          "description": "Error details for this upgrade, if there are any."
        }
      },
      "description": "The status of the latest virtual machine scale set rolling upgrade."
    },
    "RollingUpgradeRunningStatus": {
      "properties": {
        "code": {
          "type": "string",
          "readOnly": true,
          "description": "Code indicating the current status of the upgrade.",
          "enum": [
            "RollingForward",
            "Cancelled",
            "Completed",
            "Faulted"
          ],
          "x-ms-enum": {
            "name": "RollingUpgradeStatusCode",
            "modelAsString": false
          }
        },
        "startTime": {
          "readOnly": true,
          "type": "string",
          "format": "date-time",
          "description": "Start time of the upgrade."
        },
        "lastAction": {
          "type": "string",
          "readOnly": true,
          "description": "The last action performed on the rolling upgrade.",
          "enum": [
            "Start",
            "Cancel"
          ],
          "x-ms-enum": {
            "name": "RollingUpgradeActionType",
            "modelAsString": false
          }
        },
        "lastActionTime": {
          "readOnly": true,
          "type": "string",
          "format": "date-time",
          "description": "Last action time of the upgrade."
        }
      },
      "description": "Information about the current running state of the overall upgrade."
    },
    "RollingUpgradeProgressInfo": {
      "properties": {
        "successfulInstanceCount": {
          "readOnly": true,
          "type": "integer",
          "format": "int32",
          "description": "The number of instances that have been successfully upgraded."
        },
        "failedInstanceCount": {
          "readOnly": true,
          "type": "integer",
          "format": "int32",
          "description": "The number of instances that have failed to be upgraded successfully."
        },
        "inProgressInstanceCount": {
          "readOnly": true,
          "type": "integer",
          "format": "int32",
          "description": "The number of instances that are currently being upgraded."
        },
        "pendingInstanceCount": {
          "readOnly": true,
          "type": "integer",
          "format": "int32",
          "description": "The number of instances that have not yet begun to be upgraded."
        }
      },
      "description": "Information about the number of virtual machine instances in each upgrade state."
    },
    "RecoveryWalkResponse": {
      "properties": {
        "walkPerformed": {
          "type": "boolean",
          "readOnly": true,
          "description": "Whether the recovery walk was performed"
        },
        "nextPlatformUpdateDomain": {
          "type": "integer",
          "readOnly": true,
          "description": "The next update domain that needs to be walked. Null means walk spanning all update domains has been completed"
        }
      },
      "description": "Response after calling a manual recovery walk"
    },
    "VMScaleSetConvertToSinglePlacementGroupInput": {
      "properties": {
        "activePlacementGroupId": {
          "type": "string",
          "description": "Id of the placement group in which you want future virtual machine instances to be placed. To query placement group Id, please use Virtual Machine Scale Set VMs - Get API. If not provided, the platform will choose one with maximum number of virtual machine instances."
        }
      }
    },
    "OrchestrationServiceStateInput": {
      "properties": {
        "serviceName": {
          "type": "string",
          "description": "The name of the service.",
          "enum": [
            "AutomaticRepairs"
          ],
          "x-ms-enum": {
            "name": "OrchestrationServiceNames",
            "modelAsString": true
          }
        },
        "action": {
          "type": "string",
          "description": "The action to be performed.",
          "enum": [
            "Resume",
            "Suspend"
          ],
          "x-ms-enum": {
            "name": "OrchestrationServiceStateAction",
            "modelAsString": true
          }
        }
      },
      "description": "The input for OrchestrationServiceState",
      "required": [
        "serviceName",
        "action"
      ]
    },
    "ServiceArtifactReference": {
      "type": "object",
      "properties": {
        "id": {
          "type": "string",
          "description": "The service artifact reference id in the form of /subscriptions/{subscriptionId}/resourceGroups/{resourceGroup}/providers/Microsoft.Compute/galleries/{galleryName}/serviceArtifacts/{serviceArtifactName}/vmArtifactsProfiles/{vmArtifactsProfilesName}"
        }
      },
      "description": "Specifies the service artifact reference id used to set same image version for all virtual machines in the scale set when using 'latest' image version. Minimum api-version: 2022-11-01"
    },
    "SecurityPostureReference": {
      "type": "object",
      "properties": {
        "id": {
          "type": "string",
          "description": "The security posture reference id in the form of /CommunityGalleries/{communityGalleryName}/securityPostures/{securityPostureName}/versions/{major.minor.patch}|latest"
        },
        "excludeExtensions": {
          "type": "array",
          "items": {
            "type": "string"
          },
          "description": "The list of virtual machine extension names to exclude when applying the security posture."
        },
        "isOverridable": {
          "type": "boolean",
          "description": "Whether the security posture can be overridden by the user."
        }
      },
      "description": "Specifies the security posture to be used in the scale set. Minimum api-version: 2023-03-01",
      "required": [
        "id"
      ]
    },
    "SecurityPostureReferenceUpdate": {
      "type": "object",
      "properties": {
        "id": {
          "type": "string",
          "description": "The security posture reference id in the form of /CommunityGalleries/{communityGalleryName}/securityPostures/{securityPostureName}/versions/{major.minor.patch}|latest"
        },
        "excludeExtensions": {
          "type": "array",
          "items": {
            "type": "string"
          },
          "description": "The list of virtual machine extension names to exclude when applying the security posture."
        },
        "isOverridable": {
          "type": "boolean",
          "description": "Whether the security posture can be overridden by the user."
        }
      },
      "description": "Specifies the security posture to be used in the scale set. Minimum api-version: 2023-03-01"
    },
    "ZonalPlatformFaultDomainAlignMode": {
      "type": "string",
      "description": "Specifies the align mode between Virtual Machine Scale Set compute and storage Fault Domain count.",
      "enum": [
        "Aligned",
        "Unaligned"
      ],
      "x-ms-enum": {
        "name": "ZonalPlatformFaultDomainAlignMode",
        "modelAsString": true
      }
    }
  }
}<|MERGE_RESOLUTION|>--- conflicted
+++ resolved
@@ -5377,15 +5377,13 @@
           "$ref": "#/definitions/ResiliencyPolicy",
           "description": "Policy for Resiliency"
         },
-<<<<<<< HEAD
         "zonalPlatformFaultDomainAlignMode": {
           "$ref": "#/definitions/ZonalPlatformFaultDomainAlignMode",
           "description": "Specifies the align mode between Virtual Machine Scale Set compute and storage Fault Domain count."
-=======
+        },
         "skuProfile": {
           "$ref": "#/definitions/SkuProfile",
           "description": "Specifies the sku profile for the virtual machine scale set."
->>>>>>> c7d76b2f
         }
       },
       "description": "Describes the properties of a Virtual Machine Scale Set."
@@ -5440,15 +5438,13 @@
           "$ref": "#/definitions/ResiliencyPolicy",
           "description": "Policy for Resiliency"
         },
-<<<<<<< HEAD
         "zonalPlatformFaultDomainAlignMode": {
           "$ref": "#/definitions/ZonalPlatformFaultDomainAlignMode",
           "description": "Specifies the align mode between Virtual Machine Scale Set compute and storage Fault Domain count."
-=======
+        },
         "skuProfile": {
           "$ref": "#/definitions/SkuProfile",
           "description": "Specifies the sku profile for the virtual machine scale set."
->>>>>>> c7d76b2f
         }
       },
       "description": "Describes the properties of a Virtual Machine Scale Set."

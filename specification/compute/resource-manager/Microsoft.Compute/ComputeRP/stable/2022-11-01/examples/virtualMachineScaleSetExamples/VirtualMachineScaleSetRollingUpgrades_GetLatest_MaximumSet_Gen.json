{
  "parameters": {
    "resourceGroupName": "rgcompute",
    "vmScaleSetName": "aaaaaaaaaaaaaaaaaaaaaaaaa",
    "api-version": "2022-11-01",
    "subscriptionId": "{subscription-id}"
  },
  "responses": {
    "200": {
      "body": {
        "properties": {
          "policy": {
            "maxBatchInstancePercent": 49,
            "maxUnhealthyInstancePercent": 81,
            "maxUnhealthyUpgradedInstancePercent": 98,
            "pauseTimeBetweenBatches": "aaaaaaaaaaaaaaa",
            "enableCrossZoneUpgrade": true,
            "prioritizeUnhealthyInstances": true,
<<<<<<< HEAD
            "rollbackFailedInstancesOnPolicyBreach": true
=======
            "maxSurge": true
>>>>>>> bcea6784
          },
          "runningStatus": {
            "code": "RollingForward",
            "startTime": "2021-11-30T13:06:23.362Z",
            "lastAction": "Start",
            "lastActionTime": "2021-11-30T13:06:23.362Z"
          },
          "progress": {
            "successfulInstanceCount": 6,
            "failedInstanceCount": 25,
            "inProgressInstanceCount": 20,
            "pendingInstanceCount": 27
          },
          "error": {
            "details": [
              {
                "code": "aaaaaaaaaaaaaaaaaaaaaaaa",
                "target": "aaaa",
                "message": "aa"
              }
            ],
            "innererror": {
              "exceptiontype": "aaaaaaaaaaaaaaaaaaaaaaaaaaaaa",
              "errordetail": "aaaaaaaaaaaaaaaaaaaaaaaa"
            },
            "code": "aaaaaaa",
            "target": "aaaaaaa",
            "message": "aaaaaaaaa"
          }
        },
        "id": "aaaaaaaaaa",
        "name": "aaaaaaaaaaaaaaaaaaa",
        "type": "aaaaaaaaaaaaaaaaaaaaa",
        "location": "aaaaaa",
        "tags": {
          "key8533": "aaaaaaaaaaaaaaaaaaaaaaaa"
        }
      }
    }
  }
}<|MERGE_RESOLUTION|>--- conflicted
+++ resolved
@@ -16,11 +16,8 @@
             "pauseTimeBetweenBatches": "aaaaaaaaaaaaaaa",
             "enableCrossZoneUpgrade": true,
             "prioritizeUnhealthyInstances": true,
-<<<<<<< HEAD
-            "rollbackFailedInstancesOnPolicyBreach": true
-=======
+            "rollbackFailedInstancesOnPolicyBreach": true,
             "maxSurge": true
->>>>>>> bcea6784
           },
           "runningStatus": {
             "code": "RollingForward",

--- conflicted
+++ resolved
@@ -3342,11 +3342,7 @@
         },
         "placement": {
           "$ref": "#/definitions/Placement",
-<<<<<<< HEAD
           "description": "Placement section specifies the user-defined constraints for virtual machine hardware placement. This property cannot be changed once VM is provisioned.<br> Minimum api-version: 2024-03-01."
-=======
-          "description": "Placement section specifies the user-defined constraints for virtual machine hardware placement.<br> Minimum api-version: 2024-03-01."
->>>>>>> 23454407
         },
         "extendedLocation": {
           "$ref": "../../../common-types/v1/common.json#/definitions/ExtendedLocation",
@@ -3592,11 +3588,7 @@
       "properties": {
         "zonePlacementPolicy": {
           "type": "string",
-<<<<<<< HEAD
           "description": "Specifies the policy for virtual machines's placement in availability zone. <br>Possible values are:<br><br>**Any** - An availability zone will be automatically picked by system as part of virtual machine creation.",
-=======
-          "description": "Specifies the policy for resource's placement in availability zone. <br>Possible values are:<br>**Any** - An availability zone will be automatically picked by system as part of resource creation.",
->>>>>>> 23454407
           "enum": [
             "Any"
           ],
@@ -3620,11 +3612,7 @@
           "description": "This property supplements the 'zonePlacementPolicy' property.<br>If 'zonePlacementPolicy' is set to 'Any', availability zone selected by the system must not be present in the list of availability zones passed with 'excludeZones'. If 'excludeZones' is not provided, all availability zones in region will be considered for selection."
         }
       },
-<<<<<<< HEAD
       "description": "Describes the user-defined constraints for virtual machine hardware placement."
-=======
-      "description": "Describes the user-defined constraints for resource hardware placement."
->>>>>>> 23454407
     }
   }
 }
{
  "swagger": "2.0",
  "info": {
    "title": "ComputeManagementClient",
    "description": "The Compute Management Client.",
    "version": "2023-09-01"
  },
  "host": "management.azure.com",
  "schemes": [
    "https"
  ],
  "consumes": [
    "application/json"
  ],
  "produces": [
    "application/json"
  ],
  "security": [
    {
      "azure_auth": [
        "user_impersonation"
      ]
    }
  ],
  "securityDefinitions": {
    "azure_auth": {
      "type": "oauth2",
      "authorizationUrl": "https://login.microsoftonline.com/common/oauth2/authorize",
      "flow": "implicit",
      "description": "Azure Active Directory OAuth2 Flow",
      "scopes": {
        "user_impersonation": "impersonate your user account"
      }
    }
  },
  "paths": {
    "/providers/Microsoft.Compute/operations": {
      "get": {
        "tags": [
          "ComputeOperations"
        ],
        "operationId": "Operations_List",
        "description": "Gets a list of compute operations.",
        "parameters": [
          {
            "$ref": "../../../common-types/v1/common.json#/parameters/ApiVersionParameter"
          }
        ],
        "responses": {
          "200": {
            "description": "OK",
            "schema": {
              "$ref": "#/definitions/ComputeOperationListResult"
            }
          },
          "default": {
            "description": "Error response describing why the operation failed.",
            "schema": {
              "$ref": "../../../common-types/v1/common.json#/definitions/CloudError"
            }
          }
        },
        "x-ms-pageable": {
          "nextLinkName": null
        },
        "x-ms-examples": {
          "Operations_List_MaximumSet_Gen": {
            "$ref": "./examples/computeRPCommonExamples/Operations_List_MaximumSet_Gen.json"
          },
          "Operations_List_MinimumSet_Gen": {
            "$ref": "./examples/computeRPCommonExamples/Operations_List_MinimumSet_Gen.json"
          }
        }
      }
    },
    "/subscriptions/{subscriptionId}/providers/Microsoft.Compute/locations/{location}/usages": {
      "get": {
        "tags": [
          "Usage"
        ],
        "operationId": "Usage_List",
        "description": "Gets, for the specified location, the current compute resource usage information as well as the limits for compute resources under the subscription.",
        "parameters": [
          {
            "name": "location",
            "in": "path",
            "required": true,
            "type": "string",
            "description": "The location for which resource usage is queried.",
            "pattern": "^[-\\w\\._]+$"
          },
          {
            "$ref": "../../../common-types/v1/common.json#/parameters/ApiVersionParameter"
          },
          {
            "$ref": "../../../common-types/v1/common.json#/parameters/SubscriptionIdParameter"
          }
        ],
        "responses": {
          "200": {
            "description": "OK",
            "schema": {
              "$ref": "#/definitions/ListUsagesResult"
            }
          },
          "default": {
            "description": "Error response describing why the operation failed.",
            "schema": {
              "$ref": "../../../common-types/v1/common.json#/definitions/CloudError"
            }
          }
        },
        "x-ms-pageable": {
          "nextLinkName": "nextLink"
        },
        "x-ms-examples": {
          "Usage_List_MaximumSet_Gen": {
            "$ref": "./examples/computeRPCommonExamples/Usage_List_MaximumSet_Gen.json"
          },
          "Usage_List_MinimumSet_Gen": {
            "$ref": "./examples/computeRPCommonExamples/Usage_List_MinimumSet_Gen.json"
          }
        }
      }
    },
    "/subscriptions/{subscriptionId}/providers/Microsoft.Compute/locations/{location}/vmSizes": {
      "get": {
        "tags": [
          "VirtualMachineSizes"
        ],
        "operationId": "VirtualMachineSizes_List",
        "description": "This API is deprecated. Use [Resources Skus](https://docs.microsoft.com/rest/api/compute/resourceskus/list)",
        "parameters": [
          {
            "name": "location",
            "in": "path",
            "required": true,
            "type": "string",
            "description": "The location upon which virtual-machine-sizes is queried.",
            "pattern": "^[-\\w\\._]+$"
          },
          {
            "$ref": "../../../common-types/v1/common.json#/parameters/ApiVersionParameter"
          },
          {
            "$ref": "../../../common-types/v1/common.json#/parameters/SubscriptionIdParameter"
          }
        ],
        "responses": {
          "200": {
            "description": "OK",
            "schema": {
              "$ref": "#/definitions/VirtualMachineSizeListResult"
            }
          },
          "default": {
            "description": "Error response describing why the operation failed.",
            "schema": {
              "$ref": "../../../common-types/v1/common.json#/definitions/CloudError"
            }
          }
        },
        "x-ms-pageable": {
          "nextLinkName": null
        },
        "x-ms-examples": {
          "VirtualMachineSizes_List_MaximumSet_Gen": {
            "$ref": "./examples/computeRPCommonExamples/VirtualMachineSizes_List_MaximumSet_Gen.json"
          },
          "VirtualMachineSizes_List_MinimumSet_Gen": {
            "$ref": "./examples/computeRPCommonExamples/VirtualMachineSizes_List_MinimumSet_Gen.json"
          }
        }
      }
    }
  },
  "definitions": {
    "ComputeOperationListResult": {
      "properties": {
        "value": {
          "type": "array",
          "readOnly": true,
          "items": {
            "$ref": "#/definitions/ComputeOperationValue"
          },
          "x-ms-identifiers": [
            "name"
          ],
          "description": "The list of compute operations"
        }
      },
      "description": "The List Compute Operation operation response."
    },
    "ComputeOperationValue": {
      "properties": {
        "origin": {
          "type": "string",
          "readOnly": true,
          "description": "The origin of the compute operation."
        },
        "name": {
          "type": "string",
          "readOnly": true,
          "description": "The name of the compute operation."
        },
        "display": {
          "x-ms-client-flatten": true,
          "$ref": "#/definitions/ComputeOperationValueDisplay"
        }
      },
      "description": "Describes the properties of a Compute Operation value."
    },
    "ComputeOperationValueDisplay": {
      "properties": {
        "operation": {
          "type": "string",
          "readOnly": true,
          "description": "The display name of the compute operation."
        },
        "resource": {
          "type": "string",
          "readOnly": true,
          "description": "The display name of the resource the operation applies to."
        },
        "description": {
          "type": "string",
          "readOnly": true,
          "description": "The description of the operation."
        },
        "provider": {
          "type": "string",
          "readOnly": true,
          "description": "The resource provider for the operation."
        }
      },
      "description": "Describes the properties of a Compute Operation Value Display."
    },
    "UsageName": {
      "properties": {
        "value": {
          "type": "string",
          "description": "The name of the resource."
        },
        "localizedValue": {
          "type": "string",
          "description": "The localized name of the resource."
        }
      },
      "description": "The Usage Names."
    },
    "Usage": {
      "properties": {
        "unit": {
          "type": "string",
          "description": "An enum describing the unit of usage measurement.",
          "enum": [
            "Count"
          ],
          "x-ms-enum": {
            "name": "UsageUnit",
            "modelAsString": false
          }
        },
        "currentValue": {
          "type": "integer",
          "format": "int32",
          "description": "The current usage of the resource."
        },
        "limit": {
          "type": "integer",
          "format": "int64",
          "description": "The maximum permitted usage of the resource."
        },
        "name": {
          "$ref": "#/definitions/UsageName",
          "description": "The name of the type of usage."
        }
      },
      "required": [
        "unit",
        "currentValue",
        "limit",
        "name"
      ],
      "description": "Describes Compute Resource Usage."
    },
    "ListUsagesResult": {
      "properties": {
        "value": {
          "type": "array",
          "items": {
            "$ref": "#/definitions/Usage"
          },
          "x-ms-identifiers": [],
          "description": "The list of compute resource usages."
        },
        "nextLink": {
          "type": "string",
          "description": "The URI to fetch the next page of compute resource usage information. Call ListNext() with this to fetch the next page of compute resource usage information."
        }
      },
      "required": [
        "value"
      ],
      "description": "The List Usages operation response."
    },
    "HyperVGenerationType": {
      "type": "string",
      "description": "Specifies the HyperVGeneration Type",
      "enum": [
        "V1",
        "V2"
      ],
      "x-ms-enum": {
        "name": "HyperVGenerationTypes",
        "modelAsString": true
      }
    },
    "InstanceViewStatus": {
      "properties": {
        "code": {
          "type": "string",
          "description": "The status code."
        },
        "level": {
          "type": "string",
          "description": "The level code.",
          "enum": [
            "Info",
            "Warning",
            "Error"
          ],
          "x-ms-enum": {
            "name": "StatusLevelTypes",
            "modelAsString": false
          }
        },
        "displayStatus": {
          "type": "string",
          "description": "The short localizable label for the status."
        },
        "message": {
          "type": "string",
          "description": "The detailed status message, including for alerts and error messages."
        },
        "time": {
          "type": "string",
          "format": "date-time",
          "description": "The time of the status."
        }
      },
      "type": "object",
      "description": "Instance view status."
    },
    "SubResourceWithColocationStatus": {
      "allOf": [
        {
          "$ref": "../../../common-types/v1/common.json#/definitions/SubResource"
        }
      ],
      "properties": {
        "colocationStatus": {
          "$ref": "#/definitions/InstanceViewStatus",
          "description": "Describes colocation status of a resource in the Proximity Placement Group."
        }
      },
      "x-ms-azure-resource": true
    },
    "VirtualMachineSize": {
      "properties": {
        "name": {
          "type": "string",
          "description": "The name of the virtual machine size."
        },
        "numberOfCores": {
          "type": "integer",
          "format": "int32",
          "description": "The number of cores supported by the virtual machine size. For Constrained vCPU capable VM sizes, this number represents the total vCPUs of quota that the VM uses. For accurate vCPU count, please refer to https://docs.microsoft.com/azure/virtual-machines/constrained-vcpu or https://docs.microsoft.com/rest/api/compute/resourceskus/list"
        },
        "osDiskSizeInMB": {
          "type": "integer",
          "format": "int32",
          "description": "The OS disk size, in MB, allowed by the virtual machine size."
        },
        "resourceDiskSizeInMB": {
          "type": "integer",
          "format": "int32",
          "description": "The resource disk size, in MB, allowed by the virtual machine size."
        },
        "memoryInMB": {
          "type": "integer",
          "format": "int32",
          "description": "The amount of memory, in MB, supported by the virtual machine size."
        },
        "maxDataDiskCount": {
          "type": "integer",
          "format": "int32",
          "description": "The maximum number of data disks that can be attached to the virtual machine size."
        }
      },
      "description": "Describes the properties of a VM size."
    },
    "VirtualMachineSizeListResult": {
      "properties": {
        "value": {
          "type": "array",
          "items": {
            "$ref": "#/definitions/VirtualMachineSize"
          },
          "x-ms-identifiers": [
            "name"
          ],
          "description": "The list of virtual machine sizes."
        }
      },
      "description": "The List Virtual Machine operation response."
    },
    "Plan": {
      "properties": {
        "name": {
          "type": "string",
          "description": "The plan ID."
        },
        "publisher": {
          "type": "string",
          "description": "The publisher ID."
        },
        "product": {
          "type": "string",
          "description": "Specifies the product of the image from the marketplace. This is the same value as Offer under the imageReference element."
        },
        "promotionCode": {
          "type": "string",
          "description": "The promotion code."
        }
      },
      "description": "Specifies information about the marketplace image used to create the virtual machine. This element is only used for marketplace images. Before you can use a marketplace image from an API, you must enable the image for programmatic use.  In the Azure portal, find the marketplace image that you want to use and then click **Want to deploy programmatically, Get Started ->**. Enter any required information and then click **Save**."
    },
    "HardwareProfile": {
      "properties": {
        "vmSize": {
          "type": "string",
          "description": "Specifies the size of the virtual machine. The enum data type is currently deprecated and will be removed by December 23rd 2023. The recommended way to get the list of available sizes is using these APIs: [List all available virtual machine sizes in an availability set](https://docs.microsoft.com/rest/api/compute/availabilitysets/listavailablesizes), [List all available virtual machine sizes in a region]( https://docs.microsoft.com/rest/api/compute/resourceskus/list), [List all available virtual machine sizes for resizing](https://docs.microsoft.com/rest/api/compute/virtualmachines/listavailablesizes). For more information about virtual machine sizes, see [Sizes for virtual machines](https://docs.microsoft.com/azure/virtual-machines/sizes). The available VM sizes depend on region and availability set.",
          "enum": [
            "Basic_A0",
            "Basic_A1",
            "Basic_A2",
            "Basic_A3",
            "Basic_A4",
            "Standard_A0",
            "Standard_A1",
            "Standard_A2",
            "Standard_A3",
            "Standard_A4",
            "Standard_A5",
            "Standard_A6",
            "Standard_A7",
            "Standard_A8",
            "Standard_A9",
            "Standard_A10",
            "Standard_A11",
            "Standard_A1_v2",
            "Standard_A2_v2",
            "Standard_A4_v2",
            "Standard_A8_v2",
            "Standard_A2m_v2",
            "Standard_A4m_v2",
            "Standard_A8m_v2",
            "Standard_B1s",
            "Standard_B1ms",
            "Standard_B2s",
            "Standard_B2ms",
            "Standard_B4ms",
            "Standard_B8ms",
            "Standard_D1",
            "Standard_D2",
            "Standard_D3",
            "Standard_D4",
            "Standard_D11",
            "Standard_D12",
            "Standard_D13",
            "Standard_D14",
            "Standard_D1_v2",
            "Standard_D2_v2",
            "Standard_D3_v2",
            "Standard_D4_v2",
            "Standard_D5_v2",
            "Standard_D2_v3",
            "Standard_D4_v3",
            "Standard_D8_v3",
            "Standard_D16_v3",
            "Standard_D32_v3",
            "Standard_D64_v3",
            "Standard_D2s_v3",
            "Standard_D4s_v3",
            "Standard_D8s_v3",
            "Standard_D16s_v3",
            "Standard_D32s_v3",
            "Standard_D64s_v3",
            "Standard_D11_v2",
            "Standard_D12_v2",
            "Standard_D13_v2",
            "Standard_D14_v2",
            "Standard_D15_v2",
            "Standard_DS1",
            "Standard_DS2",
            "Standard_DS3",
            "Standard_DS4",
            "Standard_DS11",
            "Standard_DS12",
            "Standard_DS13",
            "Standard_DS14",
            "Standard_DS1_v2",
            "Standard_DS2_v2",
            "Standard_DS3_v2",
            "Standard_DS4_v2",
            "Standard_DS5_v2",
            "Standard_DS11_v2",
            "Standard_DS12_v2",
            "Standard_DS13_v2",
            "Standard_DS14_v2",
            "Standard_DS15_v2",
            "Standard_DS13-4_v2",
            "Standard_DS13-2_v2",
            "Standard_DS14-8_v2",
            "Standard_DS14-4_v2",
            "Standard_E2_v3",
            "Standard_E4_v3",
            "Standard_E8_v3",
            "Standard_E16_v3",
            "Standard_E32_v3",
            "Standard_E64_v3",
            "Standard_E2s_v3",
            "Standard_E4s_v3",
            "Standard_E8s_v3",
            "Standard_E16s_v3",
            "Standard_E32s_v3",
            "Standard_E64s_v3",
            "Standard_E32-16_v3",
            "Standard_E32-8s_v3",
            "Standard_E64-32s_v3",
            "Standard_E64-16s_v3",
            "Standard_F1",
            "Standard_F2",
            "Standard_F4",
            "Standard_F8",
            "Standard_F16",
            "Standard_F1s",
            "Standard_F2s",
            "Standard_F4s",
            "Standard_F8s",
            "Standard_F16s",
            "Standard_F2s_v2",
            "Standard_F4s_v2",
            "Standard_F8s_v2",
            "Standard_F16s_v2",
            "Standard_F32s_v2",
            "Standard_F64s_v2",
            "Standard_F72s_v2",
            "Standard_G1",
            "Standard_G2",
            "Standard_G3",
            "Standard_G4",
            "Standard_G5",
            "Standard_GS1",
            "Standard_GS2",
            "Standard_GS3",
            "Standard_GS4",
            "Standard_GS5",
            "Standard_GS4-8",
            "Standard_GS4-4",
            "Standard_GS5-16",
            "Standard_GS5-8",
            "Standard_H8",
            "Standard_H16",
            "Standard_H8m",
            "Standard_H16m",
            "Standard_H16r",
            "Standard_H16mr",
            "Standard_L4s",
            "Standard_L8s",
            "Standard_L16s",
            "Standard_L32s",
            "Standard_M64s",
            "Standard_M64ms",
            "Standard_M128s",
            "Standard_M128ms",
            "Standard_M64-32ms",
            "Standard_M64-16ms",
            "Standard_M128-64ms",
            "Standard_M128-32ms",
            "Standard_NC6",
            "Standard_NC12",
            "Standard_NC24",
            "Standard_NC24r",
            "Standard_NC6s_v2",
            "Standard_NC12s_v2",
            "Standard_NC24s_v2",
            "Standard_NC24rs_v2",
            "Standard_NC6s_v3",
            "Standard_NC12s_v3",
            "Standard_NC24s_v3",
            "Standard_NC24rs_v3",
            "Standard_ND6s",
            "Standard_ND12s",
            "Standard_ND24s",
            "Standard_ND24rs",
            "Standard_NV6",
            "Standard_NV12",
            "Standard_NV24"
          ],
          "x-ms-enum": {
            "name": "VirtualMachineSizeTypes",
            "modelAsString": true
          }
        },
        "vmSizeProperties": {
          "$ref": "#/definitions/VMSizeProperties",
          "description": "Specifies the properties for customizing the size of the virtual machine. Minimum api-version: 2021-07-01. This feature is still in preview mode and is not supported for VirtualMachineScaleSet. Please follow the instructions in [VM Customization](https://aka.ms/vmcustomization) for more details."
        }
      },
      "description": "Specifies the hardware settings for the virtual machine."
    },
    "VMSizeProperties": {
      "type": "object",
      "properties": {
        "vCPUsAvailable": {
          "type": "integer",
          "format": "int32",
          "description": "Specifies the number of vCPUs available for the VM. When this property is not specified in the request body the default behavior is to set it to the value of vCPUs available for that VM size exposed in api response of [List all available virtual machine sizes in a region](https://docs.microsoft.com/en-us/rest/api/compute/resource-skus/list)."
        },
        "vCPUsPerCore": {
          "type": "integer",
          "format": "int32",
          "description": "Specifies the vCPU to physical core ratio. When this property is not specified in the request body the default behavior is set to the value of vCPUsPerCore for the VM Size exposed in api response of [List all available virtual machine sizes in a region](https://docs.microsoft.com/en-us/rest/api/compute/resource-skus/list). **Setting this property to 1 also means that hyper-threading is disabled.**"
        }
      },
      "description": "Specifies VM Size Property settings on the virtual machine."
    },
    "ImageReference": {
      "properties": {
        "publisher": {
          "type": "string",
          "description": "The image publisher."
        },
        "offer": {
          "type": "string",
          "description": "Specifies the offer of the platform image or marketplace image used to create the virtual machine."
        },
        "sku": {
          "type": "string",
          "description": "The image SKU."
        },
        "version": {
          "type": "string",
          "description": "Specifies the version of the platform image or marketplace image used to create the virtual machine. The allowed formats are Major.Minor.Build or 'latest'. Major, Minor, and Build are decimal numbers. Specify 'latest' to use the latest version of an image available at deploy time. Even if you use 'latest', the VM image will not automatically update after deploy time even if a new version becomes available. Please do not use field 'version' for gallery image deployment, gallery image should always use 'id' field for deployment, to use 'latest' version of gallery image, just set '/subscriptions/{subscriptionId}/resourceGroups/{resourceGroupName}/providers/Microsoft.Compute/galleries/{galleryName}/images/{imageName}' in the 'id' field without version input."
        },
        "exactVersion": {
          "type": "string",
          "readOnly": true,
          "description": "Specifies in decimal numbers, the version of platform image or marketplace image used to create the virtual machine. This readonly field differs from 'version', only if the value specified in 'version' field is 'latest'."
        },
        "sharedGalleryImageId": {
          "type": "string",
          "description": "Specified the shared gallery image unique id for vm deployment. This can be fetched from shared gallery image GET call."
        },
        "communityGalleryImageId": {
          "type": "string",
          "description": "Specified the community gallery image unique id for vm deployment. This can be fetched from community gallery image GET call."
        }
      },
      "allOf": [
        {
          "$ref": "../../../common-types/v1/common.json#/definitions/SubResource"
        }
      ],
      "description": "Specifies information about the image to use. You can specify information about platform images, marketplace images, or virtual machine images. This element is required when you want to use a platform image, marketplace image, or virtual machine image, but is not used in other creation operations. NOTE: Image reference publisher and offer can only be set when you create the scale set."
    },
    "DiskControllerType": {
      "type": "string",
      "enum": [
        "SCSI",
        "NVMe"
      ],
      "x-ms-enum": {
        "name": "DiskControllerTypes",
        "modelAsString": true
      },
      "description": "Specifies the disk controller type configured for the VM and VirtualMachineScaleSet. This property is only supported for virtual machines whose operating system disk and VM sku supports Generation 2 (https://docs.microsoft.com/en-us/azure/virtual-machines/generation-2), please check the HyperVGenerations capability returned as part of VM sku capabilities in the response of Microsoft.Compute SKUs api for the region contains V2 (https://docs.microsoft.com/rest/api/compute/resourceskus/list). For more information about Disk Controller Types supported please refer to https://aka.ms/azure-diskcontrollertypes."
    },
    "KeyVaultSecretReference": {
      "properties": {
        "secretUrl": {
          "type": "string",
          "description": "The URL referencing a secret in a Key Vault."
        },
        "sourceVault": {
          "$ref": "../../../common-types/v1/common.json#/definitions/SubResource",
          "description": "The relative URL of the Key Vault containing the secret."
        }
      },
      "required": [
        "secretUrl",
        "sourceVault"
      ],
      "description": "Describes a reference to Key Vault Secret"
    },
    "DiskEncryptionSetParameters": {
      "allOf": [
        {
          "$ref": "../../../common-types/v1/common.json#/definitions/SubResource"
        }
      ],
      "description": "Describes the parameter of customer managed disk encryption set resource id that can be specified for disk. **Note:** The disk encryption set resource id can only be specified for managed disk. Please refer https://aka.ms/mdssewithcmkoverview for more details.",
      "x-ms-azure-resource": true
    },
    "KeyVaultKeyReference": {
      "properties": {
        "keyUrl": {
          "type": "string",
          "description": "The URL referencing a key encryption key in Key Vault."
        },
        "sourceVault": {
          "$ref": "../../../common-types/v1/common.json#/definitions/SubResource",
          "description": "The relative URL of the Key Vault containing the key."
        }
      },
      "required": [
        "keyUrl",
        "sourceVault"
      ],
      "description": "Describes a reference to Key Vault Key"
    },
    "DiskEncryptionSettings": {
      "properties": {
        "diskEncryptionKey": {
          "$ref": "#/definitions/KeyVaultSecretReference",
          "description": "Specifies the location of the disk encryption key, which is a Key Vault Secret."
        },
        "keyEncryptionKey": {
          "$ref": "#/definitions/KeyVaultKeyReference",
          "description": "Specifies the location of the key encryption key in Key Vault."
        },
        "enabled": {
          "type": "boolean",
          "description": "Specifies whether disk encryption should be enabled on the virtual machine."
        }
      },
      "description": "Describes a Encryption Settings for a Disk"
    },
    "VMDiskSecurityProfile": {
      "type": "object",
      "properties": {
        "securityEncryptionType": {
          "type": "string",
          "description": "Specifies the EncryptionType of the managed disk. It is set to DiskWithVMGuestState for encryption of the managed disk along with VMGuestState blob, VMGuestStateOnly for encryption of just the VMGuestState blob, and NonPersistedTPM for not persisting firmware state in the VMGuestState blob.. **Note:** It can be set for only Confidential VMs.",
          "enum": [
            "VMGuestStateOnly",
            "DiskWithVMGuestState",
            "NonPersistedTPM"
          ],
          "x-ms-enum": {
            "name": "securityEncryptionTypes",
            "modelAsString": true
          }
        },
        "diskEncryptionSet": {
          "$ref": "#/definitions/DiskEncryptionSetParameters",
          "description": "Specifies the customer managed disk encryption set resource id for the managed disk that is used for Customer Managed Key encrypted ConfidentialVM OS Disk and VMGuest blob."
        }
      },
      "description": "Specifies the security profile settings for the managed disk. **Note:** It can only be set for Confidential VMs."
    },
    "VirtualHardDisk": {
      "properties": {
        "uri": {
          "type": "string",
          "description": "Specifies the virtual hard disk's uri."
        }
      },
      "description": "Describes the uri of a disk."
    },
    "Caching": {
      "type": "string",
      "description": "Specifies the caching requirements. Possible values are: **None,** **ReadOnly,** **ReadWrite.** The default values are: **None for Standard storage. ReadOnly for Premium storage**",
      "enum": [
        "None",
        "ReadOnly",
        "ReadWrite"
      ],
      "x-ms-enum": {
        "name": "CachingTypes",
        "modelAsString": false
      }
    },
    "CreateOption": {
      "type": "string",
      "description": "Specifies how the virtual machine should be created. Possible values are: **Attach.** This value is used when you are using a specialized disk to create the virtual machine. **FromImage.** This value is used when you are using an image to create the virtual machine. If you are using a platform image, you also use the imageReference element described above. If you are using a marketplace image, you also use the plan element previously described.",
      "enum": [
        "FromImage",
        "Empty",
        "Attach"
      ],
      "x-ms-enum": {
        "name": "DiskCreateOptionTypes",
        "modelAsString": true
      }
    },
    "DetachOption": {
      "type": "string",
      "description": "Specifies the detach behavior to be used while detaching a disk or which is already in the process of detachment from the virtual machine. Supported values are: **ForceDetach.** detachOption: **ForceDetach** is applicable only for managed data disks. If a previous detachment attempt of the data disk did not complete due to an unexpected failure from the virtual machine and the disk is still not released then use force-detach as a last resort option to detach the disk forcibly from the VM. All writes might not have been flushed when using this detach behavior. **This feature is still in preview** mode and is not supported for VirtualMachineScaleSet. To force-detach a data disk update toBeDetached to 'true' along with setting detachOption: 'ForceDetach'.",
      "enum": [
        "ForceDetach"
      ],
      "x-ms-enum": {
        "name": "DiskDetachOptionTypes",
        "modelAsString": true
      }
    },
    "DeleteOption": {
      "type": "string",
      "description": "Specifies the behavior of the managed disk when the VM gets deleted, for example whether the managed disk is deleted or detached. Supported values are: **Delete.** If this value is used, the managed disk is deleted when VM gets deleted. **Detach.** If this value is used, the managed disk is retained after VM gets deleted. Minimum api-version: 2021-03-01.",
      "enum": [
        "Delete",
        "Detach"
      ],
      "x-ms-enum": {
        "name": "DiskDeleteOptionTypes",
        "modelAsString": true
      }
    },
    "StorageAccountType": {
      "type": "string",
      "description": "Specifies the storage account type for the managed disk. Managed OS disk storage account type can only be set when you create the scale set. NOTE: UltraSSD_LRS can only be used with data disks. It cannot be used with OS Disk. Standard_LRS uses Standard HDD. StandardSSD_LRS uses Standard SSD. Premium_LRS uses Premium SSD. UltraSSD_LRS uses Ultra disk. Premium_ZRS uses Premium SSD zone redundant storage. StandardSSD_ZRS uses Standard SSD zone redundant storage. For more information regarding disks supported for Windows Virtual Machines, refer to https://docs.microsoft.com/azure/virtual-machines/windows/disks-types and, for Linux Virtual Machines, refer to https://docs.microsoft.com/azure/virtual-machines/linux/disks-types",
      "enum": [
        "Standard_LRS",
        "Premium_LRS",
        "StandardSSD_LRS",
        "UltraSSD_LRS",
        "Premium_ZRS",
        "StandardSSD_ZRS",
        "PremiumV2_LRS"
      ],
      "x-ms-enum": {
        "name": "StorageAccountTypes",
        "modelAsString": true
      }
    },
    "DiffDiskOption": {
      "type": "string",
      "description": "Specifies the ephemeral disk option for operating system disk.",
      "enum": [
        "Local"
      ],
      "x-ms-enum": {
        "name": "DiffDiskOptions",
        "modelAsString": true
      }
    },
    "DiffDiskPlacement": {
      "type": "string",
      "description": "Specifies the ephemeral disk placement for operating system disk. This property can be used by user in the request to choose the location i.e, cache disk or resource disk space for Ephemeral OS disk provisioning. For more information on Ephemeral OS disk size requirements, please refer Ephemeral OS disk size requirements for Windows VM at https://docs.microsoft.com/azure/virtual-machines/windows/ephemeral-os-disks#size-requirements and Linux VM at https://docs.microsoft.com/azure/virtual-machines/linux/ephemeral-os-disks#size-requirements",
      "enum": [
        "CacheDisk",
        "ResourceDisk"
      ],
      "x-ms-enum": {
        "name": "DiffDiskPlacement",
        "modelAsString": true
      }
    },
    "DiffDiskSettings": {
      "properties": {
        "option": {
          "$ref": "#/definitions/DiffDiskOption",
          "description": "Specifies the ephemeral disk settings for operating system disk."
        },
        "placement": {
          "$ref": "#/definitions/DiffDiskPlacement",
          "description": "Specifies the ephemeral disk placement for operating system disk. Possible values are: **CacheDisk,** **ResourceDisk.** The defaulting behavior is: **CacheDisk** if one is configured for the VM size otherwise **ResourceDisk** is used. Refer to the VM size documentation for Windows VM at https://docs.microsoft.com/azure/virtual-machines/windows/sizes and Linux VM at https://docs.microsoft.com/azure/virtual-machines/linux/sizes to check which VM sizes exposes a cache disk."
        }
      },
      "description": "Describes the parameters of ephemeral disk settings that can be specified for operating system disk. **Note:** The ephemeral disk settings can only be specified for managed disk."
    },
    "ManagedDiskParameters": {
      "properties": {
        "storageAccountType": {
          "$ref": "#/definitions/StorageAccountType",
          "description": "Specifies the storage account type for the managed disk. NOTE: UltraSSD_LRS can only be used with data disks, it cannot be used with OS Disk."
        },
        "diskEncryptionSet": {
          "$ref": "#/definitions/DiskEncryptionSetParameters",
          "description": "Specifies the customer managed disk encryption set resource id for the managed disk."
        },
        "securityProfile": {
          "$ref": "#/definitions/VMDiskSecurityProfile",
          "description": "Specifies the security profile for the managed disk."
        }
      },
      "allOf": [
        {
          "$ref": "../../../common-types/v1/common.json#/definitions/SubResource"
        }
      ],
      "description": "The parameters of a managed disk."
    },
    "OSDisk": {
      "properties": {
        "osType": {
          "type": "string",
          "description": "This property allows you to specify the type of the OS that is included in the disk if creating a VM from user-image or a specialized VHD. Possible values are: **Windows,** **Linux.**",
          "enum": [
            "Windows",
            "Linux"
          ],
          "x-ms-enum": {
            "name": "OperatingSystemTypes",
            "modelAsString": false
          }
        },
        "encryptionSettings": {
          "$ref": "#/definitions/DiskEncryptionSettings",
          "description": "Specifies the encryption settings for the OS Disk. Minimum api-version: 2015-06-15."
        },
        "name": {
          "type": "string",
          "description": "The disk name."
        },
        "vhd": {
          "$ref": "#/definitions/VirtualHardDisk",
          "description": "The virtual hard disk."
        },
        "image": {
          "$ref": "#/definitions/VirtualHardDisk",
          "description": "The source user image virtual hard disk. The virtual hard disk will be copied before being attached to the virtual machine. If SourceImage is provided, the destination virtual hard drive must not exist."
        },
        "caching": {
          "$ref": "#/definitions/Caching",
          "description": "Specifies the caching requirements. Possible values are: **None,** **ReadOnly,** **ReadWrite.** The defaulting behavior is: **None for Standard storage. ReadOnly for Premium storage.**"
        },
        "writeAcceleratorEnabled": {
          "type": "boolean",
          "description": "Specifies whether writeAccelerator should be enabled or disabled on the disk."
        },
        "diffDiskSettings": {
          "$ref": "#/definitions/DiffDiskSettings",
          "description": "Specifies the ephemeral Disk Settings for the operating system disk used by the virtual machine."
        },
        "createOption": {
          "$ref": "#/definitions/CreateOption",
          "description": "Specifies how the virtual machine should be created. Possible values are: **Attach.** This value is used when you are using a specialized disk to create the virtual machine. **FromImage.** This value is used when you are using an image to create the virtual machine. If you are using a platform image, you should also use the imageReference element described above. If you are using a marketplace image, you should also use the plan element previously described."
        },
        "diskSizeGB": {
          "type": "integer",
          "format": "int32",
          "description": "Specifies the size of an empty data disk in gigabytes. This element can be used to overwrite the size of the disk in a virtual machine image. The property 'diskSizeGB' is the number of bytes x 1024^3 for the disk and the value cannot be larger than 1023."
        },
        "managedDisk": {
          "description": "The managed disk parameters.",
          "$ref": "#/definitions/ManagedDiskParameters"
        },
        "deleteOption": {
          "$ref": "#/definitions/DeleteOption",
          "description": "Specifies whether OS Disk should be deleted or detached upon VM deletion. Possible values are: **Delete.** If this value is used, the OS disk is deleted when VM is deleted. **Detach.** If this value is used, the os disk is retained after VM is deleted. The default value is set to **Detach**. For an ephemeral OS Disk, the default value is set to **Delete**. The user cannot change the delete option for an ephemeral OS Disk."
        }
      },
      "required": [
        "createOption"
      ],
      "description": "Specifies information about the operating system disk used by the virtual machine. For more information about disks, see [About disks and VHDs for Azure virtual machines](https://docs.microsoft.com/azure/virtual-machines/managed-disks-overview)."
    },
    "DataDisk": {
      "properties": {
        "lun": {
          "type": "integer",
          "format": "int32",
          "description": "Specifies the logical unit number of the data disk. This value is used to identify data disks within the VM and therefore must be unique for each data disk attached to a VM."
        },
        "name": {
          "type": "string",
          "description": "The disk name."
        },
        "vhd": {
          "$ref": "#/definitions/VirtualHardDisk",
          "description": "The virtual hard disk."
        },
        "image": {
          "$ref": "#/definitions/VirtualHardDisk",
          "description": "The source user image virtual hard disk. The virtual hard disk will be copied before being attached to the virtual machine. If SourceImage is provided, the destination virtual hard drive must not exist."
        },
        "caching": {
          "$ref": "#/definitions/Caching",
          "description": "Specifies the caching requirements. Possible values are: **None,** **ReadOnly,** **ReadWrite.** The defaulting behavior is: **None for Standard storage. ReadOnly for Premium storage.**"
        },
        "writeAcceleratorEnabled": {
          "type": "boolean",
          "description": "Specifies whether writeAccelerator should be enabled or disabled on the disk."
        },
        "createOption": {
          "$ref": "#/definitions/CreateOption",
          "description": "Specifies how the virtual machine should be created. Possible values are: **Attach.** This value is used when you are using a specialized disk to create the virtual machine. **FromImage.** This value is used when you are using an image to create the virtual machine. If you are using a platform image, you should also use the imageReference element described above. If you are using a marketplace image, you should also use the plan element previously described."
        },
        "diskSizeGB": {
          "type": "integer",
          "format": "int32",
          "description": "Specifies the size of an empty data disk in gigabytes. This element can be used to overwrite the size of the disk in a virtual machine image. The property 'diskSizeGB' is the number of bytes x 1024^3 for the disk and the value cannot be larger than 1023."
        },
        "managedDisk": {
          "description": "The managed disk parameters.",
          "$ref": "#/definitions/ManagedDiskParameters"
        },
        "toBeDetached": {
          "type": "boolean",
          "description": "Specifies whether the data disk is in process of detachment from the VirtualMachine/VirtualMachineScaleset"
        },
        "diskIOPSReadWrite": {
          "type": "integer",
          "readOnly": true,
          "format": "int64",
          "description": "Specifies the Read-Write IOPS for the managed disk when StorageAccountType is UltraSSD_LRS. Returned only for VirtualMachine ScaleSet VM disks. Can be updated only via updates to the VirtualMachine Scale Set."
        },
        "diskMBpsReadWrite": {
          "type": "integer",
          "readOnly": true,
          "format": "int64",
          "description": "Specifies the bandwidth in MB per second for the managed disk when StorageAccountType is UltraSSD_LRS. Returned only for VirtualMachine ScaleSet VM disks. Can be updated only via updates to the VirtualMachine Scale Set."
        },
        "detachOption": {
          "$ref": "#/definitions/DetachOption",
          "description": "Specifies the detach behavior to be used while detaching a disk or which is already in the process of detachment from the virtual machine. Supported values: **ForceDetach.** detachOption: **ForceDetach** is applicable only for managed data disks. If a previous detachment attempt of the data disk did not complete due to an unexpected failure from the virtual machine and the disk is still not released then use force-detach as a last resort option to detach the disk forcibly from the VM. All writes might not have been flushed when using this detach behavior. **This feature is still in preview** mode and is not supported for VirtualMachineScaleSet. To force-detach a data disk update toBeDetached to 'true' along with setting detachOption: 'ForceDetach'."
        },
        "deleteOption": {
          "$ref": "#/definitions/DeleteOption",
          "description": "Specifies whether data disk should be deleted or detached upon VM deletion. Possible values are: **Delete.** If this value is used, the data disk is deleted when VM is deleted. **Detach.** If this value is used, the data disk is retained after VM is deleted. The default value is set to **Detach**."
        }
      },
      "required": [
        "lun",
        "createOption"
      ],
      "description": "Describes a data disk."
    },
    "CapacityReservationProfile": {
      "type": "object",
      "properties": {
        "capacityReservationGroup": {
          "$ref": "../../../common-types/v1/common.json#/definitions/SubResource",
          "description": "Specifies the capacity reservation group resource id that should be used for allocating the virtual machine or scaleset vm instances provided enough capacity has been reserved. Please refer to https://aka.ms/CapacityReservation for more details."
        }
      },
      "description": "The parameters of a capacity reservation Profile."
    },
    "StorageProfile": {
      "properties": {
        "imageReference": {
          "$ref": "#/definitions/ImageReference",
          "description": "Specifies information about the image to use. You can specify information about platform images, marketplace images, or virtual machine images. This element is required when you want to use a platform image, marketplace image, or virtual machine image, but is not used in other creation operations."
        },
        "osDisk": {
          "$ref": "#/definitions/OSDisk",
          "description": "Specifies information about the operating system disk used by the virtual machine. For more information about disks, see [About disks and VHDs for Azure virtual machines](https://docs.microsoft.com/azure/virtual-machines/managed-disks-overview)."
        },
        "dataDisks": {
          "type": "array",
          "items": {
            "$ref": "#/definitions/DataDisk"
          },
          "x-ms-identifiers": [
            "lun"
          ],
          "description": "Specifies the parameters that are used to add a data disk to a virtual machine. For more information about disks, see [About disks and VHDs for Azure virtual machines](https://docs.microsoft.com/azure/virtual-machines/managed-disks-overview)."
        },
        "diskControllerType": {
          "$ref": "#/definitions/DiskControllerType",
          "description": "Specifies the disk controller type configured for the VM. **Note:** This property will be set to the default disk controller type if not specified provided virtual machine is being created with 'hyperVGeneration' set to V2 based on the capabilities of the operating system disk and VM size from the the specified minimum api version. You need to deallocate the VM before updating its disk controller type unless you are updating the VM size in the VM configuration which implicitly deallocates and reallocates the VM. Minimum api-version: 2022-08-01."
        }
      },
      "description": "Specifies the storage settings for the virtual machine disks."
    },
    "UefiSettings": {
      "properties": {
        "secureBootEnabled": {
          "type": "boolean",
          "description": "Specifies whether secure boot should be enabled on the virtual machine. Minimum api-version: 2020-12-01."
        },
        "vTpmEnabled": {
          "type": "boolean",
          "description": "Specifies whether vTPM should be enabled on the virtual machine. Minimum api-version: 2020-12-01."
        }
      },
      "description": "Specifies the security settings like secure boot and vTPM used while creating the virtual machine. Minimum api-version: 2020-12-01."
    },
<<<<<<< HEAD
    "EncryptionIdentity": {
      "type": "object",
      "properties": {
        "userAssignedIdentityResourceId": {
          "type": "string",
          "description": "Specifies ARM Resource ID of one of the user identities associated with the VM."
        }
      },
      "description": "Specifies the Managed Identity used by ADE to get access token for keyvault operations."
=======
    "ProxyAgentSettings": {
      "type": "object",
      "properties": {
        "enabled": {
          "type": "boolean",
          "description": "Specifies whether ProxyAgent feature should be enabled on the virtual machine or virtual machine scale set."
        },
        "mode": {
          "type": "string",
          "description": "Specifies the mode that ProxyAgent will execute on if the feature is enabled. ProxyAgent will start to audit or monitor but not enforce access control over requests to host endpoints in Audit mode, while in Enforce mode it will enforce access control. The default value is Enforce mode.",
          "enum": [
            "Audit",
            "Enforce"
          ],
          "x-ms-enum": {
            "name": "Mode",
            "modelAsString": true
          }
        },
        "keyIncarnationId": {
          "type": "integer",
          "format": "int32",
          "description": "Increase the value of this property allows user to reset the key used for securing communication channel between guest and host."
        }
      },
      "description": "Specifies ProxyAgent settings while creating the virtual machine. Minimum api-version: 2023-09-01."
>>>>>>> 5e7befab
    },
    "SecurityProfile": {
      "properties": {
        "uefiSettings": {
          "$ref": "#/definitions/UefiSettings",
          "description": "Specifies the security settings like secure boot and vTPM used while creating the virtual machine. Minimum api-version: 2020-12-01."
        },
        "encryptionAtHost": {
          "type": "boolean",
          "description": "This property can be used by user in the request to enable or disable the Host Encryption for the virtual machine or virtual machine scale set. This will enable the encryption for all the disks including Resource/Temp disk at host itself. The default behavior is: The Encryption at host will be disabled unless this property is set to true for the resource."
        },
        "securityType": {
          "type": "string",
          "description": "Specifies the SecurityType of the virtual machine. It has to be set to any specified value to enable UefiSettings. The default behavior is: UefiSettings will not be enabled unless this property is set.",
          "enum": [
            "TrustedLaunch",
            "ConfidentialVM"
          ],
          "x-ms-enum": {
            "name": "SecurityTypes",
            "modelAsString": true
          }
        },
<<<<<<< HEAD
        "encryptionIdentity": {
          "$ref": "#/definitions/EncryptionIdentity",
          "description": "Specifies the Managed Identity used by ADE to get access token for keyvault operations."
=======
        "proxyAgentSettings": {
          "$ref": "#/definitions/ProxyAgentSettings",
          "description": "Specifies ProxyAgent settings while creating the virtual machine. Minimum api-version: 2023-09-01."
>>>>>>> 5e7befab
        }
      },
      "description": "Specifies the Security profile settings for the virtual machine or virtual machine scale set."
    },
    "VMGalleryApplication": {
      "type": "object",
      "properties": {
        "tags": {
          "type": "string",
          "description": "Optional, Specifies a passthrough value for more generic context."
        },
        "order": {
          "type": "integer",
          "format": "int32",
          "description": "Optional, Specifies the order in which the packages have to be installed"
        },
        "packageReferenceId": {
          "type": "string",
          "description": "Specifies the GalleryApplicationVersion resource id on the form of /subscriptions/{SubscriptionId}/resourceGroups/{ResourceGroupName}/providers/Microsoft.Compute/galleries/{galleryName}/applications/{application}/versions/{version}"
        },
        "configurationReference": {
          "type": "string",
          "description": "Optional, Specifies the uri to an azure blob that will replace the default configuration for the package if provided"
        },
        "treatFailureAsDeploymentFailure": {
          "type": "boolean",
          "description": "Optional, If true, any failure for any operation in the VmApplication will fail the deployment"
        },
        "enableAutomaticUpgrade": {
          "type": "boolean",
          "description": "If set to true, when a new Gallery Application version is available in PIR/SIG, it will be automatically updated for the VM/VMSS"
        }
      },
      "required": [
        "packageReferenceId"
      ],
      "description": "Specifies the required information to reference a compute gallery application version"
    },
    "ApplicationProfile": {
      "type": "object",
      "properties": {
        "galleryApplications": {
          "type": "array",
          "items": {
            "$ref": "#/definitions/VMGalleryApplication"
          },
          "x-ms-identifiers": [
            "packageReferenceId"
          ],
          "description": "Specifies the gallery applications that should be made available to the VM/VMSS"
        }
      },
      "description": "Contains the list of gallery applications that should be made available to the VM/VMSS"
    },
    "AdditionalCapabilities": {
      "properties": {
        "ultraSSDEnabled": {
          "type": "boolean",
          "description": "The flag that enables or disables a capability to have one or more managed data disks with UltraSSD_LRS storage account type on the VM or VMSS. Managed disks with storage account type UltraSSD_LRS can be added to a virtual machine or virtual machine scale set only if this property is enabled."
        },
        "hibernationEnabled": {
          "type": "boolean",
          "description": "The flag that enables or disables hibernation capability on the VM."
        }
      },
      "description": "Enables or disables a capability on the virtual machine or virtual machine scale set."
    },
    "AdditionalUnattendContent": {
      "properties": {
        "passName": {
          "type": "string",
          "description": "The pass name. Currently, the only allowable value is OobeSystem.",
          "enum": [
            "OobeSystem"
          ],
          "x-ms-enum": {
            "name": "PassNames",
            "modelAsString": false
          }
        },
        "componentName": {
          "type": "string",
          "description": "The component name. Currently, the only allowable value is Microsoft-Windows-Shell-Setup.",
          "enum": [
            "Microsoft-Windows-Shell-Setup"
          ],
          "x-ms-enum": {
            "name": "ComponentNames",
            "modelAsString": false
          }
        },
        "settingName": {
          "type": "string",
          "description": "Specifies the name of the setting to which the content applies. Possible values are: FirstLogonCommands and AutoLogon.",
          "enum": [
            "AutoLogon",
            "FirstLogonCommands"
          ],
          "x-ms-enum": {
            "name": "SettingNames",
            "modelAsString": false
          }
        },
        "content": {
          "type": "string",
          "description": "Specifies the XML formatted content that is added to the unattend.xml file for the specified path and component. The XML must be less than 4KB and must include the root element for the setting or feature that is being inserted."
        }
      },
      "description": "Specifies additional XML formatted information that can be included in the Unattend.xml file, which is used by Windows Setup. Contents are defined by setting name, component name, and the pass in which the content is applied."
    },
    "WinRMListener": {
      "properties": {
        "protocol": {
          "type": "string",
          "description": "Specifies the protocol of WinRM listener. Possible values are: **http,** **https.**",
          "enum": [
            "Http",
            "Https"
          ],
          "x-ms-enum": {
            "name": "ProtocolTypes",
            "modelAsString": false
          }
        },
        "certificateUrl": {
          "type": "string",
          "description": "This is the URL of a certificate that has been uploaded to Key Vault as a secret. For adding a secret to the Key Vault, see [Add a key or secret to the key vault](https://docs.microsoft.com/azure/key-vault/key-vault-get-started/#add). In this case, your certificate needs to be the Base64 encoding of the following JSON Object which is encoded in UTF-8: <br><br> {<br>  \"data\":\"<Base64-encoded-certificate>\",<br>  \"dataType\":\"pfx\",<br>  \"password\":\"<pfx-file-password>\"<br>} <br> To install certificates on a virtual machine it is recommended to use the [Azure Key Vault virtual machine extension for Linux](https://docs.microsoft.com/azure/virtual-machines/extensions/key-vault-linux) or the [Azure Key Vault virtual machine extension for Windows](https://docs.microsoft.com/azure/virtual-machines/extensions/key-vault-windows)."
        }
      },
      "description": "Describes Protocol and thumbprint of Windows Remote Management listener"
    },
    "WinRMConfiguration": {
      "properties": {
        "listeners": {
          "type": "array",
          "items": {
            "$ref": "#/definitions/WinRMListener"
          },
          "x-ms-identifiers": [],
          "description": "The list of Windows Remote Management listeners"
        }
      },
      "description": "Describes Windows Remote Management configuration of the VM"
    },
    "WindowsConfiguration": {
      "properties": {
        "provisionVMAgent": {
          "type": "boolean",
          "description": "Indicates whether virtual machine agent should be provisioned on the virtual machine. When this property is not specified in the request body, it is set to true by default. This will ensure that VM Agent is installed on the VM so that extensions can be added to the VM later."
        },
        "enableAutomaticUpdates": {
          "type": "boolean",
          "description": "Indicates whether Automatic Updates is enabled for the Windows virtual machine. Default value is true. For virtual machine scale sets, this property can be updated and updates will take effect on OS reprovisioning."
        },
        "timeZone": {
          "type": "string",
          "description": "Specifies the time zone of the virtual machine. e.g. \"Pacific Standard Time\". Possible values can be [TimeZoneInfo.Id](https://docs.microsoft.com/dotnet/api/system.timezoneinfo.id?#System_TimeZoneInfo_Id) value from time zones returned by [TimeZoneInfo.GetSystemTimeZones](https://docs.microsoft.com/dotnet/api/system.timezoneinfo.getsystemtimezones)."
        },
        "additionalUnattendContent": {
          "type": "array",
          "items": {
            "$ref": "#/definitions/AdditionalUnattendContent"
          },
          "x-ms-identifiers": [],
          "description": "Specifies additional base-64 encoded XML formatted information that can be included in the Unattend.xml file, which is used by Windows Setup."
        },
        "patchSettings": {
          "$ref": "#/definitions/PatchSettings",
          "description": "[Preview Feature] Specifies settings related to VM Guest Patching on Windows."
        },
        "winRM": {
          "$ref": "#/definitions/WinRMConfiguration",
          "description": "Specifies the Windows Remote Management listeners. This enables remote Windows PowerShell."
        },
        "enableVMAgentPlatformUpdates": {
          "type": "boolean",
          "description": "Indicates whether VMAgent Platform Updates is enabled for the Windows virtual machine. Default value is false."
        }
      },
      "description": "Specifies Windows operating system settings on the virtual machine."
    },
    "SshPublicKey": {
      "properties": {
        "path": {
          "type": "string",
          "description": "Specifies the full path on the created VM where ssh public key is stored. If the file already exists, the specified key is appended to the file. Example: /home/user/.ssh/authorized_keys"
        },
        "keyData": {
          "type": "string",
          "description": "SSH public key certificate used to authenticate with the VM through ssh. The key needs to be at least 2048-bit and in ssh-rsa format. For creating ssh keys, see [Create SSH keys on Linux and Mac for Linux VMs in Azure]https://docs.microsoft.com/azure/virtual-machines/linux/create-ssh-keys-detailed)."
        }
      },
      "description": "Contains information about SSH certificate public key and the path on the Linux VM where the public key is placed."
    },
    "SshConfiguration": {
      "properties": {
        "publicKeys": {
          "type": "array",
          "items": {
            "$ref": "#/definitions/SshPublicKey"
          },
          "x-ms-identifiers": [
            "path"
          ],
          "description": "The list of SSH public keys used to authenticate with linux based VMs."
        }
      },
      "description": "SSH configuration for Linux based VMs running on Azure"
    },
    "LinuxConfiguration": {
      "properties": {
        "disablePasswordAuthentication": {
          "type": "boolean",
          "description": "Specifies whether password authentication should be disabled."
        },
        "ssh": {
          "$ref": "#/definitions/SshConfiguration",
          "description": "Specifies the ssh key configuration for a Linux OS."
        },
        "provisionVMAgent": {
          "type": "boolean",
          "description": "Indicates whether virtual machine agent should be provisioned on the virtual machine. When this property is not specified in the request body, default behavior is to set it to true. This will ensure that VM Agent is installed on the VM so that extensions can be added to the VM later."
        },
        "patchSettings": {
          "$ref": "#/definitions/LinuxPatchSettings",
          "description": "[Preview Feature] Specifies settings related to VM Guest Patching on Linux."
        },
        "enableVMAgentPlatformUpdates": {
          "type": "boolean",
          "description": "Indicates whether VMAgent Platform Updates is enabled for the Linux virtual machine. Default value is false."
        }
      },
      "description": "Specifies the Linux operating system settings on the virtual machine. For a list of supported Linux distributions, see [Linux on Azure-Endorsed Distributions](https://docs.microsoft.com/azure/virtual-machines/linux/endorsed-distros)."
    },
    "VaultCertificate": {
      "properties": {
        "certificateUrl": {
          "type": "string",
          "description": "This is the URL of a certificate that has been uploaded to Key Vault as a secret. For adding a secret to the Key Vault, see [Add a key or secret to the key vault](https://docs.microsoft.com/azure/key-vault/key-vault-get-started/#add). In this case, your certificate needs to be It is the Base64 encoding of the following JSON Object which is encoded in UTF-8: <br><br> {<br>  \"data\":\"<Base64-encoded-certificate>\",<br>  \"dataType\":\"pfx\",<br>  \"password\":\"<pfx-file-password>\"<br>} <br> To install certificates on a virtual machine it is recommended to use the [Azure Key Vault virtual machine extension for Linux](https://docs.microsoft.com/azure/virtual-machines/extensions/key-vault-linux) or the [Azure Key Vault virtual machine extension for Windows](https://docs.microsoft.com/azure/virtual-machines/extensions/key-vault-windows)."
        },
        "certificateStore": {
          "type": "string",
          "description": "For Windows VMs, specifies the certificate store on the Virtual Machine to which the certificate should be added. The specified certificate store is implicitly in the LocalMachine account. For Linux VMs, the certificate file is placed under the /var/lib/waagent directory, with the file name &lt;UppercaseThumbprint&gt;.crt for the X509 certificate file and &lt;UppercaseThumbprint&gt;.prv for private key. Both of these files are .pem formatted."
        }
      },
      "description": "Describes a single certificate reference in a Key Vault, and where the certificate should reside on the VM."
    },
    "VaultSecretGroup": {
      "properties": {
        "sourceVault": {
          "$ref": "../../../common-types/v1/common.json#/definitions/SubResource",
          "description": "The relative URL of the Key Vault containing all of the certificates in VaultCertificates."
        },
        "vaultCertificates": {
          "type": "array",
          "items": {
            "$ref": "#/definitions/VaultCertificate"
          },
          "x-ms-identifiers": [
            "certificateUrl"
          ],
          "description": "The list of key vault references in SourceVault which contain certificates."
        }
      },
      "description": "Describes a set of certificates which are all in the same Key Vault."
    },
    "OSProfile": {
      "properties": {
        "computerName": {
          "type": "string",
          "description": "Specifies the host OS name of the virtual machine. This name cannot be updated after the VM is created. **Max-length (Windows):** 15 characters. **Max-length (Linux):** 64 characters. For naming conventions and restrictions see [Azure infrastructure services implementation guidelines](https://docs.microsoft.com/azure/azure-resource-manager/management/resource-name-rules)."
        },
        "adminUsername": {
          "type": "string",
          "description": "Specifies the name of the administrator account. <br><br> This property cannot be updated after the VM is created. <br><br> **Windows-only restriction:** Cannot end in \".\" <br><br> **Disallowed values:** \"administrator\", \"admin\", \"user\", \"user1\", \"test\", \"user2\", \"test1\", \"user3\", \"admin1\", \"1\", \"123\", \"a\", \"actuser\", \"adm\", \"admin2\", \"aspnet\", \"backup\", \"console\", \"david\", \"guest\", \"john\", \"owner\", \"root\", \"server\", \"sql\", \"support\", \"support_388945a0\", \"sys\", \"test2\", \"test3\", \"user4\", \"user5\". <br><br> **Minimum-length (Linux):** 1  character <br><br> **Max-length (Linux):** 64 characters <br><br> **Max-length (Windows):** 20 characters."
        },
        "adminPassword": {
          "type": "string",
          "description": "Specifies the password of the administrator account. <br><br> **Minimum-length (Windows):** 8 characters <br><br> **Minimum-length (Linux):** 6 characters <br><br> **Max-length (Windows):** 123 characters <br><br> **Max-length (Linux):** 72 characters <br><br> **Complexity requirements:** 3 out of 4 conditions below need to be fulfilled <br> Has lower characters <br>Has upper characters <br> Has a digit <br> Has a special character (Regex match [\\W_]) <br><br> **Disallowed values:** \"abc@123\", \"P@$$w0rd\", \"P@ssw0rd\", \"P@ssword123\", \"Pa$$word\", \"pass@word1\", \"Password!\", \"Password1\", \"Password22\", \"iloveyou!\" <br><br> For resetting the password, see [How to reset the Remote Desktop service or its login password in a Windows VM](https://docs.microsoft.com/troubleshoot/azure/virtual-machines/reset-rdp) <br><br> For resetting root password, see [Manage users, SSH, and check or repair disks on Azure Linux VMs using the VMAccess Extension](https://docs.microsoft.com/troubleshoot/azure/virtual-machines/troubleshoot-ssh-connection)",
          "x-ms-secret": true
        },
        "customData": {
          "type": "string",
          "description": "Specifies a base-64 encoded string of custom data. The base-64 encoded string is decoded to a binary array that is saved as a file on the Virtual Machine. The maximum length of the binary array is 65535 bytes. **Note: Do not pass any secrets or passwords in customData property.** This property cannot be updated after the VM is created. The property 'customData' is passed to the VM to be saved as a file, for more information see [Custom Data on Azure VMs](https://azure.microsoft.com/blog/custom-data-and-cloud-init-on-windows-azure/). For using cloud-init for your Linux VM, see [Using cloud-init to customize a Linux VM during creation](https://docs.microsoft.com/azure/virtual-machines/linux/using-cloud-init)."
        },
        "windowsConfiguration": {
          "$ref": "#/definitions/WindowsConfiguration",
          "description": "Specifies Windows operating system settings on the virtual machine."
        },
        "linuxConfiguration": {
          "$ref": "#/definitions/LinuxConfiguration",
          "description": "Specifies the Linux operating system settings on the virtual machine. For a list of supported Linux distributions, see [Linux on Azure-Endorsed Distributions](https://docs.microsoft.com/azure/virtual-machines/linux/endorsed-distros)."
        },
        "secrets": {
          "type": "array",
          "items": {
            "$ref": "#/definitions/VaultSecretGroup"
          },
          "x-ms-identifiers": [
            "sourceVault/id"
          ],
          "description": "Specifies set of certificates that should be installed onto the virtual machine. To install certificates on a virtual machine it is recommended to use the [Azure Key Vault virtual machine extension for Linux](https://docs.microsoft.com/azure/virtual-machines/extensions/key-vault-linux) or the [Azure Key Vault virtual machine extension for Windows](https://docs.microsoft.com/azure/virtual-machines/extensions/key-vault-windows)."
        },
        "allowExtensionOperations": {
          "type": "boolean",
          "description": "Specifies whether extension operations should be allowed on the virtual machine. This may only be set to False when no extensions are present on the virtual machine."
        },
        "requireGuestProvisionSignal": {
          "type": "boolean",
          "description": "Optional property which must either be set to True or omitted."
        }
      },
      "description": "Specifies the operating system settings for the virtual machine. Some of the settings cannot be changed once VM is provisioned."
    },
    "NetworkInterfaceReferenceProperties": {
      "properties": {
        "primary": {
          "type": "boolean",
          "description": "Specifies the primary network interface in case the virtual machine has more than 1 network interface."
        },
        "deleteOption": {
          "type": "string",
          "description": "Specify what happens to the network interface when the VM is deleted",
          "enum": [
            "Delete",
            "Detach"
          ],
          "x-ms-enum": {
            "name": "DeleteOptions",
            "modelAsString": true
          }
        }
      },
      "description": "Describes a network interface reference properties."
    },
    "NetworkInterfaceReference": {
      "properties": {
        "properties": {
          "x-ms-client-flatten": true,
          "$ref": "#/definitions/NetworkInterfaceReferenceProperties"
        }
      },
      "allOf": [
        {
          "$ref": "../../../common-types/v1/common.json#/definitions/SubResource"
        }
      ],
      "description": "Describes a network interface reference.",
      "x-ms-azure-resource": true
    },
    "PublicIPAddressSku": {
      "properties": {
        "name": {
          "type": "string",
          "description": "Specify public IP sku name",
          "enum": [
            "Basic",
            "Standard"
          ],
          "x-ms-enum": {
            "name": "PublicIPAddressSkuName",
            "modelAsString": true
          }
        },
        "tier": {
          "type": "string",
          "description": "Specify public IP sku tier",
          "enum": [
            "Regional",
            "Global"
          ],
          "x-ms-enum": {
            "name": "PublicIPAddressSkuTier",
            "modelAsString": true
          }
        }
      },
      "description": "Describes the public IP Sku. It can only be set with OrchestrationMode as Flexible."
    },
    "NetworkProfile": {
      "properties": {
        "networkInterfaces": {
          "type": "array",
          "items": {
            "$ref": "#/definitions/NetworkInterfaceReference"
          },
          "description": "Specifies the list of resource Ids for the network interfaces associated with the virtual machine."
        },
        "networkApiVersion": {
          "type": "string",
          "description": "specifies the Microsoft.Network API version used when creating networking resources in the Network Interface Configurations",
          "enum": [
            "2020-11-01"
          ],
          "x-ms-enum": {
            "name": "NetworkApiVersion",
            "modelAsString": true
          }
        },
        "networkInterfaceConfigurations": {
          "type": "array",
          "items": {
            "$ref": "./virtualMachine.json#/definitions/VirtualMachineNetworkInterfaceConfiguration"
          },
          "x-ms-identifiers": [
            "name"
          ],
          "description": "Specifies the networking configurations that will be used to create the virtual machine networking resources."
        }
      },
      "description": "Specifies the network interfaces or the networking configuration of the virtual machine."
    },
    "BootDiagnostics": {
      "properties": {
        "enabled": {
          "type": "boolean",
          "description": "Whether boot diagnostics should be enabled on the Virtual Machine."
        },
        "storageUri": {
          "type": "string",
          "description": "Uri of the storage account to use for placing the console output and screenshot. If storageUri is not specified while enabling boot diagnostics, managed storage will be used."
        }
      },
      "description": "Boot Diagnostics is a debugging feature which allows you to view Console Output and Screenshot to diagnose VM status. You can easily view the output of your console log. Azure also enables you to see a screenshot of the VM from the hypervisor."
    },
    "DiagnosticsProfile": {
      "properties": {
        "bootDiagnostics": {
          "$ref": "#/definitions/BootDiagnostics",
          "description": "Boot Diagnostics is a debugging feature which allows you to view Console Output and Screenshot to diagnose VM status. **NOTE**: If storageUri is being specified then ensure that the storage account is in the same region and subscription as the VM. You can easily view the output of your console log. Azure also enables you to see a screenshot of the VM from the hypervisor."
        }
      },
      "description": "Specifies the boot diagnostic settings state. Minimum api-version: 2015-06-15."
    },
    "priority": {
      "type": "string",
      "description": "Specifies the priority for a standalone virtual machine or the virtual machines in the scale set. 'Low' enum will be deprecated in the future, please use 'Spot' as the enum to deploy Azure Spot VM/VMSS.",
      "enum": [
        "Regular",
        "Low",
        "Spot"
      ],
      "x-ms-enum": {
        "name": "VirtualMachinePriorityTypes",
        "modelAsString": true
      }
    },
    "evictionPolicy": {
      "type": "string",
      "description": "Specifies the eviction policy for the Azure Spot VM/VMSS",
      "enum": [
        "Deallocate",
        "Delete"
      ],
      "x-ms-enum": {
        "name": "VirtualMachineEvictionPolicyTypes",
        "modelAsString": true
      }
    },
    "BillingProfile": {
      "properties": {
        "maxPrice": {
          "type": "number",
          "format": "double",
          "description": "Specifies the maximum price you are willing to pay for a Azure Spot VM/VMSS. This price is in US Dollars. <br><br> This price will be compared with the current Azure Spot price for the VM size. Also, the prices are compared at the time of create/update of Azure Spot VM/VMSS and the operation will only succeed if  the maxPrice is greater than the current Azure Spot price. <br><br> The maxPrice will also be used for evicting a Azure Spot VM/VMSS if the current Azure Spot price goes beyond the maxPrice after creation of VM/VMSS. <br><br> Possible values are: <br><br> - Any decimal value greater than zero. Example: 0.01538 <br><br> -1 – indicates default price to be up-to on-demand. <br><br> You can set the maxPrice to -1 to indicate that the Azure Spot VM/VMSS should not be evicted for price reasons. Also, the default max price is -1 if it is not provided by you. <br><br>Minimum api-version: 2019-03-01."
        }
      },
      "description": "Specifies the billing related details of a Azure Spot VM or VMSS. Minimum api-version: 2019-03-01."
    },
    "DiskInstanceView": {
      "properties": {
        "name": {
          "type": "string",
          "description": "The disk name."
        },
        "encryptionSettings": {
          "type": "array",
          "items": {
            "$ref": "#/definitions/DiskEncryptionSettings"
          },
          "x-ms-identifiers": [
            "diskEncryptionKey/sourceVault/id"
          ],
          "description": "Specifies the encryption settings for the OS Disk. <br><br> Minimum api-version: 2015-06-15"
        },
        "statuses": {
          "type": "array",
          "items": {
            "$ref": "#/definitions/InstanceViewStatus"
          },
          "x-ms-identifiers": [],
          "description": "The resource status information."
        }
      },
      "description": "The instance view of the disk."
    },
    "BootDiagnosticsInstanceView": {
      "properties": {
        "consoleScreenshotBlobUri": {
          "readOnly": true,
          "type": "string",
          "description": "The console screenshot blob URI. **Note:** This will **not** be set if boot diagnostics is currently enabled with managed storage."
        },
        "serialConsoleLogBlobUri": {
          "readOnly": true,
          "type": "string",
          "description": "The serial console log blob Uri. **Note:** This will **not** be set if boot diagnostics is currently enabled with managed storage."
        },
        "status": {
          "readOnly": true,
          "$ref": "#/definitions/InstanceViewStatus",
          "description": "The boot diagnostics status information for the VM. **Note:** It will be set only if there are errors encountered in enabling boot diagnostics."
        }
      },
      "description": "The instance view of a virtual machine boot diagnostics."
    },
    "MaintenanceRedeployStatus": {
      "properties": {
        "isCustomerInitiatedMaintenanceAllowed": {
          "type": "boolean",
          "description": "True, if customer is allowed to perform Maintenance."
        },
        "preMaintenanceWindowStartTime": {
          "type": "string",
          "format": "date-time",
          "description": "Start Time for the Pre Maintenance Window."
        },
        "preMaintenanceWindowEndTime": {
          "type": "string",
          "format": "date-time",
          "description": "End Time for the Pre Maintenance Window."
        },
        "maintenanceWindowStartTime": {
          "type": "string",
          "format": "date-time",
          "description": "Start Time for the Maintenance Window."
        },
        "maintenanceWindowEndTime": {
          "type": "string",
          "format": "date-time",
          "description": "End Time for the Maintenance Window."
        },
        "lastOperationResultCode": {
          "type": "string",
          "description": "The Last Maintenance Operation Result Code.",
          "enum": [
            "None",
            "RetryLater",
            "MaintenanceAborted",
            "MaintenanceCompleted"
          ],
          "x-ms-enum": {
            "name": "MaintenanceOperationResultCodeTypes",
            "modelAsString": false
          }
        },
        "lastOperationMessage": {
          "type": "string",
          "description": "Message returned for the last Maintenance Operation."
        }
      },
      "description": "Maintenance Operation Status."
    },
    "Sku": {
      "properties": {
        "name": {
          "type": "string",
          "description": "The sku name."
        },
        "tier": {
          "type": "string",
          "description": "Specifies the tier of virtual machines in a scale set.<br /><br /> Possible Values:<br /><br /> **Standard**<br /><br /> **Basic**"
        },
        "capacity": {
          "type": "integer",
          "format": "int64",
          "description": "Specifies the number of virtual machines in the scale set."
        }
      },
      "description": "Describes a virtual machine scale set sku. NOTE: If the new VM SKU is not supported on the hardware the scale set is currently on, you need to deallocate the VMs in the scale set before you modify the SKU name."
    },
    "ApiEntityReference": {
      "properties": {
        "id": {
          "type": "string",
          "description": "The ARM resource id in the form of /subscriptions/{SubscriptionId}/resourceGroups/{ResourceGroupName}/..."
        }
      },
      "description": "The API entity reference."
    },
    "RollbackStatusInfo": {
      "properties": {
        "successfullyRolledbackInstanceCount": {
          "readOnly": true,
          "type": "integer",
          "format": "int32",
          "description": "The number of instances which have been successfully rolled back."
        },
        "failedRolledbackInstanceCount": {
          "readOnly": true,
          "type": "integer",
          "format": "int32",
          "description": "The number of instances which failed to rollback."
        },
        "rollbackError": {
          "$ref": "../../../common-types/v1/common.json#/definitions/ApiError",
          "readOnly": true,
          "description": "Error details if OS rollback failed."
        }
      },
      "description": "Information about rollback on failed VM instances after a OS Upgrade operation."
    },
    "ScheduledEventsProfile": {
      "type": "object",
      "properties": {
        "terminateNotificationProfile": {
          "$ref": "#/definitions/TerminateNotificationProfile",
          "description": "Specifies Terminate Scheduled Event related configurations."
        },
        "osImageNotificationProfile": {
          "$ref": "#/definitions/OSImageNotificationProfile",
          "description": "Specifies OS Image Scheduled Event related configurations."
        }
      }
    },
    "TerminateNotificationProfile": {
      "type": "object",
      "properties": {
        "notBeforeTimeout": {
          "type": "string",
          "description": "Configurable length of time a Virtual Machine being deleted will have to potentially approve the Terminate Scheduled Event before the event is auto approved (timed out). The configuration must be specified in ISO 8601 format, the default value is 5 minutes (PT5M)"
        },
        "enable": {
          "type": "boolean",
          "description": "Specifies whether the Terminate Scheduled event is enabled or disabled."
        }
      }
    },
    "OSImageNotificationProfile": {
      "type": "object",
      "properties": {
        "notBeforeTimeout": {
          "type": "string",
          "description": "Length of time a Virtual Machine being reimaged or having its OS upgraded will have to potentially approve the OS Image Scheduled Event before the event is auto approved (timed out). The configuration is specified in ISO 8601 format, and the value must be 15 minutes (PT15M)"
        },
        "enable": {
          "type": "boolean",
          "description": "Specifies whether the OS Image Scheduled event is enabled or disabled."
        }
      }
    },
    "ProxyResource": {
      "properties": {
        "id": {
          "readOnly": true,
          "type": "string",
          "description": "Resource Id"
        },
        "name": {
          "readOnly": true,
          "type": "string",
          "description": "Resource name"
        },
        "type": {
          "readOnly": true,
          "type": "string",
          "description": "Resource type"
        }
      },
      "description": "The resource model definition for an Azure Resource Manager proxy resource. It will not have tags and a location",
      "x-ms-azure-resource": true
    },
    "UpdateResource": {
      "type": "object",
      "description": "The Update Resource model definition.",
      "properties": {
        "tags": {
          "type": "object",
          "additionalProperties": {
            "type": "string"
          },
          "description": "Resource tags"
        }
      }
    },
    "PatchSettings": {
      "properties": {
        "patchMode": {
          "type": "string",
          "description": "Specifies the mode of VM Guest Patching to IaaS virtual machine or virtual machines associated to virtual machine scale set with OrchestrationMode as Flexible.<br /><br /> Possible values are:<br /><br /> **Manual** - You  control the application of patches to a virtual machine. You do this by applying patches manually inside the VM. In this mode, automatic updates are disabled; the property WindowsConfiguration.enableAutomaticUpdates must be false<br /><br /> **AutomaticByOS** - The virtual machine will automatically be updated by the OS. The property WindowsConfiguration.enableAutomaticUpdates must be true. <br /><br /> **AutomaticByPlatform** - the virtual machine will automatically updated by the platform. The properties provisionVMAgent and WindowsConfiguration.enableAutomaticUpdates must be true ",
          "enum": [
            "Manual",
            "AutomaticByOS",
            "AutomaticByPlatform"
          ],
          "x-ms-enum": {
            "name": "WindowsVMGuestPatchMode",
            "modelAsString": true
          }
        },
        "enableHotpatching": {
          "type": "boolean",
          "description": "Enables customers to patch their Azure VMs without requiring a reboot. For enableHotpatching, the 'provisionVMAgent' must be set to true and 'patchMode' must be set to 'AutomaticByPlatform'."
        },
        "assessmentMode": {
          "type": "string",
          "description": "Specifies the mode of VM Guest patch assessment for the IaaS virtual machine.<br /><br /> Possible values are:<br /><br /> **ImageDefault** - You control the timing of patch assessments on a virtual machine.<br /><br /> **AutomaticByPlatform** - The platform will trigger periodic patch assessments. The property provisionVMAgent must be true. ",
          "enum": [
            "ImageDefault",
            "AutomaticByPlatform"
          ],
          "x-ms-enum": {
            "name": "WindowsPatchAssessmentMode",
            "modelAsString": true
          }
        },
        "automaticByPlatformSettings": {
          "$ref": "#/definitions/WindowsVMGuestPatchAutomaticByPlatformSettings",
          "description": "Specifies additional settings for patch mode AutomaticByPlatform in VM Guest Patching on Windows."
        }
      },
      "description": "Specifies settings related to VM Guest Patching on Windows."
    },
    "LinuxPatchSettings": {
      "properties": {
        "patchMode": {
          "type": "string",
          "description": "Specifies the mode of VM Guest Patching to IaaS virtual machine or virtual machines associated to virtual machine scale set with OrchestrationMode as Flexible.<br /><br /> Possible values are:<br /><br /> **ImageDefault** - The virtual machine's default patching configuration is used. <br /><br /> **AutomaticByPlatform** - The virtual machine will be automatically updated by the platform. The property provisionVMAgent must be true",
          "enum": [
            "ImageDefault",
            "AutomaticByPlatform"
          ],
          "x-ms-enum": {
            "name": "LinuxVMGuestPatchMode",
            "modelAsString": true
          }
        },
        "assessmentMode": {
          "type": "string",
          "description": "Specifies the mode of VM Guest Patch Assessment for the IaaS virtual machine.<br /><br /> Possible values are:<br /><br /> **ImageDefault** - You control the timing of patch assessments on a virtual machine. <br /><br /> **AutomaticByPlatform** - The platform will trigger periodic patch assessments. The property provisionVMAgent must be true.",
          "enum": [
            "ImageDefault",
            "AutomaticByPlatform"
          ],
          "x-ms-enum": {
            "name": "LinuxPatchAssessmentMode",
            "modelAsString": true
          }
        },
        "automaticByPlatformSettings": {
          "$ref": "#/definitions/LinuxVMGuestPatchAutomaticByPlatformSettings",
          "description": "Specifies additional settings for patch mode AutomaticByPlatform in VM Guest Patching on Linux."
        }
      },
      "description": "Specifies settings related to VM Guest Patching on Linux."
    },
    "WindowsVMGuestPatchAutomaticByPlatformSettings": {
      "type": "object",
      "properties": {
        "rebootSetting": {
          "type": "string",
          "description": "Specifies the reboot setting for all AutomaticByPlatform patch installation operations.",
          "enum": [
            "Unknown",
            "IfRequired",
            "Never",
            "Always"
          ],
          "x-ms-enum": {
            "name": "WindowsVMGuestPatchAutomaticByPlatformRebootSetting",
            "modelAsString": true
          }
        },
        "bypassPlatformSafetyChecksOnUserSchedule": {
          "type": "boolean",
          "description": "Enables customer to schedule patching without accidental upgrades"
        }
      },
      "description": "Specifies additional settings to be applied when patch mode AutomaticByPlatform is selected in Windows patch settings."
    },
    "LinuxVMGuestPatchAutomaticByPlatformSettings": {
      "type": "object",
      "properties": {
        "rebootSetting": {
          "type": "string",
          "description": "Specifies the reboot setting for all AutomaticByPlatform patch installation operations.",
          "enum": [
            "Unknown",
            "IfRequired",
            "Never",
            "Always"
          ],
          "x-ms-enum": {
            "name": "LinuxVMGuestPatchAutomaticByPlatformRebootSetting",
            "modelAsString": true
          }
        },
        "bypassPlatformSafetyChecksOnUserSchedule": {
          "type": "boolean",
          "description": "Enables customer to schedule patching without accidental upgrades"
        }
      },
      "description": "Specifies additional settings to be applied when patch mode AutomaticByPlatform is selected in Linux patch settings."
    }
  }
}<|MERGE_RESOLUTION|>--- conflicted
+++ resolved
@@ -1090,7 +1090,6 @@
       },
       "description": "Specifies the security settings like secure boot and vTPM used while creating the virtual machine. Minimum api-version: 2020-12-01."
     },
-<<<<<<< HEAD
     "EncryptionIdentity": {
       "type": "object",
       "properties": {
@@ -1100,7 +1099,7 @@
         }
       },
       "description": "Specifies the Managed Identity used by ADE to get access token for keyvault operations."
-=======
+    },
     "ProxyAgentSettings": {
       "type": "object",
       "properties": {
@@ -1127,7 +1126,6 @@
         }
       },
       "description": "Specifies ProxyAgent settings while creating the virtual machine. Minimum api-version: 2023-09-01."
->>>>>>> 5e7befab
     },
     "SecurityProfile": {
       "properties": {
@@ -1151,15 +1149,13 @@
             "modelAsString": true
           }
         },
-<<<<<<< HEAD
         "encryptionIdentity": {
           "$ref": "#/definitions/EncryptionIdentity",
           "description": "Specifies the Managed Identity used by ADE to get access token for keyvault operations."
-=======
+        },
         "proxyAgentSettings": {
           "$ref": "#/definitions/ProxyAgentSettings",
           "description": "Specifies ProxyAgent settings while creating the virtual machine. Minimum api-version: 2023-09-01."
->>>>>>> 5e7befab
         }
       },
       "description": "Specifies the Security profile settings for the virtual machine or virtual machine scale set."

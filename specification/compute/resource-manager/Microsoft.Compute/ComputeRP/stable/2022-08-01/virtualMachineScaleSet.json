--- conflicted
+++ resolved
@@ -240,13 +240,11 @@
           "Create a scale set with SecurityType as ConfidentialVM": {
             "$ref": "./examples/virtualMachineScaleSetExamples/VirtualMachineScaleSet_Create_WithSecurityTypeConfidentialVM.json"
           },
-<<<<<<< HEAD
           "Create a scale set with Disk Controller Type": {
             "$ref": "./examples/virtualMachineScaleSetExamples/VirtualMachineScaleSet_Create_WithDiskControllerType.json"
-=======
+          },
           "Create a scale set where nic config has DisableTcpStateTracking property": {
             "$ref": "./examples/virtualMachineScaleSetExamples/VirtualMachineScaleSet_Create_FromWithDisableTcpStateTrackingNetworkInterface.json"
->>>>>>> 805b3b37
           }
         }
       },

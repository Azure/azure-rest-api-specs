## Go

These settings apply only when `--go` is specified on the command line.

```yaml $(go)
go:
  license-header: MICROSOFT_APACHE_NO_VERSION
  clear-output-folder: true

directive:
    # dynamically add a DummyOrchestrationServiceName value to the enum 
  - from: compute.json
    where: $..enum
    transform: >-
      if( $.length === 1 && $[0] === "AutomaticRepairs") { 
        $.push('DummyOrchestrationServiceName');
      }
      return $;

  - from: source-file-go
    where: $ 
    transform: >-
      return $.
        replace(/\/\/ DummyOrchestrationServiceName .../g,'').
        replace(/DummyOrchestrationServiceName OrchestrationServiceNames = "DummyOrchestrationServiceName"\n/g,'').
        replace(/,DummyOrchestrationServiceName/,'').
        replace(/, 'DummyOrchestrationServiceName'/,'');
```

### Go multi-api

```yaml $(go) && $(multiapi)
batch:
<<<<<<< HEAD
  - tag: profile-hybrid-2020-09-01
=======
  - tag: package-2020-06-30
>>>>>>> 28d37f88
  - tag: package-2020-06-01
  - tag: package-2019-12-01
  - tag: package-2019-07
  - tag: package-2019-03-01
  - tag: package-2018-10-01
  - tag: package-2018-06
  - tag: package-compute-2018-04
  - tag: package-compute-2017-12
  - tag: package-compute-2017-03
  - tag: package-compute-2016-04-preview
  - tag: package-compute-2016-03
  - tag: package-compute-2015-06
  - tag: package-skus-2017-09
  - tag: package-container-service-2017-01
  - tag: package-container-service-2016-09
  - tag: package-container-service-2016-03
  - tag: package-container-service-2015-11-preview
```

<<<<<<< HEAD
### Tag: profile-hybrid-2020-09-01 and go

These settings apply only when `--tag=profile-hybrid-2020-09-01 --go` is specified on the command line.
Please also specify `--go-sdk-folder=<path to the root directory of your azure-sdk-for-go clone>`.

```yaml $(tag)=='profile-hybrid-2020-09-01' && $(go)
namespace: compute
output-folder: $(go-sdk-folder)/profiles/$(namespace)/mgmt/$(namespace)
=======
### Tag: package-2020-06-30 and go

These settings apply only when `--tag=package-2020-06-30 --go` is specified on the command line.
Please also specify `--go-sdk-folder=<path to the root directory of your azure-sdk-for-go clone>`.

```yaml $(tag)=='package-2020-06-30' && $(go)
namespace: compute
output-folder: $(go-sdk-folder)/services/$(namespace)/mgmt/2020-06-30/$(namespace)
>>>>>>> 28d37f88
```

### Tag: package-2020-06-01 and go

These settings apply only when `--tag=package-2020-06-01 --go` is specified on the command line.
Please also specify `--go-sdk-folder=<path to the root directory of your azure-sdk-for-go clone>`.

```yaml $(tag)=='package-2020-06-01' && $(go)
namespace: compute
output-folder: $(go-sdk-folder)/services/$(namespace)/mgmt/2020-06-01/$(namespace)
```

### Tag: package-2019-12-01 and go

These settings apply only when `--tag=package-2019-12-01 --go` is specified on the command line.
Please also specify `--go-sdk-folder=<path to the root directory of your azure-sdk-for-go clone>`.

```yaml $(tag)=='package-2019-12-01' && $(go)
namespace: compute
output-folder: $(go-sdk-folder)/services/$(namespace)/mgmt/2019-12-01/$(namespace)
```

### Tag: package-2019-07 and go

These settings apply only when `--tag=package-2019-07 --go` is specified on the command line.
Please also specify `--go-sdk-folder=<path to the root directory of your azure-sdk-for-go clone>`.

```yaml $(tag)=='package-2019-07' && $(go)
namespace: compute
output-folder: $(go-sdk-folder)/services/$(namespace)/mgmt/2019-07-01/$(namespace)
```

### Tag: package-2019-03-01 and go

These settings apply only when `--tag=package-2019-03-01 --go` is specified on the command line.
Please also specify `--go-sdk-folder=<path to the root directory of your azure-sdk-for-go clone>`.

```yaml $(tag)=='package-2019-03-01' && $(go)
namespace: compute
output-folder: $(go-sdk-folder)/services/$(namespace)/mgmt/2019-03-01/$(namespace)
```

### Tag: package-2018-10-01 and go

These settings apply only when `--tag=package-2018-10-01 --go` is specified on the command line.
Please also specify `--go-sdk-folder=<path to the root directory of your azure-sdk-for-go clone>`.

```yaml $(tag)=='package-2018-10-01' && $(go)
namespace: compute
output-folder: $(go-sdk-folder)/services/$(namespace)/mgmt/2018-10-01/$(namespace)
```

### Tag: package-2018-06 and go

These settings apply only when `--tag=package-2018-06 --go` is specified on the command line.
Please also specify `--go-sdk-folder=<path to the root directory of your azure-sdk-for-go clone>`.

```yaml $(tag)=='package-2018-06' && $(go)
namespace: compute
output-folder: $(go-sdk-folder)/services/$(namespace)/mgmt/2018-06-01/$(namespace)
```

### Tag: package-compute-2018-04 and go

These settings apply only when `--tag=package-compute-2018-04 --go` is specified on the command line.
Please also specify `--go-sdk-folder=<path to the root directory of your azure-sdk-for-go clone>`.

```yaml $(tag)=='package-compute-2018-04' && $(go)
namespace: compute
output-folder: $(go-sdk-folder)/services/$(namespace)/mgmt/2018-04-01/$(namespace)
```

### Tag: package-compute-2017-12 and go

These settings apply only when `--tag=package-compute-2017-12 --go` is specified on the command line.
Please also specify `--go-sdk-folder=<path to the root directory of your azure-sdk-for-go clone>`.

```yaml $(tag)=='package-compute-2017-12' && $(go)
namespace: compute
output-folder: $(go-sdk-folder)/services/$(namespace)/mgmt/2017-12-01/$(namespace)
```

### Tag: package-compute-2017-03 and go

These settings apply only when `--tag=package-compute-2017-03 --go` is specified on the command line.
Please also specify `--go-sdk-folder=<path to the root directory of your azure-sdk-for-go clone>`.

```yaml $(tag)=='package-compute-2017-03' && $(go)
namespace: compute
output-folder: $(go-sdk-folder)/services/$(namespace)/mgmt/2017-03-30/$(namespace)
```

### Tag: package-compute-2016-04-preview and go

These settings apply only when `--tag=package-compute-2016-04-preview --go` is specified on the command line.
Please also specify `--go-sdk-folder=<path to the root directory of your azure-sdk-for-go clone>`.

```yaml $(tag)=='package-compute-2016-04-preview' && $(go)
namespace: compute
output-folder: $(go-sdk-folder)/services/preview/$(namespace)/mgmt/2016-04-30-preview/$(namespace)
```

### Tag: package-compute-2016-03 and go

These settings apply only when `--tag=package-compute-2016-03 --go` is specified on the command line.
Please also specify `--go-sdk-folder=<path to the root directory of your azure-sdk-for-go clone>`.

```yaml $(tag)=='package-compute-2016-03' && $(go)
namespace: compute
output-folder: $(go-sdk-folder)/services/$(namespace)/mgmt/2016-03-30/$(namespace)
```

### Tag: package-compute-2015-06 and go

These settings apply only when `--tag=package-compute-2015-06 --go` is specified on the command line.
Please also specify `--go-sdk-folder=<path to the root directory of your azure-sdk-for-go clone>`.

```yaml $(tag)=='package-compute-2015-06' && $(go)
namespace: compute
output-folder: $(go-sdk-folder)/services/$(namespace)/mgmt/2015-06-15/$(namespace)
```

### Tag: package-skus-2017-09 and go

These settings apply only when `--tag=package-skus-2017-09 --go` is specified on the command line.
Please also specify `--go-sdk-folder=<path to the root directory of your azure-sdk-for-go clone>`.

```yaml $(tag)=='package-skus-2017-09' && $(go)
namespace: skus
output-folder: $(go-sdk-folder)/services/compute/mgmt/2017-09-01/$(namespace)
```

### Tag: package-container-service-2017-01 and go

These settings apply only when `--tag=package-container-service-2017-01 --go` is specified on the command line.
Please also specify `--go-sdk-folder=<path to the root directory of your azure-sdk-for-go clone>`.

```yaml $(tag)=='package-container-service-2017-01' && $(go)
namespace: containerservice
output-folder: $(go-sdk-folder)/services/$(namespace)/mgmt/2017-01-31/$(namespace)
```

### Tag: package-container-service-2016-09 and go

These settings apply only when `--tag=package-container-service-2016-09 --go` is specified on the command line.
Please also specify `--go-sdk-folder=<path to the root directory of your azure-sdk-for-go clone>`.

```yaml $(tag)=='package-container-service-2016-09' && $(go)
namespace: containerservice
output-folder: $(go-sdk-folder)/services/$(namespace)/mgmt/2016-09-30/$(namespace)
```

### Tag: package-container-service-2016-03 and go

These settings apply only when `--tag=package-container-service-2016-03 --go` is specified on the command line.
Please also specify `--go-sdk-folder=<path to the root directory of your azure-sdk-for-go clone>`.

```yaml $(tag)=='package-container-service-2016-03' && $(go)
namespace: containerservice
output-folder: $(go-sdk-folder)/services/$(namespace)/mgmt/2016-03-30/$(namespace)
```

### Tag: package-container-service-2015-11-preview and go

These settings apply only when `--tag=package-container-service-2015-11-preview --go` is specified on the command line.
Please also specify `--go-sdk-folder=<path to the root directory of your azure-sdk-for-go clone>`.

```yaml $(tag)=='package-container-service-2015-11-preview' && $(go)
namespace: containerservice
output-folder: $(go-sdk-folder)/services/preview/$(namespace)/mgmt/2015-11-01-preview/$(namespace)
```<|MERGE_RESOLUTION|>--- conflicted
+++ resolved
@@ -31,11 +31,8 @@
 
 ```yaml $(go) && $(multiapi)
 batch:
-<<<<<<< HEAD
   - tag: profile-hybrid-2020-09-01
-=======
   - tag: package-2020-06-30
->>>>>>> 28d37f88
   - tag: package-2020-06-01
   - tag: package-2019-12-01
   - tag: package-2019-07
@@ -55,7 +52,6 @@
   - tag: package-container-service-2015-11-preview
 ```
 
-<<<<<<< HEAD
 ### Tag: profile-hybrid-2020-09-01 and go
 
 These settings apply only when `--tag=profile-hybrid-2020-09-01 --go` is specified on the command line.
@@ -64,7 +60,8 @@
 ```yaml $(tag)=='profile-hybrid-2020-09-01' && $(go)
 namespace: compute
 output-folder: $(go-sdk-folder)/profiles/$(namespace)/mgmt/$(namespace)
-=======
+```
+
 ### Tag: package-2020-06-30 and go
 
 These settings apply only when `--tag=package-2020-06-30 --go` is specified on the command line.
@@ -73,7 +70,6 @@
 ```yaml $(tag)=='package-2020-06-30' && $(go)
 namespace: compute
 output-folder: $(go-sdk-folder)/services/$(namespace)/mgmt/2020-06-30/$(namespace)
->>>>>>> 28d37f88
 ```
 
 ### Tag: package-2020-06-01 and go

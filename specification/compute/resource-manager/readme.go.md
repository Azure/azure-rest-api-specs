--- conflicted
+++ resolved
@@ -42,7 +42,6 @@
     where: "$.definitions.PurchasePlan"
     transform: >
       $["x-ms-client-name"] = "DiskPurchasePlan";
-<<<<<<< HEAD
   - from: ComputeRP.json
     where: $.definitions
     transform: delete $["Expand"]
@@ -69,309 +68,4 @@
     where: "$.definitions.Operation"
     transform: >
       $["x-ms-client-name"] = "OperationValue";
-```
-
-### Go multi-api
-
-```yaml $(go) && $(multiapi)
-batch:
-  - tag: package-2021-12-01
-  - tag: package-2021-11-01
-  - tag: package-2021-08-01
-  - tag: package-2021-07-01
-  - tag: package-2021-04-01
-  - tag: package-2021-03-01
-  - tag: package-2020-12-01
-  - tag: package-2020-10-01-preview
-  - tag: profile-hybrid-2020-09-01
-  - tag: package-2020-06-30
-  - tag: package-2020-06-01
-  - tag: package-2019-12-01
-  - tag: package-2019-07
-  - tag: package-2019-03-01
-  - tag: package-2018-10-01
-  - tag: package-2018-06
-  - tag: package-compute-2018-04
-  - tag: package-compute-2017-12
-  - tag: package-compute-2017-03
-  - tag: package-compute-2016-04-preview
-  - tag: package-compute-2016-03
-  - tag: package-compute-2015-06
-  - tag: package-skus-2017-09
-  - tag: package-container-service-2017-01
-  - tag: package-container-service-2016-09
-  - tag: package-container-service-2016-03
-  - tag: package-container-service-2015-11-preview
-```
-
-### Tag: package-2021-12-01 and go
-
-These settings apply only when `--tag=package-2021-12-01 --go` is specified on the command line.
-Please also specify `--go-sdk-folder=<path to the root directory of your azure-sdk-for-go clone>`.
-
-```yaml $(tag)=='package-2021-12-01' && $(go)
-namespace: compute
-output-folder: $(go-sdk-folder)/services/$(namespace)/mgmt/2021-12-01/$(namespace)
-```
-
-### Tag: package-2021-11-01 and go
-
-These settings apply only when `--tag=package-2021-11-01 --go` is specified on the command line.
-Please also specify `--go-sdk-folder=<path to the root directory of your azure-sdk-for-go clone>`.
-
-```yaml $(tag)=='package-2021-11-01' && $(go)
-namespace: compute
-output-folder: $(go-sdk-folder)/services/$(namespace)/mgmt/2021-11-01/$(namespace)
-```
-
-### Tag: package-2021-08-01 and go
-
-These settings apply only when `--tag=package-2021-08-01 --go` is specified on the command line.
-Please also specify `--go-sdk-folder=<path to the root directory of your azure-sdk-for-go clone>`.
-
-```yaml $(tag)=='package-2021-08-01' && $(go)
-namespace: compute
-output-folder: $(go-sdk-folder)/services/$(namespace)/mgmt/2021-08-01/$(namespace)
-```
-
-### Tag: package-2021-07-01 and go
-
-These settings apply only when `--tag=package-2021-07-01 --go` is specified on the command line.
-Please also specify `--go-sdk-folder=<path to the root directory of your azure-sdk-for-go clone>`.
-
-```yaml $(tag)=='package-2021-07-01' && $(go)
-namespace: compute
-output-folder: $(go-sdk-folder)/services/$(namespace)/mgmt/2021-07-01/$(namespace)
-```
-
-### Tag: package-2021-04-01 and go
-
-These settings apply only when `--tag=package-2021-04-01 --go` is specified on the command line.
-Please also specify `--go-sdk-folder=<path to the root directory of your azure-sdk-for-go clone>`.
-
-```yaml $(tag)=='package-2021-04-01' && $(go)
-namespace: compute
-output-folder: $(go-sdk-folder)/services/$(namespace)/mgmt/2021-04-01/$(namespace)
-```
-
-### Tag: package-2021-03-01 and go
-
-These settings apply only when `--tag=package-2021-03-01 --go` is specified on the command line.
-Please also specify `--go-sdk-folder=<path to the root directory of your azure-sdk-for-go clone>`.
-
-```yaml $(tag)=='package-2021-03-01' && $(go)
-namespace: compute
-output-folder: $(go-sdk-folder)/services/$(namespace)/mgmt/2021-03-01/$(namespace)
-```
-
-### Tag: package-2020-12-01 and go
-
-These settings apply only when `--tag=package-2020-12-01 --go` is specified on the command line.
-Please also specify `--go-sdk-folder=<path to the root directory of your azure-sdk-for-go clone>`.
-
-```yaml $(tag)=='package-2020-12-01' && $(go)
-namespace: compute
-output-folder: $(go-sdk-folder)/services/$(namespace)/mgmt/2020-12-01/$(namespace)
-```
-
-### Tag: package-2020-10-01-preview and go
-
-These settings apply only when `--tag=package-2020-10-01-preview --go` is specified on the command line.
-Please also specify `--go-sdk-folder=<path to the root directory of your azure-sdk-for-go clone>`.
-
-```yaml $(tag)=='package-2020-10-01-preview' && $(go)
-namespace: compute
-output-folder: $(go-sdk-folder)/services/preview/$(namespace)/mgmt/2020-10-01-preview/$(namespace)
-```
-
-### Tag: profile-hybrid-2020-09-01 and go
-
-These settings apply only when `--tag=profile-hybrid-2020-09-01 --go` is specified on the command line.
-Please also specify `--go-sdk-folder=<path to the root directory of your azure-sdk-for-go clone>`.
-
-```yaml $(tag)=='profile-hybrid-2020-09-01' && $(go)
-namespace: compute
-output-folder: $(go-sdk-folder)/profiles/2020-09-01/compute/mgmt/compute
-```
-
-### Tag: package-2020-06-30 and go
-
-These settings apply only when `--tag=package-2020-06-30 --go` is specified on the command line.
-Please also specify `--go-sdk-folder=<path to the root directory of your azure-sdk-for-go clone>`.
-
-```yaml $(tag)=='package-2020-06-30' && $(go)
-namespace: compute
-output-folder: $(go-sdk-folder)/services/$(namespace)/mgmt/2020-06-30/$(namespace)
-```
-
-### Tag: package-2020-06-01 and go
-
-These settings apply only when `--tag=package-2020-06-01 --go` is specified on the command line.
-Please also specify `--go-sdk-folder=<path to the root directory of your azure-sdk-for-go clone>`.
-
-```yaml $(tag)=='package-2020-06-01' && $(go)
-namespace: compute
-output-folder: $(go-sdk-folder)/services/$(namespace)/mgmt/2020-06-01/$(namespace)
-```
-
-### Tag: package-2019-12-01 and go
-
-These settings apply only when `--tag=package-2019-12-01 --go` is specified on the command line.
-Please also specify `--go-sdk-folder=<path to the root directory of your azure-sdk-for-go clone>`.
-
-```yaml $(tag)=='package-2019-12-01' && $(go)
-namespace: compute
-output-folder: $(go-sdk-folder)/services/$(namespace)/mgmt/2019-12-01/$(namespace)
-```
-
-### Tag: package-2019-07 and go
-
-These settings apply only when `--tag=package-2019-07 --go` is specified on the command line.
-Please also specify `--go-sdk-folder=<path to the root directory of your azure-sdk-for-go clone>`.
-
-```yaml $(tag)=='package-2019-07' && $(go)
-namespace: compute
-output-folder: $(go-sdk-folder)/services/$(namespace)/mgmt/2019-07-01/$(namespace)
-```
-
-### Tag: package-2019-03-01 and go
-
-These settings apply only when `--tag=package-2019-03-01 --go` is specified on the command line.
-Please also specify `--go-sdk-folder=<path to the root directory of your azure-sdk-for-go clone>`.
-
-```yaml $(tag)=='package-2019-03-01' && $(go)
-namespace: compute
-output-folder: $(go-sdk-folder)/services/$(namespace)/mgmt/2019-03-01/$(namespace)
-```
-
-### Tag: package-2018-10-01 and go
-
-These settings apply only when `--tag=package-2018-10-01 --go` is specified on the command line.
-Please also specify `--go-sdk-folder=<path to the root directory of your azure-sdk-for-go clone>`.
-
-```yaml $(tag)=='package-2018-10-01' && $(go)
-namespace: compute
-output-folder: $(go-sdk-folder)/services/$(namespace)/mgmt/2018-10-01/$(namespace)
-```
-
-### Tag: package-2018-06 and go
-
-These settings apply only when `--tag=package-2018-06 --go` is specified on the command line.
-Please also specify `--go-sdk-folder=<path to the root directory of your azure-sdk-for-go clone>`.
-
-```yaml $(tag)=='package-2018-06' && $(go)
-namespace: compute
-output-folder: $(go-sdk-folder)/services/$(namespace)/mgmt/2018-06-01/$(namespace)
-```
-
-### Tag: package-compute-2018-04 and go
-
-These settings apply only when `--tag=package-compute-2018-04 --go` is specified on the command line.
-Please also specify `--go-sdk-folder=<path to the root directory of your azure-sdk-for-go clone>`.
-
-```yaml $(tag)=='package-compute-2018-04' && $(go)
-namespace: compute
-output-folder: $(go-sdk-folder)/services/$(namespace)/mgmt/2018-04-01/$(namespace)
-```
-
-### Tag: package-compute-2017-12 and go
-
-These settings apply only when `--tag=package-compute-2017-12 --go` is specified on the command line.
-Please also specify `--go-sdk-folder=<path to the root directory of your azure-sdk-for-go clone>`.
-
-```yaml $(tag)=='package-compute-2017-12' && $(go)
-namespace: compute
-output-folder: $(go-sdk-folder)/services/$(namespace)/mgmt/2017-12-01/$(namespace)
-```
-
-### Tag: package-compute-2017-03 and go
-
-These settings apply only when `--tag=package-compute-2017-03 --go` is specified on the command line.
-Please also specify `--go-sdk-folder=<path to the root directory of your azure-sdk-for-go clone>`.
-
-```yaml $(tag)=='package-compute-2017-03' && $(go)
-namespace: compute
-output-folder: $(go-sdk-folder)/services/$(namespace)/mgmt/2017-03-30/$(namespace)
-```
-
-### Tag: package-compute-2016-04-preview and go
-
-These settings apply only when `--tag=package-compute-2016-04-preview --go` is specified on the command line.
-Please also specify `--go-sdk-folder=<path to the root directory of your azure-sdk-for-go clone>`.
-
-```yaml $(tag)=='package-compute-2016-04-preview' && $(go)
-namespace: compute
-output-folder: $(go-sdk-folder)/services/preview/$(namespace)/mgmt/2016-04-30-preview/$(namespace)
-```
-
-### Tag: package-compute-2016-03 and go
-
-These settings apply only when `--tag=package-compute-2016-03 --go` is specified on the command line.
-Please also specify `--go-sdk-folder=<path to the root directory of your azure-sdk-for-go clone>`.
-
-```yaml $(tag)=='package-compute-2016-03' && $(go)
-namespace: compute
-output-folder: $(go-sdk-folder)/services/$(namespace)/mgmt/2016-03-30/$(namespace)
-```
-
-### Tag: package-compute-2015-06 and go
-
-These settings apply only when `--tag=package-compute-2015-06 --go` is specified on the command line.
-Please also specify `--go-sdk-folder=<path to the root directory of your azure-sdk-for-go clone>`.
-
-```yaml $(tag)=='package-compute-2015-06' && $(go)
-namespace: compute
-output-folder: $(go-sdk-folder)/services/$(namespace)/mgmt/2015-06-15/$(namespace)
-```
-
-### Tag: package-skus-2017-09 and go
-
-These settings apply only when `--tag=package-skus-2017-09 --go` is specified on the command line.
-Please also specify `--go-sdk-folder=<path to the root directory of your azure-sdk-for-go clone>`.
-
-```yaml $(tag)=='package-skus-2017-09' && $(go)
-namespace: skus
-output-folder: $(go-sdk-folder)/services/compute/mgmt/2017-09-01/$(namespace)
-```
-
-### Tag: package-container-service-2017-01 and go
-
-These settings apply only when `--tag=package-container-service-2017-01 --go` is specified on the command line.
-Please also specify `--go-sdk-folder=<path to the root directory of your azure-sdk-for-go clone>`.
-
-```yaml $(tag)=='package-container-service-2017-01' && $(go)
-namespace: containerservice
-output-folder: $(go-sdk-folder)/services/$(namespace)/mgmt/2017-01-31/$(namespace)
-```
-
-### Tag: package-container-service-2016-09 and go
-
-These settings apply only when `--tag=package-container-service-2016-09 --go` is specified on the command line.
-Please also specify `--go-sdk-folder=<path to the root directory of your azure-sdk-for-go clone>`.
-
-```yaml $(tag)=='package-container-service-2016-09' && $(go)
-namespace: containerservice
-output-folder: $(go-sdk-folder)/services/$(namespace)/mgmt/2016-09-30/$(namespace)
-```
-
-### Tag: package-container-service-2016-03 and go
-
-These settings apply only when `--tag=package-container-service-2016-03 --go` is specified on the command line.
-Please also specify `--go-sdk-folder=<path to the root directory of your azure-sdk-for-go clone>`.
-
-```yaml $(tag)=='package-container-service-2016-03' && $(go)
-namespace: containerservice
-output-folder: $(go-sdk-folder)/services/$(namespace)/mgmt/2016-03-30/$(namespace)
-```
-
-### Tag: package-container-service-2015-11-preview and go
-
-These settings apply only when `--tag=package-container-service-2015-11-preview --go` is specified on the command line.
-Please also specify `--go-sdk-folder=<path to the root directory of your azure-sdk-for-go clone>`.
-
-```yaml $(tag)=='package-container-service-2015-11-preview' && $(go)
-namespace: containerservice
-output-folder: $(go-sdk-folder)/services/preview/$(namespace)/mgmt/2015-11-01-preview/$(namespace)
-=======
->>>>>>> 7a6eb294
 ```
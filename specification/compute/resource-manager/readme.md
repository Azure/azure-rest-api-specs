--- conflicted
+++ resolved
@@ -1,454 +1,451 @@
-# Compute
-
-> see https://aka.ms/autorest
-
-This is the AutoRest configuration file for Compute.
-
-
-The compute RP comprises of small services where each service has its own tag.
-Hence, each sub-service has its own swagger spec.
-
-All of them are tied together using this configuration and are packaged together into one compute client library.
-This makes it easier for customers to download one (nuget/npm/pip/maven/gem) compute client library package rather than installing individual packages for each sub service.
-
-
----
-## Getting Started
-To build the SDK for Compute, simply [Install AutoRest](https://aka.ms/autorest/install) and in this folder, run:
-
-> `autorest`
-
-To see additional help and options, run:
-
-> `autorest --help`
----
-
-## Configuration
-
-
-
-### Basic Information
-These are the global settings for the Compute API.
-
-``` yaml
-title: ComputeManagementClient
-description: Compute Client
-openapi-type: arm
-tag: package-2017-12
-```
-
-### Tag: package-2017-12
-
-These settings apply only when `--tag=package-2017-12` is specified on the command line.
-
-``` yaml $(tag) == 'package-2017-12'
-input-file:
-- Microsoft.Compute/stable/2017-12-01/compute.json
-- Microsoft.Compute/stable/2017-12-01/runCommands.json
-- Microsoft.Compute/stable/2017-09-01/skus.json
-- Microsoft.Compute/stable/2017-03-30/disk.json
-- Microsoft.ContainerService/stable/2017-01-31/containerService.json
-```
-
-### Tag: package-compute-2017-12
-
-These settings apply only when `--tag=package-compute-2017-12` is specified on the command line.
-
-``` yaml $(tag) == 'package-compute-2017-12'
-input-file:
-- Microsoft.Compute/stable/2017-12-01/compute.json
-- Microsoft.Compute/stable/2017-12-01/runCommands.json
-- Microsoft.Compute/stable/2017-09-01/skus.json
-- Microsoft.Compute/stable/2017-03-30/disk.json
-```
-
-### Tag: package-compute-only-2017-12
-
-These settings apply only when `--tag=package-compute-only-2017-12` is specified on the command line.
-
-``` yaml $(tag) == 'package-compute-only-2017-12'
-input-file:
-- Microsoft.Compute/stable/2017-12-01/compute.json
-- Microsoft.Compute/stable/2017-12-01/runCommands.json
-```
-
-### Tag: package-skus-2017-09
-
-These settings apply only when `--tag=package-skus-2017-09` is specified on the command line.
-
-``` yaml $(tag) == 'package-skus-2017-09'
-input-file:
-- Microsoft.Compute/stable/2017-09-01/skus.json
-```
-
-### Tag: package-2017-03
-
-These settings apply only when `--tag=package-2017-03` is specified on the command line.
-
-``` yaml $(tag) == 'package-2017-03'
-input-file:
-- Microsoft.Compute/stable/2017-03-30/compute.json
-- Microsoft.Compute/stable/2017-03-30/disk.json
-- Microsoft.Compute/stable/2017-03-30/runCommands.json
-- Microsoft.ContainerService/stable/2017-01-31/containerService.json
-```
-
-### Tag: package-compute-2017-03
-
-These settings apply only when `--tag=package-compute-2017-03` is specified on the command line.
-
-``` yaml $(tag) == 'package-compute-2017-03'
-input-file:
-- Microsoft.Compute/stable/2017-03-30/compute.json
-- Microsoft.Compute/stable/2017-03-30/disk.json
-- Microsoft.Compute/stable/2017-03-30/runCommands.json
-```
-
-### Tag: package-container-service-2017-01
-
-These settings apply only when `--tag=package-container-service-2017-01` is specified on the command line.
-
-``` yaml $(tag) == 'package-container-service-2017-01'
-input-file:
-- Microsoft.ContainerService/stable/2017-01-31/containerService.json
-```
-
-### Tag: package-container-service-2016-09
-
-These settings apply only when `--tag=package-container-service-2016-09` is specified on the command line.
-
-``` yaml $(tag) == 'package-container-service-2016-09'
-input-file:
-- Microsoft.ContainerService/stable/2016-09-30/containerService.json
-```
-
-### Tag: package-2016-04-preview
-
-These settings apply only when `--tag=package-2016-04-preview` is specified on the command line.
-
-``` yaml $(tag) == 'package-2016-04-preview'
-input-file:
-- Microsoft.Compute/preview/2016-04-30-preview/compute.json
-- Microsoft.Compute/preview/2016-04-30-preview/disk.json
-- Microsoft.ContainerService/stable/2017-01-31/containerService.json
-```
-
-### Tag: package-compute-2016-04-preview
-
-These settings apply only when `--tag=package-compute-2016-04-preview` is specified on the command line.
-
-``` yaml $(tag) == 'package-compute-2016-04-preview'
-input-file:
-- Microsoft.Compute/preview/2016-04-30-preview/compute.json
-- Microsoft.Compute/preview/2016-04-30-preview/disk.json
-```
-
-### Tag: package-2016-03
-
-These settings apply only when `--tag=package-2016-03` is specified on the command line.
-
-``` yaml $(tag) == 'package-2016-03'
-input-file:
-- Microsoft.Compute/stable/2016-03-30/compute.json
-- Microsoft.ContainerService/stable/2016-03-30/containerService.json
-```
-
-### Tag: package-compute-2016-03
-
-These settings apply only when `--tag=package-compute-2016-03` is specified on the command line.
-
-``` yaml $(tag) == 'package-compute-2016-03'
-input-file:
-- Microsoft.Compute/stable/2016-03-30/compute.json
-```
-
-### Tag: package-container-service-2016-03
-
-These settings apply only when `--tag=package-container-service-2016-03` is specified on the command line.
-
-``` yaml $(tag) == 'package-container-service-2016-03'
-input-file:
-- Microsoft.ContainerService/stable/2016-03-30/containerService.json
-```
-
-### Tag: package-container-service-2015-11-preview
-
-These setings apply only when `--tag=package-container-service-2015-11-preview` is specified on the command line.
-
-``` yaml $(tag) == 'package-container-service-2015-11-preview'
-input-file:
-- Microsoft.ContainerService/preview/2015-11-01-preview/containerService.json
-```
-
-### Tag: package-compute-2015-06
-
-These settings apply only when `--tag=package-compute-2015-06` is specified on the command line.
-
-``` yaml $(tag) == 'package-compute-2015-06'
-input-file:
-- Microsoft.Compute/stable/2015-06-15/compute.json
-```
-
-### Tag: package-2015-06-preview
-
-These settings apply only when `--tag=package-2015-06-preview` is specified on the command line.
-
-``` yaml $(tag) == 'package-2015-06-preview'
-input-file:
-- Microsoft.Compute/stable/2015-06-15/compute.json
-- Microsoft.ContainerService/preview/2015-11-01-preview/containerService.json
-```
-
-
----
-# Code Generation
-
-
-## Swagger to SDK
-
-This section describes what SDK should be generated by the automatic system.
-This is not used by Autorest itself.
-
-``` yaml $(swagger-to-sdk)
-swagger-to-sdk:
-  - repo: azure-sdk-for-python
-<<<<<<< HEAD
-  - repo: azure-libraries-for-java
-=======
-  - repo: azure-sdk-for-go
->>>>>>> 6af88137
-```
-
-
-## C#
-
-These settings apply only when `--csharp` is specified on the command line.
-Please also specify `--csharp-sdks-folder=<path to "SDKs" directory of your azure-sdk-for-net clone>`.
-
-``` yaml $(csharp)
-csharp:
-  # last generated with AutoRest.1.0.0-Nightly20170126
-  azure-arm: true
-  license-header: MICROSOFT_MIT_NO_VERSION
-  namespace: Microsoft.Azure.Management.Compute
-  payload-flattening-threshold: 1
-  output-folder: $(csharp-sdks-folder)/Compute/Management.Compute/Generated
-  clear-output-folder: true
-```
-
-
-## Go
-
-These settings apply only when `--go` is specified on the command line.
-
-``` yaml $(go)
-go:
-  license-header: MICROSOFT_APACHE_NO_VERSION
-  clear-output-folder: true
-```
-
-### Go multi-api
-
-``` yaml $(go) && $(multiapi)
-batch:
-  - tag: package-compute-2017-03
-  - tag: package-container-service-2017-01
-  - tag: package-container-service-2016-09
-  - tag: package-compute-2016-04-preview
-  - tag: package-compute-2016-03
-  - tag: package-container-service-2016-03
-  - tag: package-container-service-2015-11-preview
-  - tag: package-compute-2015-06
-```
-
-### Tag: package-compute-2017-03 and go
-
-These settings apply only when `--tag=package-compute-2017-03 --go` is specified on the command line.
-Please also specify `--go-sdk-folder=<path to the root directory of your azure-sdk-for-go clone>`.
-
-``` yaml $(tag)=='package-compute-2017-03' && $(go)
-namespace: compute
-output-folder: $(go-sdk-folder)/services/compute/mgmt/2017-03-30/compute
-```
-
-### Tag: package-container-service-2017-01 and go
-
-These settings apply only when `--tag=package-container-service-2017-01 --go` is specified on the command line.
-Please also specify `--go-sdk-folder=<path to the root directory of your azure-sdk-for-go clone>`.
-
-``` yaml $(tag)=='package-container-service-2017-01' && $(go)
-namespace: containerservice
-output-folder: $(go-sdk-folder)/services/containerservice/mgmt/2017-01-31/containerservice
-```
-
-### Tag: package-container-service-2016-09 and go
-
-These settings apply only when `--tag=package-container-service-2016-09 --go` is specified on the command line.
-Please also specify `--go-sdk-folder=<path to the root directory of your azure-sdk-for-go clone>`.
-
-``` yaml $(tag)=='package-container-service-2016-09' && $(go)
-namespace: containerservice
-output-folder: $(go-sdk-folder)/services/containerservice/mgmt/2016-09-30/containerservice
-```
-
-### Tag: package-compute-2016-04-preview and go
-
-These settings apply only when `--tag=package-compute-2016-04-preview --go` is specified on the command line.
-Please also specify `--go-sdk-folder=<path to the root directory of your azure-sdk-for-go clone>`.
-
-``` yaml $(tag)=='package-compute-2016-04-preview' && $(go)
-namespace: compute
-output-folder: $(go-sdk-folder)/services/compute/mgmt/2016-04-30-preview/compute
-```
-
-### Tag: package-compute-2016-03 and go
-
-These settings apply only when `--tag=package-compute-2016-03 --go` is specified on the command line.
-Please also specify `--go-sdk-folder=<path to the root directory of your azure-sdk-for-go clone>`.
-
-``` yaml $(tag)=='package-compute-2016-03' && $(go)
-namespace: compute
-output-folder: $(go-sdk-folder)/services/compute/mgmt/2016-03-30/compute
-```
-
-### Tag: package-container-service-2016-03 and go
-
-These settings apply only when `--tag=package-container-service-2016-03 --go` is specified on the command line.
-Please also specify `--go-sdk-folder=<path to the root directory of your azure-sdk-for-go clone>`.
-
-``` yaml $(tag)=='package-container-service-2016-03' && $(go)
-namespace: containerservice
-output-folder: $(go-sdk-folder)/services/containerservice/mgmt/2016-03-30/containerservice
-```
-
-### Tag: package-container-service-2015-11-preview and go
-
-These settings apply only when `--tag=package-container-service-2015-11-preview --go` is specified on the command line.
-Please also specify `--go-sdk-folder=<path to the root directory of your azure-sdk-for-go clone>`.
-
-``` yaml $(tag)=='package-container-service-2015-11-preview' && $(go)
-namespace: containerservice
-output-folder: $(go-sdk-folder)/services/containerservice/mgmt/2015-11-01-preview/containerservice
-```
-
-### Tag: package-compute-2015-06 and go
-
-These settings apply only when `--tag=package-compute-2015-06 --go` is specified on the command line.
-Please also specify `--go-sdk-folder=<path to the root directory of your azure-sdk-for-go clone>`.
-
-``` yaml $(tag)=='package-compute-2015-06' && $(go)
-namespace: compute
-output-folder: $(go-sdk-folder)/services/compute/mgmt/2015-06-15/compute
-```
-
-
-## Python
-
-These settings apply only when `--python` is specified on the command line.
-
-``` yaml $(python)
-python:
-  azure-arm: true
-  license-header: MICROSOFT_MIT_NO_VERSION
-  payload-flattening-threshold: 2
-  package-name: azure-mgmt-compute
-  no-namespace-folders: true
-  clear-output-folder: true
-```
-
-### Python multi-api
-
-Generate all API versions currently shipped for this package
-
-```yaml $(python) && $(multiapi)
-batch:
-  - tag: package-compute-only-2017-12
-  - tag: package-skus-2017-09
-  - tag: package-compute-2017-03
-  - tag: package-compute-2016-04-preview
-  - tag: package-compute-2016-03
-  - tag: package-compute-2015-06
-```
-
-### Tag: package-compute-only-2017-12 and python
-
-These settings apply only when `--tag=package-compute-only-2017-12 --python` is specified on the command line.
-Please also specify `--python-sdks-folder=<path to the root directory of your azure-sdk-for-python clone>`.
-
-``` yaml $(tag) == 'package-compute-only-2017-12' && $(python)
-python:
-  namespace: azure.mgmt.compute.v2017_12_01
-  output-folder: $(python-sdks-folder)/azure-mgmt-compute/azure/mgmt/compute/v2017_12_01
-```
-
-### Tag: package-skus-2017-09 and python
-
-These settings apply only when `--tag=package-skus-2017-09 --python` is specified on the command line.
-Please also specify `--python-sdks-folder=<path to the root directory of your azure-sdk-for-python clone>`.
-
-``` yaml $(tag) == 'package-skus-2017-09' && $(python)
-python:
-  namespace: azure.mgmt.compute.v2017_09_01
-  output-folder: $(python-sdks-folder)/azure-mgmt-compute/azure/mgmt/compute/v2017_09_01
-```
-
-### Tag: package-compute-2017-03 and python
-
-These settings apply only when `--tag=package-compute-2017-03 --python` is specified on the command line.
-Please also specify `--python-sdks-folder=<path to the root directory of your azure-sdk-for-python clone>`.
-
-``` yaml $(tag) == 'package-compute-2017-03' && $(python)
-python:
-  namespace: azure.mgmt.compute.v2017_03_30
-  output-folder: $(python-sdks-folder)/azure-mgmt-compute/azure/mgmt/compute/v2017_03_30
-```
-
-### Tag: package-compute-2016-04-preview and python
-
-These settings apply only when `--tag=package-compute-2016-04-preview --python` is specified on the command line.
-Please also specify `--python-sdks-folder=<path to the root directory of your azure-sdk-for-python clone>`.
-
-``` yaml $(tag) == 'package-compute-2016-04-preview' && $(python)
-python:
-  namespace: azure.mgmt.compute.v2016_04_30_preview
-  output-folder: $(python-sdks-folder)/azure-mgmt-compute/azure/mgmt/compute/v2016_04_30_preview
-```
-
-### Tag: package-compute-2016-03 and python
-
-These settings apply only when `--tag=package-compute-2016-03 --python` is specified on the command line.
-Please also specify `--python-sdks-folder=<path to the root directory of your azure-sdk-for-python clone>`.
-
-``` yaml $(tag) == 'package-compute-2016-03' && $(python)
-python:
-  namespace: azure.mgmt.compute.v2016_03_30
-  output-folder: $(python-sdks-folder)/azure-mgmt-compute/azure/mgmt/compute/v2016_03_30
-```
-
-### Tag: package-compute-2015-06 and python
-
-These settings apply only when `--tag=package-compute-2015-06 --python` is specified on the command line.
-Please also specify `--python-sdks-folder=<path to the root directory of your azure-sdk-for-python clone>`.
-
-``` yaml $(tag) == 'package-compute-2015-06' && $(python)
-python:
-  namespace: azure.mgmt.compute.v2015_06_15
-  output-folder: $(python-sdks-folder)/azure-mgmt-compute/azure/mgmt/compute/v2015_06_15
-```
-
-
-## Java
-
-These settings apply only when `--java` is specified on the command line.
-Please also specify `--azure-libraries-for-java-folder=<path to the root directory of your azure-libraries-for-java clone>`.
-
-``` yaml $(java)
-java:
-  azure-arm: true
-  fluent: true
-  namespace: com.microsoft.azure.management.compute
-  license-header: MICROSOFT_MIT_NO_CODEGEN
-  payload-flattening-threshold: 1
-  output-folder: $(azure-libraries-for-java-folder)/azure-mgmt-compute
-```
-
+# Compute
+
+> see https://aka.ms/autorest
+
+This is the AutoRest configuration file for Compute.
+
+
+The compute RP comprises of small services where each service has its own tag.
+Hence, each sub-service has its own swagger spec.
+
+All of them are tied together using this configuration and are packaged together into one compute client library.
+This makes it easier for customers to download one (nuget/npm/pip/maven/gem) compute client library package rather than installing individual packages for each sub service.
+
+
+---
+## Getting Started
+To build the SDK for Compute, simply [Install AutoRest](https://aka.ms/autorest/install) and in this folder, run:
+
+> `autorest`
+
+To see additional help and options, run:
+
+> `autorest --help`
+---
+
+## Configuration
+
+
+
+### Basic Information
+These are the global settings for the Compute API.
+
+``` yaml
+title: ComputeManagementClient
+description: Compute Client
+openapi-type: arm
+tag: package-2017-12
+```
+
+### Tag: package-2017-12
+
+These settings apply only when `--tag=package-2017-12` is specified on the command line.
+
+``` yaml $(tag) == 'package-2017-12'
+input-file:
+- Microsoft.Compute/stable/2017-12-01/compute.json
+- Microsoft.Compute/stable/2017-12-01/runCommands.json
+- Microsoft.Compute/stable/2017-09-01/skus.json
+- Microsoft.Compute/stable/2017-03-30/disk.json
+- Microsoft.ContainerService/stable/2017-01-31/containerService.json
+```
+
+### Tag: package-compute-2017-12
+
+These settings apply only when `--tag=package-compute-2017-12` is specified on the command line.
+
+``` yaml $(tag) == 'package-compute-2017-12'
+input-file:
+- Microsoft.Compute/stable/2017-12-01/compute.json
+- Microsoft.Compute/stable/2017-12-01/runCommands.json
+- Microsoft.Compute/stable/2017-09-01/skus.json
+- Microsoft.Compute/stable/2017-03-30/disk.json
+```
+
+### Tag: package-compute-only-2017-12
+
+These settings apply only when `--tag=package-compute-only-2017-12` is specified on the command line.
+
+``` yaml $(tag) == 'package-compute-only-2017-12'
+input-file:
+- Microsoft.Compute/stable/2017-12-01/compute.json
+- Microsoft.Compute/stable/2017-12-01/runCommands.json
+```
+
+### Tag: package-skus-2017-09
+
+These settings apply only when `--tag=package-skus-2017-09` is specified on the command line.
+
+``` yaml $(tag) == 'package-skus-2017-09'
+input-file:
+- Microsoft.Compute/stable/2017-09-01/skus.json
+```
+
+### Tag: package-2017-03
+
+These settings apply only when `--tag=package-2017-03` is specified on the command line.
+
+``` yaml $(tag) == 'package-2017-03'
+input-file:
+- Microsoft.Compute/stable/2017-03-30/compute.json
+- Microsoft.Compute/stable/2017-03-30/disk.json
+- Microsoft.Compute/stable/2017-03-30/runCommands.json
+- Microsoft.ContainerService/stable/2017-01-31/containerService.json
+```
+
+### Tag: package-compute-2017-03
+
+These settings apply only when `--tag=package-compute-2017-03` is specified on the command line.
+
+``` yaml $(tag) == 'package-compute-2017-03'
+input-file:
+- Microsoft.Compute/stable/2017-03-30/compute.json
+- Microsoft.Compute/stable/2017-03-30/disk.json
+- Microsoft.Compute/stable/2017-03-30/runCommands.json
+```
+
+### Tag: package-container-service-2017-01
+
+These settings apply only when `--tag=package-container-service-2017-01` is specified on the command line.
+
+``` yaml $(tag) == 'package-container-service-2017-01'
+input-file:
+- Microsoft.ContainerService/stable/2017-01-31/containerService.json
+```
+
+### Tag: package-container-service-2016-09
+
+These settings apply only when `--tag=package-container-service-2016-09` is specified on the command line.
+
+``` yaml $(tag) == 'package-container-service-2016-09'
+input-file:
+- Microsoft.ContainerService/stable/2016-09-30/containerService.json
+```
+
+### Tag: package-2016-04-preview
+
+These settings apply only when `--tag=package-2016-04-preview` is specified on the command line.
+
+``` yaml $(tag) == 'package-2016-04-preview'
+input-file:
+- Microsoft.Compute/preview/2016-04-30-preview/compute.json
+- Microsoft.Compute/preview/2016-04-30-preview/disk.json
+- Microsoft.ContainerService/stable/2017-01-31/containerService.json
+```
+
+### Tag: package-compute-2016-04-preview
+
+These settings apply only when `--tag=package-compute-2016-04-preview` is specified on the command line.
+
+``` yaml $(tag) == 'package-compute-2016-04-preview'
+input-file:
+- Microsoft.Compute/preview/2016-04-30-preview/compute.json
+- Microsoft.Compute/preview/2016-04-30-preview/disk.json
+```
+
+### Tag: package-2016-03
+
+These settings apply only when `--tag=package-2016-03` is specified on the command line.
+
+``` yaml $(tag) == 'package-2016-03'
+input-file:
+- Microsoft.Compute/stable/2016-03-30/compute.json
+- Microsoft.ContainerService/stable/2016-03-30/containerService.json
+```
+
+### Tag: package-compute-2016-03
+
+These settings apply only when `--tag=package-compute-2016-03` is specified on the command line.
+
+``` yaml $(tag) == 'package-compute-2016-03'
+input-file:
+- Microsoft.Compute/stable/2016-03-30/compute.json
+```
+
+### Tag: package-container-service-2016-03
+
+These settings apply only when `--tag=package-container-service-2016-03` is specified on the command line.
+
+``` yaml $(tag) == 'package-container-service-2016-03'
+input-file:
+- Microsoft.ContainerService/stable/2016-03-30/containerService.json
+```
+
+### Tag: package-container-service-2015-11-preview
+
+These setings apply only when `--tag=package-container-service-2015-11-preview` is specified on the command line.
+
+``` yaml $(tag) == 'package-container-service-2015-11-preview'
+input-file:
+- Microsoft.ContainerService/preview/2015-11-01-preview/containerService.json
+```
+
+### Tag: package-compute-2015-06
+
+These settings apply only when `--tag=package-compute-2015-06` is specified on the command line.
+
+``` yaml $(tag) == 'package-compute-2015-06'
+input-file:
+- Microsoft.Compute/stable/2015-06-15/compute.json
+```
+
+### Tag: package-2015-06-preview
+
+These settings apply only when `--tag=package-2015-06-preview` is specified on the command line.
+
+``` yaml $(tag) == 'package-2015-06-preview'
+input-file:
+- Microsoft.Compute/stable/2015-06-15/compute.json
+- Microsoft.ContainerService/preview/2015-11-01-preview/containerService.json
+```
+
+
+---
+# Code Generation
+
+
+## Swagger to SDK
+
+This section describes what SDK should be generated by the automatic system.
+This is not used by Autorest itself.
+
+``` yaml $(swagger-to-sdk)
+swagger-to-sdk:
+  - repo: azure-sdk-for-python
+  - repo: azure-libraries-for-java
+  - repo: azure-sdk-for-go
+```
+
+
+## C#
+
+These settings apply only when `--csharp` is specified on the command line.
+Please also specify `--csharp-sdks-folder=<path to "SDKs" directory of your azure-sdk-for-net clone>`.
+
+``` yaml $(csharp)
+csharp:
+  # last generated with AutoRest.1.0.0-Nightly20170126
+  azure-arm: true
+  license-header: MICROSOFT_MIT_NO_VERSION
+  namespace: Microsoft.Azure.Management.Compute
+  payload-flattening-threshold: 1
+  output-folder: $(csharp-sdks-folder)/Compute/Management.Compute/Generated
+  clear-output-folder: true
+```
+
+
+## Go
+
+These settings apply only when `--go` is specified on the command line.
+
+``` yaml $(go)
+go:
+  license-header: MICROSOFT_APACHE_NO_VERSION
+  clear-output-folder: true
+```
+
+### Go multi-api
+
+``` yaml $(go) && $(multiapi)
+batch:
+  - tag: package-compute-2017-03
+  - tag: package-container-service-2017-01
+  - tag: package-container-service-2016-09
+  - tag: package-compute-2016-04-preview
+  - tag: package-compute-2016-03
+  - tag: package-container-service-2016-03
+  - tag: package-container-service-2015-11-preview
+  - tag: package-compute-2015-06
+```
+
+### Tag: package-compute-2017-03 and go
+
+These settings apply only when `--tag=package-compute-2017-03 --go` is specified on the command line.
+Please also specify `--go-sdk-folder=<path to the root directory of your azure-sdk-for-go clone>`.
+
+``` yaml $(tag)=='package-compute-2017-03' && $(go)
+namespace: compute
+output-folder: $(go-sdk-folder)/services/compute/mgmt/2017-03-30/compute
+```
+
+### Tag: package-container-service-2017-01 and go
+
+These settings apply only when `--tag=package-container-service-2017-01 --go` is specified on the command line.
+Please also specify `--go-sdk-folder=<path to the root directory of your azure-sdk-for-go clone>`.
+
+``` yaml $(tag)=='package-container-service-2017-01' && $(go)
+namespace: containerservice
+output-folder: $(go-sdk-folder)/services/containerservice/mgmt/2017-01-31/containerservice
+```
+
+### Tag: package-container-service-2016-09 and go
+
+These settings apply only when `--tag=package-container-service-2016-09 --go` is specified on the command line.
+Please also specify `--go-sdk-folder=<path to the root directory of your azure-sdk-for-go clone>`.
+
+``` yaml $(tag)=='package-container-service-2016-09' && $(go)
+namespace: containerservice
+output-folder: $(go-sdk-folder)/services/containerservice/mgmt/2016-09-30/containerservice
+```
+
+### Tag: package-compute-2016-04-preview and go
+
+These settings apply only when `--tag=package-compute-2016-04-preview --go` is specified on the command line.
+Please also specify `--go-sdk-folder=<path to the root directory of your azure-sdk-for-go clone>`.
+
+``` yaml $(tag)=='package-compute-2016-04-preview' && $(go)
+namespace: compute
+output-folder: $(go-sdk-folder)/services/compute/mgmt/2016-04-30-preview/compute
+```
+
+### Tag: package-compute-2016-03 and go
+
+These settings apply only when `--tag=package-compute-2016-03 --go` is specified on the command line.
+Please also specify `--go-sdk-folder=<path to the root directory of your azure-sdk-for-go clone>`.
+
+``` yaml $(tag)=='package-compute-2016-03' && $(go)
+namespace: compute
+output-folder: $(go-sdk-folder)/services/compute/mgmt/2016-03-30/compute
+```
+
+### Tag: package-container-service-2016-03 and go
+
+These settings apply only when `--tag=package-container-service-2016-03 --go` is specified on the command line.
+Please also specify `--go-sdk-folder=<path to the root directory of your azure-sdk-for-go clone>`.
+
+``` yaml $(tag)=='package-container-service-2016-03' && $(go)
+namespace: containerservice
+output-folder: $(go-sdk-folder)/services/containerservice/mgmt/2016-03-30/containerservice
+```
+
+### Tag: package-container-service-2015-11-preview and go
+
+These settings apply only when `--tag=package-container-service-2015-11-preview --go` is specified on the command line.
+Please also specify `--go-sdk-folder=<path to the root directory of your azure-sdk-for-go clone>`.
+
+``` yaml $(tag)=='package-container-service-2015-11-preview' && $(go)
+namespace: containerservice
+output-folder: $(go-sdk-folder)/services/containerservice/mgmt/2015-11-01-preview/containerservice
+```
+
+### Tag: package-compute-2015-06 and go
+
+These settings apply only when `--tag=package-compute-2015-06 --go` is specified on the command line.
+Please also specify `--go-sdk-folder=<path to the root directory of your azure-sdk-for-go clone>`.
+
+``` yaml $(tag)=='package-compute-2015-06' && $(go)
+namespace: compute
+output-folder: $(go-sdk-folder)/services/compute/mgmt/2015-06-15/compute
+```
+
+
+## Python
+
+These settings apply only when `--python` is specified on the command line.
+
+``` yaml $(python)
+python:
+  azure-arm: true
+  license-header: MICROSOFT_MIT_NO_VERSION
+  payload-flattening-threshold: 2
+  package-name: azure-mgmt-compute
+  no-namespace-folders: true
+  clear-output-folder: true
+```
+
+### Python multi-api
+
+Generate all API versions currently shipped for this package
+
+```yaml $(python) && $(multiapi)
+batch:
+  - tag: package-compute-only-2017-12
+  - tag: package-skus-2017-09
+  - tag: package-compute-2017-03
+  - tag: package-compute-2016-04-preview
+  - tag: package-compute-2016-03
+  - tag: package-compute-2015-06
+```
+
+### Tag: package-compute-only-2017-12 and python
+
+These settings apply only when `--tag=package-compute-only-2017-12 --python` is specified on the command line.
+Please also specify `--python-sdks-folder=<path to the root directory of your azure-sdk-for-python clone>`.
+
+``` yaml $(tag) == 'package-compute-only-2017-12' && $(python)
+python:
+  namespace: azure.mgmt.compute.v2017_12_01
+  output-folder: $(python-sdks-folder)/azure-mgmt-compute/azure/mgmt/compute/v2017_12_01
+```
+
+### Tag: package-skus-2017-09 and python
+
+These settings apply only when `--tag=package-skus-2017-09 --python` is specified on the command line.
+Please also specify `--python-sdks-folder=<path to the root directory of your azure-sdk-for-python clone>`.
+
+``` yaml $(tag) == 'package-skus-2017-09' && $(python)
+python:
+  namespace: azure.mgmt.compute.v2017_09_01
+  output-folder: $(python-sdks-folder)/azure-mgmt-compute/azure/mgmt/compute/v2017_09_01
+```
+
+### Tag: package-compute-2017-03 and python
+
+These settings apply only when `--tag=package-compute-2017-03 --python` is specified on the command line.
+Please also specify `--python-sdks-folder=<path to the root directory of your azure-sdk-for-python clone>`.
+
+``` yaml $(tag) == 'package-compute-2017-03' && $(python)
+python:
+  namespace: azure.mgmt.compute.v2017_03_30
+  output-folder: $(python-sdks-folder)/azure-mgmt-compute/azure/mgmt/compute/v2017_03_30
+```
+
+### Tag: package-compute-2016-04-preview and python
+
+These settings apply only when `--tag=package-compute-2016-04-preview --python` is specified on the command line.
+Please also specify `--python-sdks-folder=<path to the root directory of your azure-sdk-for-python clone>`.
+
+``` yaml $(tag) == 'package-compute-2016-04-preview' && $(python)
+python:
+  namespace: azure.mgmt.compute.v2016_04_30_preview
+  output-folder: $(python-sdks-folder)/azure-mgmt-compute/azure/mgmt/compute/v2016_04_30_preview
+```
+
+### Tag: package-compute-2016-03 and python
+
+These settings apply only when `--tag=package-compute-2016-03 --python` is specified on the command line.
+Please also specify `--python-sdks-folder=<path to the root directory of your azure-sdk-for-python clone>`.
+
+``` yaml $(tag) == 'package-compute-2016-03' && $(python)
+python:
+  namespace: azure.mgmt.compute.v2016_03_30
+  output-folder: $(python-sdks-folder)/azure-mgmt-compute/azure/mgmt/compute/v2016_03_30
+```
+
+### Tag: package-compute-2015-06 and python
+
+These settings apply only when `--tag=package-compute-2015-06 --python` is specified on the command line.
+Please also specify `--python-sdks-folder=<path to the root directory of your azure-sdk-for-python clone>`.
+
+``` yaml $(tag) == 'package-compute-2015-06' && $(python)
+python:
+  namespace: azure.mgmt.compute.v2015_06_15
+  output-folder: $(python-sdks-folder)/azure-mgmt-compute/azure/mgmt/compute/v2015_06_15
+```
+
+
+## Java
+
+These settings apply only when `--java` is specified on the command line.
+Please also specify `--azure-libraries-for-java-folder=<path to the root directory of your azure-libraries-for-java clone>`.
+
+``` yaml $(java)
+java:
+  azure-arm: true
+  fluent: true
+  namespace: com.microsoft.azure.management.compute
+  license-header: MICROSOFT_MIT_NO_CODEGEN
+  payload-flattening-threshold: 1
+  output-folder: $(azure-libraries-for-java-folder)/azure-mgmt-compute
+```
+
# Compute

> see https://aka.ms/autorest

This is the AutoRest configuration file for Compute.


The compute RP comprises of small services where each service has its own tag.
Hence, each sub-service has its own swagger spec.

All of them are tied together using this configuration and are packaged together into one compute client library.
This makes it easier for customers to download one (NuGet/npm/pip/maven/gem) compute client library package rather than installing individual packages for each sub service.


---
## Getting Started
To build the SDK for Compute, simply [Install AutoRest](https://aka.ms/autorest/install) and in this folder, run:

> `autorest`

To see additional help and options, run:

> `autorest --help`
---

## Configuration



### Basic Information
These are the global settings for the Compute API.

``` yaml
title: ComputeManagementClient
description: Compute Client
openapi-type: arm
tag: package-2021-08-01

directive:
  - where:
      - $.definitions.VirtualMachine.properties
    suppress:
      - BodyTopLevelProperties
  - where:
      - $.definitions.VirtualMachineScaleSetVM.properties
    suppress:
      - BodyTopLevelProperties
  - where:
      - $.definitions.ImageReference.properties
    suppress:
      - BodyTopLevelProperties
  - where:
      - $.definitions.ManagedDiskParameters.properties
    suppress:
      - BodyTopLevelProperties
  - where:
      - $.definitions.Disk.properties
    suppress:
      - BodyTopLevelProperties
  - where:
      - $.definitions.Snapshot.properties
    suppress:
      - BodyTopLevelProperties
  - where:
      - $.definitions.RestorePointCreate.properties
    suppress:
      - BodyTopLevelProperties
    reason: CRP has already been using existing ‘RestorePoint’ model definition with these properties as top level properties for many years now.
  - where:
      - $.definitions.RestorePoint.properties
    suppress:
      - BodyTopLevelProperties
  - where:
      - $.definitions.VirtualMachineScaleSetExtension
    suppress:
      - RequiredPropertiesMissingInResourceModel
  - where:
      - $.definitions.VirtualMachineImageResource
    suppress:
      - RequiredPropertiesMissingInResourceModel
  - where:
      - $.definitions.VirtualMachineImage
    suppress:
      - RequiredPropertiesMissingInResourceModel
  - where:
      - $.definitions.ImageReference
    suppress:
      - RequiredPropertiesMissingInResourceModel
  - where:
      - $.definitions.ManagedDiskParameters
    suppress:
      - RequiredPropertiesMissingInResourceModel
  - where:
      - $.definitions.NetworkInterfaceReference
    suppress:
      - RequiredPropertiesMissingInResourceModel
  - where:
      - $.definitions.VirtualMachineScaleSetIPConfiguration
    suppress:
      - RequiredPropertiesMissingInResourceModel
  - where:
      - $.definitions.VirtualMachineScaleSetUpdateIPConfiguration
    suppress:
      - RequiredPropertiesMissingInResourceModel
  - where:
      - $.definitions.VirtualMachineScaleSetNetworkConfiguration
    suppress:
      - RequiredPropertiesMissingInResourceModel
  - where:
      - $.definitions.VirtualMachineScaleSetUpdateNetworkConfiguration
    suppress:
      - RequiredPropertiesMissingInResourceModel
  - where:
      - $.definitions.VirtualMachineScaleSetUpdate
    suppress:
      - RequiredPropertiesMissingInResourceModel
  - where:
      - $.definitions.AvailabilitySetUpdate
    suppress:
      - RequiredPropertiesMissingInResourceModel
  - where:
      - $.definitions.ProximityPlacementGroupUpdate
    suppress:
      - RequiredPropertiesMissingInResourceModel
  - where:
      - $.definitions.VirtualMachineExtensionUpdate
    suppress:
      - RequiredPropertiesMissingInResourceModel
  - where:
      - $.definitions.VirtualMachineUpdate
    suppress:
      - RequiredPropertiesMissingInResourceModel
  - where:
      - $.definitions.ImageUpdate
    suppress:
      - RequiredPropertiesMissingInResourceModel
  - where:
      - $.definitions.DedicatedHostGroupUpdate
    suppress:
      - RequiredPropertiesMissingInResourceModel
  - where:
      - $.definitions.DedicatedHostUpdate
    suppress:
      - RequiredPropertiesMissingInResourceModel
  - where:
      - $.definitions.DiskEncryptionSetParameters
    suppress:
      - RequiredPropertiesMissingInResourceModel
  - where:
      - $.definitions.VirtualMachineScaleSetVM
    suppress:
      - TrackedResourcePatchOperation
  - where:
      - $.definitions.VirtualMachineExtensionImage
    suppress:
      - TrackedResourcePatchOperation
  - where:
      - $.definitions.RollingUpgradeStatusInfo
    suppress:
      - TrackedResourcePatchOperation
  - where:
      - $.definitions.VirtualMachineImageResource
    suppress:
      - TrackedResourcePatchOperation
  - where:
      - $.definitions.VirtualMachineImage
    suppress:
      - TrackedResourcePatchOperation
  - where:
      - $.definitions.Gallery
    suppress:
      - TrackedResourcePatchOperation
  - where:
      - $.definitions.GalleryImage
    suppress:
      - TrackedResourcePatchOperation
  - where:
      - $.definitions.GalleryImageVersion
    suppress:
      - TrackedResourcePatchOperation
  - where:
      - $.definitions.VirtualMachineImageResource
    suppress:
      - TrackedResourceGetOperation
  - where:
      - $.definitions.AdditionalCapabilities.properties.ultraSSDEnabled
    suppress:
      - DefinitionsPropertiesNamesCamelCase
  - where:
      - $.definitions.DiskProperties.properties.diskIOPSReadWrite
    suppress:
      - DefinitionsPropertiesNamesCamelCase
  - where:
      - $.definitions.DiskUpdateProperties.properties.diskIOPSReadWrite
    suppress:
      - DefinitionsPropertiesNamesCamelCase
  - where:
      - $.definitions.DiskProperties.properties.diskIOPSReadOnly
    suppress:
      - DefinitionsPropertiesNamesCamelCase
  - where:
      - $.definitions.DiskUpdateProperties.properties.diskIOPSReadOnly
    suppress:
      - DefinitionsPropertiesNamesCamelCase
  - where:
      - $.definitions.DataDisk.properties.diskIOPSReadWrite
    suppress:
      - DefinitionsPropertiesNamesCamelCase
  - where:
      - $.definitions.VirtualMachineScaleSetDataDisk.properties.diskIOPSReadWrite
    suppress:
      - DefinitionsPropertiesNamesCamelCase
  - where:
      - $.definitions.ContainerService
    suppress:
      - TrackedResourcePatchOperation
    reason: ACS service is deprecated so a PATCH endpoint won't be implemented
  - where:
      - $.paths["/subscriptions/{subscriptionId}/resourceGroups/{resourceGroupName}/providers/Microsoft.Compute/cloudServices/{cloudServiceName}/roleInstances/{roleInstanceName}/remoteDesktopFile"].get
    suppress:
      - D5001
    reason: The API response has binary format and file type which is valid Swagger format. However, the example must be a JSON file which does not support specifying this response format.
  - where:
      - $.definitions.RestorePoint
    suppress:
      - NestedResourcesMustHaveListOperation
<<<<<<< HEAD
    reason:
      - CRP supports the list /restorePoint operation by allowing customers to call Get RestorePointCollection with $expand=RestorePoints
  - where:
      - $.definitions.SubResourceWithColocationStatus.properties
    suppress:
      - BodyTopLevelProperties
  - where:
      - $.definitions.SubResourceWithColocationStatus
    suppress:
      - RequiredPropertiesMissingInResourceModel
```

### Tag: package-2021-08-01

These settings apply only when `--tag=package-2021-08-01` is specified on the command line.

``` yaml $(tag) == 'package-2021-08-01'
input-file:
- Microsoft.Compute/stable/2021-07-01/compute.json
- Microsoft.Compute/stable/2021-07-01/runCommands.json
- Microsoft.Compute/stable/2021-07-01/skus.json
- Microsoft.Compute/stable/2021-08-01/disk.json
- Microsoft.Compute/stable/2021-07-01/gallery.json
- Microsoft.Compute/stable/2021-07-01/sharedGallery.json
- Microsoft.Compute/stable/2021-07-01/communityGallery.json
- Microsoft.Compute/stable/2021-03-01/cloudService.json
=======
    reason: CRP supports the list /restorePoint operation by allowing customers to call Get RestorePointCollection with $expand=RestorePoints
>>>>>>> ea0f7b07
```

### Tag: package-2021-07-01

These settings apply only when `--tag=package-2021-07-01` is specified on the command line.

``` yaml $(tag) == 'package-2021-07-01'
input-file:
- Microsoft.Compute/stable/2021-07-01/compute.json
- Microsoft.Compute/stable/2021-07-01/runCommands.json
- Microsoft.Compute/stable/2021-07-01/skus.json
- Microsoft.Compute/stable/2021-04-01/disk.json
- Microsoft.Compute/stable/2021-07-01/gallery.json
- Microsoft.Compute/stable/2021-07-01/sharedGallery.json
- Microsoft.Compute/stable/2021-07-01/communityGallery.json
- Microsoft.Compute/stable/2021-03-01/cloudService.json
```

### Tag: package-2021-07-01-only

These settings apply only when `--tag=package-2021-07-01-only` is specified on the command line.

``` yaml $(tag) == 'package-2021-07-01-only'
input-file:
- Microsoft.Compute/stable/2021-07-01/compute.json
- Microsoft.Compute/stable/2021-07-01/runCommands.json
- Microsoft.Compute/stable/2021-07-01/skus.json
- Microsoft.Compute/stable/2021-07-01/gallery.json
- Microsoft.Compute/stable/2021-07-01/sharedGallery.json
- Microsoft.Compute/stable/2021-07-01/communityGallery.json
```

### Tag: package-2021-06-01-preview

These settings apply only when `--tag=2021-06-01-preview` is specified on the command line.

``` yaml $(tag) == 'package-2021-06-01-preview'
input-file:
- Microsoft.Compute/stable/2021-03-01/compute.json
- Microsoft.Compute/stable/2021-03-01/runCommands.json
- Microsoft.Compute/stable/2019-04-01/skus.json
- Microsoft.Compute/stable/2020-12-01/disk.json
- Microsoft.Compute/stable/2020-09-30/gallery.json
- Microsoft.Compute/stable/2020-09-30/sharedGallery.json
- Microsoft.Compute/stable/2021-03-01/cloudService.json
- Microsoft.Compute/preview/2021-06-01-preview/diagnostic.json
```

### Tag: package-2021-06-01-preview-only

These settings apply only when `--tag=package-2021-06-01-preview-only` is specified on the command line.

``` yaml $(tag) == 'package-2021-06-01-preview-only'
input-file:
- Microsoft.Compute/preview/2021-06-01-preview/diagnostic.json
```

### Tag: package-2021-04-01

These settings apply only when `--tag=package-2021-04-01` is specified on the command line.

``` yaml $(tag) == 'package-2021-04-01'
input-file:
- Microsoft.Compute/stable/2021-04-01/compute.json
- Microsoft.Compute/stable/2021-04-01/runCommands.json
- Microsoft.Compute/stable/2019-04-01/skus.json
- Microsoft.Compute/stable/2021-04-01/disk.json
- Microsoft.Compute/stable/2020-09-30/gallery.json
- Microsoft.Compute/stable/2020-09-30/sharedGallery.json
- Microsoft.Compute/stable/2021-03-01/cloudService.json
```

### Tag: package-2021-04-01-only

These settings apply only when `--tag=package-2021-04-01-only` is specified on the command line.

``` yaml $(tag) == 'package-2021-04-01-only'
input-file:
- Microsoft.Compute/stable/2021-04-01/compute.json
- Microsoft.Compute/stable/2021-04-01/runCommands.json
- Microsoft.Compute/stable/2021-04-01/disk.json
```

### Tag: package-2021-03-01

These settings apply only when `--tag=package-2021-03-01` is specified on the command line.

``` yaml $(tag) == 'package-2021-03-01'
input-file:
- Microsoft.Compute/stable/2021-03-01/compute.json
- Microsoft.Compute/stable/2021-03-01/runCommands.json
- Microsoft.Compute/stable/2019-04-01/skus.json
- Microsoft.Compute/stable/2020-12-01/disk.json
- Microsoft.Compute/stable/2020-09-30/gallery.json
- Microsoft.Compute/stable/2020-09-30/sharedGallery.json
- Microsoft.Compute/stable/2021-03-01/cloudService.json
```

### Tag: package-2021-03-01-only

These settings apply only when `--tag=package-2021-03-01-only` is specified on the command line.

``` yaml $(tag) == 'package-2021-03-01-only'
input-file:
- Microsoft.Compute/stable/2021-03-01/cloudService.json
- Microsoft.Compute/stable/2021-03-01/compute.json
- Microsoft.Compute/stable/2021-03-01/runCommands.json
```

### Tag: package-2020-12-01

These settings apply only when `--tag=package-2020-12-01` is specified on the command line.

``` yaml $(tag) == 'package-2020-12-01'
input-file:
- Microsoft.Compute/stable/2020-12-01/compute.json
- Microsoft.Compute/stable/2020-12-01/runCommands.json
- Microsoft.Compute/stable/2019-04-01/skus.json
- Microsoft.Compute/stable/2020-12-01/disk.json
- Microsoft.Compute/stable/2019-12-01/gallery.json
```

### Tag: package-2020-12-01-only

These settings apply only when `--tag=package-2020-12-01-only` is specified on the command line.

``` yaml $(tag) == 'package-2020-12-01-only'
input-file:
- Microsoft.Compute/stable/2020-12-01/disk.json
- Microsoft.Compute/stable/2020-12-01/compute.json
- Microsoft.Compute/stable/2020-12-01/runCommands.json
```

### Tag: package-2020-10-01-preview

These settings apply only when `--tag=package-2020-10-01-preview` is specified on the command line.

``` yaml $(tag) == 'package-2020-10-01-preview'
input-file:
- Microsoft.Compute/stable/2020-06-01/compute.json
- Microsoft.Compute/stable/2020-06-01/runCommands.json
- Microsoft.Compute/stable/2019-04-01/skus.json
- Microsoft.Compute/stable/2020-09-30/disk.json
- Microsoft.Compute/stable/2019-12-01/gallery.json
- Microsoft.ContainerService/stable/2017-01-31/containerService.json
- Microsoft.Compute/preview/2020-10-01-preview/cloudService.json
```

### Tag: package-2020-10-01-preview-only

These settings apply only when `--tag=package-2020-10-01-preview-only` is specified on the command line.

``` yaml $(tag) == 'package-2020-10-01-preview-only'
input-file:
- Microsoft.Compute/preview/2020-10-01-preview/cloudService.json
```

### Tag: package-2020-09-30
These settings apply only when `--tag=package-2020-09-30` is specified on the command line.

``` yaml $(tag) == 'package-2020-09-30'
input-file:
- Microsoft.Compute/stable/2020-06-01/compute.json
- Microsoft.Compute/stable/2020-06-01/runCommands.json
- Microsoft.Compute/stable/2019-04-01/skus.json
- Microsoft.Compute/stable/2020-09-30/disk.json
- Microsoft.Compute/preview/2020-09-30/gallery.json
- Microsoft.Compute/preview/2020-09-30/sharedGallery.json
- Microsoft.ContainerService/stable/2017-01-31/containerService.json
```

### Tag: package-2020-09-30-only

These settings apply only when `--tag=package-2020-09-30-only` is specified on the command line.

``` yaml $(tag) == 'package-2020-09-30-only'
input-file:
- Microsoft.Compute/stable/2020-09-30/disk.json
- Microsoft.Compute/preview/2020-09-30/gallery.json
- Microsoft.Compute/preview/2020-09-30/sharedGallery.json
```

### Tag: package-2020-06-30

These settings apply only when `--tag=package-2020-06-30` is specified on the command line.

``` yaml $(tag) == 'package-2020-06-30'
input-file:
- Microsoft.Compute/stable/2020-06-01/compute.json
- Microsoft.Compute/stable/2020-06-01/runCommands.json
- Microsoft.Compute/stable/2019-04-01/skus.json
- Microsoft.Compute/stable/2020-06-30/disk.json
- Microsoft.Compute/stable/2019-12-01/gallery.json
- Microsoft.ContainerService/stable/2017-01-31/containerService.json
```

### Tag: package-2020-06-30-only

These settings apply only when `--tag=package-2020-06-30-only` is specified on the command line.

``` yaml $(tag) == 'package-2020-06-30-only'
input-file:
- Microsoft.Compute/stable/2020-06-30/disk.json
```

### Tag: package-2020-06-01

These settings apply only when `--tag=package-2020-06-01` is specified on the command line.

``` yaml $(tag) == 'package-2020-06-01'
input-file:
- Microsoft.Compute/stable/2020-06-01/compute.json
- Microsoft.Compute/stable/2020-06-01/runCommands.json
- Microsoft.Compute/stable/2019-04-01/skus.json
- Microsoft.Compute/stable/2020-05-01/disk.json
- Microsoft.Compute/stable/2019-12-01/gallery.json
- Microsoft.ContainerService/stable/2017-01-31/containerService.json
```

### Tag: package-2020-06-01-only

These settings apply only when `--tag=package-2020-06-01-only` is specified on the command line.

``` yaml $(tag) == 'package-2020-06-01-only'
input-file:
- Microsoft.Compute/stable/2020-06-01/compute.json
- Microsoft.Compute/stable/2020-06-01/runCommands.json
```

### Tag: package-2020-05-01

These settings apply only when `--tag=package-2020-05-01` is specified on the command line.

``` yaml $(tag) == 'package-2020-05-01'
input-file:
- Microsoft.Compute/stable/2019-12-01/compute.json
- Microsoft.Compute/stable/2019-12-01/runCommands.json
- Microsoft.Compute/stable/2019-04-01/skus.json
- Microsoft.Compute/stable/2020-05-01/disk.json
- Microsoft.Compute/stable/2019-12-01/gallery.json
- Microsoft.ContainerService/stable/2017-01-31/containerService.json
```

### Tag: package-2020-05-01-only

These settings apply only when `--tag=package-2020-05-01-only` is specified on the command line.

``` yaml $(tag) == 'package-2020-05-01-only'
input-file:
- Microsoft.Compute/stable/2020-05-01/disk.json
```

### Tag: package-2019-12-01

These settings apply only when `--tag=package-2019-12-01` is specified on the command line.

``` yaml $(tag) == 'package-2019-12-01'
input-file:
- Microsoft.Compute/stable/2019-12-01/compute.json
- Microsoft.Compute/stable/2019-12-01/runCommands.json
- Microsoft.Compute/stable/2019-04-01/skus.json
- Microsoft.Compute/stable/2019-11-01/disk.json
- Microsoft.Compute/stable/2019-12-01/gallery.json
- Microsoft.ContainerService/stable/2017-01-31/containerService.json
```

### Tag: package-2019-12-01-only

These settings apply only when `--tag=package-2019-12-01-only` is specified on the command line.

``` yaml $(tag) == 'package-2019-12-01-only'
input-file:
- Microsoft.Compute/stable/2019-12-01/compute.json
- Microsoft.Compute/stable/2019-12-01/runCommands.json
- Microsoft.Compute/stable/2019-12-01/gallery.json
```

### Tag: package-2019-11-01

These settings apply only when `--package-2019-11-01` is specified on the command line.

``` yaml $(tag) == 'package-2019-11-01'
input-file:
- Microsoft.Compute/stable/2019-07-01/compute.json
- Microsoft.Compute/stable/2019-07-01/runCommands.json
- Microsoft.Compute/stable/2019-04-01/skus.json
- Microsoft.Compute/stable/2019-11-01/disk.json
- Microsoft.Compute/stable/2019-07-01/gallery.json
- Microsoft.ContainerService/stable/2017-01-31/containerService.json
```

### Tag: package-2019-11-01-only

These settings apply only when `--package-2019-11-01-only` is specified on the command line.

``` yaml $(tag) == 'package-2019-11-01-only'
input-file:
- Microsoft.Compute/stable/2019-11-01/disk.json
```

### Tag: package-2019-07

These settings apply only when `--tag=package-2019-07` is specified on the command line.

``` yaml $(tag) == 'package-2019-07'
input-file:
- Microsoft.Compute/stable/2019-07-01/compute.json
- Microsoft.Compute/stable/2019-07-01/runCommands.json
- Microsoft.Compute/stable/2019-04-01/skus.json
- Microsoft.Compute/stable/2019-07-01/disk.json
- Microsoft.Compute/stable/2019-07-01/gallery.json
- Microsoft.ContainerService/stable/2017-01-31/containerService.json
```

### Tag: package-2019-07-01

These settings apply only when `--tag=package-2019-07-01` is specified on the command line.

``` yaml $(tag) == 'package-2019-07-01'
input-file:
- Microsoft.Compute/stable/2019-03-01/compute.json
- Microsoft.Compute/stable/2019-03-01/runCommands.json
- Microsoft.Compute/stable/2019-04-01/skus.json
- Microsoft.Compute/stable/2019-07-01/disk.json
- Microsoft.Compute/stable/2019-07-01/gallery.json
- Microsoft.ContainerService/stable/2017-01-31/containerService.json
```

### Tag: package-2019-07-01-only

These settings apply only when `--tag=package-2019-07-01-only` is specified on the command line.

``` yaml $(tag) == 'package-2019-07-01-only'
input-file:
- Microsoft.Compute/stable/2019-07-01/compute.json
- Microsoft.Compute/stable/2019-07-01/disk.json
- Microsoft.Compute/stable/2019-07-01/gallery.json
- Microsoft.Compute/stable/2019-07-01/runCommands.json
```

### Tag: package-2019-03-01

These settings apply only when `--tag=package-2019-03-01` is specified on the command line.

``` yaml $(tag) == 'package-2019-03-01'
input-file:
- Microsoft.Compute/stable/2019-03-01/compute.json
- Microsoft.Compute/stable/2019-03-01/runCommands.json
- Microsoft.Compute/stable/2019-04-01/skus.json
- Microsoft.Compute/stable/2019-03-01/disk.json
- Microsoft.Compute/stable/2019-03-01/gallery.json
- Microsoft.ContainerService/stable/2017-01-31/containerService.json
```

### Tag: package-2019-04-01-only

These settings apply only when `--tag=package-2019-04-01-only` is specified on the command line.

``` yaml $(tag) == 'package-2019-04-01-only'
input-file:
- Microsoft.Compute/stable/2019-04-01/skus.json
```

### Tag: package-2019-03-01-only

These settings apply only when `--tag=package-2019-03-01-only` is specified on the command line.

``` yaml $(tag) == 'package-2019-03-01-only'
input-file:
- Microsoft.Compute/stable/2019-03-01/compute.json
- Microsoft.Compute/stable/2019-03-01/runCommands.json
- Microsoft.Compute/stable/2019-03-01/gallery.json
- Microsoft.Compute/stable/2019-03-01/disk.json
```

### Tag: package-2018-10-01-Disks

These settings apply only when `--tag=package-2018-10-01-Disks` is specified on the command line.

``` yaml $(tag) == 'package-2018-10-01-Disks'
input-file:
- Microsoft.Compute/stable/2018-10-01/compute.json
- Microsoft.Compute/stable/2018-10-01/runCommands.json
- Microsoft.Compute/stable/2017-09-01/skus.json
- Microsoft.Compute/stable/2018-09-30/disk.json
- Microsoft.Compute/stable/2018-06-01/gallery.json
- Microsoft.ContainerService/stable/2017-01-31/containerService.json
```

### Tag: package-2018-10-01

These settings apply only when `--tag=package-2018-10-01` is specified on the command line.

``` yaml $(tag) == 'package-2018-10-01'
input-file:
- Microsoft.Compute/stable/2018-10-01/compute.json
- Microsoft.Compute/stable/2018-10-01/runCommands.json
- Microsoft.Compute/stable/2017-09-01/skus.json
- Microsoft.Compute/stable/2018-06-01/disk.json
- Microsoft.Compute/stable/2018-06-01/gallery.json
- Microsoft.ContainerService/stable/2017-01-31/containerService.json
```

### Tag: package-2018-10-01-only

These settings apply only when `--tag=package-2018-10-01-only` is specified on the command line.

``` yaml $(tag) == 'package-2018-10-01-only'
input-file:
- Microsoft.Compute/stable/2018-10-01/compute.json
- Microsoft.Compute/stable/2018-10-01/runCommands.json
```

### Tag: package-2018-09-30-only

These settings apply only when `--tag=package-2018-09-30-only` is specified on the command line.

``` yaml $(tag) == 'package-2018-09-30-only'
input-file:
- Microsoft.Compute/stable/2018-09-30/disk.json
```

### Tag: package-2018-06-exclude-gallery

These settings apply only when `--tag=package-2018-06-exclude-gallery` is specified on the command line.

``` yaml $(tag) == 'package-2018-06-exclude-gallery'
input-file:
- Microsoft.Compute/stable/2018-06-01/compute.json
- Microsoft.Compute/stable/2018-06-01/runCommands.json
- Microsoft.Compute/stable/2017-09-01/skus.json
- Microsoft.Compute/stable/2018-06-01/disk.json
- Microsoft.ContainerService/stable/2017-01-31/containerService.json
```

### Tag: package-2018-06

These settings apply only when `--tag=package-2018-06` is specified on the command line.

``` yaml $(tag) == 'package-2018-06'
input-file:
- Microsoft.Compute/stable/2018-06-01/compute.json
- Microsoft.Compute/stable/2018-06-01/runCommands.json
- Microsoft.Compute/stable/2017-09-01/skus.json
- Microsoft.Compute/stable/2018-06-01/disk.json
- Microsoft.Compute/stable/2018-06-01/gallery.json
- Microsoft.ContainerService/stable/2017-01-31/containerService.json
```

### Tag: package-2018-06-01

These settings apply only when `--tag=package-2018-06-01` is specified on the command line.

``` yaml $(tag) == 'package-2018-06-01'
input-file:
- Microsoft.Compute/stable/2018-04-01/compute.json
- Microsoft.Compute/stable/2018-04-01/runCommands.json
- Microsoft.Compute/stable/2017-09-01/skus.json
- Microsoft.Compute/stable/2018-06-01/disk.json
- Microsoft.Compute/stable/2018-06-01/gallery.json
- Microsoft.ContainerService/stable/2017-01-31/containerService.json
```

### Tag: package-compute-only-2018-06

These settings apply only when `--tag=package-compute-only-2018-06` is specified on the command line.

``` yaml $(tag) == 'package-compute-only-2018-06'
input-file:
- Microsoft.Compute/stable/2018-06-01/compute.json
- Microsoft.Compute/stable/2018-06-01/runCommands.json
- Microsoft.Compute/stable/2018-06-01/gallery.json
- Microsoft.Compute/stable/2018-06-01/disk.json
```

### Tag: package-2018-04-01

These settings apply only when `--tag=package-2018-04-01` is specified on the command line.

``` yaml $(tag) == 'package-2018-04-01'
input-file:
- Microsoft.Compute/stable/2018-04-01/compute.json
- Microsoft.Compute/stable/2018-04-01/runCommands.json
- Microsoft.Compute/stable/2017-09-01/skus.json
- Microsoft.Compute/stable/2018-04-01/disk.json
- Microsoft.ContainerService/stable/2017-01-31/containerService.json
```

### Tag: package-2018-04

These settings apply only when `--tag=package-2018-04` is specified on the command line.

``` yaml $(tag) == 'package-2018-04'
input-file:
- Microsoft.Compute/stable/2017-12-01/compute.json
- Microsoft.Compute/stable/2017-12-01/runCommands.json
- Microsoft.Compute/stable/2017-09-01/skus.json
- Microsoft.Compute/stable/2018-04-01/disk.json
- Microsoft.ContainerService/stable/2017-01-31/containerService.json
```

### Tag: package-compute-2018-04

These settings apply only when `--tag=package-compute-2018-04` is specified on the command line.

``` yaml $(tag) == 'package-compute-2018-04'
input-file:
- Microsoft.Compute/stable/2018-04-01/compute.json
- Microsoft.Compute/stable/2018-04-01/runCommands.json
- Microsoft.Compute/stable/2018-04-01/disk.json
```

### Tag: package-disks-2018-04

These settings apply only when `--tag=package-disks-2018-04` is specified on the command line.

``` yaml $(tag) == 'package-disks-2018-04'
input-file:
- Microsoft.Compute/stable/2018-04-01/disk.json
```

### Tag: package-2017-12

These settings apply only when `--tag=package-2017-12` is specified on the command line.

``` yaml $(tag) == 'package-2017-12'
input-file:
- Microsoft.Compute/stable/2017-12-01/compute.json
- Microsoft.Compute/stable/2017-12-01/runCommands.json
- Microsoft.Compute/stable/2017-09-01/skus.json
- Microsoft.Compute/stable/2017-03-30/disk.json
- Microsoft.ContainerService/stable/2017-01-31/containerService.json
```

### Tag: package-compute-2017-12

These settings apply only when `--tag=package-compute-2017-12` is specified on the command line.

``` yaml $(tag) == 'package-compute-2017-12'
input-file:
- Microsoft.Compute/stable/2017-12-01/compute.json
- Microsoft.Compute/stable/2017-12-01/runCommands.json
- Microsoft.Compute/stable/2017-09-01/skus.json
- Microsoft.Compute/stable/2017-03-30/disk.json
```

### Tag: package-compute-only-2017-12

These settings apply only when `--tag=package-compute-only-2017-12` is specified on the command line.

``` yaml $(tag) == 'package-compute-only-2017-12'
input-file:
- Microsoft.Compute/stable/2017-12-01/compute.json
- Microsoft.Compute/stable/2017-12-01/runCommands.json
```

### Tag: package-skus-2017-09

These settings apply only when `--tag=package-skus-2017-09` is specified on the command line.

``` yaml $(tag) == 'package-skus-2017-09'
input-file:
- Microsoft.Compute/stable/2017-09-01/skus.json
```

### Tag: package-2017-03

These settings apply only when `--tag=package-2017-03` is specified on the command line.

``` yaml $(tag) == 'package-2017-03'
input-file:
- Microsoft.Compute/stable/2017-03-30/compute.json
- Microsoft.Compute/stable/2017-03-30/disk.json
- Microsoft.Compute/stable/2017-03-30/runCommands.json
- Microsoft.ContainerService/stable/2017-01-31/containerService.json
```

### Tag: package-compute-2017-03

These settings apply only when `--tag=package-compute-2017-03` is specified on the command line.

``` yaml $(tag) == 'package-compute-2017-03'
input-file:
- Microsoft.Compute/stable/2017-03-30/compute.json
- Microsoft.Compute/stable/2017-03-30/disk.json
- Microsoft.Compute/stable/2017-03-30/runCommands.json
```

### Tag: package-container-service-2017-01

These settings apply only when `--tag=package-container-service-2017-01` is specified on the command line.

``` yaml $(tag) == 'package-container-service-2017-01'
input-file:
- Microsoft.ContainerService/stable/2017-01-31/containerService.json
```

### Tag: package-container-service-2016-09

These settings apply only when `--tag=package-container-service-2016-09` is specified on the command line.

``` yaml $(tag) == 'package-container-service-2016-09'
input-file:
- Microsoft.ContainerService/stable/2016-09-30/containerService.json
```

### Tag: package-2016-04-preview

These settings apply only when `--tag=package-2016-04-preview` is specified on the command line.

``` yaml $(tag) == 'package-2016-04-preview'
input-file:
- Microsoft.Compute/preview/2016-04-30-preview/compute.json
- Microsoft.Compute/preview/2016-04-30-preview/disk.json
- Microsoft.ContainerService/stable/2017-01-31/containerService.json
```

### Tag: package-compute-2016-04-preview

These settings apply only when `--tag=package-compute-2016-04-preview` is specified on the command line.

``` yaml $(tag) == 'package-compute-2016-04-preview'
input-file:
- Microsoft.Compute/preview/2016-04-30-preview/compute.json
- Microsoft.Compute/preview/2016-04-30-preview/disk.json
```

### Tag: package-2016-03

These settings apply only when `--tag=package-2016-03` is specified on the command line.

``` yaml $(tag) == 'package-2016-03'
input-file:
- Microsoft.Compute/stable/2016-03-30/compute.json
- Microsoft.ContainerService/stable/2016-03-30/containerService.json
```

### Tag: package-compute-2016-03

These settings apply only when `--tag=package-compute-2016-03` is specified on the command line.

``` yaml $(tag) == 'package-compute-2016-03'
input-file:
- Microsoft.Compute/stable/2016-03-30/compute.json
```

### Tag: package-container-service-2016-03

These settings apply only when `--tag=package-container-service-2016-03` is specified on the command line.

``` yaml $(tag) == 'package-container-service-2016-03'
input-file:
- Microsoft.ContainerService/stable/2016-03-30/containerService.json
```

### Tag: package-container-service-2015-11-preview

These settings apply only when `--tag=package-container-service-2015-11-preview` is specified on the command line.

``` yaml $(tag) == 'package-container-service-2015-11-preview'
input-file:
- Microsoft.ContainerService/preview/2015-11-01-preview/containerService.json
```

### Tag: package-compute-2015-06

These settings apply only when `--tag=package-compute-2015-06` is specified on the command line.

``` yaml $(tag) == 'package-compute-2015-06'
input-file:
- Microsoft.Compute/stable/2015-06-15/compute.json
```

### Tag: package-2015-06-preview

These settings apply only when `--tag=package-2015-06-preview` is specified on the command line.

``` yaml $(tag) == 'package-2015-06-preview'
input-file:
- Microsoft.Compute/stable/2015-06-15/compute.json
- Microsoft.ContainerService/preview/2015-11-01-preview/containerService.json
```


---
# Code Generation


## Swagger to SDK

This section describes what SDK should be generated by the automatic system.
This is not used by Autorest itself.

``` yaml $(swagger-to-sdk)
swagger-to-sdk:
  - repo: azure-sdk-for-net
  - repo: azure-sdk-for-python-track2
  - repo: azure-sdk-for-java
  - repo: azure-sdk-for-js
  - repo: azure-sdk-for-go
  - repo: azure-sdk-for-go-track2
  - repo: azure-sdk-for-node
  - repo: azure-sdk-for-ruby
    after_scripts:
      - bundle install && rake arm:regen_all_profiles['azure_mgmt_compute']
  - repo: azure-resource-manager-schemas
```

## Go

See configuration in [readme.go.md](./readme.go.md)

## Java

See configuration in [readme.java.md](./readme.java.md)

### Tag: profile-hybrid-2020-09-01

These settings apply only when `--tag=profile-hybrid-2020-09-01` is specified on the command line.
Creating this tag to pick proper resources from the hybrid profile.

``` yaml $(tag) == 'profile-hybrid-2020-09-01'
input-file:
- Microsoft.Compute/stable/2020-06-01/compute.json
- Microsoft.Compute/stable/2019-07-01/disk.json
```

<|MERGE_RESOLUTION|>--- conflicted
+++ resolved
@@ -224,7 +224,6 @@
       - $.definitions.RestorePoint
     suppress:
       - NestedResourcesMustHaveListOperation
-<<<<<<< HEAD
     reason:
       - CRP supports the list /restorePoint operation by allowing customers to call Get RestorePointCollection with $expand=RestorePoints
   - where:
@@ -251,9 +250,6 @@
 - Microsoft.Compute/stable/2021-07-01/sharedGallery.json
 - Microsoft.Compute/stable/2021-07-01/communityGallery.json
 - Microsoft.Compute/stable/2021-03-01/cloudService.json
-=======
-    reason: CRP supports the list /restorePoint operation by allowing customers to call Get RestorePointCollection with $expand=RestorePoints
->>>>>>> ea0f7b07
 ```
 
 ### Tag: package-2021-07-01

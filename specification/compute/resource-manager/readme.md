--- conflicted
+++ resolved
@@ -284,11 +284,7 @@
 
 ### Tag: package-2021-12-01-only
 
-<<<<<<< HEAD
 These settings apply only when `--tag=package-2021-12-01-only` is specified on the command line.
-=======
-These settings apply only when `--tag=package-2021-12-01-oly` is specified on the command line.
->>>>>>> 4c1edab2
 
 ``` yaml $(tag) == 'package-2021-12-01-only'
 input-file:

--- conflicted
+++ resolved
@@ -263,7 +263,6 @@
   - suppress: ResourceNameRestriction
     from: dedicatedHost.json
     reason: there is no dedicated host naming requirement. It only follows ARM resource naming requirement.
-<<<<<<< HEAD
 # Do suppression for generated swagger
   - suppress: XmsResourceInPutResponse
     from: ComputeRP.json
@@ -282,11 +281,9 @@
   - suppress: ResourceNameRestriction
     from: ComputeRP.json
     reason: there is no dedicated host naming requirement. It only follows ARM resource naming requirement.
-=======
   - suppress: ResourceNameRestriction
     from: availabilitySet.json
     reason: there is no availability set naming requirement. It only follows ARM resource naming requirement.
->>>>>>> 09e279b1
 
 suppressions:
   - code: OperationsAPIImplementation

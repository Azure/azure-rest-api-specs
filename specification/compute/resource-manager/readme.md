--- conflicted
+++ resolved
@@ -235,7 +235,6 @@
       - RequiredPropertiesMissingInResourceModel
 ```
 
-<<<<<<< HEAD
 ### Tag: package-2021-11-01
 
 These settings apply only when `--tag=package-2021-11-01` is specified on the command line.
@@ -260,7 +259,8 @@
 input-file:
 - Microsoft.Compute/stable/2021-11-01/compute.json
 - Microsoft.Compute/stable/2021-11-01/runCommands.json
-=======
+```
+
 ### Tag: package-2021-08-01-only
 
 These settings apply only when `--tag=package-2021-08-01-only` is specified on the command line.
@@ -268,7 +268,6 @@
 ``` yaml $(tag) == 'package-2021-08-01-only'
 input-file:
 - Microsoft.Compute/stable/2021-08-01/disk.json
->>>>>>> 30fca88f
 ```
 
 ### Tag: package-2021-08-01

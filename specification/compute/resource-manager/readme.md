# Compute

> see https://aka.ms/autorest

This is the AutoRest configuration file for Compute.


The compute RP comprises of small services where each service has its own tag.
Hence, each sub-service has its own swagger spec.

All of them are tied together using this configuration and are packaged together into one compute client library.
This makes it easier for customers to download one (nuget/npm/pip/maven/gem) compute client library package rather than installing individual packages for each sub service.


---
## Getting Started
To build the SDK for Compute, simply [Install AutoRest](https://aka.ms/autorest/install) and in this folder, run:

> `autorest`

To see additional help and options, run:

> `autorest --help`
---

## Configuration



### Basic Information
These are the global settings for the Compute API.

``` yaml
title: ComputeManagementClient
description: Compute Client
openapi-type: arm
tag: package-2018-04-01

directive:
  - where:
      - $.definitions.VirtualMachine.properties
    suppress:
      - BodyTopLevelProperties
  - where:
      - $.definitions.VirtualMachineScaleSetVM.properties
    suppress:
      - BodyTopLevelProperties
  - where:
      - $.definitions.ImageReference.properties
    suppress:
      - BodyTopLevelProperties
  - where:
      - $.definitions.ManagedDiskParameters.properties
    suppress:
      - BodyTopLevelProperties
  - where:
      - $.definitions.Disk.properties
    suppress:
      - BodyTopLevelProperties
  - where:
      - $.definitions.Snapshot.properties
    suppress:
      - BodyTopLevelProperties

  - where:
      - $.definitions.VirtualMachineScaleSetExtension
    suppress:
      - RequiredPropertiesMissingInResourceModel
  - where:
      - $.definitions.VirtualMachineImageResource
    suppress:
      - RequiredPropertiesMissingInResourceModel
  - where:
      - $.definitions.VirtualMachineImage
    suppress:
      - RequiredPropertiesMissingInResourceModel
  - where:
      - $.definitions.ImageReference
    suppress:
      - RequiredPropertiesMissingInResourceModel
  - where:
      - $.definitions.ManagedDiskParameters
    suppress:
      - RequiredPropertiesMissingInResourceModel
  - where:
      - $.definitions.NetworkInterfaceReference
    suppress:
      - RequiredPropertiesMissingInResourceModel
  - where:
      - $.definitions.VirtualMachineScaleSetIPConfiguration
    suppress:
      - RequiredPropertiesMissingInResourceModel
  - where:
      - $.definitions.VirtualMachineScaleSetUpdateIPConfiguration
    suppress:
      - RequiredPropertiesMissingInResourceModel
  - where:
      - $.definitions.VirtualMachineScaleSetNetworkConfiguration
    suppress:
      - RequiredPropertiesMissingInResourceModel
  - where:
      - $.definitions.VirtualMachineScaleSetUpdateNetworkConfiguration
    suppress:
      - RequiredPropertiesMissingInResourceModel
  - where:
      - $.definitions.VirtualMachineScaleSetUpdate
    suppress:
      - RequiredPropertiesMissingInResourceModel
  - where:
      - $.definitions.AvailabilitySetUpdate
    suppress:
      - RequiredPropertiesMissingInResourceModel
  - where:
      - $.definitions.VirtualMachineExtensionUpdate
    suppress:
      - RequiredPropertiesMissingInResourceModel
  - where:
      - $.definitions.VirtualMachineUpdate
    suppress:
      - RequiredPropertiesMissingInResourceModel
  - where:
      - $.definitions.ImageUpdate
    suppress:
      - RequiredPropertiesMissingInResourceModel


  - where:
      - $.definitions.VirtualMachineScaleSetVM
    suppress:
      - TrackedResourcePatchOperation
  - where:
      - $.definitions.VirtualMachineExtensionImage
    suppress:
      - TrackedResourcePatchOperation
  - where:
      - $.definitions.RollingUpgradeStatusInfo
    suppress:
      - TrackedResourcePatchOperation
  - where:
      - $.definitions.VirtualMachineImageResource
    suppress:
      - TrackedResourcePatchOperation
  - where:
      - $.definitions.VirtualMachineImage
    suppress:
      - TrackedResourcePatchOperation
  - where:
      - $.definitions.VirtualMachineImageResource
    suppress:
      - TrackedResourceGetOperation
  - where:
      - $.definitions.Gallery
    suppress:
      - TrackedResourcePatchOperation
  - where:
      - $.definitions.GalleryImage
    suppress:
      - TrackedResourcePatchOperation
  - where:
      - $.definitions.GalleryImageVersion
    suppress:
      - TrackedResourcePatchOperation
      
```

### Tag: package-gallery-2018-06

These settings apply only when `--tag=package-gallery-2018-06` is specified on the command line.

``` yaml $(tag) == 'package-gallery-2018-06'
input-file:
- Microsoft.Compute/preview/2018-06-01/gallery.json
- Microsoft.Compute/stable/2018-04-01/compute.json
- Microsoft.Compute/stable/2018-04-01/runCommands.json
- Microsoft.Compute/stable/2017-09-01/skus.json
- Microsoft.Compute/stable/2018-04-01/disk.json
- Microsoft.ContainerService/stable/2017-01-31/containerService.json
```

### Tag: package-2018-04-01

These settings apply only when `--tag=package-2018-04-01` is specified on the command line.

``` yaml $(tag) == 'package-2018-04-01'
input-file:
- Microsoft.Compute/stable/2018-04-01/compute.json
- Microsoft.Compute/stable/2018-04-01/runCommands.json
- Microsoft.Compute/stable/2017-09-01/skus.json
- Microsoft.Compute/stable/2018-04-01/disk.json
- Microsoft.ContainerService/stable/2017-01-31/containerService.json
```

### Tag: package-2018-04

These settings apply only when `--tag=package-2018-04` is specified on the command line.

``` yaml $(tag) == 'package-2018-04'
input-file:
- Microsoft.Compute/stable/2017-12-01/compute.json
- Microsoft.Compute/stable/2017-12-01/runCommands.json
- Microsoft.Compute/stable/2017-09-01/skus.json
- Microsoft.Compute/stable/2018-04-01/disk.json
- Microsoft.ContainerService/stable/2017-01-31/containerService.json
```

### Tag: package-disks-2018-04

These settings apply only when `--tag=package-disks-2018-04` is specified on the command line.

``` yaml $(tag) == 'package-disks-2018-04'
input-file:
- Microsoft.Compute/stable/2018-04-01/disk.json
```

### Tag: package-2017-12

These settings apply only when `--tag=package-2017-12` is specified on the command line.

``` yaml $(tag) == 'package-2017-12'
input-file:
- Microsoft.Compute/stable/2017-12-01/compute.json
- Microsoft.Compute/stable/2017-12-01/runCommands.json
- Microsoft.Compute/stable/2017-09-01/skus.json
- Microsoft.Compute/stable/2017-03-30/disk.json
- Microsoft.ContainerService/stable/2017-01-31/containerService.json
```

### Tag: package-compute-2017-12

These settings apply only when `--tag=package-compute-2017-12` is specified on the command line.

``` yaml $(tag) == 'package-compute-2017-12'
input-file:
- Microsoft.Compute/stable/2017-12-01/compute.json
- Microsoft.Compute/stable/2017-12-01/runCommands.json
- Microsoft.Compute/stable/2017-09-01/skus.json
- Microsoft.Compute/stable/2017-03-30/disk.json
```

### Tag: package-compute-only-2017-12

These settings apply only when `--tag=package-compute-only-2017-12` is specified on the command line.

``` yaml $(tag) == 'package-compute-only-2017-12'
input-file:
- Microsoft.Compute/stable/2017-12-01/compute.json
- Microsoft.Compute/stable/2017-12-01/runCommands.json
```

### Tag: package-skus-2017-09

These settings apply only when `--tag=package-skus-2017-09` is specified on the command line.

``` yaml $(tag) == 'package-skus-2017-09'
input-file:
- Microsoft.Compute/stable/2017-09-01/skus.json
```

### Tag: package-2017-03

These settings apply only when `--tag=package-2017-03` is specified on the command line.

``` yaml $(tag) == 'package-2017-03'
input-file:
- Microsoft.Compute/stable/2017-03-30/compute.json
- Microsoft.Compute/stable/2017-03-30/disk.json
- Microsoft.Compute/stable/2017-03-30/runCommands.json
- Microsoft.ContainerService/stable/2017-01-31/containerService.json
```

### Tag: package-compute-2017-03

These settings apply only when `--tag=package-compute-2017-03` is specified on the command line.

``` yaml $(tag) == 'package-compute-2017-03'
input-file:
- Microsoft.Compute/stable/2017-03-30/compute.json
- Microsoft.Compute/stable/2017-03-30/disk.json
- Microsoft.Compute/stable/2017-03-30/runCommands.json
```

### Tag: package-container-service-2017-01

These settings apply only when `--tag=package-container-service-2017-01` is specified on the command line.

``` yaml $(tag) == 'package-container-service-2017-01'
input-file:
- Microsoft.ContainerService/stable/2017-01-31/containerService.json
```

### Tag: package-container-service-2016-09

These settings apply only when `--tag=package-container-service-2016-09` is specified on the command line.

``` yaml $(tag) == 'package-container-service-2016-09'
input-file:
- Microsoft.ContainerService/stable/2016-09-30/containerService.json
```

### Tag: package-2016-04-preview

These settings apply only when `--tag=package-2016-04-preview` is specified on the command line.

``` yaml $(tag) == 'package-2016-04-preview'
input-file:
- Microsoft.Compute/preview/2016-04-30-preview/compute.json
- Microsoft.Compute/preview/2016-04-30-preview/disk.json
- Microsoft.ContainerService/stable/2017-01-31/containerService.json
```

### Tag: package-compute-2016-04-preview

These settings apply only when `--tag=package-compute-2016-04-preview` is specified on the command line.

``` yaml $(tag) == 'package-compute-2016-04-preview'
input-file:
- Microsoft.Compute/preview/2016-04-30-preview/compute.json
- Microsoft.Compute/preview/2016-04-30-preview/disk.json
```

### Tag: package-2016-03

These settings apply only when `--tag=package-2016-03` is specified on the command line.

``` yaml $(tag) == 'package-2016-03'
input-file:
- Microsoft.Compute/stable/2016-03-30/compute.json
- Microsoft.ContainerService/stable/2016-03-30/containerService.json
```

### Tag: package-compute-2016-03

These settings apply only when `--tag=package-compute-2016-03` is specified on the command line.

``` yaml $(tag) == 'package-compute-2016-03'
input-file:
- Microsoft.Compute/stable/2016-03-30/compute.json
```

### Tag: package-container-service-2016-03

These settings apply only when `--tag=package-container-service-2016-03` is specified on the command line.

``` yaml $(tag) == 'package-container-service-2016-03'
input-file:
- Microsoft.ContainerService/stable/2016-03-30/containerService.json
```

### Tag: package-container-service-2015-11-preview

These setings apply only when `--tag=package-container-service-2015-11-preview` is specified on the command line.

``` yaml $(tag) == 'package-container-service-2015-11-preview'
input-file:
- Microsoft.ContainerService/preview/2015-11-01-preview/containerService.json
```

### Tag: package-compute-2015-06

These settings apply only when `--tag=package-compute-2015-06` is specified on the command line.

``` yaml $(tag) == 'package-compute-2015-06'
input-file:
- Microsoft.Compute/stable/2015-06-15/compute.json
```

### Tag: package-2015-06-preview

These settings apply only when `--tag=package-2015-06-preview` is specified on the command line.

``` yaml $(tag) == 'package-2015-06-preview'
input-file:
- Microsoft.Compute/stable/2015-06-15/compute.json
- Microsoft.ContainerService/preview/2015-11-01-preview/containerService.json
```


---
# Code Generation


## Swagger to SDK

This section describes what SDK should be generated by the automatic system.
This is not used by Autorest itself.

``` yaml $(swagger-to-sdk)
swagger-to-sdk:
  - repo: azure-sdk-for-python
    after_scripts:
      - python ./scripts/multiapi_init_gen.py azure-mgmt-compute
  - repo: azure-sdk-for-java
  - repo: azure-sdk-for-go
  - repo: azure-sdk-for-node
  - repo: azure-sdk-for-ruby
    after_scripts:
      - bundle install && rake arm:regen_all_profiles['azure_mgmt_compute']
```


## C#

These settings apply only when `--csharp` is specified on the command line.
Please also specify `--csharp-sdks-folder=<path to "SDKs" directory of your azure-sdk-for-net clone>`.

``` yaml $(csharp)
csharp:
  # last generated with AutoRest.1.0.0-Nightly20170126
  azure-arm: true
  license-header: MICROSOFT_MIT_NO_VERSION
  namespace: Microsoft.Azure.Management.Compute
  payload-flattening-threshold: 1
  output-folder: $(csharp-sdks-folder)/Compute/Management.Compute/Generated
  clear-output-folder: true
```


## Go

These settings apply only when `--go` is specified on the command line.

``` yaml $(go)
go:
  license-header: MICROSOFT_APACHE_NO_VERSION
  clear-output-folder: true
```

### Go multi-api

``` yaml $(go) && $(multiapi)
batch:
  - tag: package-2018-04
  #- tag: package-2017-12 broken
  - tag: package-2017-03
  - tag: package-container-service-2017-01
  - tag: package-container-service-2016-09
  - tag: package-compute-2016-04-preview
  - tag: package-compute-2016-03
  - tag: package-container-service-2016-03
  - tag: package-container-service-2015-11-preview
  - tag: package-compute-2015-06
```

### Tag: package-2018-04 and go

These settings apply only when `--tag=package-2018-04 --go` is specified on the command line.
Please also specify `--go-sdk-folder=<path to the root directory of your azure-sdk-for-go clone>`.

``` yaml $(tag)=='package-2018-04' && $(go)
namespace: compute
output-folder: $(go-sdk-folder)/services/compute/mgmt/2018-04-01/compute
```

### Tag: package-2017-12 and go

These settings apply only when `--tag=package-2017-12 --go` is specified on the command line.
Please also specify `--go-sdk-folder=<path to the root directory of your azure-sdk-for-go clone>`.

``` yaml $(tag)=='package-2017-12' && $(go)
namespace: compute
output-folder: $(go-sdk-folder)/services/compute/mgmt/2017-12-01/compute
```

### Tag: package-2017-03 and go

These settings apply only when `--tag=package-2017-03 --go` is specified on the command line.
Please also specify `--go-sdk-folder=<path to the root directory of your azure-sdk-for-go clone>`.

``` yaml $(tag)=='package-2017-03' && $(go)
namespace: compute
output-folder: $(go-sdk-folder)/services/compute/mgmt/2017-03-30/compute
```

### Tag: package-container-service-2017-01 and go

These settings apply only when `--tag=package-container-service-2017-01 --go` is specified on the command line.
Please also specify `--go-sdk-folder=<path to the root directory of your azure-sdk-for-go clone>`.

``` yaml $(tag)=='package-container-service-2017-01' && $(go)
namespace: containerservice
output-folder: $(go-sdk-folder)/services/containerservice/mgmt/2017-01-31/containerservice
```

### Tag: package-container-service-2016-09 and go

These settings apply only when `--tag=package-container-service-2016-09 --go` is specified on the command line.
Please also specify `--go-sdk-folder=<path to the root directory of your azure-sdk-for-go clone>`.

``` yaml $(tag)=='package-container-service-2016-09' && $(go)
namespace: containerservice
output-folder: $(go-sdk-folder)/services/containerservice/mgmt/2016-09-30/containerservice
```

### Tag: package-compute-2016-04-preview and go

These settings apply only when `--tag=package-compute-2016-04-preview --go` is specified on the command line.
Please also specify `--go-sdk-folder=<path to the root directory of your azure-sdk-for-go clone>`.

``` yaml $(tag)=='package-compute-2016-04-preview' && $(go)
namespace: compute
output-folder: $(go-sdk-folder)/services/preview/compute/mgmt/2016-04-30-preview/compute
```

### Tag: package-compute-2016-03 and go

These settings apply only when `--tag=package-compute-2016-03 --go` is specified on the command line.
Please also specify `--go-sdk-folder=<path to the root directory of your azure-sdk-for-go clone>`.

``` yaml $(tag)=='package-compute-2016-03' && $(go)
namespace: compute
output-folder: $(go-sdk-folder)/services/compute/mgmt/2016-03-30/compute
```

### Tag: package-container-service-2016-03 and go

These settings apply only when `--tag=package-container-service-2016-03 --go` is specified on the command line.
Please also specify `--go-sdk-folder=<path to the root directory of your azure-sdk-for-go clone>`.

``` yaml $(tag)=='package-container-service-2016-03' && $(go)
namespace: containerservice
output-folder: $(go-sdk-folder)/services/containerservice/mgmt/2016-03-30/containerservice
```

### Tag: package-container-service-2015-11-preview and go

These settings apply only when `--tag=package-container-service-2015-11-preview --go` is specified on the command line.
Please also specify `--go-sdk-folder=<path to the root directory of your azure-sdk-for-go clone>`.

``` yaml $(tag)=='package-container-service-2015-11-preview' && $(go)
namespace: containerservice
output-folder: $(go-sdk-folder)/services/preview/containerservice/mgmt/2015-11-01-preview/containerservice
```

### Tag: package-compute-2015-06 and go

These settings apply only when `--tag=package-compute-2015-06 --go` is specified on the command line.
Please also specify `--go-sdk-folder=<path to the root directory of your azure-sdk-for-go clone>`.

``` yaml $(tag)=='package-compute-2015-06' && $(go)
namespace: compute
output-folder: $(go-sdk-folder)/services/compute/mgmt/2015-06-15/compute
```


## Python

These settings apply only when `--python` is specified on the command line.

``` yaml $(python)
python:
  azure-arm: true
  license-header: MICROSOFT_MIT_NO_VERSION
  payload-flattening-threshold: 2
  package-name: azure-mgmt-compute
  no-namespace-folders: true
  clear-output-folder: true
```

### Python multi-api

Generate all API versions currently shipped for this package

```yaml $(python) && $(multiapi)
batch:
  - tag: package-disks-2018-04
  - tag: package-compute-only-2017-12
  - tag: package-skus-2017-09
  - tag: package-compute-2017-03
  - tag: package-compute-2016-04-preview
  - tag: package-compute-2016-03
  - tag: package-compute-2015-06
```

### Tag: package-disks-2018-04 and python

These settings apply only when `--tag=package-disks-2018-04 --python` is specified on the command line.
Please also specify `--python-sdks-folder=<path to the root directory of your azure-sdk-for-python clone>`.

``` yaml $(tag) == 'package-disks-2018-04' && $(python)
python:
  namespace: azure.mgmt.compute.v2018_04_01
  output-folder: $(python-sdks-folder)/azure-mgmt-compute/azure/mgmt/compute/v2018_04_01
```

### Tag: package-compute-only-2017-12 and python

These settings apply only when `--tag=package-compute-only-2017-12 --python` is specified on the command line.
Please also specify `--python-sdks-folder=<path to the root directory of your azure-sdk-for-python clone>`.

``` yaml $(tag) == 'package-compute-only-2017-12' && $(python)
python:
  namespace: azure.mgmt.compute.v2017_12_01
  output-folder: $(python-sdks-folder)/azure-mgmt-compute/azure/mgmt/compute/v2017_12_01
```

### Tag: package-skus-2017-09 and python

These settings apply only when `--tag=package-skus-2017-09 --python` is specified on the command line.
Please also specify `--python-sdks-folder=<path to the root directory of your azure-sdk-for-python clone>`.

``` yaml $(tag) == 'package-skus-2017-09' && $(python)
python:
  namespace: azure.mgmt.compute.v2017_09_01
  output-folder: $(python-sdks-folder)/azure-mgmt-compute/azure/mgmt/compute/v2017_09_01
```

### Tag: package-compute-2017-03 and python

These settings apply only when `--tag=package-compute-2017-03 --python` is specified on the command line.
Please also specify `--python-sdks-folder=<path to the root directory of your azure-sdk-for-python clone>`.

``` yaml $(tag) == 'package-compute-2017-03' && $(python)
python:
  namespace: azure.mgmt.compute.v2017_03_30
  output-folder: $(python-sdks-folder)/azure-mgmt-compute/azure/mgmt/compute/v2017_03_30
```

### Tag: package-compute-2016-04-preview and python

These settings apply only when `--tag=package-compute-2016-04-preview --python` is specified on the command line.
Please also specify `--python-sdks-folder=<path to the root directory of your azure-sdk-for-python clone>`.

``` yaml $(tag) == 'package-compute-2016-04-preview' && $(python)
python:
  namespace: azure.mgmt.compute.v2016_04_30_preview
  output-folder: $(python-sdks-folder)/azure-mgmt-compute/azure/mgmt/compute/v2016_04_30_preview
```

### Tag: package-compute-2016-03 and python

These settings apply only when `--tag=package-compute-2016-03 --python` is specified on the command line.
Please also specify `--python-sdks-folder=<path to the root directory of your azure-sdk-for-python clone>`.

``` yaml $(tag) == 'package-compute-2016-03' && $(python)
python:
  namespace: azure.mgmt.compute.v2016_03_30
  output-folder: $(python-sdks-folder)/azure-mgmt-compute/azure/mgmt/compute/v2016_03_30
```

### Tag: package-compute-2015-06 and python

These settings apply only when `--tag=package-compute-2015-06 --python` is specified on the command line.
Please also specify `--python-sdks-folder=<path to the root directory of your azure-sdk-for-python clone>`.

``` yaml $(tag) == 'package-compute-2015-06' && $(python)
python:
  namespace: azure.mgmt.compute.v2015_06_15
  output-folder: $(python-sdks-folder)/azure-mgmt-compute/azure/mgmt/compute/v2015_06_15
```


## Java

These settings apply only when `--java` is specified on the command line.
Please also specify `--azure-libraries-for-java-folder=<path to the root directory of your azure-libraries-for-java clone>`.

``` yaml $(java)
azure-arm: true
fluent: true
namespace: com.microsoft.azure.management.compute
license-header: MICROSOFT_MIT_NO_CODEGEN
payload-flattening-threshold: 1
output-folder: $(azure-libraries-for-java-folder)/azure-mgmt-compute
```

### Java multi-api

```yaml $(java) && $(multiapi)
batch:
  - tag: package-disks-2018-04
  - tag: package-compute-only-2017-12
  - tag: package-skus-2017-09
  - tag: package-compute-2017-03
```

### Tag: package-disks-2018-04 and java

These settings apply only when `--tag=package-disks-2018-04 --java` is specified on the command line.
Please also specify `--azure-libraries-for-java-folder=<path to the root directory of your azure-sdk-for-java clone>`.

``` yaml $(tag) == 'package-disks-2018-04' && $(java) && $(multiapi)
java:
<<<<<<< HEAD
  namespace: com.microsoft.azure.management.compute.v2018_04_01
  output-folder: $(azure-libraries-for-java-folder)/compute/resource-manager/v2018_04_01
regenerate-manager: true
generate-interface: true
```

### Tag: package-compute-only-2017-12 and java

These settings apply only when `--tag=package-compute-only-2017-12 --java` is specified on the command line.
Please also specify `--azure-libraries-for-java-folder=<path to the root directory of your azure-sdk-for-java clone>`.

``` yaml $(tag) == 'package-compute-only-2017-12' && $(java) && $(multiapi)
java:
  namespace: com.microsoft.azure.management.compute.v2017_12_01
  output-folder: $(azure-libraries-for-java-folder)/compute/resource-manager/v2017_12_01
regenerate-manager: true
generate-interface: true
```

### Tag: package-skus-2017-09 and java

These settings apply only when `--tag=package-skus-2017-09 --java` is specified on the command line.
Please also specify `--azure-libraries-for-java-folder=<path to the root directory of your azure-sdk-for-java clone>`.

``` yaml $(tag) == 'package-skus-2017-09' && $(java) && $(multiapi)
java:
  namespace: com.microsoft.azure.management.compute.v2017_09_01
  output-folder: $(azure-libraries-for-java-folder)/compute/resource-manager/v2017_09_01
regenerate-manager: true
generate-interface: true
```

### Tag: package-compute-2017-03 and java

These settings apply only when `--tag=package-compute-2017-03 --java` is specified on the command line.
Please also specify `--azure-libraries-for-java-folder=<path to the root directory of your azure-sdk-for-java clone>`.

``` yaml $(tag) == 'package-compute-2017-03' && $(java) && $(multiapi)
java:
  namespace: com.microsoft.azure.management.compute.v2017_03_30
  output-folder: $(azure-libraries-for-java-folder)/compute/resource-manager/v2017_03_30
regenerate-manager: true
generate-interface: true
```

=======
  azure-arm: true
  fluent: true
  namespace: com.microsoft.azure.management.compute
  license-header: MICROSOFT_MIT_NO_CODEGEN
  payload-flattening-threshold: 1
  output-folder: $(azure-libraries-for-java-folder)/azure-mgmt-compute
```
>>>>>>> a4385b9c
<|MERGE_RESOLUTION|>--- conflicted
+++ resolved
@@ -1,737 +1,726 @@
-# Compute
-
-> see https://aka.ms/autorest
-
-This is the AutoRest configuration file for Compute.
-
-
-The compute RP comprises of small services where each service has its own tag.
-Hence, each sub-service has its own swagger spec.
-
-All of them are tied together using this configuration and are packaged together into one compute client library.
-This makes it easier for customers to download one (nuget/npm/pip/maven/gem) compute client library package rather than installing individual packages for each sub service.
-
-
----
-## Getting Started
-To build the SDK for Compute, simply [Install AutoRest](https://aka.ms/autorest/install) and in this folder, run:
-
-> `autorest`
-
-To see additional help and options, run:
-
-> `autorest --help`
----
-
-## Configuration
-
-
-
-### Basic Information
-These are the global settings for the Compute API.
-
-``` yaml
-title: ComputeManagementClient
-description: Compute Client
-openapi-type: arm
-tag: package-2018-04-01
-
-directive:
-  - where:
-      - $.definitions.VirtualMachine.properties
-    suppress:
-      - BodyTopLevelProperties
-  - where:
-      - $.definitions.VirtualMachineScaleSetVM.properties
-    suppress:
-      - BodyTopLevelProperties
-  - where:
-      - $.definitions.ImageReference.properties
-    suppress:
-      - BodyTopLevelProperties
-  - where:
-      - $.definitions.ManagedDiskParameters.properties
-    suppress:
-      - BodyTopLevelProperties
-  - where:
-      - $.definitions.Disk.properties
-    suppress:
-      - BodyTopLevelProperties
-  - where:
-      - $.definitions.Snapshot.properties
-    suppress:
-      - BodyTopLevelProperties
-
-  - where:
-      - $.definitions.VirtualMachineScaleSetExtension
-    suppress:
-      - RequiredPropertiesMissingInResourceModel
-  - where:
-      - $.definitions.VirtualMachineImageResource
-    suppress:
-      - RequiredPropertiesMissingInResourceModel
-  - where:
-      - $.definitions.VirtualMachineImage
-    suppress:
-      - RequiredPropertiesMissingInResourceModel
-  - where:
-      - $.definitions.ImageReference
-    suppress:
-      - RequiredPropertiesMissingInResourceModel
-  - where:
-      - $.definitions.ManagedDiskParameters
-    suppress:
-      - RequiredPropertiesMissingInResourceModel
-  - where:
-      - $.definitions.NetworkInterfaceReference
-    suppress:
-      - RequiredPropertiesMissingInResourceModel
-  - where:
-      - $.definitions.VirtualMachineScaleSetIPConfiguration
-    suppress:
-      - RequiredPropertiesMissingInResourceModel
-  - where:
-      - $.definitions.VirtualMachineScaleSetUpdateIPConfiguration
-    suppress:
-      - RequiredPropertiesMissingInResourceModel
-  - where:
-      - $.definitions.VirtualMachineScaleSetNetworkConfiguration
-    suppress:
-      - RequiredPropertiesMissingInResourceModel
-  - where:
-      - $.definitions.VirtualMachineScaleSetUpdateNetworkConfiguration
-    suppress:
-      - RequiredPropertiesMissingInResourceModel
-  - where:
-      - $.definitions.VirtualMachineScaleSetUpdate
-    suppress:
-      - RequiredPropertiesMissingInResourceModel
-  - where:
-      - $.definitions.AvailabilitySetUpdate
-    suppress:
-      - RequiredPropertiesMissingInResourceModel
-  - where:
-      - $.definitions.VirtualMachineExtensionUpdate
-    suppress:
-      - RequiredPropertiesMissingInResourceModel
-  - where:
-      - $.definitions.VirtualMachineUpdate
-    suppress:
-      - RequiredPropertiesMissingInResourceModel
-  - where:
-      - $.definitions.ImageUpdate
-    suppress:
-      - RequiredPropertiesMissingInResourceModel
-
-
-  - where:
-      - $.definitions.VirtualMachineScaleSetVM
-    suppress:
-      - TrackedResourcePatchOperation
-  - where:
-      - $.definitions.VirtualMachineExtensionImage
-    suppress:
-      - TrackedResourcePatchOperation
-  - where:
-      - $.definitions.RollingUpgradeStatusInfo
-    suppress:
-      - TrackedResourcePatchOperation
-  - where:
-      - $.definitions.VirtualMachineImageResource
-    suppress:
-      - TrackedResourcePatchOperation
-  - where:
-      - $.definitions.VirtualMachineImage
-    suppress:
-      - TrackedResourcePatchOperation
-  - where:
-      - $.definitions.VirtualMachineImageResource
-    suppress:
-      - TrackedResourceGetOperation
-  - where:
-      - $.definitions.Gallery
-    suppress:
-      - TrackedResourcePatchOperation
-  - where:
-      - $.definitions.GalleryImage
-    suppress:
-      - TrackedResourcePatchOperation
-  - where:
-      - $.definitions.GalleryImageVersion
-    suppress:
-      - TrackedResourcePatchOperation
-      
-```
-
-### Tag: package-gallery-2018-06
-
-These settings apply only when `--tag=package-gallery-2018-06` is specified on the command line.
-
-``` yaml $(tag) == 'package-gallery-2018-06'
-input-file:
-- Microsoft.Compute/preview/2018-06-01/gallery.json
-- Microsoft.Compute/stable/2018-04-01/compute.json
-- Microsoft.Compute/stable/2018-04-01/runCommands.json
-- Microsoft.Compute/stable/2017-09-01/skus.json
-- Microsoft.Compute/stable/2018-04-01/disk.json
-- Microsoft.ContainerService/stable/2017-01-31/containerService.json
-```
-
-### Tag: package-2018-04-01
-
-These settings apply only when `--tag=package-2018-04-01` is specified on the command line.
-
-``` yaml $(tag) == 'package-2018-04-01'
-input-file:
-- Microsoft.Compute/stable/2018-04-01/compute.json
-- Microsoft.Compute/stable/2018-04-01/runCommands.json
-- Microsoft.Compute/stable/2017-09-01/skus.json
-- Microsoft.Compute/stable/2018-04-01/disk.json
-- Microsoft.ContainerService/stable/2017-01-31/containerService.json
-```
-
-### Tag: package-2018-04
-
-These settings apply only when `--tag=package-2018-04` is specified on the command line.
-
-``` yaml $(tag) == 'package-2018-04'
-input-file:
-- Microsoft.Compute/stable/2017-12-01/compute.json
-- Microsoft.Compute/stable/2017-12-01/runCommands.json
-- Microsoft.Compute/stable/2017-09-01/skus.json
-- Microsoft.Compute/stable/2018-04-01/disk.json
-- Microsoft.ContainerService/stable/2017-01-31/containerService.json
-```
-
-### Tag: package-disks-2018-04
-
-These settings apply only when `--tag=package-disks-2018-04` is specified on the command line.
-
-``` yaml $(tag) == 'package-disks-2018-04'
-input-file:
-- Microsoft.Compute/stable/2018-04-01/disk.json
-```
-
-### Tag: package-2017-12
-
-These settings apply only when `--tag=package-2017-12` is specified on the command line.
-
-``` yaml $(tag) == 'package-2017-12'
-input-file:
-- Microsoft.Compute/stable/2017-12-01/compute.json
-- Microsoft.Compute/stable/2017-12-01/runCommands.json
-- Microsoft.Compute/stable/2017-09-01/skus.json
-- Microsoft.Compute/stable/2017-03-30/disk.json
-- Microsoft.ContainerService/stable/2017-01-31/containerService.json
-```
-
-### Tag: package-compute-2017-12
-
-These settings apply only when `--tag=package-compute-2017-12` is specified on the command line.
-
-``` yaml $(tag) == 'package-compute-2017-12'
-input-file:
-- Microsoft.Compute/stable/2017-12-01/compute.json
-- Microsoft.Compute/stable/2017-12-01/runCommands.json
-- Microsoft.Compute/stable/2017-09-01/skus.json
-- Microsoft.Compute/stable/2017-03-30/disk.json
-```
-
-### Tag: package-compute-only-2017-12
-
-These settings apply only when `--tag=package-compute-only-2017-12` is specified on the command line.
-
-``` yaml $(tag) == 'package-compute-only-2017-12'
-input-file:
-- Microsoft.Compute/stable/2017-12-01/compute.json
-- Microsoft.Compute/stable/2017-12-01/runCommands.json
-```
-
-### Tag: package-skus-2017-09
-
-These settings apply only when `--tag=package-skus-2017-09` is specified on the command line.
-
-``` yaml $(tag) == 'package-skus-2017-09'
-input-file:
-- Microsoft.Compute/stable/2017-09-01/skus.json
-```
-
-### Tag: package-2017-03
-
-These settings apply only when `--tag=package-2017-03` is specified on the command line.
-
-``` yaml $(tag) == 'package-2017-03'
-input-file:
-- Microsoft.Compute/stable/2017-03-30/compute.json
-- Microsoft.Compute/stable/2017-03-30/disk.json
-- Microsoft.Compute/stable/2017-03-30/runCommands.json
-- Microsoft.ContainerService/stable/2017-01-31/containerService.json
-```
-
-### Tag: package-compute-2017-03
-
-These settings apply only when `--tag=package-compute-2017-03` is specified on the command line.
-
-``` yaml $(tag) == 'package-compute-2017-03'
-input-file:
-- Microsoft.Compute/stable/2017-03-30/compute.json
-- Microsoft.Compute/stable/2017-03-30/disk.json
-- Microsoft.Compute/stable/2017-03-30/runCommands.json
-```
-
-### Tag: package-container-service-2017-01
-
-These settings apply only when `--tag=package-container-service-2017-01` is specified on the command line.
-
-``` yaml $(tag) == 'package-container-service-2017-01'
-input-file:
-- Microsoft.ContainerService/stable/2017-01-31/containerService.json
-```
-
-### Tag: package-container-service-2016-09
-
-These settings apply only when `--tag=package-container-service-2016-09` is specified on the command line.
-
-``` yaml $(tag) == 'package-container-service-2016-09'
-input-file:
-- Microsoft.ContainerService/stable/2016-09-30/containerService.json
-```
-
-### Tag: package-2016-04-preview
-
-These settings apply only when `--tag=package-2016-04-preview` is specified on the command line.
-
-``` yaml $(tag) == 'package-2016-04-preview'
-input-file:
-- Microsoft.Compute/preview/2016-04-30-preview/compute.json
-- Microsoft.Compute/preview/2016-04-30-preview/disk.json
-- Microsoft.ContainerService/stable/2017-01-31/containerService.json
-```
-
-### Tag: package-compute-2016-04-preview
-
-These settings apply only when `--tag=package-compute-2016-04-preview` is specified on the command line.
-
-``` yaml $(tag) == 'package-compute-2016-04-preview'
-input-file:
-- Microsoft.Compute/preview/2016-04-30-preview/compute.json
-- Microsoft.Compute/preview/2016-04-30-preview/disk.json
-```
-
-### Tag: package-2016-03
-
-These settings apply only when `--tag=package-2016-03` is specified on the command line.
-
-``` yaml $(tag) == 'package-2016-03'
-input-file:
-- Microsoft.Compute/stable/2016-03-30/compute.json
-- Microsoft.ContainerService/stable/2016-03-30/containerService.json
-```
-
-### Tag: package-compute-2016-03
-
-These settings apply only when `--tag=package-compute-2016-03` is specified on the command line.
-
-``` yaml $(tag) == 'package-compute-2016-03'
-input-file:
-- Microsoft.Compute/stable/2016-03-30/compute.json
-```
-
-### Tag: package-container-service-2016-03
-
-These settings apply only when `--tag=package-container-service-2016-03` is specified on the command line.
-
-``` yaml $(tag) == 'package-container-service-2016-03'
-input-file:
-- Microsoft.ContainerService/stable/2016-03-30/containerService.json
-```
-
-### Tag: package-container-service-2015-11-preview
-
-These setings apply only when `--tag=package-container-service-2015-11-preview` is specified on the command line.
-
-``` yaml $(tag) == 'package-container-service-2015-11-preview'
-input-file:
-- Microsoft.ContainerService/preview/2015-11-01-preview/containerService.json
-```
-
-### Tag: package-compute-2015-06
-
-These settings apply only when `--tag=package-compute-2015-06` is specified on the command line.
-
-``` yaml $(tag) == 'package-compute-2015-06'
-input-file:
-- Microsoft.Compute/stable/2015-06-15/compute.json
-```
-
-### Tag: package-2015-06-preview
-
-These settings apply only when `--tag=package-2015-06-preview` is specified on the command line.
-
-``` yaml $(tag) == 'package-2015-06-preview'
-input-file:
-- Microsoft.Compute/stable/2015-06-15/compute.json
-- Microsoft.ContainerService/preview/2015-11-01-preview/containerService.json
-```
-
-
----
-# Code Generation
-
-
-## Swagger to SDK
-
-This section describes what SDK should be generated by the automatic system.
-This is not used by Autorest itself.
-
-``` yaml $(swagger-to-sdk)
-swagger-to-sdk:
-  - repo: azure-sdk-for-python
-    after_scripts:
-      - python ./scripts/multiapi_init_gen.py azure-mgmt-compute
-  - repo: azure-sdk-for-java
-  - repo: azure-sdk-for-go
-  - repo: azure-sdk-for-node
-  - repo: azure-sdk-for-ruby
-    after_scripts:
-      - bundle install && rake arm:regen_all_profiles['azure_mgmt_compute']
-```
-
-
-## C#
-
-These settings apply only when `--csharp` is specified on the command line.
-Please also specify `--csharp-sdks-folder=<path to "SDKs" directory of your azure-sdk-for-net clone>`.
-
-``` yaml $(csharp)
-csharp:
-  # last generated with AutoRest.1.0.0-Nightly20170126
-  azure-arm: true
-  license-header: MICROSOFT_MIT_NO_VERSION
-  namespace: Microsoft.Azure.Management.Compute
-  payload-flattening-threshold: 1
-  output-folder: $(csharp-sdks-folder)/Compute/Management.Compute/Generated
-  clear-output-folder: true
-```
-
-
-## Go
-
-These settings apply only when `--go` is specified on the command line.
-
-``` yaml $(go)
-go:
-  license-header: MICROSOFT_APACHE_NO_VERSION
-  clear-output-folder: true
-```
-
-### Go multi-api
-
-``` yaml $(go) && $(multiapi)
-batch:
-  - tag: package-2018-04
-  #- tag: package-2017-12 broken
-  - tag: package-2017-03
-  - tag: package-container-service-2017-01
-  - tag: package-container-service-2016-09
-  - tag: package-compute-2016-04-preview
-  - tag: package-compute-2016-03
-  - tag: package-container-service-2016-03
-  - tag: package-container-service-2015-11-preview
-  - tag: package-compute-2015-06
-```
-
-### Tag: package-2018-04 and go
-
-These settings apply only when `--tag=package-2018-04 --go` is specified on the command line.
-Please also specify `--go-sdk-folder=<path to the root directory of your azure-sdk-for-go clone>`.
-
-``` yaml $(tag)=='package-2018-04' && $(go)
-namespace: compute
-output-folder: $(go-sdk-folder)/services/compute/mgmt/2018-04-01/compute
-```
-
-### Tag: package-2017-12 and go
-
-These settings apply only when `--tag=package-2017-12 --go` is specified on the command line.
-Please also specify `--go-sdk-folder=<path to the root directory of your azure-sdk-for-go clone>`.
-
-``` yaml $(tag)=='package-2017-12' && $(go)
-namespace: compute
-output-folder: $(go-sdk-folder)/services/compute/mgmt/2017-12-01/compute
-```
-
-### Tag: package-2017-03 and go
-
-These settings apply only when `--tag=package-2017-03 --go` is specified on the command line.
-Please also specify `--go-sdk-folder=<path to the root directory of your azure-sdk-for-go clone>`.
-
-``` yaml $(tag)=='package-2017-03' && $(go)
-namespace: compute
-output-folder: $(go-sdk-folder)/services/compute/mgmt/2017-03-30/compute
-```
-
-### Tag: package-container-service-2017-01 and go
-
-These settings apply only when `--tag=package-container-service-2017-01 --go` is specified on the command line.
-Please also specify `--go-sdk-folder=<path to the root directory of your azure-sdk-for-go clone>`.
-
-``` yaml $(tag)=='package-container-service-2017-01' && $(go)
-namespace: containerservice
-output-folder: $(go-sdk-folder)/services/containerservice/mgmt/2017-01-31/containerservice
-```
-
-### Tag: package-container-service-2016-09 and go
-
-These settings apply only when `--tag=package-container-service-2016-09 --go` is specified on the command line.
-Please also specify `--go-sdk-folder=<path to the root directory of your azure-sdk-for-go clone>`.
-
-``` yaml $(tag)=='package-container-service-2016-09' && $(go)
-namespace: containerservice
-output-folder: $(go-sdk-folder)/services/containerservice/mgmt/2016-09-30/containerservice
-```
-
-### Tag: package-compute-2016-04-preview and go
-
-These settings apply only when `--tag=package-compute-2016-04-preview --go` is specified on the command line.
-Please also specify `--go-sdk-folder=<path to the root directory of your azure-sdk-for-go clone>`.
-
-``` yaml $(tag)=='package-compute-2016-04-preview' && $(go)
-namespace: compute
-output-folder: $(go-sdk-folder)/services/preview/compute/mgmt/2016-04-30-preview/compute
-```
-
-### Tag: package-compute-2016-03 and go
-
-These settings apply only when `--tag=package-compute-2016-03 --go` is specified on the command line.
-Please also specify `--go-sdk-folder=<path to the root directory of your azure-sdk-for-go clone>`.
-
-``` yaml $(tag)=='package-compute-2016-03' && $(go)
-namespace: compute
-output-folder: $(go-sdk-folder)/services/compute/mgmt/2016-03-30/compute
-```
-
-### Tag: package-container-service-2016-03 and go
-
-These settings apply only when `--tag=package-container-service-2016-03 --go` is specified on the command line.
-Please also specify `--go-sdk-folder=<path to the root directory of your azure-sdk-for-go clone>`.
-
-``` yaml $(tag)=='package-container-service-2016-03' && $(go)
-namespace: containerservice
-output-folder: $(go-sdk-folder)/services/containerservice/mgmt/2016-03-30/containerservice
-```
-
-### Tag: package-container-service-2015-11-preview and go
-
-These settings apply only when `--tag=package-container-service-2015-11-preview --go` is specified on the command line.
-Please also specify `--go-sdk-folder=<path to the root directory of your azure-sdk-for-go clone>`.
-
-``` yaml $(tag)=='package-container-service-2015-11-preview' && $(go)
-namespace: containerservice
-output-folder: $(go-sdk-folder)/services/preview/containerservice/mgmt/2015-11-01-preview/containerservice
-```
-
-### Tag: package-compute-2015-06 and go
-
-These settings apply only when `--tag=package-compute-2015-06 --go` is specified on the command line.
-Please also specify `--go-sdk-folder=<path to the root directory of your azure-sdk-for-go clone>`.
-
-``` yaml $(tag)=='package-compute-2015-06' && $(go)
-namespace: compute
-output-folder: $(go-sdk-folder)/services/compute/mgmt/2015-06-15/compute
-```
-
-
-## Python
-
-These settings apply only when `--python` is specified on the command line.
-
-``` yaml $(python)
-python:
-  azure-arm: true
-  license-header: MICROSOFT_MIT_NO_VERSION
-  payload-flattening-threshold: 2
-  package-name: azure-mgmt-compute
-  no-namespace-folders: true
-  clear-output-folder: true
-```
-
-### Python multi-api
-
-Generate all API versions currently shipped for this package
-
-```yaml $(python) && $(multiapi)
-batch:
-  - tag: package-disks-2018-04
-  - tag: package-compute-only-2017-12
-  - tag: package-skus-2017-09
-  - tag: package-compute-2017-03
-  - tag: package-compute-2016-04-preview
-  - tag: package-compute-2016-03
-  - tag: package-compute-2015-06
-```
-
-### Tag: package-disks-2018-04 and python
-
-These settings apply only when `--tag=package-disks-2018-04 --python` is specified on the command line.
-Please also specify `--python-sdks-folder=<path to the root directory of your azure-sdk-for-python clone>`.
-
-``` yaml $(tag) == 'package-disks-2018-04' && $(python)
-python:
-  namespace: azure.mgmt.compute.v2018_04_01
-  output-folder: $(python-sdks-folder)/azure-mgmt-compute/azure/mgmt/compute/v2018_04_01
-```
-
-### Tag: package-compute-only-2017-12 and python
-
-These settings apply only when `--tag=package-compute-only-2017-12 --python` is specified on the command line.
-Please also specify `--python-sdks-folder=<path to the root directory of your azure-sdk-for-python clone>`.
-
-``` yaml $(tag) == 'package-compute-only-2017-12' && $(python)
-python:
-  namespace: azure.mgmt.compute.v2017_12_01
-  output-folder: $(python-sdks-folder)/azure-mgmt-compute/azure/mgmt/compute/v2017_12_01
-```
-
-### Tag: package-skus-2017-09 and python
-
-These settings apply only when `--tag=package-skus-2017-09 --python` is specified on the command line.
-Please also specify `--python-sdks-folder=<path to the root directory of your azure-sdk-for-python clone>`.
-
-``` yaml $(tag) == 'package-skus-2017-09' && $(python)
-python:
-  namespace: azure.mgmt.compute.v2017_09_01
-  output-folder: $(python-sdks-folder)/azure-mgmt-compute/azure/mgmt/compute/v2017_09_01
-```
-
-### Tag: package-compute-2017-03 and python
-
-These settings apply only when `--tag=package-compute-2017-03 --python` is specified on the command line.
-Please also specify `--python-sdks-folder=<path to the root directory of your azure-sdk-for-python clone>`.
-
-``` yaml $(tag) == 'package-compute-2017-03' && $(python)
-python:
-  namespace: azure.mgmt.compute.v2017_03_30
-  output-folder: $(python-sdks-folder)/azure-mgmt-compute/azure/mgmt/compute/v2017_03_30
-```
-
-### Tag: package-compute-2016-04-preview and python
-
-These settings apply only when `--tag=package-compute-2016-04-preview --python` is specified on the command line.
-Please also specify `--python-sdks-folder=<path to the root directory of your azure-sdk-for-python clone>`.
-
-``` yaml $(tag) == 'package-compute-2016-04-preview' && $(python)
-python:
-  namespace: azure.mgmt.compute.v2016_04_30_preview
-  output-folder: $(python-sdks-folder)/azure-mgmt-compute/azure/mgmt/compute/v2016_04_30_preview
-```
-
-### Tag: package-compute-2016-03 and python
-
-These settings apply only when `--tag=package-compute-2016-03 --python` is specified on the command line.
-Please also specify `--python-sdks-folder=<path to the root directory of your azure-sdk-for-python clone>`.
-
-``` yaml $(tag) == 'package-compute-2016-03' && $(python)
-python:
-  namespace: azure.mgmt.compute.v2016_03_30
-  output-folder: $(python-sdks-folder)/azure-mgmt-compute/azure/mgmt/compute/v2016_03_30
-```
-
-### Tag: package-compute-2015-06 and python
-
-These settings apply only when `--tag=package-compute-2015-06 --python` is specified on the command line.
-Please also specify `--python-sdks-folder=<path to the root directory of your azure-sdk-for-python clone>`.
-
-``` yaml $(tag) == 'package-compute-2015-06' && $(python)
-python:
-  namespace: azure.mgmt.compute.v2015_06_15
-  output-folder: $(python-sdks-folder)/azure-mgmt-compute/azure/mgmt/compute/v2015_06_15
-```
-
-
-## Java
-
-These settings apply only when `--java` is specified on the command line.
-Please also specify `--azure-libraries-for-java-folder=<path to the root directory of your azure-libraries-for-java clone>`.
-
-``` yaml $(java)
-azure-arm: true
-fluent: true
-namespace: com.microsoft.azure.management.compute
-license-header: MICROSOFT_MIT_NO_CODEGEN
-payload-flattening-threshold: 1
-output-folder: $(azure-libraries-for-java-folder)/azure-mgmt-compute
-```
-
-### Java multi-api
-
-```yaml $(java) && $(multiapi)
-batch:
-  - tag: package-disks-2018-04
-  - tag: package-compute-only-2017-12
-  - tag: package-skus-2017-09
-  - tag: package-compute-2017-03
-```
-
-### Tag: package-disks-2018-04 and java
-
-These settings apply only when `--tag=package-disks-2018-04 --java` is specified on the command line.
-Please also specify `--azure-libraries-for-java-folder=<path to the root directory of your azure-sdk-for-java clone>`.
-
-``` yaml $(tag) == 'package-disks-2018-04' && $(java) && $(multiapi)
-java:
-<<<<<<< HEAD
-  namespace: com.microsoft.azure.management.compute.v2018_04_01
-  output-folder: $(azure-libraries-for-java-folder)/compute/resource-manager/v2018_04_01
-regenerate-manager: true
-generate-interface: true
-```
-
-### Tag: package-compute-only-2017-12 and java
-
-These settings apply only when `--tag=package-compute-only-2017-12 --java` is specified on the command line.
-Please also specify `--azure-libraries-for-java-folder=<path to the root directory of your azure-sdk-for-java clone>`.
-
-``` yaml $(tag) == 'package-compute-only-2017-12' && $(java) && $(multiapi)
-java:
-  namespace: com.microsoft.azure.management.compute.v2017_12_01
-  output-folder: $(azure-libraries-for-java-folder)/compute/resource-manager/v2017_12_01
-regenerate-manager: true
-generate-interface: true
-```
-
-### Tag: package-skus-2017-09 and java
-
-These settings apply only when `--tag=package-skus-2017-09 --java` is specified on the command line.
-Please also specify `--azure-libraries-for-java-folder=<path to the root directory of your azure-sdk-for-java clone>`.
-
-``` yaml $(tag) == 'package-skus-2017-09' && $(java) && $(multiapi)
-java:
-  namespace: com.microsoft.azure.management.compute.v2017_09_01
-  output-folder: $(azure-libraries-for-java-folder)/compute/resource-manager/v2017_09_01
-regenerate-manager: true
-generate-interface: true
-```
-
-### Tag: package-compute-2017-03 and java
-
-These settings apply only when `--tag=package-compute-2017-03 --java` is specified on the command line.
-Please also specify `--azure-libraries-for-java-folder=<path to the root directory of your azure-sdk-for-java clone>`.
-
-``` yaml $(tag) == 'package-compute-2017-03' && $(java) && $(multiapi)
-java:
-  namespace: com.microsoft.azure.management.compute.v2017_03_30
-  output-folder: $(azure-libraries-for-java-folder)/compute/resource-manager/v2017_03_30
-regenerate-manager: true
-generate-interface: true
-```
-
-=======
-  azure-arm: true
-  fluent: true
-  namespace: com.microsoft.azure.management.compute
-  license-header: MICROSOFT_MIT_NO_CODEGEN
-  payload-flattening-threshold: 1
-  output-folder: $(azure-libraries-for-java-folder)/azure-mgmt-compute
-```
->>>>>>> a4385b9c
+# Compute
+
+> see https://aka.ms/autorest
+
+This is the AutoRest configuration file for Compute.
+
+
+The compute RP comprises of small services where each service has its own tag.
+Hence, each sub-service has its own swagger spec.
+
+All of them are tied together using this configuration and are packaged together into one compute client library.
+This makes it easier for customers to download one (nuget/npm/pip/maven/gem) compute client library package rather than installing individual packages for each sub service.
+
+
+---
+## Getting Started
+To build the SDK for Compute, simply [Install AutoRest](https://aka.ms/autorest/install) and in this folder, run:
+
+> `autorest`
+
+To see additional help and options, run:
+
+> `autorest --help`
+---
+
+## Configuration
+
+
+
+### Basic Information
+These are the global settings for the Compute API.
+
+``` yaml
+title: ComputeManagementClient
+description: Compute Client
+openapi-type: arm
+tag: package-2018-04-01
+
+directive:
+  - where:
+      - $.definitions.VirtualMachine.properties
+    suppress:
+      - BodyTopLevelProperties
+  - where:
+      - $.definitions.VirtualMachineScaleSetVM.properties
+    suppress:
+      - BodyTopLevelProperties
+  - where:
+      - $.definitions.ImageReference.properties
+    suppress:
+      - BodyTopLevelProperties
+  - where:
+      - $.definitions.ManagedDiskParameters.properties
+    suppress:
+      - BodyTopLevelProperties
+  - where:
+      - $.definitions.Disk.properties
+    suppress:
+      - BodyTopLevelProperties
+  - where:
+      - $.definitions.Snapshot.properties
+    suppress:
+      - BodyTopLevelProperties
+
+  - where:
+      - $.definitions.VirtualMachineScaleSetExtension
+    suppress:
+      - RequiredPropertiesMissingInResourceModel
+  - where:
+      - $.definitions.VirtualMachineImageResource
+    suppress:
+      - RequiredPropertiesMissingInResourceModel
+  - where:
+      - $.definitions.VirtualMachineImage
+    suppress:
+      - RequiredPropertiesMissingInResourceModel
+  - where:
+      - $.definitions.ImageReference
+    suppress:
+      - RequiredPropertiesMissingInResourceModel
+  - where:
+      - $.definitions.ManagedDiskParameters
+    suppress:
+      - RequiredPropertiesMissingInResourceModel
+  - where:
+      - $.definitions.NetworkInterfaceReference
+    suppress:
+      - RequiredPropertiesMissingInResourceModel
+  - where:
+      - $.definitions.VirtualMachineScaleSetIPConfiguration
+    suppress:
+      - RequiredPropertiesMissingInResourceModel
+  - where:
+      - $.definitions.VirtualMachineScaleSetUpdateIPConfiguration
+    suppress:
+      - RequiredPropertiesMissingInResourceModel
+  - where:
+      - $.definitions.VirtualMachineScaleSetNetworkConfiguration
+    suppress:
+      - RequiredPropertiesMissingInResourceModel
+  - where:
+      - $.definitions.VirtualMachineScaleSetUpdateNetworkConfiguration
+    suppress:
+      - RequiredPropertiesMissingInResourceModel
+  - where:
+      - $.definitions.VirtualMachineScaleSetUpdate
+    suppress:
+      - RequiredPropertiesMissingInResourceModel
+  - where:
+      - $.definitions.AvailabilitySetUpdate
+    suppress:
+      - RequiredPropertiesMissingInResourceModel
+  - where:
+      - $.definitions.VirtualMachineExtensionUpdate
+    suppress:
+      - RequiredPropertiesMissingInResourceModel
+  - where:
+      - $.definitions.VirtualMachineUpdate
+    suppress:
+      - RequiredPropertiesMissingInResourceModel
+  - where:
+      - $.definitions.ImageUpdate
+    suppress:
+      - RequiredPropertiesMissingInResourceModel
+
+
+  - where:
+      - $.definitions.VirtualMachineScaleSetVM
+    suppress:
+      - TrackedResourcePatchOperation
+  - where:
+      - $.definitions.VirtualMachineExtensionImage
+    suppress:
+      - TrackedResourcePatchOperation
+  - where:
+      - $.definitions.RollingUpgradeStatusInfo
+    suppress:
+      - TrackedResourcePatchOperation
+  - where:
+      - $.definitions.VirtualMachineImageResource
+    suppress:
+      - TrackedResourcePatchOperation
+  - where:
+      - $.definitions.VirtualMachineImage
+    suppress:
+      - TrackedResourcePatchOperation
+  - where:
+      - $.definitions.VirtualMachineImageResource
+    suppress:
+      - TrackedResourceGetOperation
+  - where:
+      - $.definitions.Gallery
+    suppress:
+      - TrackedResourcePatchOperation
+  - where:
+      - $.definitions.GalleryImage
+    suppress:
+      - TrackedResourcePatchOperation
+  - where:
+      - $.definitions.GalleryImageVersion
+    suppress:
+      - TrackedResourcePatchOperation
+      
+```
+
+### Tag: package-gallery-2018-06
+
+These settings apply only when `--tag=package-gallery-2018-06` is specified on the command line.
+
+``` yaml $(tag) == 'package-gallery-2018-06'
+input-file:
+- Microsoft.Compute/preview/2018-06-01/gallery.json
+- Microsoft.Compute/stable/2018-04-01/compute.json
+- Microsoft.Compute/stable/2018-04-01/runCommands.json
+- Microsoft.Compute/stable/2017-09-01/skus.json
+- Microsoft.Compute/stable/2018-04-01/disk.json
+- Microsoft.ContainerService/stable/2017-01-31/containerService.json
+```
+
+### Tag: package-2018-04-01
+
+These settings apply only when `--tag=package-2018-04-01` is specified on the command line.
+
+``` yaml $(tag) == 'package-2018-04-01'
+input-file:
+- Microsoft.Compute/stable/2018-04-01/compute.json
+- Microsoft.Compute/stable/2018-04-01/runCommands.json
+- Microsoft.Compute/stable/2017-09-01/skus.json
+- Microsoft.Compute/stable/2018-04-01/disk.json
+- Microsoft.ContainerService/stable/2017-01-31/containerService.json
+```
+
+### Tag: package-2018-04
+
+These settings apply only when `--tag=package-2018-04` is specified on the command line.
+
+``` yaml $(tag) == 'package-2018-04'
+input-file:
+- Microsoft.Compute/stable/2017-12-01/compute.json
+- Microsoft.Compute/stable/2017-12-01/runCommands.json
+- Microsoft.Compute/stable/2017-09-01/skus.json
+- Microsoft.Compute/stable/2018-04-01/disk.json
+- Microsoft.ContainerService/stable/2017-01-31/containerService.json
+```
+
+### Tag: package-disks-2018-04
+
+These settings apply only when `--tag=package-disks-2018-04` is specified on the command line.
+
+``` yaml $(tag) == 'package-disks-2018-04'
+input-file:
+- Microsoft.Compute/stable/2018-04-01/disk.json
+```
+
+### Tag: package-2017-12
+
+These settings apply only when `--tag=package-2017-12` is specified on the command line.
+
+``` yaml $(tag) == 'package-2017-12'
+input-file:
+- Microsoft.Compute/stable/2017-12-01/compute.json
+- Microsoft.Compute/stable/2017-12-01/runCommands.json
+- Microsoft.Compute/stable/2017-09-01/skus.json
+- Microsoft.Compute/stable/2017-03-30/disk.json
+- Microsoft.ContainerService/stable/2017-01-31/containerService.json
+```
+
+### Tag: package-compute-2017-12
+
+These settings apply only when `--tag=package-compute-2017-12` is specified on the command line.
+
+``` yaml $(tag) == 'package-compute-2017-12'
+input-file:
+- Microsoft.Compute/stable/2017-12-01/compute.json
+- Microsoft.Compute/stable/2017-12-01/runCommands.json
+- Microsoft.Compute/stable/2017-09-01/skus.json
+- Microsoft.Compute/stable/2017-03-30/disk.json
+```
+
+### Tag: package-compute-only-2017-12
+
+These settings apply only when `--tag=package-compute-only-2017-12` is specified on the command line.
+
+``` yaml $(tag) == 'package-compute-only-2017-12'
+input-file:
+- Microsoft.Compute/stable/2017-12-01/compute.json
+- Microsoft.Compute/stable/2017-12-01/runCommands.json
+```
+
+### Tag: package-skus-2017-09
+
+These settings apply only when `--tag=package-skus-2017-09` is specified on the command line.
+
+``` yaml $(tag) == 'package-skus-2017-09'
+input-file:
+- Microsoft.Compute/stable/2017-09-01/skus.json
+```
+
+### Tag: package-2017-03
+
+These settings apply only when `--tag=package-2017-03` is specified on the command line.
+
+``` yaml $(tag) == 'package-2017-03'
+input-file:
+- Microsoft.Compute/stable/2017-03-30/compute.json
+- Microsoft.Compute/stable/2017-03-30/disk.json
+- Microsoft.Compute/stable/2017-03-30/runCommands.json
+- Microsoft.ContainerService/stable/2017-01-31/containerService.json
+```
+
+### Tag: package-compute-2017-03
+
+These settings apply only when `--tag=package-compute-2017-03` is specified on the command line.
+
+``` yaml $(tag) == 'package-compute-2017-03'
+input-file:
+- Microsoft.Compute/stable/2017-03-30/compute.json
+- Microsoft.Compute/stable/2017-03-30/disk.json
+- Microsoft.Compute/stable/2017-03-30/runCommands.json
+```
+
+### Tag: package-container-service-2017-01
+
+These settings apply only when `--tag=package-container-service-2017-01` is specified on the command line.
+
+``` yaml $(tag) == 'package-container-service-2017-01'
+input-file:
+- Microsoft.ContainerService/stable/2017-01-31/containerService.json
+```
+
+### Tag: package-container-service-2016-09
+
+These settings apply only when `--tag=package-container-service-2016-09` is specified on the command line.
+
+``` yaml $(tag) == 'package-container-service-2016-09'
+input-file:
+- Microsoft.ContainerService/stable/2016-09-30/containerService.json
+```
+
+### Tag: package-2016-04-preview
+
+These settings apply only when `--tag=package-2016-04-preview` is specified on the command line.
+
+``` yaml $(tag) == 'package-2016-04-preview'
+input-file:
+- Microsoft.Compute/preview/2016-04-30-preview/compute.json
+- Microsoft.Compute/preview/2016-04-30-preview/disk.json
+- Microsoft.ContainerService/stable/2017-01-31/containerService.json
+```
+
+### Tag: package-compute-2016-04-preview
+
+These settings apply only when `--tag=package-compute-2016-04-preview` is specified on the command line.
+
+``` yaml $(tag) == 'package-compute-2016-04-preview'
+input-file:
+- Microsoft.Compute/preview/2016-04-30-preview/compute.json
+- Microsoft.Compute/preview/2016-04-30-preview/disk.json
+```
+
+### Tag: package-2016-03
+
+These settings apply only when `--tag=package-2016-03` is specified on the command line.
+
+``` yaml $(tag) == 'package-2016-03'
+input-file:
+- Microsoft.Compute/stable/2016-03-30/compute.json
+- Microsoft.ContainerService/stable/2016-03-30/containerService.json
+```
+
+### Tag: package-compute-2016-03
+
+These settings apply only when `--tag=package-compute-2016-03` is specified on the command line.
+
+``` yaml $(tag) == 'package-compute-2016-03'
+input-file:
+- Microsoft.Compute/stable/2016-03-30/compute.json
+```
+
+### Tag: package-container-service-2016-03
+
+These settings apply only when `--tag=package-container-service-2016-03` is specified on the command line.
+
+``` yaml $(tag) == 'package-container-service-2016-03'
+input-file:
+- Microsoft.ContainerService/stable/2016-03-30/containerService.json
+```
+
+### Tag: package-container-service-2015-11-preview
+
+These setings apply only when `--tag=package-container-service-2015-11-preview` is specified on the command line.
+
+``` yaml $(tag) == 'package-container-service-2015-11-preview'
+input-file:
+- Microsoft.ContainerService/preview/2015-11-01-preview/containerService.json
+```
+
+### Tag: package-compute-2015-06
+
+These settings apply only when `--tag=package-compute-2015-06` is specified on the command line.
+
+``` yaml $(tag) == 'package-compute-2015-06'
+input-file:
+- Microsoft.Compute/stable/2015-06-15/compute.json
+```
+
+### Tag: package-2015-06-preview
+
+These settings apply only when `--tag=package-2015-06-preview` is specified on the command line.
+
+``` yaml $(tag) == 'package-2015-06-preview'
+input-file:
+- Microsoft.Compute/stable/2015-06-15/compute.json
+- Microsoft.ContainerService/preview/2015-11-01-preview/containerService.json
+```
+
+
+---
+# Code Generation
+
+
+## Swagger to SDK
+
+This section describes what SDK should be generated by the automatic system.
+This is not used by Autorest itself.
+
+``` yaml $(swagger-to-sdk)
+swagger-to-sdk:
+  - repo: azure-sdk-for-python
+    after_scripts:
+      - python ./scripts/multiapi_init_gen.py azure-mgmt-compute
+  - repo: azure-sdk-for-java
+  - repo: azure-sdk-for-go
+  - repo: azure-sdk-for-node
+  - repo: azure-sdk-for-ruby
+    after_scripts:
+      - bundle install && rake arm:regen_all_profiles['azure_mgmt_compute']
+```
+
+
+## C#
+
+These settings apply only when `--csharp` is specified on the command line.
+Please also specify `--csharp-sdks-folder=<path to "SDKs" directory of your azure-sdk-for-net clone>`.
+
+``` yaml $(csharp)
+csharp:
+  # last generated with AutoRest.1.0.0-Nightly20170126
+  azure-arm: true
+  license-header: MICROSOFT_MIT_NO_VERSION
+  namespace: Microsoft.Azure.Management.Compute
+  payload-flattening-threshold: 1
+  output-folder: $(csharp-sdks-folder)/Compute/Management.Compute/Generated
+  clear-output-folder: true
+```
+
+
+## Go
+
+These settings apply only when `--go` is specified on the command line.
+
+``` yaml $(go)
+go:
+  license-header: MICROSOFT_APACHE_NO_VERSION
+  clear-output-folder: true
+```
+
+### Go multi-api
+
+``` yaml $(go) && $(multiapi)
+batch:
+  - tag: package-2018-04
+  #- tag: package-2017-12 broken
+  - tag: package-2017-03
+  - tag: package-container-service-2017-01
+  - tag: package-container-service-2016-09
+  - tag: package-compute-2016-04-preview
+  - tag: package-compute-2016-03
+  - tag: package-container-service-2016-03
+  - tag: package-container-service-2015-11-preview
+  - tag: package-compute-2015-06
+```
+
+### Tag: package-2018-04 and go
+
+These settings apply only when `--tag=package-2018-04 --go` is specified on the command line.
+Please also specify `--go-sdk-folder=<path to the root directory of your azure-sdk-for-go clone>`.
+
+``` yaml $(tag)=='package-2018-04' && $(go)
+namespace: compute
+output-folder: $(go-sdk-folder)/services/compute/mgmt/2018-04-01/compute
+```
+
+### Tag: package-2017-12 and go
+
+These settings apply only when `--tag=package-2017-12 --go` is specified on the command line.
+Please also specify `--go-sdk-folder=<path to the root directory of your azure-sdk-for-go clone>`.
+
+``` yaml $(tag)=='package-2017-12' && $(go)
+namespace: compute
+output-folder: $(go-sdk-folder)/services/compute/mgmt/2017-12-01/compute
+```
+
+### Tag: package-2017-03 and go
+
+These settings apply only when `--tag=package-2017-03 --go` is specified on the command line.
+Please also specify `--go-sdk-folder=<path to the root directory of your azure-sdk-for-go clone>`.
+
+``` yaml $(tag)=='package-2017-03' && $(go)
+namespace: compute
+output-folder: $(go-sdk-folder)/services/compute/mgmt/2017-03-30/compute
+```
+
+### Tag: package-container-service-2017-01 and go
+
+These settings apply only when `--tag=package-container-service-2017-01 --go` is specified on the command line.
+Please also specify `--go-sdk-folder=<path to the root directory of your azure-sdk-for-go clone>`.
+
+``` yaml $(tag)=='package-container-service-2017-01' && $(go)
+namespace: containerservice
+output-folder: $(go-sdk-folder)/services/containerservice/mgmt/2017-01-31/containerservice
+```
+
+### Tag: package-container-service-2016-09 and go
+
+These settings apply only when `--tag=package-container-service-2016-09 --go` is specified on the command line.
+Please also specify `--go-sdk-folder=<path to the root directory of your azure-sdk-for-go clone>`.
+
+``` yaml $(tag)=='package-container-service-2016-09' && $(go)
+namespace: containerservice
+output-folder: $(go-sdk-folder)/services/containerservice/mgmt/2016-09-30/containerservice
+```
+
+### Tag: package-compute-2016-04-preview and go
+
+These settings apply only when `--tag=package-compute-2016-04-preview --go` is specified on the command line.
+Please also specify `--go-sdk-folder=<path to the root directory of your azure-sdk-for-go clone>`.
+
+``` yaml $(tag)=='package-compute-2016-04-preview' && $(go)
+namespace: compute
+output-folder: $(go-sdk-folder)/services/preview/compute/mgmt/2016-04-30-preview/compute
+```
+
+### Tag: package-compute-2016-03 and go
+
+These settings apply only when `--tag=package-compute-2016-03 --go` is specified on the command line.
+Please also specify `--go-sdk-folder=<path to the root directory of your azure-sdk-for-go clone>`.
+
+``` yaml $(tag)=='package-compute-2016-03' && $(go)
+namespace: compute
+output-folder: $(go-sdk-folder)/services/compute/mgmt/2016-03-30/compute
+```
+
+### Tag: package-container-service-2016-03 and go
+
+These settings apply only when `--tag=package-container-service-2016-03 --go` is specified on the command line.
+Please also specify `--go-sdk-folder=<path to the root directory of your azure-sdk-for-go clone>`.
+
+``` yaml $(tag)=='package-container-service-2016-03' && $(go)
+namespace: containerservice
+output-folder: $(go-sdk-folder)/services/containerservice/mgmt/2016-03-30/containerservice
+```
+
+### Tag: package-container-service-2015-11-preview and go
+
+These settings apply only when `--tag=package-container-service-2015-11-preview --go` is specified on the command line.
+Please also specify `--go-sdk-folder=<path to the root directory of your azure-sdk-for-go clone>`.
+
+``` yaml $(tag)=='package-container-service-2015-11-preview' && $(go)
+namespace: containerservice
+output-folder: $(go-sdk-folder)/services/preview/containerservice/mgmt/2015-11-01-preview/containerservice
+```
+
+### Tag: package-compute-2015-06 and go
+
+These settings apply only when `--tag=package-compute-2015-06 --go` is specified on the command line.
+Please also specify `--go-sdk-folder=<path to the root directory of your azure-sdk-for-go clone>`.
+
+``` yaml $(tag)=='package-compute-2015-06' && $(go)
+namespace: compute
+output-folder: $(go-sdk-folder)/services/compute/mgmt/2015-06-15/compute
+```
+
+
+## Python
+
+These settings apply only when `--python` is specified on the command line.
+
+``` yaml $(python)
+python:
+  azure-arm: true
+  license-header: MICROSOFT_MIT_NO_VERSION
+  payload-flattening-threshold: 2
+  package-name: azure-mgmt-compute
+  no-namespace-folders: true
+  clear-output-folder: true
+```
+
+### Python multi-api
+
+Generate all API versions currently shipped for this package
+
+```yaml $(python) && $(multiapi)
+batch:
+  - tag: package-disks-2018-04
+  - tag: package-compute-only-2017-12
+  - tag: package-skus-2017-09
+  - tag: package-compute-2017-03
+  - tag: package-compute-2016-04-preview
+  - tag: package-compute-2016-03
+  - tag: package-compute-2015-06
+```
+
+### Tag: package-disks-2018-04 and python
+
+These settings apply only when `--tag=package-disks-2018-04 --python` is specified on the command line.
+Please also specify `--python-sdks-folder=<path to the root directory of your azure-sdk-for-python clone>`.
+
+``` yaml $(tag) == 'package-disks-2018-04' && $(python)
+python:
+  namespace: azure.mgmt.compute.v2018_04_01
+  output-folder: $(python-sdks-folder)/azure-mgmt-compute/azure/mgmt/compute/v2018_04_01
+```
+
+### Tag: package-compute-only-2017-12 and python
+
+These settings apply only when `--tag=package-compute-only-2017-12 --python` is specified on the command line.
+Please also specify `--python-sdks-folder=<path to the root directory of your azure-sdk-for-python clone>`.
+
+``` yaml $(tag) == 'package-compute-only-2017-12' && $(python)
+python:
+  namespace: azure.mgmt.compute.v2017_12_01
+  output-folder: $(python-sdks-folder)/azure-mgmt-compute/azure/mgmt/compute/v2017_12_01
+```
+
+### Tag: package-skus-2017-09 and python
+
+These settings apply only when `--tag=package-skus-2017-09 --python` is specified on the command line.
+Please also specify `--python-sdks-folder=<path to the root directory of your azure-sdk-for-python clone>`.
+
+``` yaml $(tag) == 'package-skus-2017-09' && $(python)
+python:
+  namespace: azure.mgmt.compute.v2017_09_01
+  output-folder: $(python-sdks-folder)/azure-mgmt-compute/azure/mgmt/compute/v2017_09_01
+```
+
+### Tag: package-compute-2017-03 and python
+
+These settings apply only when `--tag=package-compute-2017-03 --python` is specified on the command line.
+Please also specify `--python-sdks-folder=<path to the root directory of your azure-sdk-for-python clone>`.
+
+``` yaml $(tag) == 'package-compute-2017-03' && $(python)
+python:
+  namespace: azure.mgmt.compute.v2017_03_30
+  output-folder: $(python-sdks-folder)/azure-mgmt-compute/azure/mgmt/compute/v2017_03_30
+```
+
+### Tag: package-compute-2016-04-preview and python
+
+These settings apply only when `--tag=package-compute-2016-04-preview --python` is specified on the command line.
+Please also specify `--python-sdks-folder=<path to the root directory of your azure-sdk-for-python clone>`.
+
+``` yaml $(tag) == 'package-compute-2016-04-preview' && $(python)
+python:
+  namespace: azure.mgmt.compute.v2016_04_30_preview
+  output-folder: $(python-sdks-folder)/azure-mgmt-compute/azure/mgmt/compute/v2016_04_30_preview
+```
+
+### Tag: package-compute-2016-03 and python
+
+These settings apply only when `--tag=package-compute-2016-03 --python` is specified on the command line.
+Please also specify `--python-sdks-folder=<path to the root directory of your azure-sdk-for-python clone>`.
+
+``` yaml $(tag) == 'package-compute-2016-03' && $(python)
+python:
+  namespace: azure.mgmt.compute.v2016_03_30
+  output-folder: $(python-sdks-folder)/azure-mgmt-compute/azure/mgmt/compute/v2016_03_30
+```
+
+### Tag: package-compute-2015-06 and python
+
+These settings apply only when `--tag=package-compute-2015-06 --python` is specified on the command line.
+Please also specify `--python-sdks-folder=<path to the root directory of your azure-sdk-for-python clone>`.
+
+``` yaml $(tag) == 'package-compute-2015-06' && $(python)
+python:
+  namespace: azure.mgmt.compute.v2015_06_15
+  output-folder: $(python-sdks-folder)/azure-mgmt-compute/azure/mgmt/compute/v2015_06_15
+```
+
+
+## Java
+
+These settings apply only when `--java` is specified on the command line.
+Please also specify `--azure-libraries-for-java-folder=<path to the root directory of your azure-libraries-for-java clone>`.
+
+``` yaml $(java)
+azure-arm: true
+fluent: true
+namespace: com.microsoft.azure.management.compute
+license-header: MICROSOFT_MIT_NO_CODEGEN
+payload-flattening-threshold: 1
+output-folder: $(azure-libraries-for-java-folder)/azure-mgmt-compute
+```
+
+### Java multi-api
+
+```yaml $(java) && $(multiapi)
+batch:
+  - tag: package-disks-2018-04
+  - tag: package-compute-only-2017-12
+  - tag: package-skus-2017-09
+  - tag: package-compute-2017-03
+```
+
+### Tag: package-disks-2018-04 and java
+
+These settings apply only when `--tag=package-disks-2018-04 --java` is specified on the command line.
+Please also specify `--azure-libraries-for-java-folder=<path to the root directory of your azure-sdk-for-java clone>`.
+
+``` yaml $(tag) == 'package-disks-2018-04' && $(java) && $(multiapi)
+java:
+  namespace: com.microsoft.azure.management.compute.v2018_04_01
+  output-folder: $(azure-libraries-for-java-folder)/compute/resource-manager/v2018_04_01
+regenerate-manager: true
+generate-interface: true
+```
+
+### Tag: package-compute-only-2017-12 and java
+
+These settings apply only when `--tag=package-compute-only-2017-12 --java` is specified on the command line.
+Please also specify `--azure-libraries-for-java-folder=<path to the root directory of your azure-sdk-for-java clone>`.
+
+``` yaml $(tag) == 'package-compute-only-2017-12' && $(java) && $(multiapi)
+java:
+  namespace: com.microsoft.azure.management.compute.v2017_12_01
+  output-folder: $(azure-libraries-for-java-folder)/compute/resource-manager/v2017_12_01
+regenerate-manager: true
+generate-interface: true
+```
+
+### Tag: package-skus-2017-09 and java
+
+These settings apply only when `--tag=package-skus-2017-09 --java` is specified on the command line.
+Please also specify `--azure-libraries-for-java-folder=<path to the root directory of your azure-sdk-for-java clone>`.
+
+``` yaml $(tag) == 'package-skus-2017-09' && $(java) && $(multiapi)
+java:
+  namespace: com.microsoft.azure.management.compute.v2017_09_01
+  output-folder: $(azure-libraries-for-java-folder)/compute/resource-manager/v2017_09_01
+regenerate-manager: true
+generate-interface: true
+```
+
+### Tag: package-compute-2017-03 and java
+
+These settings apply only when `--tag=package-compute-2017-03 --java` is specified on the command line.
+Please also specify `--azure-libraries-for-java-folder=<path to the root directory of your azure-sdk-for-java clone>`.
+
+``` yaml $(tag) == 'package-compute-2017-03' && $(java) && $(multiapi)
+java:
+  namespace: com.microsoft.azure.management.compute.v2017_03_30
+  output-folder: $(azure-libraries-for-java-folder)/compute/resource-manager/v2017_03_30
+regenerate-manager: true
+generate-interface: true
+```
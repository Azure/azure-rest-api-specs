# Compute

> see https://aka.ms/autorest

This is the AutoRest configuration file for Compute.


The compute RP comprises of small services where each service has its own tag.
Hence, each sub-service has its own swagger spec.

All of them are tied together using this configuration and are packaged together into one compute client library.
This makes it easier for customers to download one (NuGet/npm/pip/maven/gem) compute client library package rather than installing individual packages for each sub service.


---
## Getting Started
To build the SDK for Compute, simply [Install AutoRest](https://aka.ms/autorest/install) and in this folder, run:

> `autorest`

To see additional help and options, run:

> `autorest --help`
---

## Configuration



### Basic Information
These are the global settings for the Compute API.

``` yaml
title: ComputeManagementClient
description: Compute Client
openapi-type: arm
tag: package-2021-11-01

directive:
  - where:
      - $.definitions.VirtualMachine.properties
    suppress:
      - BodyTopLevelProperties
  - where:
      - $.definitions.VirtualMachineScaleSetVM.properties
    suppress:
      - BodyTopLevelProperties
  - where:
      - $.definitions.ImageReference.properties
    suppress:
      - BodyTopLevelProperties
  - where:
      - $.definitions.ManagedDiskParameters.properties
    suppress:
      - BodyTopLevelProperties
  - where:
      - $.definitions.Disk.properties
    suppress:
      - BodyTopLevelProperties
  - where:
      - $.definitions.Snapshot.properties
    suppress:
      - BodyTopLevelProperties
  - where:
      - $.definitions.RestorePointCreate.properties
    suppress:
      - BodyTopLevelProperties
    reason: CRP has already been using existing ‘RestorePoint’ model definition with these properties as top level properties for many years now.
  - where:
      - $.definitions.RestorePoint.properties
    suppress:
      - BodyTopLevelProperties
  - where:
      - $.definitions.VirtualMachineScaleSetExtension
    suppress:
      - RequiredPropertiesMissingInResourceModel
  - where:
      - $.definitions.VirtualMachineImageResource
    suppress:
      - RequiredPropertiesMissingInResourceModel
  - where:
      - $.definitions.VirtualMachineImage
    suppress:
      - RequiredPropertiesMissingInResourceModel
  - where:
      - $.definitions.ImageReference
    suppress:
      - RequiredPropertiesMissingInResourceModel
  - where:
      - $.definitions.ManagedDiskParameters
    suppress:
      - RequiredPropertiesMissingInResourceModel
  - where:
      - $.definitions.NetworkInterfaceReference
    suppress:
      - RequiredPropertiesMissingInResourceModel
  - where:
      - $.definitions.VirtualMachineScaleSetIPConfiguration
    suppress:
      - RequiredPropertiesMissingInResourceModel
  - where:
      - $.definitions.VirtualMachineScaleSetUpdateIPConfiguration
    suppress:
      - RequiredPropertiesMissingInResourceModel
  - where:
      - $.definitions.VirtualMachineScaleSetNetworkConfiguration
    suppress:
      - RequiredPropertiesMissingInResourceModel
  - where:
      - $.definitions.VirtualMachineScaleSetUpdateNetworkConfiguration
    suppress:
      - RequiredPropertiesMissingInResourceModel
  - where:
      - $.definitions.VirtualMachineScaleSetUpdate
    suppress:
      - RequiredPropertiesMissingInResourceModel
  - where:
      - $.definitions.AvailabilitySetUpdate
    suppress:
      - RequiredPropertiesMissingInResourceModel
  - where:
      - $.definitions.ProximityPlacementGroupUpdate
    suppress:
      - RequiredPropertiesMissingInResourceModel
  - where:
      - $.definitions.VirtualMachineExtensionUpdate
    suppress:
      - RequiredPropertiesMissingInResourceModel
  - where:
      - $.definitions.VirtualMachineUpdate
    suppress:
      - RequiredPropertiesMissingInResourceModel
  - where:
      - $.definitions.ImageUpdate
    suppress:
      - RequiredPropertiesMissingInResourceModel
  - where:
      - $.definitions.DedicatedHostGroupUpdate
    suppress:
      - RequiredPropertiesMissingInResourceModel
  - where:
      - $.definitions.DedicatedHostUpdate
    suppress:
      - RequiredPropertiesMissingInResourceModel
  - where:
      - $.definitions.DiskEncryptionSetParameters
    suppress:
      - RequiredPropertiesMissingInResourceModel
  - where:
      - $.definitions.VirtualMachineScaleSetVM
    suppress:
      - TrackedResourcePatchOperation
  - where:
      - $.definitions.VirtualMachineExtensionImage
    suppress:
      - TrackedResourcePatchOperation
  - where:
      - $.definitions.RollingUpgradeStatusInfo
    suppress:
      - TrackedResourcePatchOperation
  - where:
      - $.definitions.VirtualMachineImageResource
    suppress:
      - TrackedResourcePatchOperation
  - where:
      - $.definitions.VirtualMachineImage
    suppress:
      - TrackedResourcePatchOperation
  - where:
      - $.definitions.Gallery
    suppress:
      - TrackedResourcePatchOperation
  - where:
      - $.definitions.GalleryImage
    suppress:
      - TrackedResourcePatchOperation
  - where:
      - $.definitions.GalleryImageVersion
    suppress:
      - TrackedResourcePatchOperation
  - where:
      - $.definitions.VirtualMachineImageResource
    suppress:
      - TrackedResourceGetOperation
  - where:
      - $.definitions.AdditionalCapabilities.properties.ultraSSDEnabled
    suppress:
      - DefinitionsPropertiesNamesCamelCase
  - where:
      - $.definitions.DiskProperties.properties.diskIOPSReadWrite
    suppress:
      - DefinitionsPropertiesNamesCamelCase
  - where:
      - $.definitions.DiskUpdateProperties.properties.diskIOPSReadWrite
    suppress:
      - DefinitionsPropertiesNamesCamelCase
  - where:
      - $.definitions.DiskProperties.properties.diskIOPSReadOnly
    suppress:
      - DefinitionsPropertiesNamesCamelCase
  - where:
      - $.definitions.DiskUpdateProperties.properties.diskIOPSReadOnly
    suppress:
      - DefinitionsPropertiesNamesCamelCase
  - where:
      - $.definitions.DataDisk.properties.diskIOPSReadWrite
    suppress:
      - DefinitionsPropertiesNamesCamelCase
  - where:
      - $.definitions.VirtualMachineScaleSetDataDisk.properties.diskIOPSReadWrite
    suppress:
      - DefinitionsPropertiesNamesCamelCase
  - where:
      - $.definitions.ContainerService
    suppress:
      - TrackedResourcePatchOperation
    reason: ACS service is deprecated so a PATCH endpoint won't be implemented
  - where:
      - $.paths["/subscriptions/{subscriptionId}/resourceGroups/{resourceGroupName}/providers/Microsoft.Compute/cloudServices/{cloudServiceName}/roleInstances/{roleInstanceName}/remoteDesktopFile"].get
    suppress:
      - D5001
    reason: The API response has binary format and file type which is valid Swagger format. However, the example must be a JSON file which does not support specifying this response format.
  - where:
      - $.definitions.RestorePoint
    suppress:
      - NestedResourcesMustHaveListOperation
<<<<<<< HEAD
    reason:
      - CRP supports the list /restorePoint operation by allowing customers to call Get RestorePointCollection with $expand=RestorePoints
  - where:
      - $.definitions.SubResourceWithColocationStatus.properties
    suppress:
      - BodyTopLevelProperties
  - where:
      - $.definitions.SubResourceWithColocationStatus
    suppress:
      - RequiredPropertiesMissingInResourceModel
```

### Tag: package-2021-11-01

These settings apply only when `--tag=package-2021-11-01` is specified on the command line.

``` yaml $(tag) == 'package-2021-11-01'
input-file:
- Microsoft.Compute/stable/2021-11-01/compute.json
- Microsoft.Compute/stable/2021-11-01/runCommands.json
- Microsoft.Compute/stable/2021-07-01/skus.json
- Microsoft.Compute/stable/2021-04-01/disk.json
- Microsoft.Compute/stable/2021-07-01/gallery.json
- Microsoft.Compute/stable/2021-07-01/sharedGallery.json
- Microsoft.Compute/stable/2021-07-01/communityGallery.json
- Microsoft.Compute/stable/2021-03-01/cloudService.json
```

### Tag: package-2021-11-01-only

These settings apply only when `--tag=package-2021-11-01-only` is specified on the command line.

``` yaml $(tag) == 'package-2021-11-01-only'
input-file:
- Microsoft.Compute/stable/2021-11-01/compute.json
- Microsoft.Compute/stable/2021-11-01/runCommands.json
=======
    reason: CRP supports the list /restorePoint operation by allowing customers to call Get RestorePointCollection with $expand=RestorePoints
>>>>>>> 0eb469cc
```

### Tag: package-2021-07-01

These settings apply only when `--tag=package-2021-07-01` is specified on the command line.

``` yaml $(tag) == 'package-2021-07-01'
input-file:
- Microsoft.Compute/stable/2021-07-01/compute.json
- Microsoft.Compute/stable/2021-07-01/runCommands.json
- Microsoft.Compute/stable/2021-07-01/skus.json
- Microsoft.Compute/stable/2021-04-01/disk.json
- Microsoft.Compute/stable/2021-07-01/gallery.json
- Microsoft.Compute/stable/2021-07-01/sharedGallery.json
- Microsoft.Compute/stable/2021-07-01/communityGallery.json
- Microsoft.Compute/stable/2021-03-01/cloudService.json
```

### Tag: package-2021-07-01-only

These settings apply only when `--tag=package-2021-07-01-only` is specified on the command line.

``` yaml $(tag) == 'package-2021-07-01-only'
input-file:
- Microsoft.Compute/stable/2021-07-01/compute.json
- Microsoft.Compute/stable/2021-07-01/runCommands.json
- Microsoft.Compute/stable/2021-07-01/skus.json
- Microsoft.Compute/stable/2021-07-01/gallery.json
- Microsoft.Compute/stable/2021-07-01/sharedGallery.json
- Microsoft.Compute/stable/2021-07-01/communityGallery.json
```

### Tag: package-2021-06-01-preview

These settings apply only when `--tag=2021-06-01-preview` is specified on the command line.

``` yaml $(tag) == 'package-2021-06-01-preview'
input-file:
- Microsoft.Compute/stable/2021-03-01/compute.json
- Microsoft.Compute/stable/2021-03-01/runCommands.json
- Microsoft.Compute/stable/2019-04-01/skus.json
- Microsoft.Compute/stable/2020-12-01/disk.json
- Microsoft.Compute/stable/2020-09-30/gallery.json
- Microsoft.Compute/stable/2020-09-30/sharedGallery.json
- Microsoft.Compute/stable/2021-03-01/cloudService.json
- Microsoft.Compute/preview/2021-06-01-preview/diagnostic.json
```

### Tag: package-2021-06-01-preview-only

These settings apply only when `--tag=package-2021-06-01-preview-only` is specified on the command line.

``` yaml $(tag) == 'package-2021-06-01-preview-only'
input-file:
- Microsoft.Compute/preview/2021-06-01-preview/diagnostic.json
```

### Tag: package-2021-04-01

These settings apply only when `--tag=package-2021-04-01` is specified on the command line.

``` yaml $(tag) == 'package-2021-04-01'
input-file:
- Microsoft.Compute/stable/2021-04-01/compute.json
- Microsoft.Compute/stable/2021-04-01/runCommands.json
- Microsoft.Compute/stable/2019-04-01/skus.json
- Microsoft.Compute/stable/2021-04-01/disk.json
- Microsoft.Compute/stable/2020-09-30/gallery.json
- Microsoft.Compute/stable/2020-09-30/sharedGallery.json
- Microsoft.Compute/stable/2021-03-01/cloudService.json
```

### Tag: package-2021-04-01-only

These settings apply only when `--tag=package-2021-04-01-only` is specified on the command line.

``` yaml $(tag) == 'package-2021-04-01-only'
input-file:
- Microsoft.Compute/stable/2021-04-01/compute.json
- Microsoft.Compute/stable/2021-04-01/runCommands.json
- Microsoft.Compute/stable/2021-04-01/disk.json
```

### Tag: package-2021-03-01

These settings apply only when `--tag=package-2021-03-01` is specified on the command line.

``` yaml $(tag) == 'package-2021-03-01'
input-file:
- Microsoft.Compute/stable/2021-03-01/compute.json
- Microsoft.Compute/stable/2021-03-01/runCommands.json
- Microsoft.Compute/stable/2019-04-01/skus.json
- Microsoft.Compute/stable/2020-12-01/disk.json
- Microsoft.Compute/stable/2020-09-30/gallery.json
- Microsoft.Compute/stable/2020-09-30/sharedGallery.json
- Microsoft.Compute/stable/2021-03-01/cloudService.json
```

### Tag: package-2021-03-01-only

These settings apply only when `--tag=package-2021-03-01-only` is specified on the command line.

``` yaml $(tag) == 'package-2021-03-01-only'
input-file:
- Microsoft.Compute/stable/2021-03-01/cloudService.json
- Microsoft.Compute/stable/2021-03-01/compute.json
- Microsoft.Compute/stable/2021-03-01/runCommands.json
```

### Tag: package-2020-12-01

These settings apply only when `--tag=package-2020-12-01` is specified on the command line.

``` yaml $(tag) == 'package-2020-12-01'
input-file:
- Microsoft.Compute/stable/2020-12-01/compute.json
- Microsoft.Compute/stable/2020-12-01/runCommands.json
- Microsoft.Compute/stable/2019-04-01/skus.json
- Microsoft.Compute/stable/2020-12-01/disk.json
- Microsoft.Compute/stable/2019-12-01/gallery.json
```

### Tag: package-2020-12-01-only

These settings apply only when `--tag=package-2020-12-01-only` is specified on the command line.

``` yaml $(tag) == 'package-2020-12-01-only'
input-file:
- Microsoft.Compute/stable/2020-12-01/disk.json
- Microsoft.Compute/stable/2020-12-01/compute.json
- Microsoft.Compute/stable/2020-12-01/runCommands.json
```

### Tag: package-2020-10-01-preview

These settings apply only when `--tag=package-2020-10-01-preview` is specified on the command line.

``` yaml $(tag) == 'package-2020-10-01-preview'
input-file:
- Microsoft.Compute/stable/2020-06-01/compute.json
- Microsoft.Compute/stable/2020-06-01/runCommands.json
- Microsoft.Compute/stable/2019-04-01/skus.json
- Microsoft.Compute/stable/2020-09-30/disk.json
- Microsoft.Compute/stable/2019-12-01/gallery.json
- Microsoft.ContainerService/stable/2017-01-31/containerService.json
- Microsoft.Compute/preview/2020-10-01-preview/cloudService.json
```

### Tag: package-2020-10-01-preview-only

These settings apply only when `--tag=package-2020-10-01-preview-only` is specified on the command line.

``` yaml $(tag) == 'package-2020-10-01-preview-only'
input-file:
- Microsoft.Compute/preview/2020-10-01-preview/cloudService.json
```

### Tag: package-2020-09-30
These settings apply only when `--tag=package-2020-09-30` is specified on the command line.

``` yaml $(tag) == 'package-2020-09-30'
input-file:
- Microsoft.Compute/stable/2020-06-01/compute.json
- Microsoft.Compute/stable/2020-06-01/runCommands.json
- Microsoft.Compute/stable/2019-04-01/skus.json
- Microsoft.Compute/stable/2020-09-30/disk.json
- Microsoft.Compute/preview/2020-09-30/gallery.json
- Microsoft.Compute/preview/2020-09-30/sharedGallery.json
- Microsoft.ContainerService/stable/2017-01-31/containerService.json
```

### Tag: package-2020-09-30-only

These settings apply only when `--tag=package-2020-09-30-only` is specified on the command line.

``` yaml $(tag) == 'package-2020-09-30-only'
input-file:
- Microsoft.Compute/stable/2020-09-30/disk.json
- Microsoft.Compute/preview/2020-09-30/gallery.json
- Microsoft.Compute/preview/2020-09-30/sharedGallery.json
```

### Tag: package-2020-06-30

These settings apply only when `--tag=package-2020-06-30` is specified on the command line.

``` yaml $(tag) == 'package-2020-06-30'
input-file:
- Microsoft.Compute/stable/2020-06-01/compute.json
- Microsoft.Compute/stable/2020-06-01/runCommands.json
- Microsoft.Compute/stable/2019-04-01/skus.json
- Microsoft.Compute/stable/2020-06-30/disk.json
- Microsoft.Compute/stable/2019-12-01/gallery.json
- Microsoft.ContainerService/stable/2017-01-31/containerService.json
```

### Tag: package-2020-06-30-only

These settings apply only when `--tag=package-2020-06-30-only` is specified on the command line.

``` yaml $(tag) == 'package-2020-06-30-only'
input-file:
- Microsoft.Compute/stable/2020-06-30/disk.json
```

### Tag: package-2020-06-01

These settings apply only when `--tag=package-2020-06-01` is specified on the command line.

``` yaml $(tag) == 'package-2020-06-01'
input-file:
- Microsoft.Compute/stable/2020-06-01/compute.json
- Microsoft.Compute/stable/2020-06-01/runCommands.json
- Microsoft.Compute/stable/2019-04-01/skus.json
- Microsoft.Compute/stable/2020-05-01/disk.json
- Microsoft.Compute/stable/2019-12-01/gallery.json
- Microsoft.ContainerService/stable/2017-01-31/containerService.json
```

### Tag: package-2020-06-01-only

These settings apply only when `--tag=package-2020-06-01-only` is specified on the command line.

``` yaml $(tag) == 'package-2020-06-01-only'
input-file:
- Microsoft.Compute/stable/2020-06-01/compute.json
- Microsoft.Compute/stable/2020-06-01/runCommands.json
```

### Tag: package-2020-05-01

These settings apply only when `--tag=package-2020-05-01` is specified on the command line.

``` yaml $(tag) == 'package-2020-05-01'
input-file:
- Microsoft.Compute/stable/2019-12-01/compute.json
- Microsoft.Compute/stable/2019-12-01/runCommands.json
- Microsoft.Compute/stable/2019-04-01/skus.json
- Microsoft.Compute/stable/2020-05-01/disk.json
- Microsoft.Compute/stable/2019-12-01/gallery.json
- Microsoft.ContainerService/stable/2017-01-31/containerService.json
```

### Tag: package-2020-05-01-only

These settings apply only when `--tag=package-2020-05-01-only` is specified on the command line.

``` yaml $(tag) == 'package-2020-05-01-only'
input-file:
- Microsoft.Compute/stable/2020-05-01/disk.json
```

### Tag: package-2019-12-01

These settings apply only when `--tag=package-2019-12-01` is specified on the command line.

``` yaml $(tag) == 'package-2019-12-01'
input-file:
- Microsoft.Compute/stable/2019-12-01/compute.json
- Microsoft.Compute/stable/2019-12-01/runCommands.json
- Microsoft.Compute/stable/2019-04-01/skus.json
- Microsoft.Compute/stable/2019-11-01/disk.json
- Microsoft.Compute/stable/2019-12-01/gallery.json
- Microsoft.ContainerService/stable/2017-01-31/containerService.json
```

### Tag: package-2019-12-01-only

These settings apply only when `--tag=package-2019-12-01-only` is specified on the command line.

``` yaml $(tag) == 'package-2019-12-01-only'
input-file:
- Microsoft.Compute/stable/2019-12-01/compute.json
- Microsoft.Compute/stable/2019-12-01/runCommands.json
- Microsoft.Compute/stable/2019-12-01/gallery.json
```

### Tag: package-2019-11-01

These settings apply only when `--package-2019-11-01` is specified on the command line.

``` yaml $(tag) == 'package-2019-11-01'
input-file:
- Microsoft.Compute/stable/2019-07-01/compute.json
- Microsoft.Compute/stable/2019-07-01/runCommands.json
- Microsoft.Compute/stable/2019-04-01/skus.json
- Microsoft.Compute/stable/2019-11-01/disk.json
- Microsoft.Compute/stable/2019-07-01/gallery.json
- Microsoft.ContainerService/stable/2017-01-31/containerService.json
```

### Tag: package-2019-11-01-only

These settings apply only when `--package-2019-11-01-only` is specified on the command line.

``` yaml $(tag) == 'package-2019-11-01-only'
input-file:
- Microsoft.Compute/stable/2019-11-01/disk.json
```

### Tag: package-2019-07

These settings apply only when `--tag=package-2019-07` is specified on the command line.

``` yaml $(tag) == 'package-2019-07'
input-file:
- Microsoft.Compute/stable/2019-07-01/compute.json
- Microsoft.Compute/stable/2019-07-01/runCommands.json
- Microsoft.Compute/stable/2019-04-01/skus.json
- Microsoft.Compute/stable/2019-07-01/disk.json
- Microsoft.Compute/stable/2019-07-01/gallery.json
- Microsoft.ContainerService/stable/2017-01-31/containerService.json
```

### Tag: package-2019-07-01

These settings apply only when `--tag=package-2019-07-01` is specified on the command line.

``` yaml $(tag) == 'package-2019-07-01'
input-file:
- Microsoft.Compute/stable/2019-03-01/compute.json
- Microsoft.Compute/stable/2019-03-01/runCommands.json
- Microsoft.Compute/stable/2019-04-01/skus.json
- Microsoft.Compute/stable/2019-07-01/disk.json
- Microsoft.Compute/stable/2019-07-01/gallery.json
- Microsoft.ContainerService/stable/2017-01-31/containerService.json
```

### Tag: package-2019-07-01-only

These settings apply only when `--tag=package-2019-07-01-only` is specified on the command line.

``` yaml $(tag) == 'package-2019-07-01-only'
input-file:
- Microsoft.Compute/stable/2019-07-01/compute.json
- Microsoft.Compute/stable/2019-07-01/disk.json
- Microsoft.Compute/stable/2019-07-01/gallery.json
- Microsoft.Compute/stable/2019-07-01/runCommands.json
```

### Tag: package-2019-03-01

These settings apply only when `--tag=package-2019-03-01` is specified on the command line.

``` yaml $(tag) == 'package-2019-03-01'
input-file:
- Microsoft.Compute/stable/2019-03-01/compute.json
- Microsoft.Compute/stable/2019-03-01/runCommands.json
- Microsoft.Compute/stable/2019-04-01/skus.json
- Microsoft.Compute/stable/2019-03-01/disk.json
- Microsoft.Compute/stable/2019-03-01/gallery.json
- Microsoft.ContainerService/stable/2017-01-31/containerService.json
```

### Tag: package-2019-04-01-only

These settings apply only when `--tag=package-2019-04-01-only` is specified on the command line.

``` yaml $(tag) == 'package-2019-04-01-only'
input-file:
- Microsoft.Compute/stable/2019-04-01/skus.json
```

### Tag: package-2019-03-01-only

These settings apply only when `--tag=package-2019-03-01-only` is specified on the command line.

``` yaml $(tag) == 'package-2019-03-01-only'
input-file:
- Microsoft.Compute/stable/2019-03-01/compute.json
- Microsoft.Compute/stable/2019-03-01/runCommands.json
- Microsoft.Compute/stable/2019-03-01/gallery.json
- Microsoft.Compute/stable/2019-03-01/disk.json
```

### Tag: package-2018-10-01-Disks

These settings apply only when `--tag=package-2018-10-01-Disks` is specified on the command line.

``` yaml $(tag) == 'package-2018-10-01-Disks'
input-file:
- Microsoft.Compute/stable/2018-10-01/compute.json
- Microsoft.Compute/stable/2018-10-01/runCommands.json
- Microsoft.Compute/stable/2017-09-01/skus.json
- Microsoft.Compute/stable/2018-09-30/disk.json
- Microsoft.Compute/stable/2018-06-01/gallery.json
- Microsoft.ContainerService/stable/2017-01-31/containerService.json
```

### Tag: package-2018-10-01

These settings apply only when `--tag=package-2018-10-01` is specified on the command line.

``` yaml $(tag) == 'package-2018-10-01'
input-file:
- Microsoft.Compute/stable/2018-10-01/compute.json
- Microsoft.Compute/stable/2018-10-01/runCommands.json
- Microsoft.Compute/stable/2017-09-01/skus.json
- Microsoft.Compute/stable/2018-06-01/disk.json
- Microsoft.Compute/stable/2018-06-01/gallery.json
- Microsoft.ContainerService/stable/2017-01-31/containerService.json
```

### Tag: package-2018-10-01-only

These settings apply only when `--tag=package-2018-10-01-only` is specified on the command line.

``` yaml $(tag) == 'package-2018-10-01-only'
input-file:
- Microsoft.Compute/stable/2018-10-01/compute.json
- Microsoft.Compute/stable/2018-10-01/runCommands.json
```

### Tag: package-2018-09-30-only

These settings apply only when `--tag=package-2018-09-30-only` is specified on the command line.

``` yaml $(tag) == 'package-2018-09-30-only'
input-file:
- Microsoft.Compute/stable/2018-09-30/disk.json
```

### Tag: package-2018-06-exclude-gallery

These settings apply only when `--tag=package-2018-06-exclude-gallery` is specified on the command line.

``` yaml $(tag) == 'package-2018-06-exclude-gallery'
input-file:
- Microsoft.Compute/stable/2018-06-01/compute.json
- Microsoft.Compute/stable/2018-06-01/runCommands.json
- Microsoft.Compute/stable/2017-09-01/skus.json
- Microsoft.Compute/stable/2018-06-01/disk.json
- Microsoft.ContainerService/stable/2017-01-31/containerService.json
```

### Tag: package-2018-06

These settings apply only when `--tag=package-2018-06` is specified on the command line.

``` yaml $(tag) == 'package-2018-06'
input-file:
- Microsoft.Compute/stable/2018-06-01/compute.json
- Microsoft.Compute/stable/2018-06-01/runCommands.json
- Microsoft.Compute/stable/2017-09-01/skus.json
- Microsoft.Compute/stable/2018-06-01/disk.json
- Microsoft.Compute/stable/2018-06-01/gallery.json
- Microsoft.ContainerService/stable/2017-01-31/containerService.json
```

### Tag: package-2018-06-01

These settings apply only when `--tag=package-2018-06-01` is specified on the command line.

``` yaml $(tag) == 'package-2018-06-01'
input-file:
- Microsoft.Compute/stable/2018-04-01/compute.json
- Microsoft.Compute/stable/2018-04-01/runCommands.json
- Microsoft.Compute/stable/2017-09-01/skus.json
- Microsoft.Compute/stable/2018-06-01/disk.json
- Microsoft.Compute/stable/2018-06-01/gallery.json
- Microsoft.ContainerService/stable/2017-01-31/containerService.json
```

### Tag: package-compute-only-2018-06

These settings apply only when `--tag=package-compute-only-2018-06` is specified on the command line.

``` yaml $(tag) == 'package-compute-only-2018-06'
input-file:
- Microsoft.Compute/stable/2018-06-01/compute.json
- Microsoft.Compute/stable/2018-06-01/runCommands.json
- Microsoft.Compute/stable/2018-06-01/gallery.json
- Microsoft.Compute/stable/2018-06-01/disk.json
```

### Tag: package-2018-04-01

These settings apply only when `--tag=package-2018-04-01` is specified on the command line.

``` yaml $(tag) == 'package-2018-04-01'
input-file:
- Microsoft.Compute/stable/2018-04-01/compute.json
- Microsoft.Compute/stable/2018-04-01/runCommands.json
- Microsoft.Compute/stable/2017-09-01/skus.json
- Microsoft.Compute/stable/2018-04-01/disk.json
- Microsoft.ContainerService/stable/2017-01-31/containerService.json
```

### Tag: package-2018-04

These settings apply only when `--tag=package-2018-04` is specified on the command line.

``` yaml $(tag) == 'package-2018-04'
input-file:
- Microsoft.Compute/stable/2017-12-01/compute.json
- Microsoft.Compute/stable/2017-12-01/runCommands.json
- Microsoft.Compute/stable/2017-09-01/skus.json
- Microsoft.Compute/stable/2018-04-01/disk.json
- Microsoft.ContainerService/stable/2017-01-31/containerService.json
```

### Tag: package-compute-2018-04

These settings apply only when `--tag=package-compute-2018-04` is specified on the command line.

``` yaml $(tag) == 'package-compute-2018-04'
input-file:
- Microsoft.Compute/stable/2018-04-01/compute.json
- Microsoft.Compute/stable/2018-04-01/runCommands.json
- Microsoft.Compute/stable/2018-04-01/disk.json
```

### Tag: package-disks-2018-04

These settings apply only when `--tag=package-disks-2018-04` is specified on the command line.

``` yaml $(tag) == 'package-disks-2018-04'
input-file:
- Microsoft.Compute/stable/2018-04-01/disk.json
```

### Tag: package-2017-12

These settings apply only when `--tag=package-2017-12` is specified on the command line.

``` yaml $(tag) == 'package-2017-12'
input-file:
- Microsoft.Compute/stable/2017-12-01/compute.json
- Microsoft.Compute/stable/2017-12-01/runCommands.json
- Microsoft.Compute/stable/2017-09-01/skus.json
- Microsoft.Compute/stable/2017-03-30/disk.json
- Microsoft.ContainerService/stable/2017-01-31/containerService.json
```

### Tag: package-compute-2017-12

These settings apply only when `--tag=package-compute-2017-12` is specified on the command line.

``` yaml $(tag) == 'package-compute-2017-12'
input-file:
- Microsoft.Compute/stable/2017-12-01/compute.json
- Microsoft.Compute/stable/2017-12-01/runCommands.json
- Microsoft.Compute/stable/2017-09-01/skus.json
- Microsoft.Compute/stable/2017-03-30/disk.json
```

### Tag: package-compute-only-2017-12

These settings apply only when `--tag=package-compute-only-2017-12` is specified on the command line.

``` yaml $(tag) == 'package-compute-only-2017-12'
input-file:
- Microsoft.Compute/stable/2017-12-01/compute.json
- Microsoft.Compute/stable/2017-12-01/runCommands.json
```

### Tag: package-skus-2017-09

These settings apply only when `--tag=package-skus-2017-09` is specified on the command line.

``` yaml $(tag) == 'package-skus-2017-09'
input-file:
- Microsoft.Compute/stable/2017-09-01/skus.json
```

### Tag: package-2017-03

These settings apply only when `--tag=package-2017-03` is specified on the command line.

``` yaml $(tag) == 'package-2017-03'
input-file:
- Microsoft.Compute/stable/2017-03-30/compute.json
- Microsoft.Compute/stable/2017-03-30/disk.json
- Microsoft.Compute/stable/2017-03-30/runCommands.json
- Microsoft.ContainerService/stable/2017-01-31/containerService.json
```

### Tag: package-compute-2017-03

These settings apply only when `--tag=package-compute-2017-03` is specified on the command line.

``` yaml $(tag) == 'package-compute-2017-03'
input-file:
- Microsoft.Compute/stable/2017-03-30/compute.json
- Microsoft.Compute/stable/2017-03-30/disk.json
- Microsoft.Compute/stable/2017-03-30/runCommands.json
```

### Tag: package-container-service-2017-01

These settings apply only when `--tag=package-container-service-2017-01` is specified on the command line.

``` yaml $(tag) == 'package-container-service-2017-01'
input-file:
- Microsoft.ContainerService/stable/2017-01-31/containerService.json
```

### Tag: package-container-service-2016-09

These settings apply only when `--tag=package-container-service-2016-09` is specified on the command line.

``` yaml $(tag) == 'package-container-service-2016-09'
input-file:
- Microsoft.ContainerService/stable/2016-09-30/containerService.json
```

### Tag: package-2016-04-preview

These settings apply only when `--tag=package-2016-04-preview` is specified on the command line.

``` yaml $(tag) == 'package-2016-04-preview'
input-file:
- Microsoft.Compute/preview/2016-04-30-preview/compute.json
- Microsoft.Compute/preview/2016-04-30-preview/disk.json
- Microsoft.ContainerService/stable/2017-01-31/containerService.json
```

### Tag: package-compute-2016-04-preview

These settings apply only when `--tag=package-compute-2016-04-preview` is specified on the command line.

``` yaml $(tag) == 'package-compute-2016-04-preview'
input-file:
- Microsoft.Compute/preview/2016-04-30-preview/compute.json
- Microsoft.Compute/preview/2016-04-30-preview/disk.json
```

### Tag: package-2016-03

These settings apply only when `--tag=package-2016-03` is specified on the command line.

``` yaml $(tag) == 'package-2016-03'
input-file:
- Microsoft.Compute/stable/2016-03-30/compute.json
- Microsoft.ContainerService/stable/2016-03-30/containerService.json
```

### Tag: package-compute-2016-03

These settings apply only when `--tag=package-compute-2016-03` is specified on the command line.

``` yaml $(tag) == 'package-compute-2016-03'
input-file:
- Microsoft.Compute/stable/2016-03-30/compute.json
```

### Tag: package-container-service-2016-03

These settings apply only when `--tag=package-container-service-2016-03` is specified on the command line.

``` yaml $(tag) == 'package-container-service-2016-03'
input-file:
- Microsoft.ContainerService/stable/2016-03-30/containerService.json
```

### Tag: package-container-service-2015-11-preview

These settings apply only when `--tag=package-container-service-2015-11-preview` is specified on the command line.

``` yaml $(tag) == 'package-container-service-2015-11-preview'
input-file:
- Microsoft.ContainerService/preview/2015-11-01-preview/containerService.json
```

### Tag: package-compute-2015-06

These settings apply only when `--tag=package-compute-2015-06` is specified on the command line.

``` yaml $(tag) == 'package-compute-2015-06'
input-file:
- Microsoft.Compute/stable/2015-06-15/compute.json
```

### Tag: package-2015-06-preview

These settings apply only when `--tag=package-2015-06-preview` is specified on the command line.

``` yaml $(tag) == 'package-2015-06-preview'
input-file:
- Microsoft.Compute/stable/2015-06-15/compute.json
- Microsoft.ContainerService/preview/2015-11-01-preview/containerService.json
```


---
# Code Generation


## Swagger to SDK

This section describes what SDK should be generated by the automatic system.
This is not used by Autorest itself.

``` yaml $(swagger-to-sdk)
swagger-to-sdk:
  - repo: azure-sdk-for-net
  - repo: azure-sdk-for-python-track2
  - repo: azure-sdk-for-java
  - repo: azure-sdk-for-js
  - repo: azure-sdk-for-go
  - repo: azure-sdk-for-go-track2
  - repo: azure-sdk-for-node
  - repo: azure-sdk-for-ruby
    after_scripts:
      - bundle install && rake arm:regen_all_profiles['azure_mgmt_compute']
  - repo: azure-resource-manager-schemas
```

## Go

See configuration in [readme.go.md](./readme.go.md)

## Java

See configuration in [readme.java.md](./readme.java.md)

### Tag: profile-hybrid-2020-09-01

These settings apply only when `--tag=profile-hybrid-2020-09-01` is specified on the command line.
Creating this tag to pick proper resources from the hybrid profile.

``` yaml $(tag) == 'profile-hybrid-2020-09-01'
input-file:
- Microsoft.Compute/stable/2020-06-01/compute.json
- Microsoft.Compute/stable/2019-07-01/disk.json
```

<|MERGE_RESOLUTION|>--- conflicted
+++ resolved
@@ -224,7 +224,6 @@
       - $.definitions.RestorePoint
     suppress:
       - NestedResourcesMustHaveListOperation
-<<<<<<< HEAD
     reason:
       - CRP supports the list /restorePoint operation by allowing customers to call Get RestorePointCollection with $expand=RestorePoints
   - where:
@@ -261,9 +260,6 @@
 input-file:
 - Microsoft.Compute/stable/2021-11-01/compute.json
 - Microsoft.Compute/stable/2021-11-01/runCommands.json
-=======
-    reason: CRP supports the list /restorePoint operation by allowing customers to call Get RestorePointCollection with $expand=RestorePoints
->>>>>>> 0eb469cc
 ```
 
 ### Tag: package-2021-07-01

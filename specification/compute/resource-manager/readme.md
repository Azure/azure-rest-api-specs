--- conflicted
+++ resolved
@@ -271,16 +271,7 @@
     from: diagnostic.json
 ```
 
-### Tag: package-2024-03-01-preview-only
-
-These settings apply only when `--tag=package-2024-03-01-preview-only` is specified on the command line.
-
-```yaml $(tag) == 'package-2024-03-01-preview-only'
-input-file:
-  - Microsoft.Compute/DiagnosticRP/preview/2024-03-01-preview/diagnostic.json
-```
-
-<<<<<<< HEAD
+
 ### Tag: package-2024-03-01
 
 These settings apply only when `--tag=package-2024-03-01` is specified on the command line.
@@ -338,7 +329,7 @@
   - Microsoft.Compute/ComputeRP/stable/2024-03-01/logAnalytic.json
   - Microsoft.Compute/ComputeRP/stable/2024-03-01/runCommand.json 
 ```
-=======
+
 ### Tag: package-2024-03-01-preview
 
 These settings apply only when `--tag=package-2024-03-01-preview` is specified on the command line.
@@ -348,7 +339,14 @@
   - Microsoft.Compute/DiagnosticRP/preview/2024-03-01-preview/diagnostic.json
 ```
 
->>>>>>> 91587098
+### Tag: package-2024-03-01-preview-only
+
+These settings apply only when `--tag=package-2024-03-01-preview-only` is specified on the command line.
+
+```yaml $(tag) == 'package-2024-03-01-preview-only'
+input-file:
+  - Microsoft.Compute/DiagnosticRP/preview/2024-03-01-preview/diagnostic.json
+```
 
 ### Tag: package-2023-07-03
 
@@ -397,7 +395,6 @@
   - Microsoft.Compute/GalleryRP/stable/2023-07-03/sharedGallery.json
   - Microsoft.Compute/GalleryRP/stable/2023-07-03/communityGallery.json
 ```
-
 
 ### Tag: package-2023-10-02
 

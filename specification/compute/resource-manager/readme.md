# Compute

> see https://aka.ms/autorest

This is the AutoRest configuration file for Compute.

The compute RP comprises of small services where each service has its own tag.
Hence, each sub-service has its own swagger spec.

All of them are tied together using this configuration and are packaged together into one compute client library.
This makes it easier for customers to download one (NuGet/npm/pip/maven/gem) compute client library package rather than installing individual packages for each sub service.

---

## Getting Started

To build the SDK for Compute, simply [Install AutoRest](https://aka.ms/autorest/install) and in this folder, run:

> `autorest`

To see additional help and options, run:

> `autorest --help`

---

## Configuration

### Basic Information

These are the global settings for the Compute API.

```yaml
title: ComputeManagementClient
description: Compute Client
openapi-type: arm
<<<<<<< HEAD
tag: package-2022-08-03
=======
tag: package-2023-01-02
>>>>>>> 4aa4e842

directive:
  - where:
      - $.definitions.VirtualMachine.properties
    suppress:
      - BodyTopLevelProperties
  - where:
      - $.definitions.VirtualMachineScaleSetVM.properties
    suppress:
      - BodyTopLevelProperties
  - where:
      - $.definitions.ImageReference.properties
    suppress:
      - BodyTopLevelProperties
  - where:
      - $.definitions.ManagedDiskParameters.properties
    suppress:
      - BodyTopLevelProperties
  - where:
      - $.definitions.Disk.properties
    suppress:
      - BodyTopLevelProperties
  - where:
      - $.definitions.Snapshot.properties
    suppress:
      - BodyTopLevelProperties
  - where:
      - $.definitions.RestorePointCreate.properties
    suppress:
      - BodyTopLevelProperties
    reason: CRP has already been using existing ‘RestorePoint’ model definition with these properties as top level properties for many years now.
  - where:
      - $.definitions.RestorePoint.properties
    suppress:
      - BodyTopLevelProperties
  - where:
      - $.definitions.VirtualMachineScaleSetExtension
    suppress:
      - RequiredPropertiesMissingInResourceModel
  - where:
      - $.definitions.VirtualMachineImageResource
    suppress:
      - RequiredPropertiesMissingInResourceModel
  - where:
      - $.definitions.VirtualMachineImage
    suppress:
      - RequiredPropertiesMissingInResourceModel
  - where:
      - $.definitions.ImageReference
    suppress:
      - RequiredPropertiesMissingInResourceModel
  - where:
      - $.definitions.ManagedDiskParameters
    suppress:
      - RequiredPropertiesMissingInResourceModel
  - where:
      - $.definitions.NetworkInterfaceReference
    suppress:
      - RequiredPropertiesMissingInResourceModel
  - where:
      - $.definitions.VirtualMachineScaleSetIPConfiguration
    suppress:
      - RequiredPropertiesMissingInResourceModel
  - where:
      - $.definitions.VirtualMachineScaleSetUpdateIPConfiguration
    suppress:
      - RequiredPropertiesMissingInResourceModel
  - where:
      - $.definitions.VirtualMachineScaleSetNetworkConfiguration
    suppress:
      - RequiredPropertiesMissingInResourceModel
  - where:
      - $.definitions.VirtualMachineScaleSetUpdateNetworkConfiguration
    suppress:
      - RequiredPropertiesMissingInResourceModel
  - where:
      - $.definitions.VirtualMachineScaleSetUpdate
    suppress:
      - RequiredPropertiesMissingInResourceModel
  - where:
      - $.definitions.AvailabilitySetUpdate
    suppress:
      - RequiredPropertiesMissingInResourceModel
  - where:
      - $.definitions.ProximityPlacementGroupUpdate
    suppress:
      - RequiredPropertiesMissingInResourceModel
  - where:
      - $.definitions.VirtualMachineExtensionUpdate
    suppress:
      - RequiredPropertiesMissingInResourceModel
  - where:
      - $.definitions.VirtualMachineUpdate
    suppress:
      - RequiredPropertiesMissingInResourceModel
  - where:
      - $.definitions.ImageUpdate
    suppress:
      - RequiredPropertiesMissingInResourceModel
  - where:
      - $.definitions.DedicatedHostGroupUpdate
    suppress:
      - RequiredPropertiesMissingInResourceModel
  - where:
      - $.definitions.DedicatedHostUpdate
    suppress:
      - RequiredPropertiesMissingInResourceModel
  - where:
      - $.definitions.DiskEncryptionSetParameters
    suppress:
      - RequiredPropertiesMissingInResourceModel
  - where:
      - $.definitions.VirtualMachineScaleSetVM
    suppress:
      - TrackedResourcePatchOperation
  - where:
      - $.definitions.VirtualMachineExtensionImage
    suppress:
      - TrackedResourcePatchOperation
  - where:
      - $.definitions.RollingUpgradeStatusInfo
    suppress:
      - TrackedResourcePatchOperation
  - where:
      - $.definitions.VirtualMachineImageResource
    suppress:
      - TrackedResourcePatchOperation
  - where:
      - $.definitions.VirtualMachineImage
    suppress:
      - TrackedResourcePatchOperation
  - where:
      - $.definitions.Gallery
    suppress:
      - TrackedResourcePatchOperation
  - where:
      - $.definitions.GalleryImage
    suppress:
      - TrackedResourcePatchOperation
  - where:
      - $.definitions.GalleryImageVersion
    suppress:
      - TrackedResourcePatchOperation
  - where:
      - $.definitions.VirtualMachineImageResource
    suppress:
      - TrackedResourceGetOperation
  - where:
      - $.definitions.AdditionalCapabilities.properties.ultraSSDEnabled
    suppress:
      - DefinitionsPropertiesNamesCamelCase
  - where:
      - $.definitions.DiskProperties.properties.diskIOPSReadWrite
    suppress:
      - DefinitionsPropertiesNamesCamelCase
  - where:
      - $.definitions.DiskUpdateProperties.properties.diskIOPSReadWrite
    suppress:
      - DefinitionsPropertiesNamesCamelCase
  - where:
      - $.definitions.DiskProperties.properties.diskIOPSReadOnly
    suppress:
      - DefinitionsPropertiesNamesCamelCase
  - where:
      - $.definitions.DiskUpdateProperties.properties.diskIOPSReadOnly
    suppress:
      - DefinitionsPropertiesNamesCamelCase
  - where:
      - $.definitions.DataDisk.properties.diskIOPSReadWrite
    suppress:
      - DefinitionsPropertiesNamesCamelCase
  - where:
      - $.definitions.VirtualMachineScaleSetDataDisk.properties.diskIOPSReadWrite
    suppress:
      - DefinitionsPropertiesNamesCamelCase
  - where:
      - $.definitions.ContainerService
    suppress:
      - TrackedResourcePatchOperation
    reason: ACS service is deprecated so a PATCH endpoint won't be implemented
  - where:
      - $.paths["/subscriptions/{subscriptionId}/resourceGroups/{resourceGroupName}/providers/Microsoft.Compute/cloudServices/{cloudServiceName}/roleInstances/{roleInstanceName}/remoteDesktopFile"].get
    suppress:
      - D5001
    reason: The API response has binary format and file type which is valid Swagger format. However, the example must be a JSON file which does not support specifying this response format.
  - where:
      - $.definitions.RestorePoint
    suppress:
      - NestedResourcesMustHaveListOperation
    reason: CRP supports the list /restorePoint operation by allowing customers to call Get RestorePointCollection with $expand=RestorePoints
  - where:
      - $.definitions.SubResourceWithColocationStatus.properties
    suppress:
      - BodyTopLevelProperties
  - where:
      - $.definitions.SubResourceWithColocationStatus
    suppress:
      - RequiredPropertiesMissingInResourceModel
  - suppress: APIVersionPattern
    from:
      - common.json
  - suppress: XmsResourceInPutResponse
    from: virtualMachineScaleSet.json
    reason: x-ms-azure-resource tag makes 'ID' property required. However, VmssExtension is part of the VMSS property, not necessary a resource. So it does not always have ID.
  - suppress: ResourceNameRestriction
    from: virtualMachineScaleSet.json
    reason: there is no VMSS naming requirement. It only follows ARM resource naming requirement.
  - suppress: ArmResourcePropertiesBag
    reason: This was an existing definition. Too much impact to go through breaking change to address this. 
    from: virtualMachineScaleSet.json
    where:
      - $.definitions.VirtualMachineScaleSetVMExtension
```
### Tag: package-2023-01-02

These settings apply only when `--tag=package-2023-01-02` is specified on the command line.

``` yaml $(tag) == 'package-2023-01-02'
input-file:
  - Microsoft.Compute/common-types/v1/common.json
  - Microsoft.Compute/ComputeRP/stable/2023-03-01/computeRPCommon.json
  - Microsoft.Compute/ComputeRP/stable/2023-03-01/virtualMachineScaleSet.json
  - Microsoft.Compute/ComputeRP/stable/2023-03-01/virtualMachine.json
  - Microsoft.Compute/ComputeRP/stable/2023-03-01/virtualMachineImage.json
  - Microsoft.Compute/ComputeRP/stable/2023-03-01/virtualMachineExtensionImage.json
  - Microsoft.Compute/ComputeRP/stable/2023-03-01/availabilitySet.json
  - Microsoft.Compute/ComputeRP/stable/2023-03-01/proximityPlacementGroup.json
  - Microsoft.Compute/ComputeRP/stable/2023-03-01/dedicatedHost.json
  - Microsoft.Compute/ComputeRP/stable/2023-03-01/sshPublicKey.json
  - Microsoft.Compute/ComputeRP/stable/2023-03-01/image.json
  - Microsoft.Compute/ComputeRP/stable/2023-03-01/restorePoint.json
  - Microsoft.Compute/ComputeRP/stable/2023-03-01/capacityReservation.json
  - Microsoft.Compute/ComputeRP/stable/2023-03-01/logAnalytic.json
  - Microsoft.Compute/ComputeRP/stable/2023-03-01/runCommand.json 
  - Microsoft.Compute/DiskRP/stable/2023-01-02/diskRPCommon.json
  - Microsoft.Compute/DiskRP/stable/2023-01-02/disk.json
  - Microsoft.Compute/DiskRP/stable/2023-01-02/diskAccess.json
  - Microsoft.Compute/DiskRP/stable/2023-01-02/diskEncryptionSet.json
  - Microsoft.Compute/DiskRP/stable/2023-01-02/diskRestorePoint.json
  - Microsoft.Compute/DiskRP/stable/2023-01-02/snapshot.json
  - Microsoft.Compute/Skus/stable/2021-07-01/skus.json
  - Microsoft.Compute/GalleryRP/stable/2022-03-03/galleryRPCommon.json
  - Microsoft.Compute/GalleryRP/stable/2022-03-03/gallery.json
  - Microsoft.Compute/GalleryRP/stable/2022-03-03/sharedGallery.json
  - Microsoft.Compute/GalleryRP/stable/2022-03-03/communityGallery.json
  - Microsoft.Compute/CloudserviceRP/stable/2022-09-04/cloudService.json
```

### Tag: package-2023-01-02-only

These settings apply only when `--tag=package-2023-01-02-only` is specified on the command line.

```yaml $(tag) == 'package-2023-01-02-only'
input-file:
  - Microsoft.Compute/common-types/v1/common.json
  - Microsoft.Compute/DiskRP/stable/2023-01-02/diskRPCommon.json
  - Microsoft.Compute/DiskRP/stable/2023-01-02/disk.json
  - Microsoft.Compute/DiskRP/stable/2023-01-02/diskAccess.json
  - Microsoft.Compute/DiskRP/stable/2023-01-02/diskEncryptionSet.json
  - Microsoft.Compute/DiskRP/stable/2023-01-02/diskRestorePoint.json
  - Microsoft.Compute/DiskRP/stable/2023-01-02/snapshot.json
```

### Tag: package-2023-03-01

These settings apply only when `--tag=package-2023-03-01` is specified on the command line.

``` yaml $(tag) == 'package-2023-03-01'
input-file:
  - Microsoft.Compute/common-types/v1/common.json
  - Microsoft.Compute/ComputeRP/stable/2023-03-01/computeRPCommon.json
  - Microsoft.Compute/ComputeRP/stable/2023-03-01/virtualMachineScaleSet.json
  - Microsoft.Compute/ComputeRP/stable/2023-03-01/virtualMachine.json
  - Microsoft.Compute/ComputeRP/stable/2023-03-01/virtualMachineImage.json
  - Microsoft.Compute/ComputeRP/stable/2023-03-01/virtualMachineExtensionImage.json
  - Microsoft.Compute/ComputeRP/stable/2023-03-01/availabilitySet.json
  - Microsoft.Compute/ComputeRP/stable/2023-03-01/proximityPlacementGroup.json
  - Microsoft.Compute/ComputeRP/stable/2023-03-01/dedicatedHost.json
  - Microsoft.Compute/ComputeRP/stable/2023-03-01/sshPublicKey.json
  - Microsoft.Compute/ComputeRP/stable/2023-03-01/image.json
  - Microsoft.Compute/ComputeRP/stable/2023-03-01/restorePoint.json
  - Microsoft.Compute/ComputeRP/stable/2023-03-01/capacityReservation.json
  - Microsoft.Compute/ComputeRP/stable/2023-03-01/logAnalytic.json
  - Microsoft.Compute/ComputeRP/stable/2023-03-01/runCommand.json 
  - Microsoft.Compute/DiskRP/stable/2022-07-02/diskRPCommon.json
  - Microsoft.Compute/DiskRP/stable/2022-07-02/disk.json
  - Microsoft.Compute/DiskRP/stable/2022-07-02/diskAccess.json
  - Microsoft.Compute/DiskRP/stable/2022-07-02/diskEncryptionSet.json
  - Microsoft.Compute/DiskRP/stable/2022-07-02/diskRestorePoint.json
  - Microsoft.Compute/DiskRP/stable/2022-07-02/snapshot.json
  - Microsoft.Compute/Skus/stable/2021-07-01/skus.json
  - Microsoft.Compute/GalleryRP/stable/2022-03-03/galleryRPCommon.json
  - Microsoft.Compute/GalleryRP/stable/2022-03-03/gallery.json
  - Microsoft.Compute/GalleryRP/stable/2022-03-03/sharedGallery.json
  - Microsoft.Compute/GalleryRP/stable/2022-03-03/communityGallery.json
  - Microsoft.Compute/CloudserviceRP/stable/2022-09-04/cloudService.json
```

### Tag: package-2023-03-01-only

These settings apply only when `--tag=package-2023-03-01-only` is specified on the command line.

```yaml $(tag) == 'package-2023-03-01-only'
input-file:
  - Microsoft.Compute/common-types/v1/common.json
  - Microsoft.Compute/ComputeRP/stable/2023-03-01/computeRPCommon.json
  - Microsoft.Compute/ComputeRP/stable/2023-03-01/virtualMachineScaleSet.json
  - Microsoft.Compute/ComputeRP/stable/2023-03-01/virtualMachine.json
  - Microsoft.Compute/ComputeRP/stable/2023-03-01/virtualMachineImage.json
  - Microsoft.Compute/ComputeRP/stable/2023-03-01/virtualMachineExtensionImage.json
  - Microsoft.Compute/ComputeRP/stable/2023-03-01/availabilitySet.json
  - Microsoft.Compute/ComputeRP/stable/2023-03-01/proximityPlacementGroup.json
  - Microsoft.Compute/ComputeRP/stable/2023-03-01/dedicatedHost.json
  - Microsoft.Compute/ComputeRP/stable/2023-03-01/sshPublicKey.json
  - Microsoft.Compute/ComputeRP/stable/2023-03-01/image.json
  - Microsoft.Compute/ComputeRP/stable/2023-03-01/restorePoint.json
  - Microsoft.Compute/ComputeRP/stable/2023-03-01/capacityReservation.json
  - Microsoft.Compute/ComputeRP/stable/2023-03-01/logAnalytic.json
  - Microsoft.Compute/ComputeRP/stable/2023-03-01/runCommand.json 
```



### Tag: package-2022-08-03

These settings apply only when `--tag=package-2022-08-03` is specified on the command line.

``` yaml $(tag) == 'package-2022-08-03'
input-file:
  - Microsoft.Compute/common-types/v1/common.json
  - Microsoft.Compute/ComputeRP/stable/2022-11-01/computeRPCommon.json
  - Microsoft.Compute/ComputeRP/stable/2022-11-01/virtualMachineScaleSet.json
  - Microsoft.Compute/ComputeRP/stable/2022-11-01/virtualMachine.json
  - Microsoft.Compute/ComputeRP/stable/2022-11-01/virtualMachineImage.json
  - Microsoft.Compute/ComputeRP/stable/2022-11-01/virtualMachineExtensionImage.json
  - Microsoft.Compute/ComputeRP/stable/2022-11-01/availabilitySet.json
  - Microsoft.Compute/ComputeRP/stable/2022-11-01/proximityPlacementGroup.json
  - Microsoft.Compute/ComputeRP/stable/2022-11-01/dedicatedHost.json
  - Microsoft.Compute/ComputeRP/stable/2022-11-01/sshPublicKey.json
  - Microsoft.Compute/ComputeRP/stable/2022-11-01/image.json
  - Microsoft.Compute/ComputeRP/stable/2022-11-01/restorePoint.json
  - Microsoft.Compute/ComputeRP/stable/2022-11-01/capacityReservation.json
  - Microsoft.Compute/ComputeRP/stable/2022-11-01/logAnalytic.json
  - Microsoft.Compute/ComputeRP/stable/2022-11-01/runCommand.json 
  - Microsoft.Compute/DiskRP/stable/2022-07-02/diskRPCommon.json
  - Microsoft.Compute/DiskRP/stable/2022-07-02/disk.json
  - Microsoft.Compute/DiskRP/stable/2022-07-02/diskAccess.json
  - Microsoft.Compute/DiskRP/stable/2022-07-02/diskEncryptionSet.json
  - Microsoft.Compute/DiskRP/stable/2022-07-02/diskRestorePoint.json
  - Microsoft.Compute/DiskRP/stable/2022-07-02/snapshot.json
  - Microsoft.Compute/Skus/stable/2021-07-01/skus.json
  - Microsoft.Compute/GalleryRP/stable/2022-08-03/galleryRPCommon.json
  - Microsoft.Compute/GalleryRP/stable/2022-08-03/gallery.json
  - Microsoft.Compute/GalleryRP/stable/2022-08-03/sharedGallery.json
  - Microsoft.Compute/GalleryRP/stable/2022-08-03/communityGallery.json
  - Microsoft.Compute/CloudserviceRP/stable/2022-09-04/cloudService.json
```

### Tag: package-2022-08-03-only

These settings apply only when `--tag=package-2022-08-03-only` is specified on the command line.

```yaml $(tag) == 'package-2022-08-03-only'
input-file:
  - Microsoft.Compute/GalleryRP/stable/2022-08-03/galleryRPCommon.json
  - Microsoft.Compute/GalleryRP/stable/2022-08-03/gallery.json
  - Microsoft.Compute/GalleryRP/stable/2022-08-03/sharedGallery.json
  - Microsoft.Compute/GalleryRP/stable/2022-08-03/communityGallery.json
```

### Tag: package-2022-11-01

These settings apply only when `--tag=package-2022-11-01` is specified on the command line.

``` yaml $(tag) == 'package-2022-11-01'
input-file:
  - Microsoft.Compute/common-types/v1/common.json
  - Microsoft.Compute/ComputeRP/stable/2022-11-01/computeRPCommon.json
  - Microsoft.Compute/ComputeRP/stable/2022-11-01/virtualMachineScaleSet.json
  - Microsoft.Compute/ComputeRP/stable/2022-11-01/virtualMachine.json
  - Microsoft.Compute/ComputeRP/stable/2022-11-01/virtualMachineImage.json
  - Microsoft.Compute/ComputeRP/stable/2022-11-01/virtualMachineExtensionImage.json
  - Microsoft.Compute/ComputeRP/stable/2022-11-01/availabilitySet.json
  - Microsoft.Compute/ComputeRP/stable/2022-11-01/proximityPlacementGroup.json
  - Microsoft.Compute/ComputeRP/stable/2022-11-01/dedicatedHost.json
  - Microsoft.Compute/ComputeRP/stable/2022-11-01/sshPublicKey.json
  - Microsoft.Compute/ComputeRP/stable/2022-11-01/image.json
  - Microsoft.Compute/ComputeRP/stable/2022-11-01/restorePoint.json
  - Microsoft.Compute/ComputeRP/stable/2022-11-01/capacityReservation.json
  - Microsoft.Compute/ComputeRP/stable/2022-11-01/logAnalytic.json
  - Microsoft.Compute/ComputeRP/stable/2022-11-01/runCommand.json 
  - Microsoft.Compute/DiskRP/stable/2022-07-02/diskRPCommon.json
  - Microsoft.Compute/DiskRP/stable/2022-07-02/disk.json
  - Microsoft.Compute/DiskRP/stable/2022-07-02/diskAccess.json
  - Microsoft.Compute/DiskRP/stable/2022-07-02/diskEncryptionSet.json
  - Microsoft.Compute/DiskRP/stable/2022-07-02/diskRestorePoint.json
  - Microsoft.Compute/DiskRP/stable/2022-07-02/snapshot.json
  - Microsoft.Compute/Skus/stable/2021-07-01/skus.json
  - Microsoft.Compute/GalleryRP/stable/2022-03-03/galleryRPCommon.json
  - Microsoft.Compute/GalleryRP/stable/2022-03-03/gallery.json
  - Microsoft.Compute/GalleryRP/stable/2022-03-03/sharedGallery.json
  - Microsoft.Compute/GalleryRP/stable/2022-03-03/communityGallery.json
  - Microsoft.Compute/CloudserviceRP/stable/2022-09-04/cloudService.json
```

### Tag: package-2022-11-01-only

These settings apply only when `--tag=package-2022-11-01-only` is specified on the command line.

```yaml $(tag) == 'package-2022-11-01-only'
input-file:
  - Microsoft.Compute/common-types/v1/common.json
  - Microsoft.Compute/ComputeRP/stable/2022-11-01/computeRPCommon.json
  - Microsoft.Compute/ComputeRP/stable/2022-11-01/virtualMachineScaleSet.json
  - Microsoft.Compute/ComputeRP/stable/2022-11-01/virtualMachine.json
  - Microsoft.Compute/ComputeRP/stable/2022-11-01/virtualMachineImage.json
  - Microsoft.Compute/ComputeRP/stable/2022-11-01/virtualMachineExtensionImage.json
  - Microsoft.Compute/ComputeRP/stable/2022-11-01/availabilitySet.json
  - Microsoft.Compute/ComputeRP/stable/2022-11-01/proximityPlacementGroup.json
  - Microsoft.Compute/ComputeRP/stable/2022-11-01/dedicatedHost.json
  - Microsoft.Compute/ComputeRP/stable/2022-11-01/sshPublicKey.json
  - Microsoft.Compute/ComputeRP/stable/2022-11-01/image.json
  - Microsoft.Compute/ComputeRP/stable/2022-11-01/restorePoint.json
  - Microsoft.Compute/ComputeRP/stable/2022-11-01/capacityReservation.json
  - Microsoft.Compute/ComputeRP/stable/2022-11-01/logAnalytic.json
  - Microsoft.Compute/ComputeRP/stable/2022-11-01/runCommand.json 
```

### Tag: package-2022-09-04

These settings apply only when `--tag=package-2022-09-04` is specified on the command line.

``` yaml $(tag) == 'package-2022-09-04'
input-file:
  - Microsoft.Compute/common-types/v1/common.json
  - Microsoft.Compute/ComputeRP/stable/2022-08-01/computeRPCommon.json
  - Microsoft.Compute/ComputeRP/stable/2022-08-01/virtualMachineScaleSet.json
  - Microsoft.Compute/ComputeRP/stable/2022-08-01/virtualMachine.json
  - Microsoft.Compute/ComputeRP/stable/2022-08-01/virtualMachineImage.json
  - Microsoft.Compute/ComputeRP/stable/2022-08-01/virtualMachineExtensionImage.json
  - Microsoft.Compute/ComputeRP/stable/2022-08-01/availabilitySet.json
  - Microsoft.Compute/ComputeRP/stable/2022-08-01/proximityPlacementGroup.json
  - Microsoft.Compute/ComputeRP/stable/2022-08-01/dedicatedHost.json
  - Microsoft.Compute/ComputeRP/stable/2022-08-01/sshPublicKey.json
  - Microsoft.Compute/ComputeRP/stable/2022-08-01/image.json
  - Microsoft.Compute/ComputeRP/stable/2022-08-01/restorePoint.json
  - Microsoft.Compute/ComputeRP/stable/2022-08-01/capacityReservation.json
  - Microsoft.Compute/ComputeRP/stable/2022-08-01/logAnalytic.json
  - Microsoft.Compute/ComputeRP/stable/2022-08-01/runCommand.json 
  - Microsoft.Compute/DiskRP/stable/2022-07-02/diskRPCommon.json
  - Microsoft.Compute/DiskRP/stable/2022-07-02/disk.json
  - Microsoft.Compute/DiskRP/stable/2022-07-02/diskAccess.json
  - Microsoft.Compute/DiskRP/stable/2022-07-02/diskEncryptionSet.json
  - Microsoft.Compute/DiskRP/stable/2022-07-02/diskRestorePoint.json
  - Microsoft.Compute/DiskRP/stable/2022-07-02/snapshot.json
  - Microsoft.Compute/Skus/stable/2021-07-01/skus.json
  - Microsoft.Compute/GalleryRP/stable/2022-03-03/galleryRPCommon.json
  - Microsoft.Compute/GalleryRP/stable/2022-03-03/gallery.json
  - Microsoft.Compute/GalleryRP/stable/2022-03-03/sharedGallery.json
  - Microsoft.Compute/GalleryRP/stable/2022-03-03/communityGallery.json
  - Microsoft.Compute/CloudserviceRP/stable/2022-09-04/cloudService.json
```

### Tag: package-2022-09-04-only

These settings apply only when `--tag=package-2022-09-04-only` is specified on the command line.

```yaml $(tag) == 'package-2022-09-04-only'
input-file:
  - Microsoft.Compute/common-types/v1/common.json
  - Microsoft.Compute/CloudserviceRP/stable/2022-09-04/cloudService.json
```

### Tag: package-2022-03-03

These settings apply only when `--tag=package-2022-03-03` is specified on the command line.

``` yaml $(tag) == 'package-2022-03-03'
input-file:
  - Microsoft.Compute/common-types/v1/common.json
  - Microsoft.Compute/ComputeRP/stable/2022-08-01/computeRPCommon.json
  - Microsoft.Compute/ComputeRP/stable/2022-08-01/virtualMachineScaleSet.json
  - Microsoft.Compute/ComputeRP/stable/2022-08-01/virtualMachine.json
  - Microsoft.Compute/ComputeRP/stable/2022-08-01/virtualMachineImage.json
  - Microsoft.Compute/ComputeRP/stable/2022-08-01/virtualMachineExtensionImage.json
  - Microsoft.Compute/ComputeRP/stable/2022-08-01/availabilitySet.json
  - Microsoft.Compute/ComputeRP/stable/2022-08-01/proximityPlacementGroup.json
  - Microsoft.Compute/ComputeRP/stable/2022-08-01/dedicatedHost.json
  - Microsoft.Compute/ComputeRP/stable/2022-08-01/sshPublicKey.json
  - Microsoft.Compute/ComputeRP/stable/2022-08-01/image.json
  - Microsoft.Compute/ComputeRP/stable/2022-08-01/restorePoint.json
  - Microsoft.Compute/ComputeRP/stable/2022-08-01/capacityReservation.json
  - Microsoft.Compute/ComputeRP/stable/2022-08-01/logAnalytic.json
  - Microsoft.Compute/ComputeRP/stable/2022-08-01/runCommand.json 
  - Microsoft.Compute/DiskRP/stable/2022-07-02/diskRPCommon.json
  - Microsoft.Compute/DiskRP/stable/2022-07-02/disk.json
  - Microsoft.Compute/DiskRP/stable/2022-07-02/diskAccess.json
  - Microsoft.Compute/DiskRP/stable/2022-07-02/diskEncryptionSet.json
  - Microsoft.Compute/DiskRP/stable/2022-07-02/diskRestorePoint.json
  - Microsoft.Compute/DiskRP/stable/2022-07-02/snapshot.json
  - Microsoft.Compute/Skus/stable/2021-07-01/skus.json
  - Microsoft.Compute/GalleryRP/stable/2022-03-03/galleryRPCommon.json
  - Microsoft.Compute/GalleryRP/stable/2022-03-03/gallery.json
  - Microsoft.Compute/GalleryRP/stable/2022-03-03/sharedGallery.json
  - Microsoft.Compute/GalleryRP/stable/2022-03-03/communityGallery.json
  - Microsoft.Compute/CloudserviceRP/stable/2022-04-04/cloudService.json
```

### Tag: package-2022-03-03-only

These settings apply only when `--tag=package-2022-03-03-only` is specified on the command line.

```yaml $(tag) == 'package-2022-03-03-only'
input-file:
  - Microsoft.Compute/common-types/v1/common.json
  - Microsoft.Compute/GalleryRP/stable/2022-03-03/galleryRPCommon.json
  - Microsoft.Compute/GalleryRP/stable/2022-03-03/gallery.json
  - Microsoft.Compute/GalleryRP/stable/2022-03-03/sharedGallery.json
  - Microsoft.Compute/GalleryRP/stable/2022-03-03/communityGallery.json
```

### Tag: package-2022-08-01

These settings apply only when `--tag=package-2022-08-01` is specified on the command line.

``` yaml $(tag) == 'package-2022-08-01'
input-file:
- Microsoft.Compute/common-types/v1/common.json
- Microsoft.Compute/ComputeRP/stable/2022-08-01/computeRPCommon.json
- Microsoft.Compute/ComputeRP/stable/2022-08-01/virtualMachineScaleSet.json
- Microsoft.Compute/ComputeRP/stable/2022-08-01/virtualMachine.json
- Microsoft.Compute/ComputeRP/stable/2022-08-01/virtualMachineImage.json
- Microsoft.Compute/ComputeRP/stable/2022-08-01/virtualMachineExtensionImage.json
- Microsoft.Compute/ComputeRP/stable/2022-08-01/availabilitySet.json
- Microsoft.Compute/ComputeRP/stable/2022-08-01/proximityPlacementGroup.json
- Microsoft.Compute/ComputeRP/stable/2022-08-01/dedicatedHost.json
- Microsoft.Compute/ComputeRP/stable/2022-08-01/sshPublicKey.json
- Microsoft.Compute/ComputeRP/stable/2022-08-01/image.json
- Microsoft.Compute/ComputeRP/stable/2022-08-01/restorePoint.json
- Microsoft.Compute/ComputeRP/stable/2022-08-01/capacityReservation.json
- Microsoft.Compute/ComputeRP/stable/2022-08-01/logAnalytic.json
- Microsoft.Compute/ComputeRP/stable/2022-08-01/runCommand.json 
- Microsoft.Compute/DiskRP/stable/2022-07-02/diskRPCommon.json
- Microsoft.Compute/DiskRP/stable/2022-07-02/disk.json
- Microsoft.Compute/DiskRP/stable/2022-07-02/diskAccess.json
- Microsoft.Compute/DiskRP/stable/2022-07-02/diskEncryptionSet.json
- Microsoft.Compute/DiskRP/stable/2022-07-02/diskRestorePoint.json
- Microsoft.Compute/DiskRP/stable/2022-07-02/snapshot.json
- Microsoft.Compute/Skus/stable/2021-07-01/skus.json
- Microsoft.Compute/GalleryRP/stable/2022-01-03/galleryRPCommon.json
- Microsoft.Compute/GalleryRP/stable/2022-01-03/gallery.json
- Microsoft.Compute/GalleryRP/stable/2022-01-03/sharedGallery.json
- Microsoft.Compute/GalleryRP/stable/2022-01-03/communityGallery.json
- Microsoft.Compute/CloudserviceRP/stable/2022-04-04/cloudService.json
```

### Tag: package-2022-08-01-only

These settings apply only when `--tag=package-2022-08-01-only` is specified on the command line.

``` yaml $(tag) == 'package-2022-08-01-only'
input-file:
- Microsoft.Compute/common-types/v1/common.json
- Microsoft.Compute/ComputeRP/stable/2022-08-01/computeRPCommon.json
- Microsoft.Compute/ComputeRP/stable/2022-08-01/virtualMachineScaleSet.json
- Microsoft.Compute/ComputeRP/stable/2022-08-01/virtualMachine.json
- Microsoft.Compute/ComputeRP/stable/2022-08-01/virtualMachineImage.json
- Microsoft.Compute/ComputeRP/stable/2022-08-01/virtualMachineExtensionImage.json
- Microsoft.Compute/ComputeRP/stable/2022-08-01/availabilitySet.json
- Microsoft.Compute/ComputeRP/stable/2022-08-01/proximityPlacementGroup.json
- Microsoft.Compute/ComputeRP/stable/2022-08-01/dedicatedHost.json
- Microsoft.Compute/ComputeRP/stable/2022-08-01/sshPublicKey.json
- Microsoft.Compute/ComputeRP/stable/2022-08-01/image.json
- Microsoft.Compute/ComputeRP/stable/2022-08-01/restorePoint.json
- Microsoft.Compute/ComputeRP/stable/2022-08-01/capacityReservation.json
- Microsoft.Compute/ComputeRP/stable/2022-08-01/logAnalytic.json
- Microsoft.Compute/ComputeRP/stable/2022-08-01/runCommand.json 
``` 

### Tag: package-2022-07-02

These settings apply only when `--tag=package-2022-07-02` is specified on the command line.

```yaml $(tag) == 'package-2022-07-02'
input-file:
  - Microsoft.Compute/common-types/v1/common.json
  - Microsoft.Compute/ComputeRP/stable/2022-03-01/computeRPCommon.json
  - Microsoft.Compute/ComputeRP/stable/2022-03-01/virtualMachineScaleSet.json
  - Microsoft.Compute/ComputeRP/stable/2022-03-01/virtualMachine.json
  - Microsoft.Compute/ComputeRP/stable/2022-03-01/virtualMachineImage.json
  - Microsoft.Compute/ComputeRP/stable/2022-03-01/virtualMachineExtensionImage.json
  - Microsoft.Compute/ComputeRP/stable/2022-03-01/availabilitySet.json
  - Microsoft.Compute/ComputeRP/stable/2022-03-01/proximityPlacementGroup.json
  - Microsoft.Compute/ComputeRP/stable/2022-03-01/dedicatedHost.json
  - Microsoft.Compute/ComputeRP/stable/2022-03-01/sshPublicKey.json
  - Microsoft.Compute/ComputeRP/stable/2022-03-01/image.json
  - Microsoft.Compute/ComputeRP/stable/2022-03-01/restorePoint.json
  - Microsoft.Compute/ComputeRP/stable/2022-03-01/capacityReservation.json
  - Microsoft.Compute/ComputeRP/stable/2022-03-01/logAnalytic.json
  - Microsoft.Compute/ComputeRP/stable/2022-03-01/runCommand.json
  - Microsoft.Compute/DiskRP/stable/2022-07-02/diskRPCommon.json
  - Microsoft.Compute/DiskRP/stable/2022-07-02/disk.json
  - Microsoft.Compute/DiskRP/stable/2022-07-02/diskAccess.json
  - Microsoft.Compute/DiskRP/stable/2022-07-02/diskEncryptionSet.json
  - Microsoft.Compute/DiskRP/stable/2022-07-02/diskRestorePoint.json
  - Microsoft.Compute/DiskRP/stable/2022-07-02/snapshot.json
  - Microsoft.Compute/Skus/stable/2021-07-01/skus.json
  - Microsoft.Compute/GalleryRP/stable/2022-01-03/galleryRPCommon.json
  - Microsoft.Compute/GalleryRP/stable/2022-01-03/gallery.json
  - Microsoft.Compute/GalleryRP/stable/2022-01-03/sharedGallery.json
  - Microsoft.Compute/GalleryRP/stable/2022-01-03/communityGallery.json
  - Microsoft.Compute/CloudserviceRP/stable/2022-04-04/cloudService.json
```

### Tag: package-2022-07-02-only

These settings apply only when `--tag=package-2022-07-02-only` is specified on the command line.

```yaml $(tag) == 'package-2022-07-02-only'
input-file:
  - Microsoft.Compute/common-types/v1/common.json
  - Microsoft.Compute/DiskRP/stable/2022-07-02/diskRPCommon.json
  - Microsoft.Compute/DiskRP/stable/2022-07-02/disk.json
  - Microsoft.Compute/DiskRP/stable/2022-07-02/diskAccess.json
  - Microsoft.Compute/DiskRP/stable/2022-07-02/diskEncryptionSet.json
  - Microsoft.Compute/DiskRP/stable/2022-07-02/diskRestorePoint.json
  - Microsoft.Compute/DiskRP/stable/2022-07-02/snapshot.json
```

### Tag: package-2022-04-04

These settings apply only when `--tag=package-2022-04-04` is specified on the command line.

```yaml $(tag) == 'package-2022-04-04'
input-file:
  - Microsoft.Compute/CloudserviceRP/stable/2022-04-04/common.json
  - Microsoft.Compute/ComputeRP/stable/2022-03-01/computeRPCommon.json
  - Microsoft.Compute/ComputeRP/stable/2022-03-01/virtualMachineScaleSet.json
  - Microsoft.Compute/ComputeRP/stable/2022-03-01/virtualMachine.json
  - Microsoft.Compute/ComputeRP/stable/2022-03-01/virtualMachineImage.json
  - Microsoft.Compute/ComputeRP/stable/2022-03-01/virtualMachineExtensionImage.json
  - Microsoft.Compute/ComputeRP/stable/2022-03-01/availabilitySet.json
  - Microsoft.Compute/ComputeRP/stable/2022-03-01/proximityPlacementGroup.json
  - Microsoft.Compute/ComputeRP/stable/2022-03-01/dedicatedHost.json
  - Microsoft.Compute/ComputeRP/stable/2022-03-01/sshPublicKey.json
  - Microsoft.Compute/ComputeRP/stable/2022-03-01/image.json
  - Microsoft.Compute/ComputeRP/stable/2022-03-01/restorePoint.json
  - Microsoft.Compute/ComputeRP/stable/2022-03-01/capacityReservation.json
  - Microsoft.Compute/ComputeRP/stable/2022-03-01/logAnalytic.json
  - Microsoft.Compute/ComputeRP/stable/2022-03-01/runCommand.json
  - Microsoft.Compute/DiskRP/stable/2022-03-02/diskRPCommon.json
  - Microsoft.Compute/DiskRP/stable/2022-03-02/disk.json
  - Microsoft.Compute/DiskRP/stable/2022-03-02/diskAccess.json
  - Microsoft.Compute/DiskRP/stable/2022-03-02/diskEncryptionSet.json
  - Microsoft.Compute/DiskRP/stable/2022-03-02/diskRestorePoint.json
  - Microsoft.Compute/DiskRP/stable/2022-03-02/snapshot.json
  - Microsoft.Compute/Skus/stable/2021-07-01/skus.json
  - Microsoft.Compute/GalleryRP/stable/2022-01-03/galleryRPCommon.json
  - Microsoft.Compute/GalleryRP/stable/2022-01-03/gallery.json
  - Microsoft.Compute/GalleryRP/stable/2022-01-03/sharedGallery.json
  - Microsoft.Compute/GalleryRP/stable/2022-01-03/communityGallery.json
  - Microsoft.Compute/CloudserviceRP/stable/2022-04-04/cloudService.json
```

### Tag: package-2022-04-04-only

These settings apply only when `--tag=package-2022-04-04-only` is specified on the command line.

```yaml $(tag) == 'package-2022-04-04-only'
input-file:
  - Microsoft.Compute/CloudserviceRP/stable/2022-04-04/common.json
  - Microsoft.Compute/CloudserviceRP/stable/2022-04-04/cloudService.json
```

### Tag: package-2022-03-02

These settings apply only when `--tag=package-2022-03-02` is specified on the command line.

```yaml $(tag) == 'package-2022-03-02'
input-file:
  - Microsoft.Compute/DiskRP/stable/2022-03-02/common.json
  - Microsoft.Compute/ComputeRP/stable/2022-03-01/computeRPCommon.json
  - Microsoft.Compute/ComputeRP/stable/2022-03-01/virtualMachineScaleSet.json
  - Microsoft.Compute/ComputeRP/stable/2022-03-01/virtualMachine.json
  - Microsoft.Compute/ComputeRP/stable/2022-03-01/virtualMachineImage.json
  - Microsoft.Compute/ComputeRP/stable/2022-03-01/virtualMachineExtensionImage.json
  - Microsoft.Compute/ComputeRP/stable/2022-03-01/availabilitySet.json
  - Microsoft.Compute/ComputeRP/stable/2022-03-01/proximityPlacementGroup.json
  - Microsoft.Compute/ComputeRP/stable/2022-03-01/dedicatedHost.json
  - Microsoft.Compute/ComputeRP/stable/2022-03-01/sshPublicKey.json
  - Microsoft.Compute/ComputeRP/stable/2022-03-01/image.json
  - Microsoft.Compute/ComputeRP/stable/2022-03-01/restorePoint.json
  - Microsoft.Compute/ComputeRP/stable/2022-03-01/capacityReservation.json
  - Microsoft.Compute/ComputeRP/stable/2022-03-01/logAnalytic.json
  - Microsoft.Compute/ComputeRP/stable/2022-03-01/runCommand.json
  - Microsoft.Compute/DiskRP/stable/2022-03-02/diskRPCommon.json
  - Microsoft.Compute/DiskRP/stable/2022-03-02/disk.json
  - Microsoft.Compute/DiskRP/stable/2022-03-02/diskAccess.json
  - Microsoft.Compute/DiskRP/stable/2022-03-02/diskEncryptionSet.json
  - Microsoft.Compute/DiskRP/stable/2022-03-02/diskRestorePoint.json
  - Microsoft.Compute/DiskRP/stable/2022-03-02/snapshot.json
  - Microsoft.Compute/Skus/stable/2021-07-01/skus.json
  - Microsoft.Compute/GalleryRP/stable/2022-01-03/galleryRPCommon.json
  - Microsoft.Compute/GalleryRP/stable/2022-01-03/gallery.json
  - Microsoft.Compute/GalleryRP/stable/2022-01-03/sharedGallery.json
  - Microsoft.Compute/GalleryRP/stable/2022-01-03/communityGallery.json
  - Microsoft.Compute/CloudserviceRP/stable/2021-03-01/cloudService.json
```

### Tag: package-2022-03-02-only

These settings apply only when `--tag=package-2022-03-02-only` is specified on the command line.

```yaml $(tag) == 'package-2022-03-02-only'
input-file:
  - Microsoft.Compute/DiskRP/stable/2022-03-02/common.json
  - Microsoft.Compute/DiskRP/stable/2022-03-02/diskRPCommon.json
  - Microsoft.Compute/DiskRP/stable/2022-03-02/disk.json
  - Microsoft.Compute/DiskRP/stable/2022-03-02/diskAccess.json
  - Microsoft.Compute/DiskRP/stable/2022-03-02/diskEncryptionSet.json
  - Microsoft.Compute/DiskRP/stable/2022-03-02/diskRestorePoint.json
  - Microsoft.Compute/DiskRP/stable/2022-03-02/snapshot.json
```

### Tag: package-2022-01-03

These settings apply only when `--tag=package-2022-01-03` is specified on the command line.

```yaml $(tag) == 'package-2022-01-03'
input-file:
  - Microsoft.Compute/ComputeRP/stable/2022-03-01/computeRPCommon.json
  - Microsoft.Compute/ComputeRP/stable/2022-03-01/virtualMachineScaleSet.json
  - Microsoft.Compute/ComputeRP/stable/2022-03-01/virtualMachine.json
  - Microsoft.Compute/ComputeRP/stable/2022-03-01/virtualMachineImage.json
  - Microsoft.Compute/ComputeRP/stable/2022-03-01/virtualMachineExtensionImage.json
  - Microsoft.Compute/ComputeRP/stable/2022-03-01/availabilitySet.json
  - Microsoft.Compute/ComputeRP/stable/2022-03-01/proximityPlacementGroup.json
  - Microsoft.Compute/ComputeRP/stable/2022-03-01/dedicatedHost.json
  - Microsoft.Compute/ComputeRP/stable/2022-03-01/sshPublicKey.json
  - Microsoft.Compute/ComputeRP/stable/2022-03-01/image.json
  - Microsoft.Compute/ComputeRP/stable/2022-03-01/restorePoint.json
  - Microsoft.Compute/ComputeRP/stable/2022-03-01/capacityReservation.json
  - Microsoft.Compute/ComputeRP/stable/2022-03-01/logAnalytic.json
  - Microsoft.Compute/ComputeRP/stable/2022-03-01/runCommand.json
  - Microsoft.Compute/Skus/stable/2021-07-01/skus.json
  - Microsoft.Compute/DiskRP/stable/2021-12-01/disk.json
  - Microsoft.Compute/GalleryRP/stable/2022-01-03/common.json
  - Microsoft.Compute/GalleryRP/stable/2022-01-03/galleryRPCommon.json
  - Microsoft.Compute/GalleryRP/stable/2022-01-03/gallery.json
  - Microsoft.Compute/GalleryRP/stable/2022-01-03/sharedGallery.json
  - Microsoft.Compute/GalleryRP/stable/2022-01-03/communityGallery.json
  - Microsoft.Compute/CloudserviceRP/stable/2021-03-01/cloudService.json
```

### Tag: package-2022-01-03-only

These settings apply only when `--tag=package-2022-01-03-only` is specified on the command line.

```yaml $(tag) == 'package-2022-01-03-only'
input-file:
  - Microsoft.Compute/GalleryRP/stable/2022-01-03/common.json
  - Microsoft.Compute/GalleryRP/stable/2022-01-03/galleryRPCommon.json
  - Microsoft.Compute/GalleryRP/stable/2022-01-03/gallery.json
  - Microsoft.Compute/GalleryRP/stable/2022-01-03/sharedGallery.json
  - Microsoft.Compute/GalleryRP/stable/2022-01-03/communityGallery.json
```

### Tag: package-2022-03-01

These settings apply only when `--tag=package-2022-03-01` is specified on the command line.

```yaml $(tag) == 'package-2022-03-01'
input-file:
  - Microsoft.Compute/ComputeRP/stable/2022-03-01/common.json
  - Microsoft.Compute/ComputeRP/stable/2022-03-01/computeRPCommon.json
  - Microsoft.Compute/ComputeRP/stable/2022-03-01/virtualMachineScaleSet.json
  - Microsoft.Compute/ComputeRP/stable/2022-03-01/virtualMachine.json
  - Microsoft.Compute/ComputeRP/stable/2022-03-01/virtualMachineImage.json
  - Microsoft.Compute/ComputeRP/stable/2022-03-01/virtualMachineExtensionImage.json
  - Microsoft.Compute/ComputeRP/stable/2022-03-01/availabilitySet.json
  - Microsoft.Compute/ComputeRP/stable/2022-03-01/proximityPlacementGroup.json
  - Microsoft.Compute/ComputeRP/stable/2022-03-01/dedicatedHost.json
  - Microsoft.Compute/ComputeRP/stable/2022-03-01/sshPublicKey.json
  - Microsoft.Compute/ComputeRP/stable/2022-03-01/image.json
  - Microsoft.Compute/ComputeRP/stable/2022-03-01/restorePoint.json
  - Microsoft.Compute/ComputeRP/stable/2022-03-01/capacityReservation.json
  - Microsoft.Compute/ComputeRP/stable/2022-03-01/logAnalytic.json
  - Microsoft.Compute/ComputeRP/stable/2022-03-01/runCommand.json
  - Microsoft.Compute/Skus/stable/2021-07-01/skus.json
  - Microsoft.Compute/DiskRP/stable/2021-12-01/disk.json
  - Microsoft.Compute/GalleryRP/stable/2021-10-01/gallery.json
  - Microsoft.Compute/GalleryRP/stable/2021-07-01/sharedGallery.json
  - Microsoft.Compute/GalleryRP/stable/2021-07-01/communityGallery.json
  - Microsoft.Compute/CloudserviceRP/stable/2021-03-01/cloudService.json
```

### Tag: package-2022-03-01-only

These settings apply only when `--tag=package-2022-03-01-only` is specified on the command line.

```yaml $(tag) == 'package-2022-03-01-only'
input-file:
  - Microsoft.Compute/ComputeRP/stable/2022-03-01/common.json
  - Microsoft.Compute/ComputeRP/stable/2022-03-01/computeRPCommon.json
  - Microsoft.Compute/ComputeRP/stable/2022-03-01/virtualMachineScaleSet.json
  - Microsoft.Compute/ComputeRP/stable/2022-03-01/virtualMachine.json
  - Microsoft.Compute/ComputeRP/stable/2022-03-01/virtualMachineImage.json
  - Microsoft.Compute/ComputeRP/stable/2022-03-01/virtualMachineExtensionImage.json
  - Microsoft.Compute/ComputeRP/stable/2022-03-01/availabilitySet.json
  - Microsoft.Compute/ComputeRP/stable/2022-03-01/proximityPlacementGroup.json
  - Microsoft.Compute/ComputeRP/stable/2022-03-01/dedicatedHost.json
  - Microsoft.Compute/ComputeRP/stable/2022-03-01/sshPublicKey.json
  - Microsoft.Compute/ComputeRP/stable/2022-03-01/image.json
  - Microsoft.Compute/ComputeRP/stable/2022-03-01/restorePoint.json
  - Microsoft.Compute/ComputeRP/stable/2022-03-01/capacityReservation.json
  - Microsoft.Compute/ComputeRP/stable/2022-03-01/logAnalytic.json
  - Microsoft.Compute/ComputeRP/stable/2022-03-01/runCommand.json
```

### Tag: package-2021-12-01

These settings apply only when `--tag=package-2021-12-01` is specified on the command line.

```yaml $(tag) == 'package-2021-12-01'
input-file:
  - Microsoft.Compute/ComputeRP/stable/2021-11-01/compute.json
  - Microsoft.Compute/ComputeRP/stable/2021-11-01/runCommands.json
  - Microsoft.Compute/Skus/stable/2021-07-01/skus.json
  - Microsoft.Compute/DiskRP/stable/2021-12-01/disk.json
  - Microsoft.Compute/GalleryRP/stable/2021-10-01/gallery.json
  - Microsoft.Compute/GalleryRP/stable/2021-07-01/sharedGallery.json
  - Microsoft.Compute/GalleryRP/stable/2021-07-01/communityGallery.json
  - Microsoft.Compute/CloudserviceRP/stable/2021-03-01/cloudService.json
```

### Tag: package-2021-12-01-only

These settings apply only when `--tag=package-2021-12-01-oly` is specified on the command line.

```yaml $(tag) == 'package-2021-12-01-only'
input-file:
  - Microsoft.Compute/DiskRP/stable/2021-12-01/disk.json
```

### Tag: package-2021-11-01

These settings apply only when `--tag=package-2021-11-01` is specified on the command line.

```yaml $(tag) == 'package-2021-11-01'
input-file:
  - Microsoft.Compute/ComputeRP/stable/2021-11-01/compute.json
  - Microsoft.Compute/ComputeRP/stable/2021-11-01/runCommands.json
  - Microsoft.Compute/Skus/stable/2021-07-01/skus.json
  - Microsoft.Compute/DiskRP/stable/2021-08-01/disk.json
  - Microsoft.Compute/GalleryRP/stable/2021-10-01/gallery.json
  - Microsoft.Compute/GalleryRP/stable/2021-07-01/sharedGallery.json
  - Microsoft.Compute/GalleryRP/stable/2021-07-01/communityGallery.json
  - Microsoft.Compute/CloudserviceRP/stable/2021-03-01/cloudService.json
```

### Tag: package-2021-11-01-only

These settings apply only when `--tag=package-2021-11-01-only` is specified on the command line.

```yaml $(tag) == 'package-2021-11-01-only'
input-file:
  - Microsoft.Compute/ComputeRP/stable/2021-11-01/compute.json
  - Microsoft.Compute/ComputeRP/stable/2021-11-01/runCommands.json
```

### Tag: package-2021-08-01-only

These settings apply only when `--tag=package-2021-08-01-only` is specified on the command line.

```yaml $(tag) == 'package-2021-08-01-only'
input-file:
  - Microsoft.Compute/DiskRP/stable/2021-08-01/disk.json
```

### Tag: package-2021-08-01

These settings apply only when `--tag=package-2021-08-01` is specified on the command line.

```yaml $(tag) == 'package-2021-08-01'
input-file:
  - Microsoft.Compute/ComputeRP/stable/2021-07-01/compute.json
  - Microsoft.Compute/ComputeRP/stable/2021-07-01/runCommands.json
  - Microsoft.Compute/Skus/stable/2021-07-01/skus.json
  - Microsoft.Compute/DiskRP/stable/2021-08-01/disk.json
  - Microsoft.Compute/GalleryRP/stable/2021-07-01/gallery.json
  - Microsoft.Compute/GalleryRP/stable/2021-07-01/sharedGallery.json
  - Microsoft.Compute/GalleryRP/stable/2021-07-01/communityGallery.json
  - Microsoft.Compute/CloudserviceRP/stable/2021-03-01/cloudService.json
```

### Tag: package-2021-10-01

These settings apply only when `--tag=package-2021-10-01` is specified on the command line.

```yaml $(tag) == 'package-2021-10-01'
input-file:
  - Microsoft.Compute/ComputeRP/stable/2021-07-01/compute.json
  - Microsoft.Compute/ComputeRP/stable/2021-07-01/runCommands.json
  - Microsoft.Compute/Skus/stable/2021-07-01/skus.json
  - Microsoft.Compute/DiskRP/stable/2021-04-01/disk.json
  - Microsoft.Compute/GalleryRP/stable/2021-10-01/gallery.json
  - Microsoft.Compute/GalleryRP/stable/2021-07-01/sharedGallery.json
  - Microsoft.Compute/GalleryRP/stable/2021-07-01/communityGallery.json
  - Microsoft.Compute/CloudserviceRP/stable/2021-03-01/cloudService.json
```

### Tag: package-2021-10-01-only

These settings apply only when `--tag=package-2021-10-01-only` is specified on the command line.

```yaml $(tag) == 'package-2021-10-01-only'
input-file:
  - Microsoft.Compute/GalleryRP/stable/2021-10-01/gallery.json
```

### Tag: package-2021-07-01

These settings apply only when `--tag=package-2021-07-01` is specified on the command line.

```yaml $(tag) == 'package-2021-07-01'
input-file:
  - Microsoft.Compute/ComputeRP/stable/2021-07-01/compute.json
  - Microsoft.Compute/ComputeRP/stable/2021-07-01/runCommands.json
  - Microsoft.Compute/Skus/stable/2021-07-01/skus.json
  - Microsoft.Compute/DiskRP/stable/2021-04-01/disk.json
  - Microsoft.Compute/GalleryRP/stable/2021-07-01/gallery.json
  - Microsoft.Compute/GalleryRP/stable/2021-07-01/sharedGallery.json
  - Microsoft.Compute/GalleryRP/stable/2021-07-01/communityGallery.json
  - Microsoft.Compute/CloudserviceRP/stable/2021-03-01/cloudService.json
```

### Tag: package-2021-07-01-only

These settings apply only when `--tag=package-2021-07-01-only` is specified on the command line.

```yaml $(tag) == 'package-2021-07-01-only'
input-file:
  - Microsoft.Compute/ComputeRP/stable/2021-07-01/compute.json
  - Microsoft.Compute/ComputeRP/stable/2021-07-01/runCommands.json
  - Microsoft.Compute/Skus/stable/2021-07-01/skus.json
  - Microsoft.Compute/GalleryRP/stable/2021-07-01/gallery.json
  - Microsoft.Compute/GalleryRP/stable/2021-07-01/sharedGallery.json
  - Microsoft.Compute/GalleryRP/stable/2021-07-01/communityGallery.json
```

### Tag: package-2021-06-01-preview

These settings apply only when `--tag=2021-06-01-preview` is specified on the command line.

```yaml $(tag) == 'package-2021-06-01-preview'
input-file:
  - Microsoft.Compute/ComputeRP/stable/2021-11-01/compute.json
  - Microsoft.Compute/ComputeRP/stable/2021-11-01/runCommands.json
  - Microsoft.Compute/Skus/stable/2021-07-01/skus.json
  - Microsoft.Compute/DiskRP/stable/2021-12-01/disk.json
  - Microsoft.Compute/GalleryRP/stable/2021-10-01/gallery.json
  - Microsoft.Compute/GalleryRP/stable/2021-07-01/sharedGallery.json
  - Microsoft.Compute/GalleryRP/stable/2021-07-01/communityGallery.json
  - Microsoft.Compute/CloudserviceRP/stable/2021-03-01/cloudService.json
  - Microsoft.Compute/DiagnosticRP/preview/2021-06-01-preview/diagnostic.json
```

### Tag: package-2021-06-01-preview-only

These settings apply only when `--tag=package-2021-06-01-preview-only` is specified on the command line.

```yaml $(tag) == 'package-2021-06-01-preview-only'
input-file:
  - Microsoft.Compute/DiagnosticRP/preview/2021-06-01-preview/diagnostic.json
```

### Tag: package-2021-04-01

These settings apply only when `--tag=package-2021-04-01` is specified on the command line.

```yaml $(tag) == 'package-2021-04-01'
input-file:
  - Microsoft.Compute/ComputeRP/stable/2021-04-01/compute.json
  - Microsoft.Compute/ComputeRP/stable/2021-04-01/runCommands.json
  - Microsoft.Compute/Skus/stable/2019-04-01/skus.json
  - Microsoft.Compute/DiskRP/stable/2021-04-01/disk.json
  - Microsoft.Compute/GalleryRP/stable/2020-09-30/gallery.json
  - Microsoft.Compute/GalleryRP/stable/2020-09-30/sharedGallery.json
  - Microsoft.Compute/CloudserviceRP/stable/2021-03-01/cloudService.json
```

### Tag: package-2021-04-01-only

These settings apply only when `--tag=package-2021-04-01-only` is specified on the command line.

```yaml $(tag) == 'package-2021-04-01-only'
input-file:
  - Microsoft.Compute/ComputeRP/stable/2021-04-01/compute.json
  - Microsoft.Compute/ComputeRP/stable/2021-04-01/runCommands.json
  - Microsoft.Compute/DiskRP/stable/2021-04-01/disk.json
```

### Tag: package-2021-03-01

These settings apply only when `--tag=package-2021-03-01` is specified on the command line.

```yaml $(tag) == 'package-2021-03-01'
input-file:
  - Microsoft.Compute/ComputeRP/stable/2021-03-01/compute.json
  - Microsoft.Compute/ComputeRP/stable/2021-03-01/runCommands.json
  - Microsoft.Compute/Skus/stable/2019-04-01/skus.json
  - Microsoft.Compute/DiskRP/stable/2020-12-01/disk.json
  - Microsoft.Compute/GalleryRP/stable/2020-09-30/gallery.json
  - Microsoft.Compute/GalleryRP/stable/2020-09-30/sharedGallery.json
  - Microsoft.Compute/CloudserviceRP/stable/2021-03-01/cloudService.json
```

### Tag: package-2021-03-01-only

These settings apply only when `--tag=package-2021-03-01-only` is specified on the command line.

```yaml $(tag) == 'package-2021-03-01-only'
input-file:
  - Microsoft.Compute/CloudserviceRP/stable/2021-03-01/cloudService.json
  - Microsoft.Compute/ComputeRP/stable/2021-03-01/compute.json
  - Microsoft.Compute/ComputeRP/stable/2021-03-01/runCommands.json
```

### Tag: package-2020-12-01

These settings apply only when `--tag=package-2020-12-01` is specified on the command line.

```yaml $(tag) == 'package-2020-12-01'
input-file:
  - Microsoft.Compute/ComputeRP/stable/2020-12-01/compute.json
  - Microsoft.Compute/ComputeRP/stable/2020-12-01/runCommands.json
  - Microsoft.Compute/Skus/stable/2019-04-01/skus.json
  - Microsoft.Compute/DiskRP/stable/2020-12-01/disk.json
  - Microsoft.Compute/GalleryRP/stable/2019-12-01/gallery.json
```

### Tag: package-2020-12-01-only

These settings apply only when `--tag=package-2020-12-01-only` is specified on the command line.

```yaml $(tag) == 'package-2020-12-01-only'
input-file:
  - Microsoft.Compute/DiskRP/stable/2020-12-01/disk.json
  - Microsoft.Compute/ComputeRP/stable/2020-12-01/compute.json
  - Microsoft.Compute/ComputeRP/stable/2020-12-01/runCommands.json
```

### Tag: package-2020-10-01-preview

These settings apply only when `--tag=package-2020-10-01-preview` is specified on the command line.

```yaml $(tag) == 'package-2020-10-01-preview'
input-file:
  - Microsoft.Compute/ComputeRP/stable/2020-06-01/compute.json
  - Microsoft.Compute/ComputeRP/stable/2020-06-01/runCommands.json
  - Microsoft.Compute/Skus/stable/2019-04-01/skus.json
  - Microsoft.Compute/DiskRP/stable/2020-09-30/disk.json
  - Microsoft.Compute/GalleryRP/stable/2019-12-01/gallery.json
  - Microsoft.ContainerService/stable/2017-01-31/containerService.json
  - Microsoft.Compute/CloudserviceRP/preview/2020-10-01-preview/cloudService.json
```

### Tag: package-2020-10-01-preview-only

These settings apply only when `--tag=package-2020-10-01-preview-only` is specified on the command line.

```yaml $(tag) == 'package-2020-10-01-preview-only'
input-file:
  - Microsoft.Compute/CloudserviceRP/preview/2020-10-01-preview/cloudService.json
```

### Tag: package-2020-09-30

These settings apply only when `--tag=package-2020-09-30` is specified on the command line.

```yaml $(tag) == 'package-2020-09-30'
input-file:
  - Microsoft.Compute/ComputeRP/stable/2020-06-01/compute.json
  - Microsoft.Compute/ComputeRP/stable/2020-06-01/runCommands.json
  - Microsoft.Compute/Skus/stable/2019-04-01/skus.json
  - Microsoft.Compute/DiskRP/stable/2020-09-30/disk.json
  - Microsoft.Compute/GalleryRP/preview/2020-09-30/gallery.json
  - Microsoft.Compute/GalleryRP/preview/2020-09-30/sharedGallery.json
  - Microsoft.ContainerService/stable/2017-01-31/containerService.json
```

### Tag: package-2020-09-30-only

These settings apply only when `--tag=package-2020-09-30-only` is specified on the command line.

```yaml $(tag) == 'package-2020-09-30-only'
input-file:
  - Microsoft.Compute/DiskRP/stable/2020-09-30/disk.json
  - Microsoft.Compute/GalleryRP/preview/2020-09-30/gallery.json
  - Microsoft.Compute/GalleryRP/preview/2020-09-30/sharedGallery.json
```

### Tag: package-2020-06-30

These settings apply only when `--tag=package-2020-06-30` is specified on the command line.

```yaml $(tag) == 'package-2020-06-30'
input-file:
  - Microsoft.Compute/ComputeRP/stable/2020-06-01/compute.json
  - Microsoft.Compute/ComputeRP/stable/2020-06-01/runCommands.json
  - Microsoft.Compute/Skus/stable/2019-04-01/skus.json
  - Microsoft.Compute/DiskRP/stable/2020-06-30/disk.json
  - Microsoft.Compute/GalleryRP/stable/2019-12-01/gallery.json
  - Microsoft.ContainerService/stable/2017-01-31/containerService.json
```

### Tag: package-2020-06-30-only

These settings apply only when `--tag=package-2020-06-30-only` is specified on the command line.

```yaml $(tag) == 'package-2020-06-30-only'
input-file:
  - Microsoft.Compute/DiskRP/stable/2020-06-30/disk.json
```

### Tag: package-2020-06-01

These settings apply only when `--tag=package-2020-06-01` is specified on the command line.

```yaml $(tag) == 'package-2020-06-01'
input-file:
  - Microsoft.Compute/ComputeRP/stable/2020-06-01/compute.json
  - Microsoft.Compute/ComputeRP/stable/2020-06-01/runCommands.json
  - Microsoft.Compute/Skus/stable/2019-04-01/skus.json
  - Microsoft.Compute/DiskRP/stable/2020-05-01/disk.json
  - Microsoft.Compute/GalleryRP/stable/2019-12-01/gallery.json
  - Microsoft.ContainerService/stable/2017-01-31/containerService.json
```

### Tag: package-2020-06-01-only

These settings apply only when `--tag=package-2020-06-01-only` is specified on the command line.

```yaml $(tag) == 'package-2020-06-01-only'
input-file:
  - Microsoft.Compute/ComputeRP/stable/2020-06-01/compute.json
  - Microsoft.Compute/ComputeRP/stable/2020-06-01/runCommands.json
```

### Tag: package-2020-05-01

These settings apply only when `--tag=package-2020-05-01` is specified on the command line.

```yaml $(tag) == 'package-2020-05-01'
input-file:
  - Microsoft.Compute/ComputeRP/stable/2019-12-01/compute.json
  - Microsoft.Compute/ComputeRP/stable/2019-12-01/runCommands.json
  - Microsoft.Compute/Skus/stable/2019-04-01/skus.json
  - Microsoft.Compute/DiskRP/stable/2020-05-01/disk.json
  - Microsoft.Compute/GalleryRP/stable/2019-12-01/gallery.json
  - Microsoft.ContainerService/stable/2017-01-31/containerService.json
```

### Tag: package-2020-05-01-only

These settings apply only when `--tag=package-2020-05-01-only` is specified on the command line.

```yaml $(tag) == 'package-2020-05-01-only'
input-file:
  - Microsoft.Compute/DiskRP/stable/2020-05-01/disk.json
```

### Tag: package-2019-12-01

These settings apply only when `--tag=package-2019-12-01` is specified on the command line.

```yaml $(tag) == 'package-2019-12-01'
input-file:
  - Microsoft.Compute/ComputeRP/stable/2019-12-01/compute.json
  - Microsoft.Compute/ComputeRP/stable/2019-12-01/runCommands.json
  - Microsoft.Compute/Skus/stable/2019-04-01/skus.json
  - Microsoft.Compute/DiskRP/stable/2019-11-01/disk.json
  - Microsoft.Compute/GalleryRP/stable/2019-12-01/gallery.json
  - Microsoft.ContainerService/stable/2017-01-31/containerService.json
```

### Tag: package-2019-12-01-only

These settings apply only when `--tag=package-2019-12-01-only` is specified on the command line.

```yaml $(tag) == 'package-2019-12-01-only'
input-file:
  - Microsoft.Compute/ComputeRP/stable/2019-12-01/compute.json
  - Microsoft.Compute/ComputeRP/stable/2019-12-01/runCommands.json
  - Microsoft.Compute/GalleryRP/stable/2019-12-01/gallery.json
```

### Tag: package-2019-11-01

These settings apply only when `--package-2019-11-01` is specified on the command line.

```yaml $(tag) == 'package-2019-11-01'
input-file:
  - Microsoft.Compute/ComputeRP/stable/2019-07-01/compute.json
  - Microsoft.Compute/ComputeRP/stable/2019-07-01/runCommands.json
  - Microsoft.Compute/Skus/stable/2019-04-01/skus.json
  - Microsoft.Compute/DiskRP/stable/2019-11-01/disk.json
  - Microsoft.Compute/GalleryRP/stable/2019-07-01/gallery.json
  - Microsoft.ContainerService/stable/2017-01-31/containerService.json
```

### Tag: package-2019-11-01-only

These settings apply only when `--package-2019-11-01-only` is specified on the command line.

```yaml $(tag) == 'package-2019-11-01-only'
input-file:
  - Microsoft.Compute/DiskRP/stable/2019-11-01/disk.json
```

### Tag: package-2019-07

These settings apply only when `--tag=package-2019-07` is specified on the command line.

```yaml $(tag) == 'package-2019-07'
input-file:
  - Microsoft.Compute/ComputeRP/stable/2019-07-01/compute.json
  - Microsoft.Compute/ComputeRP/stable/2019-07-01/runCommands.json
  - Microsoft.Compute/Skus/stable/2019-04-01/skus.json
  - Microsoft.Compute/DiskRP/stable/2019-07-01/disk.json
  - Microsoft.Compute/GalleryRP/stable/2019-07-01/gallery.json
  - Microsoft.ContainerService/stable/2017-01-31/containerService.json
```

### Tag: package-2019-07-01

These settings apply only when `--tag=package-2019-07-01` is specified on the command line.

```yaml $(tag) == 'package-2019-07-01'
input-file:
  - Microsoft.Compute/ComputeRP/stable/2019-03-01/compute.json
  - Microsoft.Compute/ComputeRP/stable/2019-03-01/runCommands.json
  - Microsoft.Compute/Skus/stable/2019-04-01/skus.json
  - Microsoft.Compute/DiskRP/stable/2019-07-01/disk.json
  - Microsoft.Compute/GalleryRP/stable/2019-07-01/gallery.json
  - Microsoft.ContainerService/stable/2017-01-31/containerService.json
```

### Tag: package-2019-07-01-only

These settings apply only when `--tag=package-2019-07-01-only` is specified on the command line.

```yaml $(tag) == 'package-2019-07-01-only'
input-file:
  - Microsoft.Compute/ComputeRP/stable/2019-07-01/compute.json
  - Microsoft.Compute/DiskRP/stable/2019-07-01/disk.json
  - Microsoft.Compute/GalleryRP/stable/2019-07-01/gallery.json
  - Microsoft.Compute/ComputeRP/stable/2019-07-01/runCommands.json
```

### Tag: package-2019-03-01

These settings apply only when `--tag=package-2019-03-01` is specified on the command line.

```yaml $(tag) == 'package-2019-03-01'
input-file:
  - Microsoft.Compute/ComputeRP/stable/2019-03-01/compute.json
  - Microsoft.Compute/ComputeRP/stable/2019-03-01/runCommands.json
  - Microsoft.Compute/Skus/stable/2019-04-01/skus.json
  - Microsoft.Compute/DiskRP/stable/2019-03-01/disk.json
  - Microsoft.Compute/GalleryRP/stable/2019-03-01/gallery.json
  - Microsoft.ContainerService/stable/2017-01-31/containerService.json
```

### Tag: package-2019-04-01-only

These settings apply only when `--tag=package-2019-04-01-only` is specified on the command line.

```yaml $(tag) == 'package-2019-04-01-only'
input-file:
  - Microsoft.Compute/Skus/stable/2019-04-01/skus.json
```

### Tag: package-2019-03-01-only

These settings apply only when `--tag=package-2019-03-01-only` is specified on the command line.

```yaml $(tag) == 'package-2019-03-01-only'
input-file:
  - Microsoft.Compute/ComputeRP/stable/2019-03-01/compute.json
  - Microsoft.Compute/ComputeRP/stable/2019-03-01/runCommands.json
  - Microsoft.Compute/GalleryRP/stable/2019-03-01/gallery.json
  - Microsoft.Compute/DiskRP/stable/2019-03-01/disk.json
```

### Tag: package-2018-10-01-Disks

These settings apply only when `--tag=package-2018-10-01-Disks` is specified on the command line.

```yaml $(tag) == 'package-2018-10-01-Disks'
input-file:
  - Microsoft.Compute/ComputeRP/stable/2018-10-01/compute.json
  - Microsoft.Compute/ComputeRP/stable/2018-10-01/runCommands.json
  - Microsoft.Compute/Skus/stable/2017-09-01/skus.json
  - Microsoft.Compute/DiskRP/stable/2018-09-30/disk.json
  - Microsoft.Compute/GalleryRP/stable/2018-06-01/gallery.json
  - Microsoft.ContainerService/stable/2017-01-31/containerService.json
```

### Tag: package-2018-10-01

These settings apply only when `--tag=package-2018-10-01` is specified on the command line.

```yaml $(tag) == 'package-2018-10-01'
input-file:
  - Microsoft.Compute/ComputeRP/stable/2018-10-01/compute.json
  - Microsoft.Compute/ComputeRP/stable/2018-10-01/runCommands.json
  - Microsoft.Compute/Skus/stable/2017-09-01/skus.json
  - Microsoft.Compute/DiskRP/stable/2018-06-01/disk.json
  - Microsoft.Compute/GalleryRP/stable/2018-06-01/gallery.json
  - Microsoft.ContainerService/stable/2017-01-31/containerService.json
```

### Tag: package-2018-10-01-only

These settings apply only when `--tag=package-2018-10-01-only` is specified on the command line.

```yaml $(tag) == 'package-2018-10-01-only'
input-file:
  - Microsoft.Compute/ComputeRP/stable/2018-10-01/compute.json
  - Microsoft.Compute/ComputeRP/stable/2018-10-01/runCommands.json
```

### Tag: package-2018-09-30-only

These settings apply only when `--tag=package-2018-09-30-only` is specified on the command line.

```yaml $(tag) == 'package-2018-09-30-only'
input-file:
  - Microsoft.Compute/DiskRP/stable/2018-09-30/disk.json
```

### Tag: package-2018-06-exclude-gallery

These settings apply only when `--tag=package-2018-06-exclude-gallery` is specified on the command line.

```yaml $(tag) == 'package-2018-06-exclude-gallery'
input-file:
  - Microsoft.Compute/ComputeRP/stable/2018-06-01/compute.json
  - Microsoft.Compute/ComputeRP/stable/2018-06-01/runCommands.json
  - Microsoft.Compute/Skus/stable/2017-09-01/skus.json
  - Microsoft.Compute/DiskRP/stable/2018-06-01/disk.json
  - Microsoft.ContainerService/stable/2017-01-31/containerService.json
```

### Tag: package-2018-06

These settings apply only when `--tag=package-2018-06` is specified on the command line.

```yaml $(tag) == 'package-2018-06'
input-file:
  - Microsoft.Compute/ComputeRP/stable/2018-06-01/compute.json
  - Microsoft.Compute/ComputeRP/stable/2018-06-01/runCommands.json
  - Microsoft.Compute/Skus/stable/2017-09-01/skus.json
  - Microsoft.Compute/DiskRP/stable/2018-06-01/disk.json
  - Microsoft.Compute/GalleryRP/stable/2018-06-01/gallery.json
  - Microsoft.ContainerService/stable/2017-01-31/containerService.json
```

### Tag: package-2018-06-01

These settings apply only when `--tag=package-2018-06-01` is specified on the command line.

```yaml $(tag) == 'package-2018-06-01'
input-file:
  - Microsoft.Compute/ComputeRP/stable/2018-04-01/compute.json
  - Microsoft.Compute/ComputeRP/stable/2018-04-01/runCommands.json
  - Microsoft.Compute/Skus/stable/2017-09-01/skus.json
  - Microsoft.Compute/DiskRP/stable/2018-06-01/disk.json
  - Microsoft.Compute/GalleryRP/stable/2018-06-01/gallery.json
  - Microsoft.ContainerService/stable/2017-01-31/containerService.json
```

### Tag: package-compute-only-2018-06

These settings apply only when `--tag=package-compute-only-2018-06` is specified on the command line.

```yaml $(tag) == 'package-compute-only-2018-06'
input-file:
  - Microsoft.Compute/ComputeRP/stable/2018-06-01/compute.json
  - Microsoft.Compute/ComputeRP/stable/2018-06-01/runCommands.json
  - Microsoft.Compute/GalleryRP/stable/2018-06-01/gallery.json
  - Microsoft.Compute/DiskRP/stable/2018-06-01/disk.json
```

### Tag: package-2018-04-01

These settings apply only when `--tag=package-2018-04-01` is specified on the command line.

```yaml $(tag) == 'package-2018-04-01'
input-file:
  - Microsoft.Compute/ComputeRP/stable/2018-04-01/compute.json
  - Microsoft.Compute/ComputeRP/stable/2018-04-01/runCommands.json
  - Microsoft.Compute/Skus/stable/2017-09-01/skus.json
  - Microsoft.Compute/DiskRP/stable/2018-04-01/disk.json
  - Microsoft.ContainerService/stable/2017-01-31/containerService.json
```

### Tag: package-2018-04

These settings apply only when `--tag=package-2018-04` is specified on the command line.

```yaml $(tag) == 'package-2018-04'
input-file:
  - Microsoft.Compute/ComputeRP/stable/2017-12-01/compute.json
  - Microsoft.Compute/ComputeRP/stable/2017-12-01/runCommands.json
  - Microsoft.Compute/Skus/stable/2017-09-01/skus.json
  - Microsoft.Compute/DiskRP/stable/2018-04-01/disk.json
  - Microsoft.ContainerService/stable/2017-01-31/containerService.json
```

### Tag: package-compute-2018-04

These settings apply only when `--tag=package-compute-2018-04` is specified on the command line.

```yaml $(tag) == 'package-compute-2018-04'
input-file:
  - Microsoft.Compute/ComputeRP/stable/2018-04-01/compute.json
  - Microsoft.Compute/ComputeRP/stable/2018-04-01/runCommands.json
  - Microsoft.Compute/DiskRP/stable/2018-04-01/disk.json
```

### Tag: package-disks-2018-04

These settings apply only when `--tag=package-disks-2018-04` is specified on the command line.

```yaml $(tag) == 'package-disks-2018-04'
input-file:
  - Microsoft.Compute/DiskRP/stable/2018-04-01/disk.json
```

### Tag: package-2017-12

These settings apply only when `--tag=package-2017-12` is specified on the command line.

```yaml $(tag) == 'package-2017-12'
input-file:
  - Microsoft.Compute/ComputeRP/stable/2017-12-01/compute.json
  - Microsoft.Compute/ComputeRP/stable/2017-12-01/runCommands.json
  - Microsoft.Compute/Skus/stable/2017-09-01/skus.json
  - Microsoft.Compute/DiskRP/stable/2017-03-30/disk.json
  - Microsoft.ContainerService/stable/2017-01-31/containerService.json
```

### Tag: package-compute-2017-12

These settings apply only when `--tag=package-compute-2017-12` is specified on the command line.

```yaml $(tag) == 'package-compute-2017-12'
input-file:
  - Microsoft.Compute/ComputeRP/stable/2017-12-01/compute.json
  - Microsoft.Compute/ComputeRP/stable/2017-12-01/runCommands.json
  - Microsoft.Compute/Skus/stable/2017-09-01/skus.json
  - Microsoft.Compute/DiskRP/stable/2017-03-30/disk.json
```

### Tag: package-compute-only-2017-12

These settings apply only when `--tag=package-compute-only-2017-12` is specified on the command line.

```yaml $(tag) == 'package-compute-only-2017-12'
input-file:
  - Microsoft.Compute/ComputeRP/stable/2017-12-01/compute.json
  - Microsoft.Compute/ComputeRP/stable/2017-12-01/runCommands.json
```

### Tag: package-skus-2017-09

These settings apply only when `--tag=package-skus-2017-09` is specified on the command line.

```yaml $(tag) == 'package-skus-2017-09'
input-file:
  - Microsoft.Compute/Skus/stable/2017-09-01/skus.json
```

### Tag: package-2017-03

These settings apply only when `--tag=package-2017-03` is specified on the command line.

```yaml $(tag) == 'package-2017-03'
input-file:
  - Microsoft.Compute/ComputeRP/stable/2017-03-30/compute.json
  - Microsoft.Compute/DiskRP/stable/2017-03-30/disk.json
  - Microsoft.Compute/ComputeRP/stable/2017-03-30/runCommands.json
  - Microsoft.ContainerService/stable/2017-01-31/containerService.json
```

### Tag: package-compute-2017-03

These settings apply only when `--tag=package-compute-2017-03` is specified on the command line.

```yaml $(tag) == 'package-compute-2017-03'
input-file:
  - Microsoft.Compute/ComputeRP/stable/2017-03-30/compute.json
  - Microsoft.Compute/DiskRP/stable/2017-03-30/disk.json
  - Microsoft.Compute/ComputeRP/stable/2017-03-30/runCommands.json
```

### Tag: package-container-service-2017-01

These settings apply only when `--tag=package-container-service-2017-01` is specified on the command line.

```yaml $(tag) == 'package-container-service-2017-01'
input-file:
  - Microsoft.ContainerService/stable/2017-01-31/containerService.json
```

### Tag: package-container-service-2016-09

These settings apply only when `--tag=package-container-service-2016-09` is specified on the command line.

```yaml $(tag) == 'package-container-service-2016-09'
input-file:
  - Microsoft.ContainerService/stable/2016-09-30/containerService.json
```

### Tag: package-2016-04-preview

These settings apply only when `--tag=package-2016-04-preview` is specified on the command line.

```yaml $(tag) == 'package-2016-04-preview'
input-file:
  - Microsoft.Compute/ComputeRP/preview/2016-04-30-preview/compute.json
  - Microsoft.Compute/DiskRP/preview/2016-04-30-preview/disk.json
  - Microsoft.ContainerService/stable/2017-01-31/containerService.json
```

### Tag: package-compute-2016-04-preview

These settings apply only when `--tag=package-compute-2016-04-preview` is specified on the command line.

```yaml $(tag) == 'package-compute-2016-04-preview'
input-file:
  - Microsoft.Compute/ComputeRP/preview/2016-04-30-preview/compute.json
  - Microsoft.Compute/DiskRP/preview/2016-04-30-preview/disk.json
```

### Tag: package-2016-03

These settings apply only when `--tag=package-2016-03` is specified on the command line.

```yaml $(tag) == 'package-2016-03'
input-file:
  - Microsoft.Compute/ComputeRP/stable/2016-03-30/compute.json
  - Microsoft.ContainerService/stable/2016-03-30/containerService.json
```

### Tag: package-compute-2016-03

These settings apply only when `--tag=package-compute-2016-03` is specified on the command line.

```yaml $(tag) == 'package-compute-2016-03'
input-file:
  - Microsoft.Compute/ComputeRP/stable/2016-03-30/compute.json
```

### Tag: package-container-service-2016-03

These settings apply only when `--tag=package-container-service-2016-03` is specified on the command line.

```yaml $(tag) == 'package-container-service-2016-03'
input-file:
  - Microsoft.ContainerService/stable/2016-03-30/containerService.json
```

### Tag: package-container-service-2015-11-preview

These settings apply only when `--tag=package-container-service-2015-11-preview` is specified on the command line.

```yaml $(tag) == 'package-container-service-2015-11-preview'
input-file:
  - Microsoft.ContainerService/preview/2015-11-01-preview/containerService.json
```

### Tag: package-compute-2015-06

These settings apply only when `--tag=package-compute-2015-06` is specified on the command line.

```yaml $(tag) == 'package-compute-2015-06'
input-file:
  - Microsoft.Compute/ComputeRP/stable/2015-06-15/compute.json
```

### Tag: package-2015-06-preview

These settings apply only when `--tag=package-2015-06-preview` is specified on the command line.

```yaml $(tag) == 'package-2015-06-preview'
input-file:
  - Microsoft.Compute/ComputeRP/stable/2015-06-15/compute.json
  - Microsoft.ContainerService/preview/2015-11-01-preview/containerService.json
```

---

# Code Generation

## Swagger to SDK

This section describes what SDK should be generated by the automatic system.
This is not used by Autorest itself.

```yaml $(swagger-to-sdk)
swagger-to-sdk:
  - repo: azure-sdk-for-net-track2
  - repo: azure-sdk-for-python-track2
  - repo: azure-sdk-for-java
  - repo: azure-sdk-for-js
  - repo: azure-sdk-for-go
  - repo: azure-sdk-for-go-track2
  - repo: azure-sdk-for-node
  - repo: azure-sdk-for-ruby
    after_scripts:
      - bundle install && rake arm:regen_all_profiles['azure_mgmt_compute']
  - repo: azure-resource-manager-schemas
  - repo: azure-powershell
```

## Go

See configuration in [readme.go.md](./readme.go.md)

## Java

See configuration in [readme.java.md](./readme.java.md)

### Tag: profile-hybrid-2020-09-01

These settings apply only when `--tag=profile-hybrid-2020-09-01` is specified on the command line.
Creating this tag to pick proper resources from the hybrid profile.

```yaml $(tag) == 'profile-hybrid-2020-09-01'
input-file:
  - Microsoft.Compute/ComputeRP/stable/2020-06-01/compute.json
  - Microsoft.Compute/DiskRP/stable/2019-07-01/disk.json
```<|MERGE_RESOLUTION|>--- conflicted
+++ resolved
@@ -34,11 +34,7 @@
 title: ComputeManagementClient
 description: Compute Client
 openapi-type: arm
-<<<<<<< HEAD
 tag: package-2022-08-03
-=======
-tag: package-2023-01-02
->>>>>>> 4aa4e842
 
 directive:
   - where:

--- conflicted
+++ resolved
@@ -84,32 +84,12 @@
   /**
    * Gets the private link resources possible under disk access resource
    */
-<<<<<<< HEAD
   @get
   getPrivateLinkResources is ArmResourceActionSync<
     DiskAccess,
     void,
     PrivateLinkResourceListResult
   >;
-=======
-  getPrivateLinkResources(
-    ...ApiVersionParameter,
-    ...SubscriptionIdParameter,
-    ...ResourceGroupParameter,
-    ...ProviderNamespace<TenantActionScope>,
-
-    /**
-     * The name of the disk access resource that is being created. The name can't be changed after the disk encryption set is created. Supported characters for the name are a-z, A-Z, 0-9, _ and -. The maximum name length is 80 characters.
-     */
-    @path
-    @segment("diskAccesses")
-    diskAccessName: string,
-
-    /** operation name */
-    @path
-    name: "privateLinkResources",
-  ): ArmResponse<PrivateLinkResourceListResult> | ErrorResponse;
->>>>>>> 6b6c384c
 }
 
 @@doc(DiskAccess.name,

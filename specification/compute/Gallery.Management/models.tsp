--- conflicted
+++ resolved
@@ -1726,12 +1726,8 @@
   /**
    * The end of life date of the gallery image definition. This property can be used for decommissioning purposes. This property is updatable.
    */
-<<<<<<< HEAD
-  @visibility("read")
-  endOfLifeDate?: offsetDateTime;
-=======
+  @visibility("read")
   endOfLifeDate?: utcDateTime;
->>>>>>> e5b00e30
 
   /**
    * This is the gallery image definition identifier.
@@ -1810,22 +1806,14 @@
   /**
    * The published date of the gallery image version Definition. This property can be used for decommissioning purposes. This property is updatable.
    */
-<<<<<<< HEAD
-  @visibility("read")
-  publishedDate?: offsetDateTime;
-=======
+  @visibility("read")
   publishedDate?: utcDateTime;
->>>>>>> e5b00e30
 
   /**
    * The end of life date of the gallery image version Definition. This property can be used for decommissioning purposes. This property is updatable.
    */
-<<<<<<< HEAD
-  @visibility("read")
-  endOfLifeDate?: offsetDateTime;
-=======
+  @visibility("read")
   endOfLifeDate?: utcDateTime;
->>>>>>> e5b00e30
 
   /**
    * If set to true, Virtual Machines deployed from the latest version of the Image Definition won't use this Image Version.
@@ -2028,12 +2016,8 @@
   /**
    * The end of life date of the gallery image definition. This property can be used for decommissioning purposes. This property is updatable.
    */
-<<<<<<< HEAD
-  @visibility("read")
-  endOfLifeDate?: offsetDateTime;
-=======
+  @visibility("read")
   endOfLifeDate?: utcDateTime;
->>>>>>> e5b00e30
 
   /**
    * This is the community gallery image definition identifier.
@@ -2141,22 +2125,14 @@
   /**
    * The published date of the gallery image version Definition. This property can be used for decommissioning purposes. This property is updatable.
    */
-<<<<<<< HEAD
-  @visibility("read")
-  publishedDate?: offsetDateTime;
-=======
+  @visibility("read")
   publishedDate?: utcDateTime;
->>>>>>> e5b00e30
 
   /**
    * The end of life date of the gallery image version Definition. This property can be used for decommissioning purposes. This property is updatable.
    */
-<<<<<<< HEAD
-  @visibility("read")
-  endOfLifeDate?: offsetDateTime;
-=======
+  @visibility("read")
   endOfLifeDate?: utcDateTime;
->>>>>>> e5b00e30
 
   /**
    * If set to true, Virtual Machines deployed from the latest version of the Image Definition won't use this Image Version.

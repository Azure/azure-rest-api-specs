emit:
  - "@azure-tools/typespec-autorest"
options:
  "@azure-tools/typespec-autorest":
    omit-unreachable-types: true
    emitter-output-dir: "{project-root}/.."
    azure-resource-provider-folder: "resource-manager"
    output-file: "{azure-resource-provider-folder}/{service-name}/GalleryRP/{version-status}/{version}/GalleryRP.json"
    examples-dir: "{project-root}/examples"
<<<<<<< HEAD
  "@azure-tools/typespec-java":
    service-dir: "sdk/compute"
    emitter-output-dir: "{output-dir}/{service-dir}/azure-resourcemanager-compute-gallery"
    namespace: "com.azure.resourcemanager.compute.gallery"
    service-name: "Compute Gallery"
    flavor: azure
    client-side-validations: true
=======
    emit-lro-options: "all"
>>>>>>> 03a0252c
linter:
  extends:
    - "@azure-tools/typespec-azure-rulesets/resource-manager"
  disable:
    "@azure-tools/typespec-azure-core/casing-style": "https://github.com/Azure/typespec-azure/issues/1845"<|MERGE_RESOLUTION|>--- conflicted
+++ resolved
@@ -7,7 +7,7 @@
     azure-resource-provider-folder: "resource-manager"
     output-file: "{azure-resource-provider-folder}/{service-name}/GalleryRP/{version-status}/{version}/GalleryRP.json"
     examples-dir: "{project-root}/examples"
-<<<<<<< HEAD
+    emit-lro-options: "all"
   "@azure-tools/typespec-java":
     service-dir: "sdk/compute"
     emitter-output-dir: "{output-dir}/{service-dir}/azure-resourcemanager-compute-gallery"
@@ -15,9 +15,6 @@
     service-name: "Compute Gallery"
     flavor: azure
     client-side-validations: true
-=======
-    emit-lro-options: "all"
->>>>>>> 03a0252c
 linter:
   extends:
     - "@azure-tools/typespec-azure-rulesets/resource-manager"

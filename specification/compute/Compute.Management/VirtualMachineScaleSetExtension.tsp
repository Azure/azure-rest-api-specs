--- conflicted
+++ resolved
@@ -23,24 +23,6 @@
     SegmentName = "extensions",
     NamePattern = ""
   >;
-<<<<<<< HEAD
-=======
-
-  /**
-   * The name of the extension.
-   */
-  #suppress "@azure-tools/typespec-azure-resource-manager/arm-resource-invalid-envelope-property"
-  @encodedName("application/json", "name")
-  extensionName?: string;
-
-  /**
-   * Resource type.
-   */
-  #suppress "@azure-tools/typespec-azure-resource-manager/arm-resource-invalid-envelope-property"
-  @visibility(Lifecycle.Read)
-  @encodedName("application/json", "type")
-  extensionType?: string;
->>>>>>> c1cead0b
 }
 
 @armResourceOperations
@@ -70,7 +52,7 @@
   /**
    * The operation to update an extension.
    */
-  @patch(#{ implicitOptionality: false }) 
+  @patch(#{ implicitOptionality: false })
   update is ComputeCustomPatchAsync<
     VirtualMachineScaleSetExtension,
     VirtualMachineScaleSetExtensionUpdate,

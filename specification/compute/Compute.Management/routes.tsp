--- conflicted
+++ resolved
@@ -598,11 +598,7 @@
   @action("runCommands")
   @list
   list is ComputeProviderActionSync<
-<<<<<<< HEAD
-    Response = RunCommandListResult & ContentTypeResponseHeader,
-=======
     Response = RunCommandListResult,
->>>>>>> 03a0252c
     Scope = SubscriptionActionScope,
     Parameters = LocationParameter
   >;
@@ -624,19 +620,9 @@
     commandId: string,
 
     ...SubscriptionIdParameter,
-<<<<<<< HEAD
-  ): ArmResponse<RunCommandDocument & ContentTypeResponseHeader> | CloudError;
-=======
   ): ArmResponse<RunCommandDocument> | CloudError;
->>>>>>> 03a0252c
 }
 
 @@doc(LogAnalyticsOperationGroup.exportRequestRateByInterval::parameters.body,
   "Parameters supplied to the LogAnalytics getRequestRateByInterval Api."
-);
-
-alias ContentTypeResponseHeader = {
-  #suppress "@azure-tools/typespec-azure-core/no-closed-literal-union"
-  @header
-  contentType: "application/json" | "text/json";
-};+);
--- conflicted
+++ resolved
@@ -205,11 +205,8 @@
       @query("hibernate")
       hibernate?: boolean;
     },
-<<<<<<< HEAD
-=======
-    LroHeaders = ArmLroLocationHeader &
-      Azure.Core.Foundations.RetryAfterHeader,
->>>>>>> 047cc0ea
+    LroHeaders = ArmLroLocationHeader &
+      Azure.Core.Foundations.RetryAfterHeader,
     OptionalRequestBody = true
   >;
 
@@ -302,11 +299,8 @@
     VirtualMachineScaleSet,
     Request = VirtualMachineScaleSetVMInstanceIDs,
     Response = OkResponse,
-<<<<<<< HEAD
-=======
-    LroHeaders = ArmLroLocationHeader &
-      Azure.Core.Foundations.RetryAfterHeader,
->>>>>>> 047cc0ea
+    LroHeaders = ArmLroLocationHeader &
+      Azure.Core.Foundations.RetryAfterHeader,
     OptionalRequestBody = true
   >;
 
@@ -325,11 +319,8 @@
       @query("skipShutdown")
       skipShutdown?: boolean;
     },
-<<<<<<< HEAD
-=======
-    LroHeaders = ArmLroLocationHeader &
-      Azure.Core.Foundations.RetryAfterHeader,
->>>>>>> 047cc0ea
+    LroHeaders = ArmLroLocationHeader &
+      Azure.Core.Foundations.RetryAfterHeader,
     OptionalRequestBody = true
   >;
 
@@ -350,11 +341,8 @@
     VirtualMachineScaleSet,
     Request = VirtualMachineScaleSetVMInstanceIDs,
     Response = OkResponse,
-<<<<<<< HEAD
-=======
-    LroHeaders = ArmLroLocationHeader &
-      Azure.Core.Foundations.RetryAfterHeader,
->>>>>>> 047cc0ea
+    LroHeaders = ArmLroLocationHeader &
+      Azure.Core.Foundations.RetryAfterHeader,
     OptionalRequestBody = true
   >;
 
@@ -365,11 +353,8 @@
     VirtualMachineScaleSet,
     Request = VirtualMachineScaleSetReimageParameters,
     Response = OkResponse,
-<<<<<<< HEAD
-=======
-    LroHeaders = ArmLroLocationHeader &
-      Azure.Core.Foundations.RetryAfterHeader,
->>>>>>> 047cc0ea
+    LroHeaders = ArmLroLocationHeader &
+      Azure.Core.Foundations.RetryAfterHeader,
     OptionalRequestBody = true
   >;
 
@@ -381,11 +366,8 @@
     VirtualMachineScaleSet,
     Request = VirtualMachineScaleSetVMInstanceIDs,
     Response = OkResponse,
-<<<<<<< HEAD
-=======
-    LroHeaders = ArmLroLocationHeader &
-      Azure.Core.Foundations.RetryAfterHeader,
->>>>>>> 047cc0ea
+    LroHeaders = ArmLroLocationHeader &
+      Azure.Core.Foundations.RetryAfterHeader,
     OptionalRequestBody = true
   >;
 
@@ -396,11 +378,8 @@
     VirtualMachineScaleSet,
     Request = VirtualMachineScaleSetVMInstanceIDs,
     Response = OkResponse,
-<<<<<<< HEAD
-=======
-    LroHeaders = ArmLroLocationHeader &
-      Azure.Core.Foundations.RetryAfterHeader,
->>>>>>> 047cc0ea
+    LroHeaders = ArmLroLocationHeader &
+      Azure.Core.Foundations.RetryAfterHeader,
     OptionalRequestBody = true
   >;
 
@@ -433,11 +412,8 @@
     VirtualMachineScaleSet,
     Request = VirtualMachineScaleSetVMInstanceIDs,
     Response = OkResponse,
-<<<<<<< HEAD
-=======
-    LroHeaders = ArmLroLocationHeader &
-      Azure.Core.Foundations.RetryAfterHeader,
->>>>>>> 047cc0ea
+    LroHeaders = ArmLroLocationHeader &
+      Azure.Core.Foundations.RetryAfterHeader,
     OptionalRequestBody = true
   >;
 

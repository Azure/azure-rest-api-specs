--- conflicted
+++ resolved
@@ -205,13 +205,9 @@
       @query("hibernate")
       hibernate?: boolean;
     },
-<<<<<<< HEAD
-    LroHeaders = ArmLroLocationHeader & Azure.Core.Foundations.RetryAfterHeader
-=======
-    LroHeaders = ArmLroLocationHeader &
-      Azure.Core.Foundations.RetryAfterHeader,
-    OptionalRequestBody = true
->>>>>>> 7033e85e
+    LroHeaders = ArmLroLocationHeader &
+      Azure.Core.Foundations.RetryAfterHeader,
+    OptionalRequestBody = true
   >;
 
   /**
@@ -301,22 +297,11 @@
    */
   performMaintenance is ComputeResourceActionAsync<
     VirtualMachineScaleSet,
-<<<<<<< HEAD
-    {
-      /**
-       * A list of virtual machine instance IDs from the VM scale set.
-       */
-      @bodyRoot vmInstanceIDs?: VirtualMachineScaleSetVMInstanceIDs;
-    },
-    Response = OkResponse,
-    LroHeaders = ArmLroLocationHeader & Azure.Core.Foundations.RetryAfterHeader
-=======
-    Request = VirtualMachineScaleSetVMInstanceIDs,
-    Response = OkResponse,
-    LroHeaders = ArmLroLocationHeader &
-      Azure.Core.Foundations.RetryAfterHeader,
-    OptionalRequestBody = true
->>>>>>> 7033e85e
+    Request = VirtualMachineScaleSetVMInstanceIDs,
+    Response = OkResponse,
+    LroHeaders = ArmLroLocationHeader &
+      Azure.Core.Foundations.RetryAfterHeader,
+    OptionalRequestBody = true
   >;
 
   /**
@@ -334,13 +319,9 @@
       @query("skipShutdown")
       skipShutdown?: boolean;
     },
-<<<<<<< HEAD
-    LroHeaders = ArmLroLocationHeader & Azure.Core.Foundations.RetryAfterHeader
-=======
-    LroHeaders = ArmLroLocationHeader &
-      Azure.Core.Foundations.RetryAfterHeader,
-    OptionalRequestBody = true
->>>>>>> 7033e85e
+    LroHeaders = ArmLroLocationHeader &
+      Azure.Core.Foundations.RetryAfterHeader,
+    OptionalRequestBody = true
   >;
 
   /**
@@ -358,22 +339,11 @@
    */
   redeploy is ComputeResourceActionAsync<
     VirtualMachineScaleSet,
-<<<<<<< HEAD
-    {
-      /**
-       * A list of virtual machine instance IDs from the VM scale set.
-       */
-      @bodyRoot vmInstanceIDs?: VirtualMachineScaleSetVMInstanceIDs;
-    },
-    OkResponse,
-    LroHeaders = ArmLroLocationHeader & Azure.Core.Foundations.RetryAfterHeader
-=======
-    Request = VirtualMachineScaleSetVMInstanceIDs,
-    Response = OkResponse,
-    LroHeaders = ArmLroLocationHeader &
-      Azure.Core.Foundations.RetryAfterHeader,
-    OptionalRequestBody = true
->>>>>>> 7033e85e
+    Request = VirtualMachineScaleSetVMInstanceIDs,
+    Response = OkResponse,
+    LroHeaders = ArmLroLocationHeader &
+      Azure.Core.Foundations.RetryAfterHeader,
+    OptionalRequestBody = true
   >;
 
   /**
@@ -381,23 +351,11 @@
    */
   reimage is ComputeResourceActionAsync<
     VirtualMachineScaleSet,
-<<<<<<< HEAD
-    {
-      /**
-       * Parameters for Reimaging VM ScaleSet.
-       */
-      @bodyRoot
-      vmScaleSetReimageInput?: VirtualMachineScaleSetReimageParameters;
-    },
-    OkResponse,
-    LroHeaders = ArmLroLocationHeader & Azure.Core.Foundations.RetryAfterHeader
-=======
     Request = VirtualMachineScaleSetReimageParameters,
     Response = OkResponse,
     LroHeaders = ArmLroLocationHeader &
       Azure.Core.Foundations.RetryAfterHeader,
     OptionalRequestBody = true
->>>>>>> 7033e85e
   >;
 
   /**
@@ -406,22 +364,11 @@
   @action("reimageall")
   reimageAll is ComputeResourceActionAsync<
     VirtualMachineScaleSet,
-<<<<<<< HEAD
-    {
-      /**
-       * A list of virtual machine instance IDs from the VM scale set.
-       */
-      @bodyRoot vmInstanceIDs?: VirtualMachineScaleSetVMInstanceIDs;
-    },
-    OkResponse,
-    LroHeaders = ArmLroLocationHeader & Azure.Core.Foundations.RetryAfterHeader
-=======
-    Request = VirtualMachineScaleSetVMInstanceIDs,
-    Response = OkResponse,
-    LroHeaders = ArmLroLocationHeader &
-      Azure.Core.Foundations.RetryAfterHeader,
-    OptionalRequestBody = true
->>>>>>> 7033e85e
+    Request = VirtualMachineScaleSetVMInstanceIDs,
+    Response = OkResponse,
+    LroHeaders = ArmLroLocationHeader &
+      Azure.Core.Foundations.RetryAfterHeader,
+    OptionalRequestBody = true
   >;
 
   /**
@@ -429,22 +376,11 @@
    */
   restart is ComputeResourceActionAsync<
     VirtualMachineScaleSet,
-<<<<<<< HEAD
-    {
-      /**
-       * A list of virtual machine instance IDs from the VM scale set.
-       */
-      @bodyRoot vmInstanceIDs?: VirtualMachineScaleSetVMInstanceIDs;
-    },
-    OkResponse,
-    LroHeaders = ArmLroLocationHeader & Azure.Core.Foundations.RetryAfterHeader
-=======
-    Request = VirtualMachineScaleSetVMInstanceIDs,
-    Response = OkResponse,
-    LroHeaders = ArmLroLocationHeader &
-      Azure.Core.Foundations.RetryAfterHeader,
-    OptionalRequestBody = true
->>>>>>> 7033e85e
+    Request = VirtualMachineScaleSetVMInstanceIDs,
+    Response = OkResponse,
+    LroHeaders = ArmLroLocationHeader &
+      Azure.Core.Foundations.RetryAfterHeader,
+    OptionalRequestBody = true
   >;
 
   /**
@@ -474,22 +410,11 @@
    */
   start is ComputeResourceActionAsync<
     VirtualMachineScaleSet,
-<<<<<<< HEAD
-    {
-      /**
-       * A list of virtual machine instance IDs from the VM scale set.
-       */
-      @bodyRoot vmInstanceIDs?: VirtualMachineScaleSetVMInstanceIDs;
-    },
-    OkResponse,
-    LroHeaders = ArmLroLocationHeader & Azure.Core.Foundations.RetryAfterHeader
-=======
-    Request = VirtualMachineScaleSetVMInstanceIDs,
-    Response = OkResponse,
-    LroHeaders = ArmLroLocationHeader &
-      Azure.Core.Foundations.RetryAfterHeader,
-    OptionalRequestBody = true
->>>>>>> 7033e85e
+    Request = VirtualMachineScaleSetVMInstanceIDs,
+    Response = OkResponse,
+    LroHeaders = ArmLroLocationHeader &
+      Azure.Core.Foundations.RetryAfterHeader,
+    OptionalRequestBody = true
   >;
 
   /**

import "@azure-tools/typespec-azure-core";
import "@azure-tools/typespec-azure-resource-manager";
import "@typespec/versioning";
import "@typespec/openapi";
import "@typespec/rest";
import "./models.tsp";

using TypeSpec.Rest;
using Azure.ResourceManager;
using TypeSpec.Http;
using TypeSpec.OpenAPI;
using Versioning;

namespace Microsoft.Compute;
/**
 * Describes a Virtual Machine Scale Set.
 */
#suppress "@azure-tools/typespec-azure-core/composition-over-inheritance"
#suppress "@azure-tools/typespec-azure-core/no-private-usage"
@Azure.ResourceManager.Private.armResourceInternal(
  VirtualMachineScaleSetProperties
)
@Http.Private.includeInapplicableMetadataInPayload(false)
model VirtualMachineScaleSet extends Foundations.TrackedResource {
  ...ResourceNameParameter<
    Resource = VirtualMachineScaleSet,
    KeyName = "vmScaleSetName",
    SegmentName = "virtualMachineScaleSets",
    NamePattern = ""
  >;

  /**
   * The virtual machine scale set sku.
   */
  #suppress "@azure-tools/typespec-azure-resource-manager/arm-resource-invalid-envelope-property" "For backward compatibility"
  sku?: Sku;

  /**
   * Specifies information about the marketplace image used to create the virtual machine. This element is only used for marketplace images. Before you can use a marketplace image from an API, you must enable the image for programmatic use.  In the Azure portal, find the marketplace image that you want to use and then click **Want to deploy programmatically, Get Started ->**. Enter any required information and then click **Save**.
   */
  #suppress "@azure-tools/typespec-azure-resource-manager/arm-resource-invalid-envelope-property" "For backward compatibility"
  plan?: Plan;

  #suppress "@azure-tools/typespec-azure-resource-manager/arm-resource-invalid-envelope-property"
  #suppress "@azure-tools/typespec-azure-core/no-private-usage"
  @doc("The resource-specific properties for this resource.")
  @Azure.ResourceManager.Private.conditionalClientFlatten
  properties?: VirtualMachineScaleSetProperties;

  /**
   * The identity of the virtual machine scale set, if configured.
   */
  #suppress "@azure-tools/typespec-azure-resource-manager/arm-resource-invalid-envelope-property" "For backward compatibility"
  identity?: VirtualMachineScaleSetIdentity;

  ...Azure.ResourceManager.AvailabilityZonesProperty;

  /**
   * The extended location of the Virtual Machine Scale Set.
   */
  #suppress "@azure-tools/typespec-azure-resource-manager/arm-resource-invalid-envelope-property" "For backward compatibility"
  extendedLocation?: ExtendedLocation;

  /**
   * Etag is property returned in Create/Update/Get response of the VMSS, so that customer can supply it in the header to ensure optimistic updates
   */
  #suppress "@azure-tools/typespec-azure-resource-manager/arm-resource-invalid-envelope-property" "For backward compatibility"
  @visibility(Lifecycle.Read)
  etag?: string;

  /**
   * Placement section specifies the user-defined constraints for virtual machine scale set hardware placement. This property cannot be changed once VMSS is provisioned. Minimum api-version: 2025-04-01.
   */
  #suppress "@azure-tools/typespec-azure-resource-manager/arm-resource-invalid-envelope-property" "For backward compatibility"
  @added(Versions.v2025_04_01)
  placement?: Placement;
}

@armResourceOperations
interface VirtualMachineScaleSets {
  /**
   * Display information about a virtual machine scale set.
   */
  get is ComputeResourceRead<
    VirtualMachineScaleSet,
    Parameters = {
      /**
       * The expand expression to apply on the operation. 'UserData' retrieves the UserData property of the VM scale set that was provided by the user during the VM scale set Create/Update operation
       */
      @query("$expand")
      $expand?: ExpandTypesForGetVMScaleSets;
    }
  >;

  /**
   * Create or update a VM scale set.
   */
  createOrUpdate is ComputeResourceCreateOrReplaceAsync<
    VirtualMachineScaleSet,
    Parameters = {
      /**
       * The ETag of the transformation. Omit this value to always overwrite the current resource. Specify the last-seen ETag value to prevent accidentally overwriting concurrent changes.
       */
      @header("If-Match")
      IfMatch?: string;

      /**
       * Set to '*' to allow a new record set to be created, but to prevent updating an existing record set. Other values will result in error from server as they are not supported.
       */
      @header("If-None-Match")
      IfNoneMatch?: string;
    },
    LroHeaders = ArmLroLocationHeader<FinalResult = VirtualMachineScaleSet> &
      Azure.Core.Foundations.RetryAfterHeader
  >;

  /**
   * Update a VM scale set.
   */
  @patch(#{ implicitOptionality: false })
  update is ComputeCustomPatchAsync<
    VirtualMachineScaleSet,
    VirtualMachineScaleSetUpdate,
    Parameters = {
      /**
       * The ETag of the transformation. Omit this value to always overwrite the current resource. Specify the last-seen ETag value to prevent accidentally overwriting concurrent changes.
       */
      @header("If-Match")
      IfMatch?: string;

      /**
       * Set to '*' to allow a new record set to be created, but to prevent updating an existing record set. Other values will result in error from server as they are not supported.
       */
      @header("If-None-Match")
      IfNoneMatch?: string;
    },
    Response = ArmResponse<VirtualMachineScaleSet> &
      ArmLroLocationHeader<FinalResult = VirtualMachineScaleSet> &
      Azure.Core.Foundations.RetryAfterHeader
  >;

  /**
   * Deletes a VM scale set.
   */
  #suppress "deprecated" "For backward compatibility"
  #suppress "@azure-tools/typespec-azure-resource-manager/arm-delete-operation-response-codes" "For backward compatibility"
  #suppress "@azure-tools/typespec-azure-core/no-response-body" "For backward compatibility"
  delete is ComputeResourceDeleteAsync<
    VirtualMachineScaleSet,
    Parameters = {
      /**
       * Optional parameter to force delete a VM scale set. (Feature in Preview)
       */
      @query("forceDeletion")
      forceDeletion?: boolean;
    }
  >;

  /**
   * Gets a list of all VM scale sets under a resource group.
   */
  list is ComputeResourceListByParent<
    VirtualMachineScaleSet,
    Response = VirtualMachineScaleSetListResult
  >;

  /**
   * Gets a list of all VM Scale Sets in the subscription, regardless of the associated resource group. Use nextLink property in the response to get the next page of VM Scale Sets. Do this till nextLink is null to fetch all the VM Scale Sets.
   */
  listAll is ComputeListBySubscription<
    VirtualMachineScaleSet,
    Response = VirtualMachineScaleSetListWithLinkResult
  >;

  /**
   * Approve upgrade on deferred rolling upgrades for OS disks in the virtual machines in a VM scale set.
   */
  approveRollingUpgrade is ComputeResourceActionNoResponseContentAsync<
    VirtualMachineScaleSet,
    Request = VirtualMachineScaleSetVMInstanceIDs,
    Error = CloudError,
    OptionalRequestBody = true
  >;

  /**
   * Converts SinglePlacementGroup property to false for a existing virtual machine scale set.
   */
  convertToSinglePlacementGroup is ComputeResourceActionSync<
    VirtualMachineScaleSet,
    VMScaleSetConvertToSinglePlacementGroupInput,
    OkResponse
  >;

  /**
   * Deallocates specific virtual machines in a VM scale set. Shuts down the virtual machines and releases the compute resources. You are not billed for the compute resources that this virtual machine scale set deallocates.
   */
  deallocate is ComputeResourceActionAsync<
    VirtualMachineScaleSet,
    Request = VirtualMachineScaleSetVMInstanceIDs,
    Response = OkResponse,
    Parameters = {
      /**
       * Optional parameter to hibernate a virtual machine from the VM scale set. (This feature is available for VMSS with Flexible OrchestrationMode only)
       */
      @query("hibernate")
      hibernate?: boolean;
    },
<<<<<<< HEAD
    LroHeaders = ArmLroLocationHeader & Azure.Core.Foundations.RetryAfterHeader
=======
    OptionalRequestBody = true
>>>>>>> 0476e10d
  >;

  /**
   * Deletes virtual machines in a VM scale set.
   */
  @action("delete")
  deleteInstances is ComputeResourceActionAsync<
    VirtualMachineScaleSet,
    VirtualMachineScaleSetVMInstanceRequiredIDs,
    OkResponse,
    Parameters = {
      /**
       * Optional parameter to force delete virtual machines from the VM scale set. (Feature in Preview)
       */
      @query("forceDeletion")
      forceDeletion?: boolean;
    },
    LroHeaders = ArmLroLocationHeader & Azure.Core.Foundations.RetryAfterHeader
  >;

  /**
   * Manual platform update domain walk to update virtual machines in a service fabric virtual machine scale set.
   */
  forceRecoveryServiceFabricPlatformUpdateDomainWalk is ComputeResourceActionSync<
    VirtualMachineScaleSet,
    void,
    RecoveryWalkResponse,
    Parameters = {
      /**
       * The platform update domain for which a manual recovery walk is requested
       */
      @query("platformUpdateDomain")
      platformUpdateDomain: int32;

      /**
       * The zone in which the manual recovery walk is requested for cross zone virtual machine scale set
       */
      @query("zone")
      zone?: string;

      /**
       * The placement group id for which the manual recovery walk is requested.
       */
      @query("placementGroupId")
      placementGroupId?: string;
    }
  >;

  /**
   * Gets the status of a VM scale set instance.
   */
  @get
  @action("instanceView")
  getInstanceView is ComputeResourceActionSync<
    VirtualMachineScaleSet,
    void,
    VirtualMachineScaleSetInstanceView
  >;

  /**
   * Upgrades one or more virtual machines to the latest SKU set in the VM scale set model.
   */
  @action("manualupgrade")
  updateInstances is ComputeResourceActionAsync<
    VirtualMachineScaleSet,
    VirtualMachineScaleSetVMInstanceRequiredIDs,
    OkResponse,
    LroHeaders = ArmLroLocationHeader & Azure.Core.Foundations.RetryAfterHeader
  >;

  /**
   * Gets list of OS upgrades on a VM scale set instance.
   */
  #suppress "@azure-tools/typespec-azure-core/no-openapi" "non-standard operations"
  @get
  @operationId("VirtualMachineScaleSets_GetOSUpgradeHistory")
  @action("osUpgradeHistory")
  @list
  getOSUpgradeHistory is ComputeResourceActionSync<
    VirtualMachineScaleSet,
    void,
    VirtualMachineScaleSetListOSUpgradeHistory
  >;

  /**
   * Perform maintenance on one or more virtual machines in a VM scale set. Operation on instances which are not eligible for perform maintenance will be failed. Please refer to best practices for more details: https://docs.microsoft.com/azure/virtual-machine-scale-sets/virtual-machine-scale-sets-maintenance-notifications
   */
  performMaintenance is ComputeResourceActionAsync<
    VirtualMachineScaleSet,
<<<<<<< HEAD
    {
      /**
       * A list of virtual machine instance IDs from the VM scale set.
       */
      @bodyRoot vmInstanceIDs?: VirtualMachineScaleSetVMInstanceIDs;
    },
    Response = OkResponse,
    LroHeaders = ArmLroLocationHeader & Azure.Core.Foundations.RetryAfterHeader
=======
    Request = VirtualMachineScaleSetVMInstanceIDs,
    Response = OkResponse,
    OptionalRequestBody = true
>>>>>>> 0476e10d
  >;

  /**
   * Power off (stop) one or more virtual machines in a VM scale set. Note that resources are still attached and you are getting charged for the resources. Instead, use deallocate to release resources and avoid charges.
   */
  @action("poweroff")
  powerOff is ComputeResourceActionAsync<
    VirtualMachineScaleSet,
    Request = VirtualMachineScaleSetVMInstanceIDs,
    Response = OkResponse,
    Parameters = {
      /**
       * The parameter to request non-graceful VM shutdown. True value for this flag indicates non-graceful shutdown whereas false indicates otherwise. Default value for this flag is false if not specified
       */
      @query("skipShutdown")
      skipShutdown?: boolean;
    },
<<<<<<< HEAD
    LroHeaders = ArmLroLocationHeader & Azure.Core.Foundations.RetryAfterHeader
=======
    OptionalRequestBody = true
>>>>>>> 0476e10d
  >;

  /**
   * Reapplies the Virtual Machine Scale Set Virtual Machine Profile to the Virtual Machine Instances
   */
  reapply is ComputeResourceActionAsync<
    VirtualMachineScaleSet,
    void,
    OkResponse,
    LroHeaders = ArmLroLocationHeader & Azure.Core.Foundations.RetryAfterHeader
  >;

  /**
   * Shuts down all the virtual machines in the virtual machine scale set, moves them to a new node, and powers them back on.
   */
  redeploy is ComputeResourceActionAsync<
    VirtualMachineScaleSet,
<<<<<<< HEAD
    {
      /**
       * A list of virtual machine instance IDs from the VM scale set.
       */
      @bodyRoot vmInstanceIDs?: VirtualMachineScaleSetVMInstanceIDs;
    },
    OkResponse,
    LroHeaders = ArmLroLocationHeader & Azure.Core.Foundations.RetryAfterHeader
=======
    Request = VirtualMachineScaleSetVMInstanceIDs,
    Response = OkResponse,
    OptionalRequestBody = true
>>>>>>> 0476e10d
  >;

  /**
   * Reimages (upgrade the operating system) one or more virtual machines in a VM scale set which don't have a ephemeral OS disk, for virtual machines who have a ephemeral OS disk the virtual machine is reset to initial state.
   */
  reimage is ComputeResourceActionAsync<
    VirtualMachineScaleSet,
<<<<<<< HEAD
    {
      /**
       * Parameters for Reimaging VM ScaleSet.
       */
      @bodyRoot
      vmScaleSetReimageInput?: VirtualMachineScaleSetReimageParameters;
    },
    OkResponse,
    LroHeaders = ArmLroLocationHeader & Azure.Core.Foundations.RetryAfterHeader
=======
    Request = VirtualMachineScaleSetReimageParameters,
    Response = OkResponse,
    OptionalRequestBody = true
>>>>>>> 0476e10d
  >;

  /**
   * Reimages all the disks ( including data disks ) in the virtual machines in a VM scale set. This operation is only supported for managed disks.
   */
  @action("reimageall")
  reimageAll is ComputeResourceActionAsync<
    VirtualMachineScaleSet,
<<<<<<< HEAD
    {
      /**
       * A list of virtual machine instance IDs from the VM scale set.
       */
      @bodyRoot vmInstanceIDs?: VirtualMachineScaleSetVMInstanceIDs;
    },
    OkResponse,
    LroHeaders = ArmLroLocationHeader & Azure.Core.Foundations.RetryAfterHeader
=======
    Request = VirtualMachineScaleSetVMInstanceIDs,
    Response = OkResponse,
    OptionalRequestBody = true
>>>>>>> 0476e10d
  >;

  /**
   * Restarts one or more virtual machines in a VM scale set.
   */
  restart is ComputeResourceActionAsync<
    VirtualMachineScaleSet,
<<<<<<< HEAD
    {
      /**
       * A list of virtual machine instance IDs from the VM scale set.
       */
      @bodyRoot vmInstanceIDs?: VirtualMachineScaleSetVMInstanceIDs;
    },
    OkResponse,
    LroHeaders = ArmLroLocationHeader & Azure.Core.Foundations.RetryAfterHeader
=======
    Request = VirtualMachineScaleSetVMInstanceIDs,
    Response = OkResponse,
    OptionalRequestBody = true
>>>>>>> 0476e10d
  >;

  /**
   * Changes ServiceState property for a given service
   */
  setOrchestrationServiceState is ComputeResourceActionAsync<
    VirtualMachineScaleSet,
    OrchestrationServiceStateInput,
    OkResponse,
    LroHeaders = ArmLroLocationHeader & Azure.Core.Foundations.RetryAfterHeader
  >;

  /**
   * Gets a list of SKUs available for your VM scale set, including the minimum and maximum VM instances allowed for each SKU.
   */
  @get
  @action("skus")
  @list
  listSkus is ComputeResourceActionSync<
    VirtualMachineScaleSet,
    void,
    VirtualMachineScaleSetListSkusResult
  >;

  /**
   * Starts one or more virtual machines in a VM scale set.
   */
  start is ComputeResourceActionAsync<
    VirtualMachineScaleSet,
<<<<<<< HEAD
    {
      /**
       * A list of virtual machine instance IDs from the VM scale set.
       */
      @bodyRoot vmInstanceIDs?: VirtualMachineScaleSetVMInstanceIDs;
    },
    OkResponse,
    LroHeaders = ArmLroLocationHeader & Azure.Core.Foundations.RetryAfterHeader
=======
    Request = VirtualMachineScaleSetVMInstanceIDs,
    Response = OkResponse,
    OptionalRequestBody = true
>>>>>>> 0476e10d
  >;

  /**
   * Starts a rolling upgrade to move all extensions for all virtual machine scale set instances to the latest available extension version. Instances which are already running the latest extension versions are not affected.
   */
  #suppress "@azure-tools/typespec-azure-core/no-openapi" "non-standard operations"
  @action("extensionRollingUpgrade")
  @operationId("VirtualMachineScaleSetRollingUpgrades_StartExtensionUpgrade")
  startExtensionUpgrade is ComputeResourceActionAsync<
    VirtualMachineScaleSet,
    void,
    Response = OkResponse,
    LroHeaders = ArmLroLocationHeader & Azure.Core.Foundations.RetryAfterHeader
  >;

  /**
   * Starts a rolling upgrade to move all virtual machine scale set instances to the latest available Platform Image OS version. Instances which are already running the latest available OS version are not affected.
   */
  #suppress "@azure-tools/typespec-azure-core/no-openapi" "non-standard operations"
  @action("osRollingUpgrade")
  @operationId("VirtualMachineScaleSetRollingUpgrades_StartOSUpgrade")
  startOSUpgrade is ComputeResourceActionAsync<
    VirtualMachineScaleSet,
    void,
    Response = OkResponse,
    LroHeaders = ArmLroLocationHeader & Azure.Core.Foundations.RetryAfterHeader
  >;

  /**
   * Cancels the current virtual machine scale set rolling upgrade.
   */
  #suppress "@azure-tools/typespec-azure-core/no-openapi" "non-standard operations"
  @action("rollingUpgrades/cancel")
  @operationId("VirtualMachineScaleSetRollingUpgrades_Cancel")
  cancel is ComputeResourceActionAsync<
    VirtualMachineScaleSet,
    void,
    Response = OkResponse,
    LroHeaders = ArmLroLocationHeader & Azure.Core.Foundations.RetryAfterHeader
  >;

  /**
   * Scales out one or more virtual machines in a VM scale set.
   */
  @added(Versions.v2025_04_01)
  @action("scaleOut")
  scaleOut is ComputeResourceActionAsync<
    VirtualMachineScaleSet,
    VMScaleSetScaleOutInput,
    Response = OkResponse,
    LroHeaders = ArmLroLocationHeader & Azure.Core.Foundations.RetryAfterHeader
  >;
}

@@doc(VirtualMachineScaleSet.name, "The name of the VM scale set.");
@@doc(VirtualMachineScaleSet.properties,
  "Describes the properties of a Virtual Machine Scale Set."
);
@@doc(VirtualMachineScaleSets.createOrUpdate::parameters.resource,
  "The scale set object."
);
@@doc(VirtualMachineScaleSets.update::parameters.properties,
  "The scale set object."
);
@@doc(VirtualMachineScaleSets.approveRollingUpgrade::parameters.body,
  "A list of virtual machine instance IDs from the VM scale set."
);
@@doc(VirtualMachineScaleSets.convertToSinglePlacementGroup::parameters.body,
  "The input object for ConvertToSinglePlacementGroup API."
);
@@doc(VirtualMachineScaleSets.deallocate::parameters.body,
  "A list of virtual machine instance IDs from the VM scale set."
);
@@doc(VirtualMachineScaleSets.deleteInstances::parameters.body,
  "A list of virtual machine instance IDs from the VM scale set."
);
@@doc(VirtualMachineScaleSets.updateInstances::parameters.body,
  "A list of virtual machine instance IDs from the VM scale set."
);
@@doc(VirtualMachineScaleSets.performMaintenance::parameters.body,
  "A list of virtual machine instance IDs from the VM scale set."
);
@@doc(VirtualMachineScaleSets.powerOff::parameters.body,
  "A list of virtual machine instance IDs from the VM scale set."
);
@@doc(VirtualMachineScaleSets.redeploy::parameters.body,
  "A list of virtual machine instance IDs from the VM scale set."
);
@@doc(VirtualMachineScaleSets.reimage::parameters.body,
  "Parameters for Reimaging VM ScaleSet."
);
@@doc(VirtualMachineScaleSets.reimageAll::parameters.body,
  "A list of virtual machine instance IDs from the VM scale set."
);
@@doc(VirtualMachineScaleSets.restart::parameters.body,
  "A list of virtual machine instance IDs from the VM scale set."
);
@@doc(VirtualMachineScaleSets.setOrchestrationServiceState::parameters.body,
  "The input object for SetOrchestrationServiceState API."
);
@@doc(VirtualMachineScaleSets.start::parameters.body,
  "A list of virtual machine instance IDs from the VM scale set."
);
@@doc(VirtualMachineScaleSets.scaleOut::parameters.body,
  "The input object for ScaleOut API."
);<|MERGE_RESOLUTION|>--- conflicted
+++ resolved
@@ -205,11 +205,9 @@
       @query("hibernate")
       hibernate?: boolean;
     },
-<<<<<<< HEAD
-    LroHeaders = ArmLroLocationHeader & Azure.Core.Foundations.RetryAfterHeader
-=======
-    OptionalRequestBody = true
->>>>>>> 0476e10d
+    LroHeaders = ArmLroLocationHeader &
+      Azure.Core.Foundations.RetryAfterHeader,
+    OptionalRequestBody = true
   >;
 
   /**
@@ -299,20 +297,11 @@
    */
   performMaintenance is ComputeResourceActionAsync<
     VirtualMachineScaleSet,
-<<<<<<< HEAD
-    {
-      /**
-       * A list of virtual machine instance IDs from the VM scale set.
-       */
-      @bodyRoot vmInstanceIDs?: VirtualMachineScaleSetVMInstanceIDs;
-    },
-    Response = OkResponse,
-    LroHeaders = ArmLroLocationHeader & Azure.Core.Foundations.RetryAfterHeader
-=======
-    Request = VirtualMachineScaleSetVMInstanceIDs,
-    Response = OkResponse,
-    OptionalRequestBody = true
->>>>>>> 0476e10d
+    Request = VirtualMachineScaleSetVMInstanceIDs,
+    Response = OkResponse,
+    LroHeaders = ArmLroLocationHeader &
+      Azure.Core.Foundations.RetryAfterHeader,
+    OptionalRequestBody = true
   >;
 
   /**
@@ -330,11 +319,9 @@
       @query("skipShutdown")
       skipShutdown?: boolean;
     },
-<<<<<<< HEAD
-    LroHeaders = ArmLroLocationHeader & Azure.Core.Foundations.RetryAfterHeader
-=======
-    OptionalRequestBody = true
->>>>>>> 0476e10d
+    LroHeaders = ArmLroLocationHeader &
+      Azure.Core.Foundations.RetryAfterHeader,
+    OptionalRequestBody = true
   >;
 
   /**
@@ -352,20 +339,11 @@
    */
   redeploy is ComputeResourceActionAsync<
     VirtualMachineScaleSet,
-<<<<<<< HEAD
-    {
-      /**
-       * A list of virtual machine instance IDs from the VM scale set.
-       */
-      @bodyRoot vmInstanceIDs?: VirtualMachineScaleSetVMInstanceIDs;
-    },
-    OkResponse,
-    LroHeaders = ArmLroLocationHeader & Azure.Core.Foundations.RetryAfterHeader
-=======
-    Request = VirtualMachineScaleSetVMInstanceIDs,
-    Response = OkResponse,
-    OptionalRequestBody = true
->>>>>>> 0476e10d
+    Request = VirtualMachineScaleSetVMInstanceIDs,
+    Response = OkResponse,
+    LroHeaders = ArmLroLocationHeader &
+      Azure.Core.Foundations.RetryAfterHeader,
+    OptionalRequestBody = true
   >;
 
   /**
@@ -373,21 +351,11 @@
    */
   reimage is ComputeResourceActionAsync<
     VirtualMachineScaleSet,
-<<<<<<< HEAD
-    {
-      /**
-       * Parameters for Reimaging VM ScaleSet.
-       */
-      @bodyRoot
-      vmScaleSetReimageInput?: VirtualMachineScaleSetReimageParameters;
-    },
-    OkResponse,
-    LroHeaders = ArmLroLocationHeader & Azure.Core.Foundations.RetryAfterHeader
-=======
     Request = VirtualMachineScaleSetReimageParameters,
     Response = OkResponse,
-    OptionalRequestBody = true
->>>>>>> 0476e10d
+    LroHeaders = ArmLroLocationHeader &
+      Azure.Core.Foundations.RetryAfterHeader,
+    OptionalRequestBody = true
   >;
 
   /**
@@ -396,20 +364,11 @@
   @action("reimageall")
   reimageAll is ComputeResourceActionAsync<
     VirtualMachineScaleSet,
-<<<<<<< HEAD
-    {
-      /**
-       * A list of virtual machine instance IDs from the VM scale set.
-       */
-      @bodyRoot vmInstanceIDs?: VirtualMachineScaleSetVMInstanceIDs;
-    },
-    OkResponse,
-    LroHeaders = ArmLroLocationHeader & Azure.Core.Foundations.RetryAfterHeader
-=======
-    Request = VirtualMachineScaleSetVMInstanceIDs,
-    Response = OkResponse,
-    OptionalRequestBody = true
->>>>>>> 0476e10d
+    Request = VirtualMachineScaleSetVMInstanceIDs,
+    Response = OkResponse,
+    LroHeaders = ArmLroLocationHeader &
+      Azure.Core.Foundations.RetryAfterHeader,
+    OptionalRequestBody = true
   >;
 
   /**
@@ -417,20 +376,11 @@
    */
   restart is ComputeResourceActionAsync<
     VirtualMachineScaleSet,
-<<<<<<< HEAD
-    {
-      /**
-       * A list of virtual machine instance IDs from the VM scale set.
-       */
-      @bodyRoot vmInstanceIDs?: VirtualMachineScaleSetVMInstanceIDs;
-    },
-    OkResponse,
-    LroHeaders = ArmLroLocationHeader & Azure.Core.Foundations.RetryAfterHeader
-=======
-    Request = VirtualMachineScaleSetVMInstanceIDs,
-    Response = OkResponse,
-    OptionalRequestBody = true
->>>>>>> 0476e10d
+    Request = VirtualMachineScaleSetVMInstanceIDs,
+    Response = OkResponse,
+    LroHeaders = ArmLroLocationHeader &
+      Azure.Core.Foundations.RetryAfterHeader,
+    OptionalRequestBody = true
   >;
 
   /**
@@ -460,20 +410,11 @@
    */
   start is ComputeResourceActionAsync<
     VirtualMachineScaleSet,
-<<<<<<< HEAD
-    {
-      /**
-       * A list of virtual machine instance IDs from the VM scale set.
-       */
-      @bodyRoot vmInstanceIDs?: VirtualMachineScaleSetVMInstanceIDs;
-    },
-    OkResponse,
-    LroHeaders = ArmLroLocationHeader & Azure.Core.Foundations.RetryAfterHeader
-=======
-    Request = VirtualMachineScaleSetVMInstanceIDs,
-    Response = OkResponse,
-    OptionalRequestBody = true
->>>>>>> 0476e10d
+    Request = VirtualMachineScaleSetVMInstanceIDs,
+    Response = OkResponse,
+    LroHeaders = ArmLroLocationHeader &
+      Azure.Core.Foundations.RetryAfterHeader,
+    OptionalRequestBody = true
   >;
 
   /**

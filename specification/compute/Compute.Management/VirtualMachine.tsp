--- conflicted
+++ resolved
@@ -329,22 +329,11 @@
    */
   reimage is ComputeResourceActionAsync<
     VirtualMachine,
-<<<<<<< HEAD
-    {
-      /**
-       * Parameters supplied to the Reimage Virtual Machine operation.
-       */
-      @bodyRoot parameters?: VirtualMachineReimageParameters;
-    },
-    OkResponse,
-    LroHeaders = ArmLroLocationHeader & Azure.Core.Foundations.RetryAfterHeader
-=======
     Request = VirtualMachineReimageParameters,
     Response = OkResponse,
     LroHeaders = ArmLroLocationHeader &
       Azure.Core.Foundations.RetryAfterHeader,
     OptionalRequestBody = true
->>>>>>> 7033e85e
   >;
 
   /**

--- conflicted
+++ resolved
@@ -234,11 +234,8 @@
     VirtualMachineScaleSetVM,
     Request = VirtualMachineScaleSetVMReimageParameters,
     Response = OkResponse,
-<<<<<<< HEAD
-=======
     LroHeaders = ArmLroLocationHeader &
       Azure.Core.Foundations.RetryAfterHeader,
->>>>>>> 047cc0ea
     OptionalRequestBody = true
   >;
 

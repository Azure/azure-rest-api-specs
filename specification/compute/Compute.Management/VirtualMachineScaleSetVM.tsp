--- conflicted
+++ resolved
@@ -232,21 +232,11 @@
   @operationId("VirtualMachineScaleSetVMs_Reimage")
   reimage is ComputeResourceActionAsync<
     VirtualMachineScaleSetVM,
-<<<<<<< HEAD
-    {
-      /**
-       * Parameters for the Reimaging Virtual machine in ScaleSet.
-       */
-      @bodyRoot
-      vmScaleSetVMReimageInput?: VirtualMachineScaleSetVMReimageParameters;
-    },
-    OkResponse,
-    LroHeaders = ArmLroLocationHeader & Azure.Core.Foundations.RetryAfterHeader
-=======
     Request = VirtualMachineScaleSetVMReimageParameters,
     Response = OkResponse,
+    LroHeaders = ArmLroLocationHeader &
+      Azure.Core.Foundations.RetryAfterHeader,
     OptionalRequestBody = true
->>>>>>> 0476e10d
   >;
 
   /**

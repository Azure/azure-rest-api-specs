import "@azure-tools/typespec-azure-core";
import "@azure-tools/typespec-azure-resource-manager";
import "@typespec/openapi";
import "@typespec/rest";
import "./models.tsp";
import "./VirtualMachineScaleSetVM.tsp";

using TypeSpec.Rest;
using Azure.ResourceManager;
using TypeSpec.Http;
using TypeSpec.OpenAPI;

namespace Microsoft.Compute;
/**
 * Describes a VMSS VM Extension.
 */
@parentResource(VirtualMachineScaleSetVM)
model VirtualMachineScaleSetVMExtension
  is Azure.ResourceManager.ProxyResource<VirtualMachineExtensionProperties> {
  ...ResourceNameParameter<
    Resource = VirtualMachineScaleSetVMExtension,
    KeyName = "vmExtensionName",
    SegmentName = "extensions",
    NamePattern = ""
  >;

  /**
   * The location of the extension.
   */
  #suppress "@azure-tools/typespec-azure-resource-manager/arm-resource-invalid-envelope-property"
  @visibility(Lifecycle.Read, Lifecycle.Create)
  location?: string;
<<<<<<< HEAD
=======

  /**
   * The name of the extension.
   */
  #suppress "@azure-tools/typespec-azure-resource-manager/arm-resource-invalid-envelope-property"
  @encodedName("application/json", "name")
  extensionName?: string;

  /**
   * Resource type.
   */
  #suppress "@azure-tools/typespec-azure-resource-manager/arm-resource-invalid-envelope-property"
  @visibility(Lifecycle.Read)
  @encodedName("application/json", "type")
  extensionType?: string;
>>>>>>> c1cead0b
}

@armResourceOperations
interface VirtualMachineScaleSetVMExtensions {
  /**
   * The operation to get the VMSS VM extension.
   */
  #suppress "@azure-tools/typespec-azure-core/no-openapi" "non-standard operations"
  @operationId("VirtualMachineScaleSetVMExtensions_Get")
  get is ComputeResourceRead<
    VirtualMachineScaleSetVMExtension,
    Parameters = {
      /**
       * The expand expression to apply on the operation.
       */
      @query("$expand")
      $expand?: string;
    }
  >;

  /**
   * The operation to create or update the VMSS VM extension.
   */
  #suppress "@azure-tools/typespec-azure-core/no-openapi" "non-standard operations"
  @operationId("VirtualMachineScaleSetVMExtensions_CreateOrUpdate")
  createOrUpdate is ComputeResourceCreateOrReplaceAsync<
    VirtualMachineScaleSetVMExtension,
    LroHeaders = ArmLroLocationHeader & Azure.Core.Foundations.RetryAfterHeader
  >;

  /**
   * The operation to update the VMSS VM extension.
   */
  #suppress "@azure-tools/typespec-azure-core/no-openapi" "non-standard operations"
  @patch(#{ implicitOptionality: false })
  @operationId("VirtualMachineScaleSetVMExtensions_Update")
  update is ComputeCustomPatchAsync<
    VirtualMachineScaleSetVMExtension,
    VirtualMachineScaleSetVMExtensionUpdate,
    Response = ArmResponse<VirtualMachineScaleSetVMExtension> &
      ArmLroLocationHeader &
      Azure.Core.Foundations.RetryAfterHeader
  >;

  /**
   * The operation to delete the VMSS VM extension.
   */
  #suppress "@azure-tools/typespec-azure-core/no-openapi" "non-standard operations"
  #suppress "deprecated" "For backward compatibility"
  #suppress "@azure-tools/typespec-azure-resource-manager/arm-delete-operation-response-codes" "For backward compatibility"
  #suppress "@azure-tools/typespec-azure-core/no-response-body" "For backward compatibility"
  @operationId("VirtualMachineScaleSetVMExtensions_Delete")
  delete is ComputeResourceDeleteAsync<VirtualMachineScaleSetVMExtension>;

  /**
   * The operation to get all extensions of an instance in Virtual Machine Scaleset.
   */
  #suppress "@azure-tools/typespec-azure-core/no-openapi" "non-standard operations"
  @operationId("VirtualMachineScaleSetVMExtensions_List")
  list is ComputeResourceListByParent<
    VirtualMachineScaleSetVMExtension,
    Parameters = {
      /**
       * The expand expression to apply on the operation.
       */
      @query("$expand")
      $expand?: string;
    },
    Response = VirtualMachineScaleSetVMExtensionsListResult
  >;
}

@@doc(VirtualMachineScaleSetVMExtension.name,
  "The name of the virtual machine extension."
);
@@doc(VirtualMachineScaleSetVMExtension.properties,
  "Describes the properties of a Virtual Machine Extension."
);
@@doc(VirtualMachineScaleSetVMExtensions.createOrUpdate::parameters.resource,
  "Parameters supplied to the Create Virtual Machine Extension operation."
);
@@doc(VirtualMachineScaleSetVMExtensions.update::parameters.properties,
  "Parameters supplied to the Update Virtual Machine Extension operation."
);<|MERGE_RESOLUTION|>--- conflicted
+++ resolved
@@ -30,24 +30,6 @@
   #suppress "@azure-tools/typespec-azure-resource-manager/arm-resource-invalid-envelope-property"
   @visibility(Lifecycle.Read, Lifecycle.Create)
   location?: string;
-<<<<<<< HEAD
-=======
-
-  /**
-   * The name of the extension.
-   */
-  #suppress "@azure-tools/typespec-azure-resource-manager/arm-resource-invalid-envelope-property"
-  @encodedName("application/json", "name")
-  extensionName?: string;
-
-  /**
-   * Resource type.
-   */
-  #suppress "@azure-tools/typespec-azure-resource-manager/arm-resource-invalid-envelope-property"
-  @visibility(Lifecycle.Read)
-  @encodedName("application/json", "type")
-  extensionType?: string;
->>>>>>> c1cead0b
 }
 
 @armResourceOperations

emit:
  - "@azure-tools/typespec-autorest"
options:
  "@azure-tools/typespec-autorest":
    use-read-only-status-schema: true
    omit-unreachable-types: true
    emitter-output-dir: "{project-root}/.."
    azure-resource-provider-folder: "resource-manager"
    output-file: "{azure-resource-provider-folder}/{service-name}/Skus/{version-status}/{version}/skus.json"
    examples-dir: "{project-root}/examples"
<<<<<<< HEAD
    arm-resource-flattening: true
    emit-lro-options: "all"
  "@azure-tools/typespec-java":
    service-dir: "sdk/compute"
    emitter-output-dir: "{output-dir}/{service-dir}/azure-resourcemanager-compute-sku"
    namespace: "com.azure.resourcemanager.compute.sku"
    service-name: "Compute Sku"
    flavor: azure
    client-side-validations: true
=======

>>>>>>> 7033e85e
linter:
  extends:
    - "@azure-tools/typespec-azure-rulesets/resource-manager"<|MERGE_RESOLUTION|>--- conflicted
+++ resolved
@@ -8,19 +8,7 @@
     azure-resource-provider-folder: "resource-manager"
     output-file: "{azure-resource-provider-folder}/{service-name}/Skus/{version-status}/{version}/skus.json"
     examples-dir: "{project-root}/examples"
-<<<<<<< HEAD
-    arm-resource-flattening: true
-    emit-lro-options: "all"
-  "@azure-tools/typespec-java":
-    service-dir: "sdk/compute"
-    emitter-output-dir: "{output-dir}/{service-dir}/azure-resourcemanager-compute-sku"
-    namespace: "com.azure.resourcemanager.compute.sku"
-    service-name: "Compute Sku"
-    flavor: azure
-    client-side-validations: true
-=======
 
->>>>>>> 7033e85e
 linter:
   extends:
     - "@azure-tools/typespec-azure-rulesets/resource-manager"
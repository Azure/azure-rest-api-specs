emit:
  - "@azure-tools/typespec-autorest"
options:
  "@azure-tools/typespec-autorest":
    use-read-only-status-schema: true
    omit-unreachable-types: true
    emitter-output-dir: "{project-root}/.."
    azure-resource-provider-folder: "resource-manager"
    output-file: "{azure-resource-provider-folder}/{service-name}/Skus/{version-status}/{version}/skus.json"
    examples-dir: "{project-root}/examples"
    arm-resource-flattening: true
<<<<<<< HEAD
  "@azure-tools/typespec-java":
    service-dir: "sdk/compute"
    emitter-output-dir: "{output-dir}/{service-dir}/azure-resourcemanager-compute-sku"
    namespace: "com.azure.resourcemanager.compute.sku"
    service-name: "Compute Sku"
    flavor: azure
    client-side-validations: true
=======
    emit-lro-options: "all"
>>>>>>> 03a0252c
linter:
  extends:
    - "@azure-tools/typespec-azure-rulesets/resource-manager"<|MERGE_RESOLUTION|>--- conflicted
+++ resolved
@@ -9,7 +9,7 @@
     output-file: "{azure-resource-provider-folder}/{service-name}/Skus/{version-status}/{version}/skus.json"
     examples-dir: "{project-root}/examples"
     arm-resource-flattening: true
-<<<<<<< HEAD
+    emit-lro-options: "all"
   "@azure-tools/typespec-java":
     service-dir: "sdk/compute"
     emitter-output-dir: "{output-dir}/{service-dir}/azure-resourcemanager-compute-sku"
@@ -17,9 +17,6 @@
     service-name: "Compute Sku"
     flavor: azure
     client-side-validations: true
-=======
-    emit-lro-options: "all"
->>>>>>> 03a0252c
 linter:
   extends:
     - "@azure-tools/typespec-azure-rulesets/resource-manager"
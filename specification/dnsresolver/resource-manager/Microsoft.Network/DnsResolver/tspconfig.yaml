parameters:
  "service-dir":
    default: "sdk/dnsresolver"
emit:
  - "@azure-tools/typespec-autorest"
options:
  "@azure-tools/typespec-autorest":
    omit-unreachable-types: true
    emitter-output-dir: "{project-root}"
    azure-resource-provider-folder: "resource-manager"
    output-file: "{version-status}/{version}/openapi.json"
    examples-dir: "{project-root}/examples"
    arm-types-dir: "{project-root}/../../../../common-types/resource-management"
    arm-resource-flattening: true
    emit-lro-options: "all"
<<<<<<< HEAD
  "@azure-tools/typespec-csharp":
    flavor: azure
    emitter-output-dir: "{output-dir}/{service-dir}/{namespace}"
    clear-output-folder: true
    model-namespace: true
    namespace: "Azure.ResourceManager.DnsResolver"
=======
>>>>>>> 8384a760
  "@azure-tools/typespec-python":
    emitter-output-dir: "{output-dir}/{service-dir}/azure-mgmt-dnsresolver"
    namespace: "azure.mgmt.dnsresolver"
    generate-test: true
    generate-sample: true
    flavor: "azure"
  "@azure-tools/typespec-java":
    emitter-output-dir: "{output-dir}/{service-dir}/azure-resourcemanager-dnsresolver"
    namespace: "com.azure.resourcemanager.dnsresolver"
    service-name: "Dns Resolver" # human-readable service name, whitespace allowed
    flavor: azure
  "@azure-tools/typespec-ts":
    emitter-output-dir: "{output-dir}/{service-dir}/arm-dnsresolver"
    flavor: azure
    experimental-extensible-enums: true
    package-details:
      name: "@azure/arm-dnsresolver"
  "@azure-tools/typespec-go":
    service-dir: "sdk/resourcemanager/dnsresolver"
    emitter-output-dir: "{output-dir}/{service-dir}/armdnsresolver"
    module: "github.com/Azure/azure-sdk-for-go/{service-dir}/armdnsresolver"
    fix-const-stuttering: false
    flavor: "azure"
    generate-samples: true
    generate-fakes: true
    head-as-boolean: true
    inject-spans: true
linter:
  extends:
    - "@azure-tools/typespec-azure-rulesets/resource-manager"<|MERGE_RESOLUTION|>--- conflicted
+++ resolved
@@ -13,15 +13,6 @@
     arm-types-dir: "{project-root}/../../../../common-types/resource-management"
     arm-resource-flattening: true
     emit-lro-options: "all"
-<<<<<<< HEAD
-  "@azure-tools/typespec-csharp":
-    flavor: azure
-    emitter-output-dir: "{output-dir}/{service-dir}/{namespace}"
-    clear-output-folder: true
-    model-namespace: true
-    namespace: "Azure.ResourceManager.DnsResolver"
-=======
->>>>>>> 8384a760
   "@azure-tools/typespec-python":
     emitter-output-dir: "{output-dir}/{service-dir}/azure-mgmt-dnsresolver"
     namespace: "azure.mgmt.dnsresolver"

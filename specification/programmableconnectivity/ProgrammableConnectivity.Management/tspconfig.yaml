--- conflicted
+++ resolved
@@ -17,16 +17,7 @@
     flavor: "azure"
     generate-test: true
     generate-sample: true
-<<<<<<< HEAD
-  "@azure-tools/typespec-ts":
-    flavor: azure
-    experimental-extensible-enums: true
-    package-dir: "arm-programmableconnectivity"
-    package-details:
-      name: "@azure/arm-programmableconnectivity"
-=======
     package-name: "azure-mgmt-programmableconnectivity"
->>>>>>> 40c12a2d
   "@azure-tools/typespec-java":
     package-dir: "azure-resourcemanager-programmableconnectivity"
     namespace: "com.azure.resourcemanager.programmableconnectivity"

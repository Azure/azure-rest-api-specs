parameters:
  "service-dir":
    default: "sdk/programmableconnectivity"
  "dependencies":
    default: ""
emit:
  - "@azure-tools/typespec-autorest"
options:
  "@azure-tools/typespec-autorest":
    azure-resource-provider-folder: "data-plane"
    emit-lro-options: "none"
    emitter-output-dir: "{project-root}/.."
    output-file: "{azure-resource-provider-folder}/{service-name}/{version-status}/{version}/openapi.json"
  "@azure-tools/typespec-csharp":
    emitter-output-dir: "{output-dir}/sdk/communication/{namespace}"
    clear-output-folder: true
    model-namespace: false
    namespace: "Azure.Communication.ProgrammableConnectivity"
    flavor: azure
  "@azure-typespec/http-client-csharp":
    emitter-output-dir: "{output-dir}/sdk/communication/{namespace}"
    namespace: Azure.Communication.ProgrammableConnectivity
    model-namespace: false
  "@azure-tools/typespec-python":
    package-mode: "dataplane"
    emitter-output-dir: "{output-dir}/{service-dir}/azure-programmableconnectivity"
    namespace: "azure.programmableconnectivity"
    flavor: azure
    generate-test: true
    generate-sample: true
  "@azure-tools/typespec-ts":
    generate-metadata: true
<<<<<<< HEAD
    is-modular-library: true
    package-dir: "programmableconnectivity-rest"
=======
    is-modular-library: false
    emitter-output-dir: "{output-dir}/{service-dir}/programmableconnectivity-rest"
>>>>>>> e252b782
    package-details:
      name: "@azure-rest/programmableconnectivity"
    flavor: azure
linter:
  extends:
    - "@azure-tools/typespec-azure-rulesets/data-plane"<|MERGE_RESOLUTION|>--- conflicted
+++ resolved
@@ -30,13 +30,8 @@
     generate-sample: true
   "@azure-tools/typespec-ts":
     generate-metadata: true
-<<<<<<< HEAD
     is-modular-library: true
-    package-dir: "programmableconnectivity-rest"
-=======
-    is-modular-library: false
     emitter-output-dir: "{output-dir}/{service-dir}/programmableconnectivity-rest"
->>>>>>> e252b782
     package-details:
       name: "@azure-rest/programmableconnectivity"
     flavor: azure

{
  "swagger": "2.0",
  "info": {
    "title": "Azure API Center",
    "version": "2024-03-01",
    "description": "Azure API Center Resource Provider.",
    "x-typespec-generated": [
      {
        "emitter": "@azure-tools/typespec-autorest"
      }
    ]
  },
  "schemes": [
    "https"
  ],
  "host": "management.azure.com",
  "produces": [
    "application/json"
  ],
  "consumes": [
    "application/json"
  ],
  "security": [
    {
      "azure_auth": [
        "user_impersonation"
      ]
    }
  ],
  "securityDefinitions": {
    "azure_auth": {
      "type": "oauth2",
      "description": "Azure Active Directory OAuth2 Flow.",
      "flow": "implicit",
      "authorizationUrl": "https://login.microsoftonline.com/common/oauth2/authorize",
      "scopes": {
        "user_impersonation": "impersonate your user account"
      }
    }
  },
  "tags": [
    {
      "name": "Operations"
    },
    {
      "name": "Services"
    },
    {
      "name": "MetadataSchemas"
    },
    {
      "name": "Workspaces"
    },
    {
      "name": "Apis"
    },
    {
      "name": "ApiVersions"
    },
    {
      "name": "ApiDefinitions"
    },
    {
      "name": "Deployments"
    },
    {
      "name": "Environments"
    }
  ],
  "paths": {
    "/providers/Microsoft.ApiCenter/operations": {
      "get": {
        "operationId": "Operations_List",
        "tags": [
          "Operations"
        ],
        "description": "List the operations for the provider",
        "parameters": [
          {
            "$ref": "../../../../../common-types/resource-management/v5/types.json#/parameters/ApiVersionParameter"
          }
        ],
        "responses": {
          "200": {
            "description": "Azure operation completed successfully.",
            "schema": {
              "$ref": "../../../../../common-types/resource-management/v5/types.json#/definitions/OperationListResult"
            }
          },
          "default": {
            "description": "An unexpected error response.",
            "schema": {
              "$ref": "../../../../../common-types/resource-management/v5/types.json#/definitions/ErrorResponse"
            }
          }
        },
        "x-ms-examples": {
          "List Provider Operations": {
            "$ref": "./examples/Operations_List.json"
          }
        },
        "x-ms-pageable": {
          "nextLinkName": "nextLink"
        }
      }
    },
    "/subscriptions/{subscriptionId}/providers/Microsoft.ApiCenter/services": {
      "get": {
        "operationId": "Services_ListBySubscription",
        "tags": [
          "Services"
        ],
        "description": "Lists services within an Azure subscription.",
        "parameters": [
          {
            "$ref": "../../../../../common-types/resource-management/v5/types.json#/parameters/ApiVersionParameter"
          },
          {
            "$ref": "../../../../../common-types/resource-management/v5/types.json#/parameters/SubscriptionIdParameter"
          }
        ],
        "responses": {
          "200": {
            "description": "Azure operation completed successfully.",
            "schema": {
              "$ref": "#/definitions/ServiceListResult"
            }
          },
          "default": {
            "description": "An unexpected error response.",
            "schema": {
              "$ref": "../../../../../common-types/resource-management/v5/types.json#/definitions/ErrorResponse"
            }
          }
        },
        "x-ms-examples": {
          "Services_ListBySubscription": {
            "$ref": "./examples/Services_ListBySubscription.json"
          }
        },
        "x-ms-pageable": {
          "nextLinkName": "nextLink"
        }
      }
    },
    "/subscriptions/{subscriptionId}/resourceGroups/{resourceGroupName}/providers/Microsoft.ApiCenter/services": {
      "get": {
        "operationId": "Services_ListByResourceGroup",
        "tags": [
          "Services"
        ],
        "description": "Returns a collection of services within the resource group.",
        "parameters": [
          {
            "$ref": "../../../../../common-types/resource-management/v5/types.json#/parameters/ApiVersionParameter"
          },
          {
            "$ref": "../../../../../common-types/resource-management/v5/types.json#/parameters/SubscriptionIdParameter"
          },
          {
            "$ref": "../../../../../common-types/resource-management/v5/types.json#/parameters/ResourceGroupNameParameter"
          }
        ],
        "responses": {
          "200": {
            "description": "Azure operation completed successfully.",
            "schema": {
              "$ref": "#/definitions/ServiceListResult"
            }
          },
          "default": {
            "description": "An unexpected error response.",
            "schema": {
              "$ref": "../../../../../common-types/resource-management/v5/types.json#/definitions/ErrorResponse"
            }
          }
        },
        "x-ms-examples": {
          "Services_ListByResourceGroup": {
            "$ref": "./examples/Services_ListByResourceGroup.json"
          }
        },
        "x-ms-pageable": {
          "nextLinkName": "nextLink"
        }
      }
    },
    "/subscriptions/{subscriptionId}/resourceGroups/{resourceGroupName}/providers/Microsoft.ApiCenter/services/{serviceName}": {
      "get": {
        "operationId": "Services_Get",
        "tags": [
          "Services"
        ],
        "description": "Returns details of the service.",
        "parameters": [
          {
            "$ref": "../../../../../common-types/resource-management/v5/types.json#/parameters/ApiVersionParameter"
          },
          {
            "$ref": "../../../../../common-types/resource-management/v5/types.json#/parameters/SubscriptionIdParameter"
          },
          {
            "$ref": "../../../../../common-types/resource-management/v5/types.json#/parameters/ResourceGroupNameParameter"
          },
          {
            "name": "serviceName",
            "in": "path",
            "description": "The name of Azure API Center service.",
            "required": true,
            "type": "string",
            "minLength": 1,
            "maxLength": 90,
            "pattern": "^[a-zA-Z0-9-]{3,90}$"
          }
        ],
        "responses": {
          "200": {
            "description": "Azure operation completed successfully.",
            "schema": {
              "$ref": "#/definitions/Service"
            }
          },
          "default": {
            "description": "An unexpected error response.",
            "schema": {
              "$ref": "../../../../../common-types/resource-management/v5/types.json#/definitions/ErrorResponse"
            }
          }
        },
        "x-ms-examples": {
          "Services_Get": {
            "$ref": "./examples/Services_Get.json"
          }
        }
      },
      "put": {
        "operationId": "Services_CreateOrUpdate",
        "tags": [
          "Services"
        ],
        "description": "Creates new or updates existing API.",
        "parameters": [
          {
            "$ref": "../../../../../common-types/resource-management/v5/types.json#/parameters/ApiVersionParameter"
          },
          {
            "$ref": "../../../../../common-types/resource-management/v5/types.json#/parameters/SubscriptionIdParameter"
          },
          {
            "$ref": "../../../../../common-types/resource-management/v5/types.json#/parameters/ResourceGroupNameParameter"
          },
          {
            "name": "serviceName",
            "in": "path",
            "description": "The name of Azure API Center service.",
            "required": true,
            "type": "string",
            "minLength": 1,
            "maxLength": 90,
            "pattern": "^[a-zA-Z0-9-]{3,90}$"
          },
          {
            "name": "resource",
            "in": "body",
            "description": "Resource create parameters.",
            "required": true,
            "schema": {
              "$ref": "#/definitions/Service"
            }
          }
        ],
        "responses": {
          "200": {
            "description": "Resource 'Service' update operation succeeded",
            "schema": {
              "$ref": "#/definitions/Service"
            }
          },
          "201": {
            "description": "Resource 'Service' create operation succeeded",
            "schema": {
              "$ref": "#/definitions/Service"
            }
          },
          "default": {
            "description": "An unexpected error response.",
            "schema": {
              "$ref": "../../../../../common-types/resource-management/v5/types.json#/definitions/ErrorResponse"
            }
          }
        },
        "x-ms-examples": {
          "Services_CreateOrUpdate": {
            "$ref": "./examples/Services_CreateOrUpdate.json"
          }
        }
      },
      "patch": {
        "operationId": "Services_Update",
        "tags": [
          "Services"
        ],
        "description": "Updates existing service.",
        "parameters": [
          {
            "$ref": "../../../../../common-types/resource-management/v5/types.json#/parameters/ApiVersionParameter"
          },
          {
            "$ref": "../../../../../common-types/resource-management/v5/types.json#/parameters/SubscriptionIdParameter"
          },
          {
            "$ref": "../../../../../common-types/resource-management/v5/types.json#/parameters/ResourceGroupNameParameter"
          },
          {
            "name": "serviceName",
            "in": "path",
            "description": "The name of Azure API Center service.",
            "required": true,
            "type": "string",
            "minLength": 1,
            "maxLength": 90,
            "pattern": "^[a-zA-Z0-9-]{3,90}$"
          },
          {
            "name": "payload",
            "in": "body",
            "description": "The resource properties to be updated.",
            "required": true,
            "schema": {
              "$ref": "#/definitions/ServiceUpdate"
            },
            "x-ms-client-name": "properties"
          }
        ],
        "responses": {
          "200": {
            "description": "Azure operation completed successfully.",
            "schema": {
              "$ref": "#/definitions/Service"
            }
          },
          "default": {
            "description": "An unexpected error response.",
            "schema": {
              "$ref": "../../../../../common-types/resource-management/v5/types.json#/definitions/ErrorResponse"
            }
          }
        },
        "x-ms-examples": {
          "Services_Update": {
            "$ref": "./examples/Services_Update.json"
          }
        }
      },
      "delete": {
        "operationId": "Services_Delete",
        "tags": [
          "Services"
        ],
        "description": "Deletes specified service.",
        "parameters": [
          {
            "$ref": "../../../../../common-types/resource-management/v5/types.json#/parameters/ApiVersionParameter"
          },
          {
            "$ref": "../../../../../common-types/resource-management/v5/types.json#/parameters/SubscriptionIdParameter"
          },
          {
            "$ref": "../../../../../common-types/resource-management/v5/types.json#/parameters/ResourceGroupNameParameter"
          },
          {
            "name": "serviceName",
            "in": "path",
            "description": "The name of Azure API Center service.",
            "required": true,
            "type": "string",
            "minLength": 1,
            "maxLength": 90,
            "pattern": "^[a-zA-Z0-9-]{3,90}$"
          }
        ],
        "responses": {
          "200": {
            "description": "Resource deleted successfully."
          },
          "204": {
            "description": "Resource does not exist."
          },
          "default": {
            "description": "An unexpected error response.",
            "schema": {
              "$ref": "../../../../../common-types/resource-management/v5/types.json#/definitions/ErrorResponse"
            }
          }
        },
        "x-ms-examples": {
          "Services_Delete": {
            "$ref": "./examples/Services_Delete.json"
          }
        }
      }
    },
    "/subscriptions/{subscriptionId}/resourceGroups/{resourceGroupName}/providers/Microsoft.ApiCenter/services/{serviceName}/exportMetadataSchema": {
      "post": {
        "operationId": "Services_ExportMetadataSchema",
        "tags": [
          "Services"
        ],
        "description": "Exports the effective metadata schema.",
        "parameters": [
          {
            "$ref": "../../../../../common-types/resource-management/v5/types.json#/parameters/ApiVersionParameter"
          },
          {
            "$ref": "../../../../../common-types/resource-management/v5/types.json#/parameters/SubscriptionIdParameter"
          },
          {
            "$ref": "../../../../../common-types/resource-management/v5/types.json#/parameters/ResourceGroupNameParameter"
          },
          {
            "name": "serviceName",
            "in": "path",
            "description": "The name of Azure API Center service.",
            "required": true,
            "type": "string",
            "minLength": 1,
            "maxLength": 90,
            "pattern": "^[a-zA-Z0-9-]{3,90}$"
          },
          {
            "name": "payload",
            "in": "body",
            "description": "The content of the action request",
            "required": true,
            "schema": {
              "$ref": "#/definitions/MetadataSchemaExportRequest"
            },
            "x-ms-client-name": "body"
          }
        ],
        "responses": {
          "200": {
            "description": "Azure operation completed successfully.",
            "schema": {
              "$ref": "#/definitions/MetadataSchemaExportResult"
            }
          },
          "202": {
            "description": "Resource operation accepted.",
            "headers": {
              "Location": {
                "type": "string",
                "description": "The Location header contains the URL where the status of the long running operation can be checked."
              },
              "Retry-After": {
                "type": "integer",
                "format": "int32",
                "description": "The Retry-After header can indicate how long the client should wait before polling the operation status."
              }
            }
          },
          "default": {
            "description": "An unexpected error response.",
            "schema": {
              "$ref": "../../../../../common-types/resource-management/v5/types.json#/definitions/ErrorResponse"
            }
          }
        },
        "x-ms-examples": {
          "Services_ExportMetadataSchema": {
            "$ref": "./examples/Services_ExportMetadataSchema.json"
          }
        },
        "x-ms-long-running-operation-options": {
          "final-state-via": "location"
        },
        "x-ms-long-running-operation": true
      }
    },
    "/subscriptions/{subscriptionId}/resourceGroups/{resourceGroupName}/providers/Microsoft.ApiCenter/services/{serviceName}/metadataSchemas": {
      "get": {
        "operationId": "MetadataSchemas_List",
        "tags": [
          "MetadataSchemas"
        ],
        "description": "Returns a collection of metadata schemas.",
        "parameters": [
          {
            "$ref": "../../../../../common-types/resource-management/v5/types.json#/parameters/ApiVersionParameter"
          },
          {
            "$ref": "../../../../../common-types/resource-management/v5/types.json#/parameters/SubscriptionIdParameter"
          },
          {
            "$ref": "../../../../../common-types/resource-management/v5/types.json#/parameters/ResourceGroupNameParameter"
          },
          {
            "name": "serviceName",
            "in": "path",
            "description": "The name of Azure API Center service.",
            "required": true,
            "type": "string",
            "minLength": 1,
            "maxLength": 90,
            "pattern": "^[a-zA-Z0-9-]{3,90}$"
          },
          {
            "$ref": "#/parameters/OdataFilterParameter"
          }
        ],
        "responses": {
          "200": {
            "description": "Azure operation completed successfully.",
            "schema": {
              "$ref": "#/definitions/MetadataSchemaListResult"
            }
          },
          "default": {
            "description": "An unexpected error response.",
            "schema": {
              "$ref": "../../../../../common-types/resource-management/v5/types.json#/definitions/ErrorResponse"
            }
          }
        },
        "x-ms-examples": {
          "MetadataSchemas_ListByService": {
            "$ref": "./examples/MetadataSchemas_List.json"
          }
        },
        "x-ms-pageable": {
          "nextLinkName": "nextLink"
        }
      }
    },
    "/subscriptions/{subscriptionId}/resourceGroups/{resourceGroupName}/providers/Microsoft.ApiCenter/services/{serviceName}/metadataSchemas/{metadataSchemaName}": {
      "get": {
        "operationId": "MetadataSchemas_Get",
        "tags": [
          "MetadataSchemas"
        ],
        "description": "Returns details of the metadata schema.",
        "parameters": [
          {
            "$ref": "../../../../../common-types/resource-management/v5/types.json#/parameters/ApiVersionParameter"
          },
          {
            "$ref": "../../../../../common-types/resource-management/v5/types.json#/parameters/SubscriptionIdParameter"
          },
          {
            "$ref": "../../../../../common-types/resource-management/v5/types.json#/parameters/ResourceGroupNameParameter"
          },
          {
            "name": "serviceName",
            "in": "path",
            "description": "The name of Azure API Center service.",
            "required": true,
            "type": "string",
            "minLength": 1,
            "maxLength": 90,
            "pattern": "^[a-zA-Z0-9-]{3,90}$"
          },
          {
            "name": "metadataSchemaName",
            "in": "path",
            "description": "The name of the metadata schema.",
            "required": true,
            "type": "string",
            "minLength": 1,
            "maxLength": 90,
            "pattern": "^[a-zA-Z0-9-]{3,90}$"
          }
        ],
        "responses": {
          "200": {
            "description": "Azure operation completed successfully.",
            "schema": {
              "$ref": "#/definitions/MetadataSchema"
            },
            "headers": {
              "ETag": {
                "type": "string",
                "description": "The entity tag for the response."
              }
            }
          },
          "default": {
            "description": "An unexpected error response.",
            "schema": {
              "$ref": "../../../../../common-types/resource-management/v5/types.json#/definitions/ErrorResponse"
            }
          }
        },
        "x-ms-examples": {
          "MetadataSchemas_Get": {
            "$ref": "./examples/MetadataSchemas_Get.json"
          }
        }
      },
      "put": {
        "operationId": "MetadataSchemas_CreateOrUpdate",
        "tags": [
          "MetadataSchemas"
        ],
        "description": "Creates new or updates existing metadata schema.",
        "parameters": [
          {
            "$ref": "../../../../../common-types/resource-management/v5/types.json#/parameters/ApiVersionParameter"
          },
          {
            "$ref": "../../../../../common-types/resource-management/v5/types.json#/parameters/SubscriptionIdParameter"
          },
          {
            "$ref": "../../../../../common-types/resource-management/v5/types.json#/parameters/ResourceGroupNameParameter"
          },
          {
            "name": "If-Match",
            "in": "header",
            "description": "The request should only proceed if an entity matches this string.",
            "required": false,
            "type": "string",
            "x-ms-client-name": "ifMatch"
          },
          {
            "name": "serviceName",
            "in": "path",
            "description": "The name of Azure API Center service.",
            "required": true,
            "type": "string",
            "minLength": 1,
            "maxLength": 90,
            "pattern": "^[a-zA-Z0-9-]{3,90}$"
          },
          {
            "name": "metadataSchemaName",
            "in": "path",
            "description": "The name of the metadata schema.",
            "required": true,
            "type": "string",
            "minLength": 1,
            "maxLength": 90,
            "pattern": "^[a-zA-Z0-9-]{3,90}$"
          },
          {
            "name": "payload",
            "in": "body",
            "description": "Resource create parameters.",
            "required": true,
            "schema": {
              "$ref": "#/definitions/MetadataSchema"
            },
            "x-ms-client-name": "resource"
          }
        ],
        "responses": {
          "200": {
            "description": "Resource 'MetadataSchema' update operation succeeded",
            "schema": {
              "$ref": "#/definitions/MetadataSchema"
            },
            "headers": {
              "ETag": {
                "type": "string",
                "description": "The entity tag for the response."
              }
            }
          },
          "201": {
            "description": "Resource 'MetadataSchema' create operation succeeded",
            "schema": {
              "$ref": "#/definitions/MetadataSchema"
            },
            "headers": {
              "ETag": {
                "type": "string",
                "description": "The entity tag for the response."
              }
            }
          },
          "default": {
            "description": "An unexpected error response.",
            "schema": {
              "$ref": "../../../../../common-types/resource-management/v5/types.json#/definitions/ErrorResponse"
            }
          }
        },
        "x-ms-examples": {
          "MetadataSchemas_CreateOrUpdate": {
            "$ref": "./examples/MetadataSchemas_CreateOrUpdate.json"
          }
        }
      },
      "delete": {
        "operationId": "MetadataSchemas_Delete",
        "tags": [
          "MetadataSchemas"
        ],
        "description": "Deletes specified metadata schema.",
        "parameters": [
          {
            "$ref": "../../../../../common-types/resource-management/v5/types.json#/parameters/ApiVersionParameter"
          },
          {
            "$ref": "../../../../../common-types/resource-management/v5/types.json#/parameters/SubscriptionIdParameter"
          },
          {
            "$ref": "../../../../../common-types/resource-management/v5/types.json#/parameters/ResourceGroupNameParameter"
          },
          {
            "name": "serviceName",
            "in": "path",
            "description": "The name of Azure API Center service.",
            "required": true,
            "type": "string",
            "minLength": 1,
            "maxLength": 90,
            "pattern": "^[a-zA-Z0-9-]{3,90}$"
          },
          {
            "name": "metadataSchemaName",
            "in": "path",
            "description": "The name of the metadata schema.",
            "required": true,
            "type": "string",
            "minLength": 1,
            "maxLength": 90,
            "pattern": "^[a-zA-Z0-9-]{3,90}$"
          }
        ],
        "responses": {
          "200": {
            "description": "Resource deleted successfully."
          },
          "204": {
            "description": "Resource does not exist."
          },
          "default": {
            "description": "An unexpected error response.",
            "schema": {
              "$ref": "../../../../../common-types/resource-management/v5/types.json#/definitions/ErrorResponse"
            }
          }
        },
        "x-ms-examples": {
          "MetadataSchemas_Delete": {
            "$ref": "./examples/MetadataSchemas_Delete.json"
          }
        }
      },
      "head": {
        "operationId": "MetadataSchemas_Head",
        "tags": [
          "MetadataSchemas"
        ],
        "description": "Checks if specified metadata schema exists.",
        "parameters": [
          {
            "$ref": "../../../../../common-types/resource-management/v5/types.json#/parameters/ApiVersionParameter"
          },
          {
            "$ref": "../../../../../common-types/resource-management/v5/types.json#/parameters/SubscriptionIdParameter"
          },
          {
            "$ref": "../../../../../common-types/resource-management/v5/types.json#/parameters/ResourceGroupNameParameter"
          },
          {
            "name": "serviceName",
            "in": "path",
            "description": "The name of Azure API Center service.",
            "required": true,
            "type": "string",
            "minLength": 1,
            "maxLength": 90,
            "pattern": "^[a-zA-Z0-9-]{3,90}$"
          },
          {
            "name": "metadataSchemaName",
            "in": "path",
            "description": "The name of the metadata schema.",
            "required": true,
            "type": "string",
            "minLength": 1,
            "maxLength": 90,
            "pattern": "^[a-zA-Z0-9-]{3,90}$"
          }
        ],
        "responses": {
          "200": {
            "description": "The request has succeeded."
          },
          "default": {
            "description": "An unexpected error response.",
            "schema": {
              "$ref": "../../../../../common-types/resource-management/v5/types.json#/definitions/ErrorResponse"
            }
          }
        },
        "x-ms-examples": {
          "MetadataSchemas_Head": {
            "$ref": "./examples/MetadataSchemas_Head.json"
          }
        }
      }
    },
    "/subscriptions/{subscriptionId}/resourceGroups/{resourceGroupName}/providers/Microsoft.ApiCenter/services/{serviceName}/workspaces": {
      "get": {
        "operationId": "Workspaces_List",
        "tags": [
          "Workspaces"
        ],
        "description": "Returns a collection of workspaces.",
        "parameters": [
          {
            "$ref": "../../../../../common-types/resource-management/v5/types.json#/parameters/ApiVersionParameter"
          },
          {
            "$ref": "../../../../../common-types/resource-management/v5/types.json#/parameters/SubscriptionIdParameter"
          },
          {
            "$ref": "../../../../../common-types/resource-management/v5/types.json#/parameters/ResourceGroupNameParameter"
          },
          {
            "name": "serviceName",
            "in": "path",
            "description": "The name of Azure API Center service.",
            "required": true,
            "type": "string",
            "minLength": 1,
            "maxLength": 90,
            "pattern": "^[a-zA-Z0-9-]{3,90}$"
          },
          {
            "$ref": "#/parameters/OdataFilterParameter"
          }
        ],
        "responses": {
          "200": {
            "description": "Azure operation completed successfully.",
            "schema": {
              "$ref": "#/definitions/WorkspaceListResult"
            }
          },
          "default": {
            "description": "An unexpected error response.",
            "schema": {
              "$ref": "../../../../../common-types/resource-management/v5/types.json#/definitions/ErrorResponse"
            }
          }
        },
        "x-ms-examples": {
          "Workspaces_ListByService": {
            "$ref": "./examples/Workspaces_List.json"
          }
        },
        "x-ms-pageable": {
          "nextLinkName": "nextLink"
        }
      }
    },
    "/subscriptions/{subscriptionId}/resourceGroups/{resourceGroupName}/providers/Microsoft.ApiCenter/services/{serviceName}/workspaces/{workspaceName}": {
      "get": {
        "operationId": "Workspaces_Get",
        "tags": [
          "Workspaces"
        ],
        "description": "Returns details of the workspace.",
        "parameters": [
          {
            "$ref": "../../../../../common-types/resource-management/v5/types.json#/parameters/ApiVersionParameter"
          },
          {
            "$ref": "../../../../../common-types/resource-management/v5/types.json#/parameters/SubscriptionIdParameter"
          },
          {
            "$ref": "../../../../../common-types/resource-management/v5/types.json#/parameters/ResourceGroupNameParameter"
          },
          {
            "name": "serviceName",
            "in": "path",
            "description": "The name of Azure API Center service.",
            "required": true,
            "type": "string",
            "minLength": 1,
            "maxLength": 90,
            "pattern": "^[a-zA-Z0-9-]{3,90}$"
          },
          {
            "name": "workspaceName",
            "in": "path",
            "description": "The name of the workspace.",
            "required": true,
            "type": "string",
            "minLength": 1,
            "maxLength": 90,
            "pattern": "^[a-zA-Z0-9-]{3,90}$"
          }
        ],
        "responses": {
          "200": {
            "description": "Azure operation completed successfully.",
            "schema": {
              "$ref": "#/definitions/Workspace"
            },
            "headers": {
              "ETag": {
                "type": "string",
                "description": "The entity tag for the response."
              }
            }
          },
          "default": {
            "description": "An unexpected error response.",
            "schema": {
              "$ref": "../../../../../common-types/resource-management/v5/types.json#/definitions/ErrorResponse"
            }
          }
        },
        "x-ms-examples": {
          "Workspaces_Get": {
            "$ref": "./examples/Workspaces_Get.json"
          }
        }
      },
      "put": {
        "operationId": "Workspaces_CreateOrUpdate",
        "tags": [
          "Workspaces"
        ],
        "description": "Creates new or updates existing workspace.",
        "parameters": [
          {
            "$ref": "../../../../../common-types/resource-management/v5/types.json#/parameters/ApiVersionParameter"
          },
          {
            "$ref": "../../../../../common-types/resource-management/v5/types.json#/parameters/SubscriptionIdParameter"
          },
          {
            "$ref": "../../../../../common-types/resource-management/v5/types.json#/parameters/ResourceGroupNameParameter"
          },
          {
            "name": "If-Match",
            "in": "header",
            "description": "The request should only proceed if an entity matches this string.",
            "required": false,
            "type": "string",
            "x-ms-client-name": "ifMatch"
          },
          {
            "name": "serviceName",
            "in": "path",
            "description": "The name of Azure API Center service.",
            "required": true,
            "type": "string",
            "minLength": 1,
            "maxLength": 90,
            "pattern": "^[a-zA-Z0-9-]{3,90}$"
          },
          {
            "name": "workspaceName",
            "in": "path",
            "description": "The name of the workspace.",
            "required": true,
            "type": "string",
            "minLength": 1,
            "maxLength": 90,
            "pattern": "^[a-zA-Z0-9-]{3,90}$"
          },
          {
            "name": "payload",
            "in": "body",
            "description": "Resource create parameters.",
            "required": true,
            "schema": {
              "$ref": "#/definitions/Workspace"
            },
            "x-ms-client-name": "resource"
          }
        ],
        "responses": {
          "200": {
            "description": "Resource 'Workspace' update operation succeeded",
            "schema": {
              "$ref": "#/definitions/Workspace"
            },
            "headers": {
              "ETag": {
                "type": "string",
                "description": "The entity tag for the response."
              }
            }
          },
          "201": {
            "description": "Resource 'Workspace' create operation succeeded",
            "schema": {
              "$ref": "#/definitions/Workspace"
            },
            "headers": {
              "ETag": {
                "type": "string",
                "description": "The entity tag for the response."
              }
            }
          },
          "default": {
            "description": "An unexpected error response.",
            "schema": {
              "$ref": "../../../../../common-types/resource-management/v5/types.json#/definitions/ErrorResponse"
            }
          }
        },
        "x-ms-examples": {
          "Workspaces_CreateOrUpdate": {
            "$ref": "./examples/Workspaces_CreateOrUpdate.json"
          }
        }
      },
      "delete": {
        "operationId": "Workspaces_Delete",
        "tags": [
          "Workspaces"
        ],
        "description": "Deletes specified workspace.",
        "parameters": [
          {
            "$ref": "../../../../../common-types/resource-management/v5/types.json#/parameters/ApiVersionParameter"
          },
          {
            "$ref": "../../../../../common-types/resource-management/v5/types.json#/parameters/SubscriptionIdParameter"
          },
          {
            "$ref": "../../../../../common-types/resource-management/v5/types.json#/parameters/ResourceGroupNameParameter"
          },
          {
            "name": "serviceName",
            "in": "path",
            "description": "The name of Azure API Center service.",
            "required": true,
            "type": "string",
            "minLength": 1,
            "maxLength": 90,
            "pattern": "^[a-zA-Z0-9-]{3,90}$"
          },
          {
            "name": "workspaceName",
            "in": "path",
            "description": "The name of the workspace.",
            "required": true,
            "type": "string",
            "minLength": 1,
            "maxLength": 90,
            "pattern": "^[a-zA-Z0-9-]{3,90}$"
          }
        ],
        "responses": {
          "200": {
            "description": "Resource deleted successfully."
          },
          "204": {
            "description": "Resource does not exist."
          },
          "default": {
            "description": "An unexpected error response.",
            "schema": {
              "$ref": "../../../../../common-types/resource-management/v5/types.json#/definitions/ErrorResponse"
            }
          }
        },
        "x-ms-examples": {
          "Workspaces_Delete": {
            "$ref": "./examples/Workspaces_Delete.json"
          }
        }
      },
      "head": {
        "operationId": "Workspaces_Head",
        "tags": [
          "Workspaces"
        ],
        "description": "Checks if specified workspace exists.",
        "parameters": [
          {
            "$ref": "../../../../../common-types/resource-management/v5/types.json#/parameters/ApiVersionParameter"
          },
          {
            "$ref": "../../../../../common-types/resource-management/v5/types.json#/parameters/SubscriptionIdParameter"
          },
          {
            "$ref": "../../../../../common-types/resource-management/v5/types.json#/parameters/ResourceGroupNameParameter"
          },
          {
            "name": "serviceName",
            "in": "path",
            "description": "The name of Azure API Center service.",
            "required": true,
            "type": "string",
            "minLength": 1,
            "maxLength": 90,
            "pattern": "^[a-zA-Z0-9-]{3,90}$"
          },
          {
            "name": "workspaceName",
            "in": "path",
            "description": "The name of the workspace.",
            "required": true,
            "type": "string",
            "minLength": 1,
            "maxLength": 90,
            "pattern": "^[a-zA-Z0-9-]{3,90}$"
          }
        ],
        "responses": {
          "200": {
            "description": "The request has succeeded."
          },
          "default": {
            "description": "An unexpected error response.",
            "schema": {
              "$ref": "../../../../../common-types/resource-management/v5/types.json#/definitions/ErrorResponse"
            }
          }
        },
        "x-ms-examples": {
          "Workspaces_Head": {
            "$ref": "./examples/Workspaces_Head.json"
          }
        }
      }
    },
    "/subscriptions/{subscriptionId}/resourceGroups/{resourceGroupName}/providers/Microsoft.ApiCenter/services/{serviceName}/workspaces/{workspaceName}/apis": {
      "get": {
        "operationId": "Apis_List",
        "tags": [
          "Apis"
        ],
        "description": "Returns a collection of APIs.",
        "parameters": [
          {
            "$ref": "../../../../../common-types/resource-management/v5/types.json#/parameters/ApiVersionParameter"
          },
          {
            "$ref": "../../../../../common-types/resource-management/v5/types.json#/parameters/SubscriptionIdParameter"
          },
          {
            "$ref": "../../../../../common-types/resource-management/v5/types.json#/parameters/ResourceGroupNameParameter"
          },
          {
            "name": "serviceName",
            "in": "path",
            "description": "The name of Azure API Center service.",
            "required": true,
            "type": "string",
            "minLength": 1,
            "maxLength": 90,
            "pattern": "^[a-zA-Z0-9-]{3,90}$"
          },
          {
            "name": "workspaceName",
            "in": "path",
            "description": "The name of the workspace.",
            "required": true,
            "type": "string",
            "minLength": 1,
            "maxLength": 90,
            "pattern": "^[a-zA-Z0-9-]{3,90}$"
          },
          {
            "$ref": "#/parameters/OdataFilterParameter"
          }
        ],
        "responses": {
          "200": {
            "description": "Azure operation completed successfully.",
            "schema": {
              "$ref": "#/definitions/ApiListResult"
            }
          },
          "default": {
            "description": "An unexpected error response.",
            "schema": {
              "$ref": "../../../../../common-types/resource-management/v5/types.json#/definitions/ErrorResponse"
            }
          }
        },
        "x-ms-examples": {
          "Apis_ListByWorkspace": {
            "$ref": "./examples/Apis_List.json"
          }
        },
        "x-ms-pageable": {
          "nextLinkName": "nextLink"
        }
      }
    },
    "/subscriptions/{subscriptionId}/resourceGroups/{resourceGroupName}/providers/Microsoft.ApiCenter/services/{serviceName}/workspaces/{workspaceName}/apis/{apiName}": {
      "get": {
        "operationId": "Apis_Get",
        "tags": [
          "Apis"
        ],
        "description": "Returns details of the API.",
        "parameters": [
          {
            "$ref": "../../../../../common-types/resource-management/v5/types.json#/parameters/ApiVersionParameter"
          },
          {
            "$ref": "../../../../../common-types/resource-management/v5/types.json#/parameters/SubscriptionIdParameter"
          },
          {
            "$ref": "../../../../../common-types/resource-management/v5/types.json#/parameters/ResourceGroupNameParameter"
          },
          {
            "name": "serviceName",
            "in": "path",
            "description": "The name of Azure API Center service.",
            "required": true,
            "type": "string",
            "minLength": 1,
            "maxLength": 90,
            "pattern": "^[a-zA-Z0-9-]{3,90}$"
          },
          {
            "name": "workspaceName",
            "in": "path",
            "description": "The name of the workspace.",
            "required": true,
            "type": "string",
            "minLength": 1,
            "maxLength": 90,
            "pattern": "^[a-zA-Z0-9-]{3,90}$"
          },
          {
            "name": "apiName",
            "in": "path",
            "description": "The name of the API.",
            "required": true,
            "type": "string",
            "minLength": 1,
            "maxLength": 90,
            "pattern": "^[a-zA-Z0-9-]{3,90}$"
          }
        ],
        "responses": {
          "200": {
            "description": "Azure operation completed successfully.",
            "schema": {
              "$ref": "#/definitions/Api"
            },
            "headers": {
              "ETag": {
                "type": "string",
                "description": "The entity tag for the response."
              }
            }
          },
          "default": {
            "description": "An unexpected error response.",
            "schema": {
              "$ref": "../../../../../common-types/resource-management/v5/types.json#/definitions/ErrorResponse"
            }
          }
        },
        "x-ms-examples": {
          "Apis_Get": {
            "$ref": "./examples/Apis_Get.json"
          }
        }
      },
      "put": {
        "operationId": "Apis_CreateOrUpdate",
        "tags": [
          "Apis"
        ],
        "description": "Creates new or updates existing API.",
        "parameters": [
          {
            "$ref": "../../../../../common-types/resource-management/v5/types.json#/parameters/ApiVersionParameter"
          },
          {
            "$ref": "../../../../../common-types/resource-management/v5/types.json#/parameters/SubscriptionIdParameter"
          },
          {
            "$ref": "../../../../../common-types/resource-management/v5/types.json#/parameters/ResourceGroupNameParameter"
          },
          {
            "name": "If-Match",
            "in": "header",
            "description": "The request should only proceed if an entity matches this string.",
            "required": false,
            "type": "string",
            "x-ms-client-name": "ifMatch"
          },
          {
            "name": "serviceName",
            "in": "path",
            "description": "The name of Azure API Center service.",
            "required": true,
            "type": "string",
            "minLength": 1,
            "maxLength": 90,
            "pattern": "^[a-zA-Z0-9-]{3,90}$"
          },
          {
            "name": "workspaceName",
            "in": "path",
            "description": "The name of the workspace.",
            "required": true,
            "type": "string",
            "minLength": 1,
            "maxLength": 90,
            "pattern": "^[a-zA-Z0-9-]{3,90}$"
          },
          {
            "name": "apiName",
            "in": "path",
            "description": "The name of the API.",
            "required": true,
            "type": "string",
            "minLength": 1,
            "maxLength": 90,
            "pattern": "^[a-zA-Z0-9-]{3,90}$"
          },
          {
            "name": "payload",
            "in": "body",
            "description": "Resource create parameters.",
            "required": true,
            "schema": {
              "$ref": "#/definitions/Api"
            },
            "x-ms-client-name": "resource"
          }
        ],
        "responses": {
          "200": {
            "description": "Resource 'Api' update operation succeeded",
            "schema": {
              "$ref": "#/definitions/Api"
            },
            "headers": {
              "ETag": {
                "type": "string",
                "description": "The entity tag for the response."
              }
            }
          },
          "201": {
            "description": "Resource 'Api' create operation succeeded",
            "schema": {
              "$ref": "#/definitions/Api"
            },
            "headers": {
              "ETag": {
                "type": "string",
                "description": "The entity tag for the response."
              }
            }
          },
          "default": {
            "description": "An unexpected error response.",
            "schema": {
              "$ref": "../../../../../common-types/resource-management/v5/types.json#/definitions/ErrorResponse"
            }
          }
        },
        "x-ms-examples": {
          "Apis_CreateOrUpdate": {
            "$ref": "./examples/Apis_CreateOrUpdate.json"
          }
        }
      },
      "delete": {
        "operationId": "Apis_Delete",
        "tags": [
          "Apis"
        ],
        "description": "Deletes specified API.",
        "parameters": [
          {
            "$ref": "../../../../../common-types/resource-management/v5/types.json#/parameters/ApiVersionParameter"
          },
          {
            "$ref": "../../../../../common-types/resource-management/v5/types.json#/parameters/SubscriptionIdParameter"
          },
          {
            "$ref": "../../../../../common-types/resource-management/v5/types.json#/parameters/ResourceGroupNameParameter"
          },
          {
            "name": "serviceName",
            "in": "path",
            "description": "The name of Azure API Center service.",
            "required": true,
            "type": "string",
            "minLength": 1,
            "maxLength": 90,
            "pattern": "^[a-zA-Z0-9-]{3,90}$"
          },
          {
            "name": "workspaceName",
            "in": "path",
            "description": "The name of the workspace.",
            "required": true,
            "type": "string",
            "minLength": 1,
            "maxLength": 90,
            "pattern": "^[a-zA-Z0-9-]{3,90}$"
          },
          {
            "name": "apiName",
            "in": "path",
            "description": "The name of the API.",
            "required": true,
            "type": "string",
            "minLength": 1,
            "maxLength": 90,
            "pattern": "^[a-zA-Z0-9-]{3,90}$"
          }
        ],
        "responses": {
          "200": {
            "description": "Resource deleted successfully."
          },
          "204": {
            "description": "Resource does not exist."
          },
          "default": {
            "description": "An unexpected error response.",
            "schema": {
              "$ref": "../../../../../common-types/resource-management/v5/types.json#/definitions/ErrorResponse"
            }
          }
        },
        "x-ms-examples": {
          "Apis_Delete": {
            "$ref": "./examples/Apis_Delete.json"
          }
        }
      },
      "head": {
        "operationId": "Apis_Head",
        "tags": [
          "Apis"
        ],
        "description": "Checks if specified API exists.",
        "parameters": [
          {
            "$ref": "../../../../../common-types/resource-management/v5/types.json#/parameters/ApiVersionParameter"
          },
          {
            "$ref": "../../../../../common-types/resource-management/v5/types.json#/parameters/SubscriptionIdParameter"
          },
          {
            "$ref": "../../../../../common-types/resource-management/v5/types.json#/parameters/ResourceGroupNameParameter"
          },
          {
            "name": "serviceName",
            "in": "path",
            "description": "The name of Azure API Center service.",
            "required": true,
            "type": "string",
            "minLength": 1,
            "maxLength": 90,
            "pattern": "^[a-zA-Z0-9-]{3,90}$"
          },
          {
            "name": "workspaceName",
            "in": "path",
            "description": "The name of the workspace.",
            "required": true,
            "type": "string",
            "minLength": 1,
            "maxLength": 90,
            "pattern": "^[a-zA-Z0-9-]{3,90}$"
          },
          {
            "name": "apiName",
            "in": "path",
            "description": "The name of the API.",
            "required": true,
            "type": "string",
            "minLength": 1,
            "maxLength": 90,
            "pattern": "^[a-zA-Z0-9-]{3,90}$"
          }
        ],
        "responses": {
          "200": {
            "description": "The request has succeeded."
          },
          "default": {
            "description": "An unexpected error response.",
            "schema": {
              "$ref": "../../../../../common-types/resource-management/v5/types.json#/definitions/ErrorResponse"
            }
          }
        },
        "x-ms-examples": {
          "Apis_Head": {
            "$ref": "./examples/Apis_Head.json"
          }
        }
      }
    },
    "/subscriptions/{subscriptionId}/resourceGroups/{resourceGroupName}/providers/Microsoft.ApiCenter/services/{serviceName}/workspaces/{workspaceName}/apis/{apiName}/deployments": {
      "get": {
        "operationId": "Deployments_List",
        "tags": [
          "Deployments"
        ],
        "description": "Returns a collection of API deployments.",
        "parameters": [
          {
            "$ref": "../../../../../common-types/resource-management/v5/types.json#/parameters/ApiVersionParameter"
          },
          {
            "$ref": "../../../../../common-types/resource-management/v5/types.json#/parameters/SubscriptionIdParameter"
          },
          {
            "$ref": "../../../../../common-types/resource-management/v5/types.json#/parameters/ResourceGroupNameParameter"
          },
          {
            "name": "serviceName",
            "in": "path",
            "description": "The name of Azure API Center service.",
            "required": true,
            "type": "string",
            "minLength": 1,
            "maxLength": 90,
            "pattern": "^[a-zA-Z0-9-]{3,90}$"
          },
          {
            "name": "workspaceName",
            "in": "path",
            "description": "The name of the workspace.",
            "required": true,
            "type": "string",
            "minLength": 1,
            "maxLength": 90,
            "pattern": "^[a-zA-Z0-9-]{3,90}$"
          },
          {
            "name": "apiName",
            "in": "path",
            "description": "The name of the API.",
            "required": true,
            "type": "string",
            "minLength": 1,
            "maxLength": 90,
            "pattern": "^[a-zA-Z0-9-]{3,90}$"
          },
          {
            "$ref": "#/parameters/OdataFilterParameter"
          }
        ],
        "responses": {
          "200": {
            "description": "Azure operation completed successfully.",
            "schema": {
              "$ref": "#/definitions/DeploymentListResult"
            }
          },
          "default": {
            "description": "An unexpected error response.",
            "schema": {
              "$ref": "../../../../../common-types/resource-management/v5/types.json#/definitions/ErrorResponse"
            }
          }
        },
        "x-ms-examples": {
          "Deployments_ListByApi": {
            "$ref": "./examples/Deployments_List.json"
          }
        },
        "x-ms-pageable": {
          "nextLinkName": "nextLink"
        }
      }
    },
    "/subscriptions/{subscriptionId}/resourceGroups/{resourceGroupName}/providers/Microsoft.ApiCenter/services/{serviceName}/workspaces/{workspaceName}/apis/{apiName}/deployments/{deploymentName}": {
      "get": {
        "operationId": "Deployments_Get",
        "tags": [
          "Deployments"
        ],
        "description": "Returns details of the API deployment.",
        "parameters": [
          {
            "$ref": "../../../../../common-types/resource-management/v5/types.json#/parameters/ApiVersionParameter"
          },
          {
            "$ref": "../../../../../common-types/resource-management/v5/types.json#/parameters/SubscriptionIdParameter"
          },
          {
            "$ref": "../../../../../common-types/resource-management/v5/types.json#/parameters/ResourceGroupNameParameter"
          },
          {
            "name": "serviceName",
            "in": "path",
            "description": "The name of Azure API Center service.",
            "required": true,
            "type": "string",
            "minLength": 1,
            "maxLength": 90,
            "pattern": "^[a-zA-Z0-9-]{3,90}$"
          },
          {
            "name": "workspaceName",
            "in": "path",
            "description": "The name of the workspace.",
            "required": true,
            "type": "string",
            "minLength": 1,
            "maxLength": 90,
            "pattern": "^[a-zA-Z0-9-]{3,90}$"
          },
          {
            "name": "apiName",
            "in": "path",
            "description": "The name of the API.",
            "required": true,
            "type": "string",
            "minLength": 1,
            "maxLength": 90,
            "pattern": "^[a-zA-Z0-9-]{3,90}$"
          },
          {
            "name": "deploymentName",
            "in": "path",
            "description": "The name of the API deployment.",
            "required": true,
            "type": "string",
            "minLength": 1,
            "maxLength": 90,
            "pattern": "^[a-zA-Z0-9-]{3,90}$"
          }
        ],
        "responses": {
          "200": {
            "description": "Azure operation completed successfully.",
            "schema": {
              "$ref": "#/definitions/Deployment"
            },
            "headers": {
              "ETag": {
                "type": "string",
                "description": "The entity tag for the response."
              }
            }
          },
          "default": {
            "description": "An unexpected error response.",
            "schema": {
              "$ref": "../../../../../common-types/resource-management/v5/types.json#/definitions/ErrorResponse"
            }
          }
        },
        "x-ms-examples": {
          "Deployments_Get": {
            "$ref": "./examples/Deployments_Get.json"
          }
        }
      },
      "put": {
        "operationId": "Deployments_CreateOrUpdate",
        "tags": [
          "Deployments"
        ],
        "description": "Creates new or updates existing API deployment.",
        "parameters": [
          {
            "$ref": "../../../../../common-types/resource-management/v5/types.json#/parameters/ApiVersionParameter"
          },
          {
            "$ref": "../../../../../common-types/resource-management/v5/types.json#/parameters/SubscriptionIdParameter"
          },
          {
            "$ref": "../../../../../common-types/resource-management/v5/types.json#/parameters/ResourceGroupNameParameter"
          },
          {
            "name": "If-Match",
            "in": "header",
            "description": "The request should only proceed if an entity matches this string.",
            "required": false,
            "type": "string",
            "x-ms-client-name": "ifMatch"
          },
          {
            "name": "serviceName",
            "in": "path",
            "description": "The name of Azure API Center service.",
            "required": true,
            "type": "string",
            "minLength": 1,
            "maxLength": 90,
            "pattern": "^[a-zA-Z0-9-]{3,90}$"
          },
          {
            "name": "workspaceName",
            "in": "path",
            "description": "The name of the workspace.",
            "required": true,
            "type": "string",
            "minLength": 1,
            "maxLength": 90,
            "pattern": "^[a-zA-Z0-9-]{3,90}$"
          },
          {
            "name": "apiName",
            "in": "path",
            "description": "The name of the API.",
            "required": true,
            "type": "string",
            "minLength": 1,
            "maxLength": 90,
            "pattern": "^[a-zA-Z0-9-]{3,90}$"
          },
          {
            "name": "deploymentName",
            "in": "path",
            "description": "The name of the API deployment.",
            "required": true,
            "type": "string",
            "minLength": 1,
            "maxLength": 90,
            "pattern": "^[a-zA-Z0-9-]{3,90}$"
          },
          {
            "name": "payload",
            "in": "body",
            "description": "Resource create parameters.",
            "required": true,
            "schema": {
              "$ref": "#/definitions/Deployment"
            },
            "x-ms-client-name": "resource"
          }
        ],
        "responses": {
          "200": {
            "description": "Resource 'Deployment' update operation succeeded",
            "schema": {
              "$ref": "#/definitions/Deployment"
            },
            "headers": {
              "ETag": {
                "type": "string",
                "description": "The entity tag for the response."
              }
            }
          },
          "201": {
            "description": "Resource 'Deployment' create operation succeeded",
            "schema": {
              "$ref": "#/definitions/Deployment"
            },
            "headers": {
              "ETag": {
                "type": "string",
                "description": "The entity tag for the response."
              }
            }
          },
          "default": {
            "description": "An unexpected error response.",
            "schema": {
              "$ref": "../../../../../common-types/resource-management/v5/types.json#/definitions/ErrorResponse"
            }
          }
        },
        "x-ms-examples": {
          "Deployments_CreateOrUpdate": {
            "$ref": "./examples/Deployments_CreateOrUpdate.json"
          }
        }
      },
      "delete": {
        "operationId": "Deployments_Delete",
        "tags": [
          "Deployments"
        ],
        "description": "Deletes API deployment.",
        "parameters": [
          {
            "$ref": "../../../../../common-types/resource-management/v5/types.json#/parameters/ApiVersionParameter"
          },
          {
            "$ref": "../../../../../common-types/resource-management/v5/types.json#/parameters/SubscriptionIdParameter"
          },
          {
            "$ref": "../../../../../common-types/resource-management/v5/types.json#/parameters/ResourceGroupNameParameter"
          },
          {
            "name": "serviceName",
            "in": "path",
            "description": "The name of Azure API Center service.",
            "required": true,
            "type": "string",
            "minLength": 1,
            "maxLength": 90,
            "pattern": "^[a-zA-Z0-9-]{3,90}$"
          },
          {
            "name": "workspaceName",
            "in": "path",
            "description": "The name of the workspace.",
            "required": true,
            "type": "string",
            "minLength": 1,
            "maxLength": 90,
            "pattern": "^[a-zA-Z0-9-]{3,90}$"
          },
          {
            "name": "apiName",
            "in": "path",
            "description": "The name of the API.",
            "required": true,
            "type": "string",
            "minLength": 1,
            "maxLength": 90,
            "pattern": "^[a-zA-Z0-9-]{3,90}$"
          },
          {
            "name": "deploymentName",
            "in": "path",
            "description": "The name of the API deployment.",
            "required": true,
            "type": "string",
            "minLength": 1,
            "maxLength": 90,
            "pattern": "^[a-zA-Z0-9-]{3,90}$"
          }
        ],
        "responses": {
          "200": {
            "description": "Resource deleted successfully."
          },
          "204": {
            "description": "Resource does not exist."
          },
          "default": {
            "description": "An unexpected error response.",
            "schema": {
              "$ref": "../../../../../common-types/resource-management/v5/types.json#/definitions/ErrorResponse"
            }
          }
        },
        "x-ms-examples": {
          "Deployments_Delete": {
            "$ref": "./examples/Deployments_Delete.json"
          }
        }
      },
      "head": {
        "operationId": "Deployments_Head",
        "tags": [
          "Deployments"
        ],
        "description": "Checks if specified API deployment exists.",
        "parameters": [
          {
            "$ref": "../../../../../common-types/resource-management/v5/types.json#/parameters/ApiVersionParameter"
          },
          {
            "$ref": "../../../../../common-types/resource-management/v5/types.json#/parameters/SubscriptionIdParameter"
          },
          {
            "$ref": "../../../../../common-types/resource-management/v5/types.json#/parameters/ResourceGroupNameParameter"
          },
          {
            "name": "serviceName",
            "in": "path",
            "description": "The name of Azure API Center service.",
            "required": true,
            "type": "string",
            "minLength": 1,
            "maxLength": 90,
            "pattern": "^[a-zA-Z0-9-]{3,90}$"
          },
          {
            "name": "workspaceName",
            "in": "path",
            "description": "The name of the workspace.",
            "required": true,
            "type": "string",
            "minLength": 1,
            "maxLength": 90,
            "pattern": "^[a-zA-Z0-9-]{3,90}$"
          },
          {
            "name": "apiName",
            "in": "path",
            "description": "The name of the API.",
            "required": true,
            "type": "string",
            "minLength": 1,
            "maxLength": 90,
            "pattern": "^[a-zA-Z0-9-]{3,90}$"
          },
          {
            "name": "deploymentName",
            "in": "path",
            "description": "The name of the API deployment.",
            "required": true,
            "type": "string",
            "minLength": 1,
            "maxLength": 90,
            "pattern": "^[a-zA-Z0-9-]{3,90}$"
          }
        ],
        "responses": {
          "200": {
            "description": "The request has succeeded."
          },
          "default": {
            "description": "An unexpected error response.",
            "schema": {
              "$ref": "../../../../../common-types/resource-management/v5/types.json#/definitions/ErrorResponse"
            }
          }
        },
        "x-ms-examples": {
          "Deployments_Head": {
            "$ref": "./examples/Deployments_Head.json"
          }
        }
      }
    },
    "/subscriptions/{subscriptionId}/resourceGroups/{resourceGroupName}/providers/Microsoft.ApiCenter/services/{serviceName}/workspaces/{workspaceName}/apis/{apiName}/versions": {
      "get": {
        "operationId": "ApiVersions_List",
        "tags": [
          "ApiVersions"
        ],
        "description": "Returns a collection of API versions.",
        "parameters": [
          {
            "$ref": "../../../../../common-types/resource-management/v5/types.json#/parameters/ApiVersionParameter"
          },
          {
            "$ref": "../../../../../common-types/resource-management/v5/types.json#/parameters/SubscriptionIdParameter"
          },
          {
            "$ref": "../../../../../common-types/resource-management/v5/types.json#/parameters/ResourceGroupNameParameter"
          },
          {
            "name": "serviceName",
            "in": "path",
            "description": "The name of Azure API Center service.",
            "required": true,
            "type": "string",
            "minLength": 1,
            "maxLength": 90,
            "pattern": "^[a-zA-Z0-9-]{3,90}$"
          },
          {
            "name": "workspaceName",
            "in": "path",
            "description": "The name of the workspace.",
            "required": true,
            "type": "string",
            "minLength": 1,
            "maxLength": 90,
            "pattern": "^[a-zA-Z0-9-]{3,90}$"
          },
          {
            "name": "apiName",
            "in": "path",
            "description": "The name of the API.",
            "required": true,
            "type": "string",
            "minLength": 1,
            "maxLength": 90,
            "pattern": "^[a-zA-Z0-9-]{3,90}$"
          },
          {
            "$ref": "#/parameters/OdataFilterParameter"
          }
        ],
        "responses": {
          "200": {
            "description": "Azure operation completed successfully.",
            "schema": {
              "$ref": "#/definitions/ApiVersionListResult"
            }
          },
          "default": {
            "description": "An unexpected error response.",
            "schema": {
              "$ref": "../../../../../common-types/resource-management/v5/types.json#/definitions/ErrorResponse"
            }
          }
        },
        "x-ms-examples": {
          "ApiVersions_ListByApi": {
            "$ref": "./examples/ApiVersions_List.json"
          }
        },
        "x-ms-pageable": {
          "nextLinkName": "nextLink"
        }
      }
    },
    "/subscriptions/{subscriptionId}/resourceGroups/{resourceGroupName}/providers/Microsoft.ApiCenter/services/{serviceName}/workspaces/{workspaceName}/apis/{apiName}/versions/{versionName}": {
      "get": {
        "operationId": "ApiVersions_Get",
        "tags": [
          "ApiVersions"
        ],
        "description": "Returns details of the API version.",
        "parameters": [
          {
            "$ref": "../../../../../common-types/resource-management/v5/types.json#/parameters/ApiVersionParameter"
          },
          {
            "$ref": "../../../../../common-types/resource-management/v5/types.json#/parameters/SubscriptionIdParameter"
          },
          {
            "$ref": "../../../../../common-types/resource-management/v5/types.json#/parameters/ResourceGroupNameParameter"
          },
          {
            "name": "serviceName",
            "in": "path",
            "description": "The name of Azure API Center service.",
            "required": true,
            "type": "string",
            "minLength": 1,
            "maxLength": 90,
            "pattern": "^[a-zA-Z0-9-]{3,90}$"
          },
          {
            "name": "workspaceName",
            "in": "path",
            "description": "The name of the workspace.",
            "required": true,
            "type": "string",
            "minLength": 1,
            "maxLength": 90,
            "pattern": "^[a-zA-Z0-9-]{3,90}$"
          },
          {
            "name": "apiName",
            "in": "path",
            "description": "The name of the API.",
            "required": true,
            "type": "string",
            "minLength": 1,
            "maxLength": 90,
            "pattern": "^[a-zA-Z0-9-]{3,90}$"
          },
          {
            "name": "versionName",
            "in": "path",
            "description": "The name of the API version.",
            "required": true,
            "type": "string",
            "minLength": 1,
            "maxLength": 90,
            "pattern": "^[a-zA-Z0-9-]{3,90}$"
          }
        ],
        "responses": {
          "200": {
            "description": "Azure operation completed successfully.",
            "schema": {
              "$ref": "#/definitions/ApiVersion"
            },
            "headers": {
              "ETag": {
                "type": "string",
                "description": "The entity tag for the response."
              }
            }
          },
          "default": {
            "description": "An unexpected error response.",
            "schema": {
              "$ref": "../../../../../common-types/resource-management/v5/types.json#/definitions/ErrorResponse"
            }
          }
        },
        "x-ms-examples": {
          "ApiVersions_Get": {
            "$ref": "./examples/ApiVersions_Get.json"
          }
        }
      },
      "put": {
        "operationId": "ApiVersions_CreateOrUpdate",
        "tags": [
          "ApiVersions"
        ],
        "description": "Creates new or updates existing API version.",
        "parameters": [
          {
            "$ref": "../../../../../common-types/resource-management/v5/types.json#/parameters/ApiVersionParameter"
          },
          {
            "$ref": "../../../../../common-types/resource-management/v5/types.json#/parameters/SubscriptionIdParameter"
          },
          {
            "$ref": "../../../../../common-types/resource-management/v5/types.json#/parameters/ResourceGroupNameParameter"
          },
          {
            "name": "If-Match",
            "in": "header",
            "description": "The request should only proceed if an entity matches this string.",
            "required": false,
            "type": "string",
            "x-ms-client-name": "ifMatch"
          },
          {
            "name": "serviceName",
            "in": "path",
            "description": "The name of Azure API Center service.",
            "required": true,
            "type": "string",
            "minLength": 1,
            "maxLength": 90,
            "pattern": "^[a-zA-Z0-9-]{3,90}$"
          },
          {
            "name": "workspaceName",
            "in": "path",
            "description": "The name of the workspace.",
            "required": true,
            "type": "string",
            "minLength": 1,
            "maxLength": 90,
            "pattern": "^[a-zA-Z0-9-]{3,90}$"
          },
          {
            "name": "apiName",
            "in": "path",
            "description": "The name of the API.",
            "required": true,
            "type": "string",
            "minLength": 1,
            "maxLength": 90,
            "pattern": "^[a-zA-Z0-9-]{3,90}$"
          },
          {
            "name": "versionName",
            "in": "path",
            "description": "The name of the API version.",
            "required": true,
            "type": "string",
            "minLength": 1,
            "maxLength": 90,
            "pattern": "^[a-zA-Z0-9-]{3,90}$"
          },
          {
            "name": "payload",
            "in": "body",
            "description": "Resource create parameters.",
            "required": true,
            "schema": {
              "$ref": "#/definitions/ApiVersion"
            },
            "x-ms-client-name": "resource"
          }
        ],
        "responses": {
          "200": {
            "description": "Resource 'ApiVersion' update operation succeeded",
            "schema": {
              "$ref": "#/definitions/ApiVersion"
            },
            "headers": {
              "ETag": {
                "type": "string",
                "description": "The entity tag for the response."
              }
            }
          },
          "201": {
            "description": "Resource 'ApiVersion' create operation succeeded",
            "schema": {
              "$ref": "#/definitions/ApiVersion"
            },
            "headers": {
              "ETag": {
                "type": "string",
                "description": "The entity tag for the response."
              }
            }
          },
          "default": {
            "description": "An unexpected error response.",
            "schema": {
              "$ref": "../../../../../common-types/resource-management/v5/types.json#/definitions/ErrorResponse"
            }
          }
        },
        "x-ms-examples": {
          "ApiVersions_CreateOrUpdate": {
            "$ref": "./examples/ApiVersions_CreateOrUpdate.json"
          }
        }
      },
      "delete": {
        "operationId": "ApiVersions_Delete",
        "tags": [
          "ApiVersions"
        ],
        "description": "Deletes specified API version",
        "parameters": [
          {
            "$ref": "../../../../../common-types/resource-management/v5/types.json#/parameters/ApiVersionParameter"
          },
          {
            "$ref": "../../../../../common-types/resource-management/v5/types.json#/parameters/SubscriptionIdParameter"
          },
          {
            "$ref": "../../../../../common-types/resource-management/v5/types.json#/parameters/ResourceGroupNameParameter"
          },
          {
            "name": "serviceName",
            "in": "path",
            "description": "The name of Azure API Center service.",
            "required": true,
            "type": "string",
            "minLength": 1,
            "maxLength": 90,
            "pattern": "^[a-zA-Z0-9-]{3,90}$"
          },
          {
            "name": "workspaceName",
            "in": "path",
            "description": "The name of the workspace.",
            "required": true,
            "type": "string",
            "minLength": 1,
            "maxLength": 90,
            "pattern": "^[a-zA-Z0-9-]{3,90}$"
          },
          {
            "name": "apiName",
            "in": "path",
            "description": "The name of the API.",
            "required": true,
            "type": "string",
            "minLength": 1,
            "maxLength": 90,
            "pattern": "^[a-zA-Z0-9-]{3,90}$"
          },
          {
            "name": "versionName",
            "in": "path",
            "description": "The name of the API version.",
            "required": true,
            "type": "string",
            "minLength": 1,
            "maxLength": 90,
            "pattern": "^[a-zA-Z0-9-]{3,90}$"
          }
        ],
        "responses": {
          "200": {
            "description": "Resource deleted successfully."
          },
          "204": {
            "description": "Resource does not exist."
          },
          "default": {
            "description": "An unexpected error response.",
            "schema": {
              "$ref": "../../../../../common-types/resource-management/v5/types.json#/definitions/ErrorResponse"
            }
          }
        },
        "x-ms-examples": {
          "ApiVersions_Delete": {
            "$ref": "./examples/ApiVersions_Delete.json"
          }
        }
      },
      "head": {
        "operationId": "ApiVersions_Head",
        "tags": [
          "ApiVersions"
        ],
        "description": "Checks if specified API version exists.",
        "parameters": [
          {
            "$ref": "../../../../../common-types/resource-management/v5/types.json#/parameters/ApiVersionParameter"
          },
          {
            "$ref": "../../../../../common-types/resource-management/v5/types.json#/parameters/SubscriptionIdParameter"
          },
          {
            "$ref": "../../../../../common-types/resource-management/v5/types.json#/parameters/ResourceGroupNameParameter"
          },
          {
            "name": "serviceName",
            "in": "path",
            "description": "The name of Azure API Center service.",
            "required": true,
            "type": "string",
            "minLength": 1,
            "maxLength": 90,
            "pattern": "^[a-zA-Z0-9-]{3,90}$"
          },
          {
            "name": "workspaceName",
            "in": "path",
            "description": "The name of the workspace.",
            "required": true,
            "type": "string",
            "minLength": 1,
            "maxLength": 90,
            "pattern": "^[a-zA-Z0-9-]{3,90}$"
          },
          {
            "name": "apiName",
            "in": "path",
            "description": "The name of the API.",
            "required": true,
            "type": "string",
            "minLength": 1,
            "maxLength": 90,
            "pattern": "^[a-zA-Z0-9-]{3,90}$"
          },
          {
            "name": "versionName",
            "in": "path",
            "description": "The name of the API version.",
            "required": true,
            "type": "string",
            "minLength": 1,
            "maxLength": 90,
            "pattern": "^[a-zA-Z0-9-]{3,90}$"
          }
        ],
        "responses": {
          "200": {
            "description": "The request has succeeded."
          },
          "default": {
            "description": "An unexpected error response.",
            "schema": {
              "$ref": "../../../../../common-types/resource-management/v5/types.json#/definitions/ErrorResponse"
            }
          }
        },
        "x-ms-examples": {
          "ApiVersions_Head": {
            "$ref": "./examples/ApiVersions_Head.json"
          }
        }
      }
    },
    "/subscriptions/{subscriptionId}/resourceGroups/{resourceGroupName}/providers/Microsoft.ApiCenter/services/{serviceName}/workspaces/{workspaceName}/apis/{apiName}/versions/{versionName}/definitions": {
      "get": {
        "operationId": "ApiDefinitions_List",
        "tags": [
          "ApiDefinitions"
        ],
        "description": "Returns a collection of API definitions.",
        "parameters": [
          {
            "$ref": "../../../../../common-types/resource-management/v5/types.json#/parameters/ApiVersionParameter"
          },
          {
            "$ref": "../../../../../common-types/resource-management/v5/types.json#/parameters/SubscriptionIdParameter"
          },
          {
            "$ref": "../../../../../common-types/resource-management/v5/types.json#/parameters/ResourceGroupNameParameter"
          },
          {
            "name": "serviceName",
            "in": "path",
            "description": "The name of Azure API Center service.",
            "required": true,
            "type": "string",
            "minLength": 1,
            "maxLength": 90,
            "pattern": "^[a-zA-Z0-9-]{3,90}$"
          },
          {
            "name": "workspaceName",
            "in": "path",
            "description": "The name of the workspace.",
            "required": true,
            "type": "string",
            "minLength": 1,
            "maxLength": 90,
            "pattern": "^[a-zA-Z0-9-]{3,90}$"
          },
          {
            "name": "apiName",
            "in": "path",
            "description": "The name of the API.",
            "required": true,
            "type": "string",
            "minLength": 1,
            "maxLength": 90,
            "pattern": "^[a-zA-Z0-9-]{3,90}$"
          },
          {
            "name": "versionName",
            "in": "path",
            "description": "The name of the API version.",
            "required": true,
            "type": "string",
            "minLength": 1,
            "maxLength": 90,
            "pattern": "^[a-zA-Z0-9-]{3,90}$"
          },
          {
            "$ref": "#/parameters/OdataFilterParameter"
          }
        ],
        "responses": {
          "200": {
            "description": "Azure operation completed successfully.",
            "schema": {
              "$ref": "#/definitions/ApiDefinitionListResult"
            }
          },
          "default": {
            "description": "An unexpected error response.",
            "schema": {
              "$ref": "../../../../../common-types/resource-management/v5/types.json#/definitions/ErrorResponse"
            }
          }
        },
        "x-ms-examples": {
          "ApiDefinitions_ListByApiVersion": {
            "$ref": "./examples/ApiDefinitions_List.json"
          }
        },
        "x-ms-pageable": {
          "nextLinkName": "nextLink"
        }
      }
    },
    "/subscriptions/{subscriptionId}/resourceGroups/{resourceGroupName}/providers/Microsoft.ApiCenter/services/{serviceName}/workspaces/{workspaceName}/apis/{apiName}/versions/{versionName}/definitions/{definitionName}": {
      "get": {
        "operationId": "ApiDefinitions_Get",
        "tags": [
          "ApiDefinitions"
        ],
        "description": "Returns details of the API definition.",
        "parameters": [
          {
            "$ref": "../../../../../common-types/resource-management/v5/types.json#/parameters/ApiVersionParameter"
          },
          {
            "$ref": "../../../../../common-types/resource-management/v5/types.json#/parameters/SubscriptionIdParameter"
          },
          {
            "$ref": "../../../../../common-types/resource-management/v5/types.json#/parameters/ResourceGroupNameParameter"
          },
          {
            "name": "serviceName",
            "in": "path",
            "description": "The name of Azure API Center service.",
            "required": true,
            "type": "string",
            "minLength": 1,
            "maxLength": 90,
            "pattern": "^[a-zA-Z0-9-]{3,90}$"
          },
          {
            "name": "workspaceName",
            "in": "path",
            "description": "The name of the workspace.",
            "required": true,
            "type": "string",
            "minLength": 1,
            "maxLength": 90,
            "pattern": "^[a-zA-Z0-9-]{3,90}$"
          },
          {
            "name": "apiName",
            "in": "path",
            "description": "The name of the API.",
            "required": true,
            "type": "string",
            "minLength": 1,
            "maxLength": 90,
            "pattern": "^[a-zA-Z0-9-]{3,90}$"
          },
          {
            "name": "versionName",
            "in": "path",
            "description": "The name of the API version.",
            "required": true,
            "type": "string",
            "minLength": 1,
            "maxLength": 90,
            "pattern": "^[a-zA-Z0-9-]{3,90}$"
          },
          {
            "name": "definitionName",
            "in": "path",
            "description": "The name of the API definition.",
            "required": true,
            "type": "string",
            "minLength": 1,
            "maxLength": 90,
            "pattern": "^[a-zA-Z0-9-]{3,90}$"
          }
        ],
        "responses": {
          "200": {
            "description": "Azure operation completed successfully.",
            "schema": {
              "$ref": "#/definitions/ApiDefinition"
            },
            "headers": {
              "ETag": {
                "type": "string",
                "description": "The entity tag for the response."
              }
            }
          },
          "default": {
            "description": "An unexpected error response.",
            "schema": {
              "$ref": "../../../../../common-types/resource-management/v5/types.json#/definitions/ErrorResponse"
            }
          }
        },
        "x-ms-examples": {
          "ApiDefinitions_Get": {
            "$ref": "./examples/ApiDefinitions_Get.json"
          }
        }
      },
      "put": {
        "operationId": "ApiDefinitions_CreateOrUpdate",
        "tags": [
          "ApiDefinitions"
        ],
        "description": "Creates new or updates existing API definition.",
        "parameters": [
          {
            "$ref": "../../../../../common-types/resource-management/v5/types.json#/parameters/ApiVersionParameter"
          },
          {
            "$ref": "../../../../../common-types/resource-management/v5/types.json#/parameters/SubscriptionIdParameter"
          },
          {
            "$ref": "../../../../../common-types/resource-management/v5/types.json#/parameters/ResourceGroupNameParameter"
          },
          {
            "name": "If-Match",
            "in": "header",
            "description": "The request should only proceed if an entity matches this string.",
            "required": false,
            "type": "string",
            "x-ms-client-name": "ifMatch"
          },
          {
            "name": "serviceName",
            "in": "path",
            "description": "The name of Azure API Center service.",
            "required": true,
            "type": "string",
            "minLength": 1,
            "maxLength": 90,
            "pattern": "^[a-zA-Z0-9-]{3,90}$"
          },
          {
            "name": "workspaceName",
            "in": "path",
            "description": "The name of the workspace.",
            "required": true,
            "type": "string",
            "minLength": 1,
            "maxLength": 90,
            "pattern": "^[a-zA-Z0-9-]{3,90}$"
          },
          {
            "name": "apiName",
            "in": "path",
            "description": "The name of the API.",
            "required": true,
            "type": "string",
            "minLength": 1,
            "maxLength": 90,
            "pattern": "^[a-zA-Z0-9-]{3,90}$"
          },
          {
            "name": "versionName",
            "in": "path",
            "description": "The name of the API version.",
            "required": true,
            "type": "string",
            "minLength": 1,
            "maxLength": 90,
            "pattern": "^[a-zA-Z0-9-]{3,90}$"
          },
          {
            "name": "definitionName",
            "in": "path",
            "description": "The name of the API definition.",
            "required": true,
            "type": "string",
            "minLength": 1,
            "maxLength": 90,
            "pattern": "^[a-zA-Z0-9-]{3,90}$"
          },
          {
            "name": "payload",
            "in": "body",
            "description": "Resource create parameters.",
            "required": true,
            "schema": {
              "$ref": "#/definitions/ApiDefinition"
            },
            "x-ms-client-name": "resource"
          }
        ],
        "responses": {
          "200": {
            "description": "Resource 'ApiDefinition' update operation succeeded",
            "schema": {
              "$ref": "#/definitions/ApiDefinition"
            },
            "headers": {
              "ETag": {
                "type": "string",
                "description": "The entity tag for the response."
              }
            }
          },
          "201": {
            "description": "Resource 'ApiDefinition' create operation succeeded",
            "schema": {
              "$ref": "#/definitions/ApiDefinition"
            },
            "headers": {
              "ETag": {
                "type": "string",
                "description": "The entity tag for the response."
              }
            }
          },
          "default": {
            "description": "An unexpected error response.",
            "schema": {
              "$ref": "../../../../../common-types/resource-management/v5/types.json#/definitions/ErrorResponse"
            }
          }
        },
        "x-ms-examples": {
          "ApiDefinitions_CreateOrUpdate": {
            "$ref": "./examples/ApiDefinitions_CreateOrUpdate.json"
          }
        }
      },
      "delete": {
        "operationId": "ApiDefinitions_Delete",
        "tags": [
          "ApiDefinitions"
        ],
        "description": "Deletes specified API definition.",
        "parameters": [
          {
            "$ref": "../../../../../common-types/resource-management/v5/types.json#/parameters/ApiVersionParameter"
          },
          {
            "$ref": "../../../../../common-types/resource-management/v5/types.json#/parameters/SubscriptionIdParameter"
          },
          {
            "$ref": "../../../../../common-types/resource-management/v5/types.json#/parameters/ResourceGroupNameParameter"
          },
          {
            "name": "serviceName",
            "in": "path",
            "description": "The name of Azure API Center service.",
            "required": true,
            "type": "string",
            "minLength": 1,
            "maxLength": 90,
            "pattern": "^[a-zA-Z0-9-]{3,90}$"
          },
          {
            "name": "workspaceName",
            "in": "path",
            "description": "The name of the workspace.",
            "required": true,
            "type": "string",
            "minLength": 1,
            "maxLength": 90,
            "pattern": "^[a-zA-Z0-9-]{3,90}$"
          },
          {
            "name": "apiName",
            "in": "path",
            "description": "The name of the API.",
            "required": true,
            "type": "string",
            "minLength": 1,
            "maxLength": 90,
            "pattern": "^[a-zA-Z0-9-]{3,90}$"
          },
          {
            "name": "versionName",
            "in": "path",
            "description": "The name of the API version.",
            "required": true,
            "type": "string",
            "minLength": 1,
            "maxLength": 90,
            "pattern": "^[a-zA-Z0-9-]{3,90}$"
          },
          {
            "name": "definitionName",
            "in": "path",
            "description": "The name of the API definition.",
            "required": true,
            "type": "string",
            "minLength": 1,
            "maxLength": 90,
            "pattern": "^[a-zA-Z0-9-]{3,90}$"
          }
        ],
        "responses": {
          "200": {
            "description": "Resource deleted successfully."
          },
          "204": {
            "description": "Resource does not exist."
          },
          "default": {
            "description": "An unexpected error response.",
            "schema": {
              "$ref": "../../../../../common-types/resource-management/v5/types.json#/definitions/ErrorResponse"
            }
          }
        },
        "x-ms-examples": {
          "ApiDefinitions_Delete": {
            "$ref": "./examples/ApiDefinitions_Delete.json"
          }
        }
      },
      "head": {
        "operationId": "ApiDefinitions_Head",
        "tags": [
          "ApiDefinitions"
        ],
        "description": "Checks if specified API definition exists.",
        "parameters": [
          {
            "$ref": "../../../../../common-types/resource-management/v5/types.json#/parameters/ApiVersionParameter"
          },
          {
            "$ref": "../../../../../common-types/resource-management/v5/types.json#/parameters/SubscriptionIdParameter"
          },
          {
            "$ref": "../../../../../common-types/resource-management/v5/types.json#/parameters/ResourceGroupNameParameter"
          },
          {
            "name": "serviceName",
            "in": "path",
            "description": "The name of Azure API Center service.",
            "required": true,
            "type": "string",
            "minLength": 1,
            "maxLength": 90,
            "pattern": "^[a-zA-Z0-9-]{3,90}$"
          },
          {
            "name": "workspaceName",
            "in": "path",
            "description": "The name of the workspace.",
            "required": true,
            "type": "string",
            "minLength": 1,
            "maxLength": 90,
            "pattern": "^[a-zA-Z0-9-]{3,90}$"
          },
          {
            "name": "apiName",
            "in": "path",
            "description": "The name of the API.",
            "required": true,
            "type": "string",
            "minLength": 1,
            "maxLength": 90,
            "pattern": "^[a-zA-Z0-9-]{3,90}$"
          },
          {
            "name": "versionName",
            "in": "path",
            "description": "The name of the API version.",
            "required": true,
            "type": "string",
            "minLength": 1,
            "maxLength": 90,
            "pattern": "^[a-zA-Z0-9-]{3,90}$"
          },
          {
            "name": "definitionName",
            "in": "path",
            "description": "The name of the API definition.",
            "required": true,
            "type": "string",
            "minLength": 1,
            "maxLength": 90,
            "pattern": "^[a-zA-Z0-9-]{3,90}$"
          }
        ],
        "responses": {
          "200": {
            "description": "The request has succeeded."
          },
          "default": {
            "description": "An unexpected error response.",
            "schema": {
              "$ref": "../../../../../common-types/resource-management/v5/types.json#/definitions/ErrorResponse"
            }
          }
        },
        "x-ms-examples": {
          "ApiDefinitions_Head": {
            "$ref": "./examples/ApiDefinitions_Head.json"
          }
        }
      }
    },
    "/subscriptions/{subscriptionId}/resourceGroups/{resourceGroupName}/providers/Microsoft.ApiCenter/services/{serviceName}/workspaces/{workspaceName}/apis/{apiName}/versions/{versionName}/definitions/{definitionName}/exportSpecification": {
      "post": {
        "operationId": "ApiDefinitions_ExportSpecification",
        "tags": [
          "ApiDefinitions"
        ],
        "description": "Exports the API specification.",
        "parameters": [
          {
            "$ref": "../../../../../common-types/resource-management/v5/types.json#/parameters/ApiVersionParameter"
          },
          {
            "$ref": "../../../../../common-types/resource-management/v5/types.json#/parameters/SubscriptionIdParameter"
          },
          {
            "$ref": "../../../../../common-types/resource-management/v5/types.json#/parameters/ResourceGroupNameParameter"
          },
          {
            "name": "serviceName",
            "in": "path",
            "description": "The name of Azure API Center service.",
            "required": true,
            "type": "string",
            "minLength": 1,
            "maxLength": 90,
            "pattern": "^[a-zA-Z0-9-]{3,90}$"
          },
          {
            "name": "workspaceName",
            "in": "path",
            "description": "The name of the workspace.",
            "required": true,
            "type": "string",
            "minLength": 1,
            "maxLength": 90,
            "pattern": "^[a-zA-Z0-9-]{3,90}$"
          },
          {
            "name": "apiName",
            "in": "path",
            "description": "The name of the API.",
            "required": true,
            "type": "string",
            "minLength": 1,
            "maxLength": 90,
            "pattern": "^[a-zA-Z0-9-]{3,90}$"
          },
          {
            "name": "versionName",
            "in": "path",
            "description": "The name of the API version.",
            "required": true,
            "type": "string",
            "minLength": 1,
            "maxLength": 90,
            "pattern": "^[a-zA-Z0-9-]{3,90}$"
          },
          {
            "name": "definitionName",
            "in": "path",
            "description": "The name of the API definition.",
            "required": true,
            "type": "string",
            "minLength": 1,
            "maxLength": 90,
            "pattern": "^[a-zA-Z0-9-]{3,90}$"
          }
        ],
        "responses": {
          "200": {
            "description": "Azure operation completed successfully.",
            "schema": {
              "$ref": "#/definitions/ApiSpecExportResult"
            }
          },
          "202": {
            "description": "Resource operation accepted.",
            "headers": {
              "Location": {
                "type": "string",
                "description": "The Location header contains the URL where the status of the long running operation can be checked."
              },
              "Retry-After": {
                "type": "integer",
                "format": "int32",
                "description": "The Retry-After header can indicate how long the client should wait before polling the operation status."
              }
            }
          },
          "default": {
            "description": "An unexpected error response.",
            "schema": {
              "$ref": "../../../../../common-types/resource-management/v5/types.json#/definitions/ErrorResponse"
            }
          }
        },
        "x-ms-examples": {
          "ApiDefinitions_ExportSpecification": {
            "$ref": "./examples/ApiDefinitions_ExportSpecification.json"
          }
        },
        "x-ms-long-running-operation-options": {
          "final-state-via": "location"
        },
        "x-ms-long-running-operation": true
      }
    },
    "/subscriptions/{subscriptionId}/resourceGroups/{resourceGroupName}/providers/Microsoft.ApiCenter/services/{serviceName}/workspaces/{workspaceName}/apis/{apiName}/versions/{versionName}/definitions/{definitionName}/importSpecification": {
      "post": {
        "operationId": "ApiDefinitions_ImportSpecification",
        "tags": [
          "ApiDefinitions"
        ],
        "description": "Imports the API specification.",
        "parameters": [
          {
            "$ref": "../../../../../common-types/resource-management/v5/types.json#/parameters/ApiVersionParameter"
          },
          {
            "$ref": "../../../../../common-types/resource-management/v5/types.json#/parameters/SubscriptionIdParameter"
          },
          {
            "$ref": "../../../../../common-types/resource-management/v5/types.json#/parameters/ResourceGroupNameParameter"
          },
          {
            "name": "serviceName",
            "in": "path",
            "description": "The name of Azure API Center service.",
            "required": true,
            "type": "string",
            "minLength": 1,
            "maxLength": 90,
            "pattern": "^[a-zA-Z0-9-]{3,90}$"
          },
          {
            "name": "workspaceName",
            "in": "path",
            "description": "The name of the workspace.",
            "required": true,
            "type": "string",
            "minLength": 1,
            "maxLength": 90,
            "pattern": "^[a-zA-Z0-9-]{3,90}$"
          },
          {
            "name": "apiName",
            "in": "path",
            "description": "The name of the API.",
            "required": true,
            "type": "string",
            "minLength": 1,
            "maxLength": 90,
            "pattern": "^[a-zA-Z0-9-]{3,90}$"
          },
          {
            "name": "versionName",
            "in": "path",
            "description": "The name of the API version.",
            "required": true,
            "type": "string",
            "minLength": 1,
            "maxLength": 90,
            "pattern": "^[a-zA-Z0-9-]{3,90}$"
          },
          {
            "name": "definitionName",
            "in": "path",
            "description": "The name of the API definition.",
            "required": true,
            "type": "string",
            "minLength": 1,
            "maxLength": 90,
            "pattern": "^[a-zA-Z0-9-]{3,90}$"
          },
          {
            "name": "payload",
            "in": "body",
            "description": "The content of the action request",
            "required": true,
            "schema": {
              "$ref": "#/definitions/ApiSpecImportRequest"
            },
            "x-ms-client-name": "body"
          }
        ],
        "responses": {
          "200": {
            "description": "The API specification was successfully imported."
          },
          "202": {
            "description": "Resource operation accepted.",
            "headers": {
              "Location": {
                "type": "string",
                "description": "The Location header contains the URL where the status of the long running operation can be checked."
              },
              "Retry-After": {
                "type": "integer",
                "format": "int32",
                "description": "The Retry-After header can indicate how long the client should wait before polling the operation status."
              }
            }
          },
          "default": {
            "description": "An unexpected error response.",
            "schema": {
              "$ref": "../../../../../common-types/resource-management/v5/types.json#/definitions/ErrorResponse"
            }
          }
        },
        "x-ms-examples": {
          "ApiDefinitions_ImportSpecification": {
            "$ref": "./examples/ApiDefinitions_ImportSpecification.json"
          }
        },
        "x-ms-long-running-operation-options": {
          "final-state-via": "location"
        },
        "x-ms-long-running-operation": true
      }
    },
    "/subscriptions/{subscriptionId}/resourceGroups/{resourceGroupName}/providers/Microsoft.ApiCenter/services/{serviceName}/workspaces/{workspaceName}/environments": {
      "get": {
        "operationId": "Environments_List",
        "tags": [
          "Environments"
        ],
        "description": "Returns a collection of environments.",
        "parameters": [
          {
            "$ref": "../../../../../common-types/resource-management/v5/types.json#/parameters/ApiVersionParameter"
          },
          {
            "$ref": "../../../../../common-types/resource-management/v5/types.json#/parameters/SubscriptionIdParameter"
          },
          {
            "$ref": "../../../../../common-types/resource-management/v5/types.json#/parameters/ResourceGroupNameParameter"
          },
          {
            "name": "serviceName",
            "in": "path",
            "description": "The name of Azure API Center service.",
            "required": true,
            "type": "string",
            "minLength": 1,
            "maxLength": 90,
            "pattern": "^[a-zA-Z0-9-]{3,90}$"
          },
          {
            "name": "workspaceName",
            "in": "path",
            "description": "The name of the workspace.",
            "required": true,
            "type": "string",
            "minLength": 1,
            "maxLength": 90,
            "pattern": "^[a-zA-Z0-9-]{3,90}$"
          },
          {
            "$ref": "#/parameters/OdataFilterParameter"
          }
        ],
        "responses": {
          "200": {
            "description": "Azure operation completed successfully.",
            "schema": {
              "$ref": "#/definitions/EnvironmentListResult"
            }
          },
          "default": {
            "description": "An unexpected error response.",
            "schema": {
              "$ref": "../../../../../common-types/resource-management/v5/types.json#/definitions/ErrorResponse"
            }
          }
        },
        "x-ms-examples": {
          "Environments_ListByWorkspace": {
            "$ref": "./examples/Environments_List.json"
          }
        },
        "x-ms-pageable": {
          "nextLinkName": "nextLink"
        }
      }
    },
    "/subscriptions/{subscriptionId}/resourceGroups/{resourceGroupName}/providers/Microsoft.ApiCenter/services/{serviceName}/workspaces/{workspaceName}/environments/{environmentName}": {
      "get": {
        "operationId": "Environments_Get",
        "tags": [
          "Environments"
        ],
        "description": "Returns details of the environment.",
        "parameters": [
          {
            "$ref": "../../../../../common-types/resource-management/v5/types.json#/parameters/ApiVersionParameter"
          },
          {
            "$ref": "../../../../../common-types/resource-management/v5/types.json#/parameters/SubscriptionIdParameter"
          },
          {
            "$ref": "../../../../../common-types/resource-management/v5/types.json#/parameters/ResourceGroupNameParameter"
          },
          {
            "name": "serviceName",
            "in": "path",
            "description": "The name of Azure API Center service.",
            "required": true,
            "type": "string",
            "minLength": 1,
            "maxLength": 90,
            "pattern": "^[a-zA-Z0-9-]{3,90}$"
          },
          {
            "name": "workspaceName",
            "in": "path",
            "description": "The name of the workspace.",
            "required": true,
            "type": "string",
            "minLength": 1,
            "maxLength": 90,
            "pattern": "^[a-zA-Z0-9-]{3,90}$"
          },
          {
            "name": "environmentName",
            "in": "path",
            "description": "The name of the environment.",
            "required": true,
            "type": "string",
            "minLength": 1,
            "maxLength": 90,
            "pattern": "^[a-zA-Z0-9-]{3,90}$"
          }
        ],
        "responses": {
          "200": {
            "description": "Azure operation completed successfully.",
            "schema": {
              "$ref": "#/definitions/Environment"
            },
            "headers": {
              "ETag": {
                "type": "string",
                "description": "The entity tag for the response."
              }
            }
          },
          "default": {
            "description": "An unexpected error response.",
            "schema": {
              "$ref": "../../../../../common-types/resource-management/v5/types.json#/definitions/ErrorResponse"
            }
          }
        },
        "x-ms-examples": {
          "Environments_Get": {
            "$ref": "./examples/Environments_Get.json"
          }
        }
      },
      "put": {
        "operationId": "Environments_CreateOrUpdate",
        "tags": [
          "Environments"
        ],
        "description": "Creates new or updates existing environment.",
        "parameters": [
          {
            "$ref": "../../../../../common-types/resource-management/v5/types.json#/parameters/ApiVersionParameter"
          },
          {
            "$ref": "../../../../../common-types/resource-management/v5/types.json#/parameters/SubscriptionIdParameter"
          },
          {
            "$ref": "../../../../../common-types/resource-management/v5/types.json#/parameters/ResourceGroupNameParameter"
          },
          {
            "name": "If-Match",
            "in": "header",
            "description": "The request should only proceed if an entity matches this string.",
            "required": false,
            "type": "string",
            "x-ms-client-name": "ifMatch"
          },
          {
            "name": "serviceName",
            "in": "path",
            "description": "The name of Azure API Center service.",
            "required": true,
            "type": "string",
            "minLength": 1,
            "maxLength": 90,
            "pattern": "^[a-zA-Z0-9-]{3,90}$"
          },
          {
            "name": "workspaceName",
            "in": "path",
            "description": "The name of the workspace.",
            "required": true,
            "type": "string",
            "minLength": 1,
            "maxLength": 90,
            "pattern": "^[a-zA-Z0-9-]{3,90}$"
          },
          {
            "name": "environmentName",
            "in": "path",
            "description": "The name of the environment.",
            "required": true,
            "type": "string",
            "minLength": 1,
            "maxLength": 90,
            "pattern": "^[a-zA-Z0-9-]{3,90}$"
          },
          {
            "name": "payload",
            "in": "body",
            "description": "Resource create parameters.",
            "required": true,
            "schema": {
              "$ref": "#/definitions/Environment"
            },
            "x-ms-client-name": "resource"
          }
        ],
        "responses": {
          "200": {
            "description": "Resource 'Environment' update operation succeeded",
            "schema": {
              "$ref": "#/definitions/Environment"
            },
            "headers": {
              "ETag": {
                "type": "string",
                "description": "The entity tag for the response."
              }
            }
          },
          "201": {
            "description": "Resource 'Environment' create operation succeeded",
            "schema": {
              "$ref": "#/definitions/Environment"
            },
            "headers": {
              "ETag": {
                "type": "string",
                "description": "The entity tag for the response."
              }
            }
          },
          "default": {
            "description": "An unexpected error response.",
            "schema": {
              "$ref": "../../../../../common-types/resource-management/v5/types.json#/definitions/ErrorResponse"
            }
          }
        },
        "x-ms-examples": {
          "Environments_CreateOrUpdate": {
            "$ref": "./examples/Environments_CreateOrUpdate.json"
          }
        }
      },
      "delete": {
        "operationId": "Environments_Delete",
        "tags": [
          "Environments"
        ],
        "description": "Deletes the environment.",
        "parameters": [
          {
            "$ref": "../../../../../common-types/resource-management/v5/types.json#/parameters/ApiVersionParameter"
          },
          {
            "$ref": "../../../../../common-types/resource-management/v5/types.json#/parameters/SubscriptionIdParameter"
          },
          {
            "$ref": "../../../../../common-types/resource-management/v5/types.json#/parameters/ResourceGroupNameParameter"
          },
          {
            "name": "serviceName",
            "in": "path",
            "description": "The name of Azure API Center service.",
            "required": true,
            "type": "string",
            "minLength": 1,
            "maxLength": 90,
            "pattern": "^[a-zA-Z0-9-]{3,90}$"
          },
          {
            "name": "workspaceName",
            "in": "path",
            "description": "The name of the workspace.",
            "required": true,
            "type": "string",
            "minLength": 1,
            "maxLength": 90,
            "pattern": "^[a-zA-Z0-9-]{3,90}$"
          },
          {
            "name": "environmentName",
            "in": "path",
            "description": "The name of the environment.",
            "required": true,
            "type": "string",
            "minLength": 1,
            "maxLength": 90,
            "pattern": "^[a-zA-Z0-9-]{3,90}$"
          }
        ],
        "responses": {
          "200": {
            "description": "Resource deleted successfully."
          },
          "204": {
            "description": "Resource does not exist."
          },
          "default": {
            "description": "An unexpected error response.",
            "schema": {
              "$ref": "../../../../../common-types/resource-management/v5/types.json#/definitions/ErrorResponse"
            }
          }
        },
        "x-ms-examples": {
          "Environments_Delete": {
            "$ref": "./examples/Environments_Delete.json"
          }
        }
      },
      "head": {
        "operationId": "Environments_Head",
        "tags": [
          "Environments"
        ],
        "description": "Checks if specified environment exists.",
        "parameters": [
          {
            "$ref": "../../../../../common-types/resource-management/v5/types.json#/parameters/ApiVersionParameter"
          },
          {
            "$ref": "../../../../../common-types/resource-management/v5/types.json#/parameters/SubscriptionIdParameter"
          },
          {
            "$ref": "../../../../../common-types/resource-management/v5/types.json#/parameters/ResourceGroupNameParameter"
          },
          {
            "name": "serviceName",
            "in": "path",
            "description": "The name of Azure API Center service.",
            "required": true,
            "type": "string",
            "minLength": 1,
            "maxLength": 90,
            "pattern": "^[a-zA-Z0-9-]{3,90}$"
          },
          {
            "name": "workspaceName",
            "in": "path",
            "description": "The name of the workspace.",
            "required": true,
            "type": "string",
            "minLength": 1,
            "maxLength": 90,
            "pattern": "^[a-zA-Z0-9-]{3,90}$"
          },
          {
            "name": "environmentName",
            "in": "path",
            "description": "The name of the environment.",
            "required": true,
            "type": "string",
            "minLength": 1,
            "maxLength": 90,
            "pattern": "^[a-zA-Z0-9-]{3,90}$"
          }
        ],
        "responses": {
          "200": {
            "description": "The request has succeeded."
          },
          "default": {
            "description": "An unexpected error response.",
            "schema": {
              "$ref": "../../../../../common-types/resource-management/v5/types.json#/definitions/ErrorResponse"
            }
          }
        },
        "x-ms-examples": {
          "Environments_Head": {
            "$ref": "./examples/Environments_Head.json"
          }
        }
      }
    }
  },
  "definitions": {
    "ActionType": {
      "type": "string",
      "description": "The type of action",
      "enum": [
        "Internal"
      ],
      "x-ms-enum": {
        "name": "ActionType",
        "modelAsString": true,
        "values": [
          {
            "name": "Internal",
            "value": "Internal",
            "description": "an internal action"
          }
        ]
      }
    },
    "Api": {
      "type": "object",
      "description": "API entity.",
      "properties": {
        "properties": {
          "$ref": "#/definitions/ApiProperties",
          "description": "The resource-specific properties for this resource.",
          "x-ms-client-flatten": true,
          "x-ms-mutability": [
            "read",
            "create"
          ]
        }
      },
      "allOf": [
        {
          "$ref": "../../../../../common-types/resource-management/v5/types.json#/definitions/ProxyResource"
        }
      ]
    },
    "ApiDefinition": {
      "type": "object",
      "description": "API definition entity.",
      "properties": {
        "properties": {
          "$ref": "#/definitions/ApiDefinitionProperties",
          "description": "The resource-specific properties for this resource.",
          "x-ms-client-flatten": true,
          "x-ms-mutability": [
            "read",
            "create"
          ]
        }
      },
      "allOf": [
        {
          "$ref": "../../../../../common-types/resource-management/v5/types.json#/definitions/ProxyResource"
        }
      ]
    },
    "ApiDefinitionListResult": {
      "type": "object",
      "description": "The response of a ApiDefinition list operation.",
      "properties": {
        "value": {
          "type": "array",
          "description": "The ApiDefinition items on this page",
          "items": {
            "$ref": "#/definitions/ApiDefinition"
          },
          "readOnly": true
        },
        "nextLink": {
          "type": "string",
          "format": "uri",
          "description": "The link to the next page of items",
          "readOnly": true
        }
      },
      "required": [
        "value"
      ]
    },
    "ApiDefinitionProperties": {
      "type": "object",
      "description": "API definition properties entity.",
      "properties": {
        "title": {
          "type": "string",
          "description": "API definition title.",
          "minLength": 1,
          "maxLength": 50
        },
        "description": {
          "type": "string",
          "description": "API definition description."
        },
        "specification": {
          "$ref": "#/definitions/ApiDefinitionPropertiesSpecification",
          "description": "API specification details.",
          "readOnly": true
        }
      },
      "required": [
        "title"
      ]
    },
    "ApiDefinitionPropertiesSpecification": {
      "type": "object",
      "description": "API specification details.",
      "properties": {
        "name": {
          "type": "string",
          "description": "Specification name."
        },
        "version": {
          "type": "string",
          "description": "Specification version."
        }
      }
    },
    "ApiImportSuccess": {
      "type": "object",
      "description": "The API specification was successfully imported."
    },
    "ApiKind": {
      "type": "string",
      "description": "The kind of the API",
      "enum": [
        "rest",
        "graphql",
        "grpc",
        "soap",
        "webhook",
        "websocket"
      ],
      "x-ms-enum": {
        "name": "ApiKind",
        "modelAsString": true,
        "values": [
          {
            "name": "rest",
            "value": "rest",
            "description": "A Representational State Transfer Api"
          },
          {
            "name": "graphql",
            "value": "graphql",
            "description": "A Graph query language Api"
          },
          {
            "name": "grpc",
            "value": "grpc",
            "description": "A gRPC Api"
          },
          {
            "name": "soap",
            "value": "soap",
            "description": "A SOAP Api"
          },
          {
            "name": "webhook",
            "value": "webhook",
            "description": "Web Hook"
          },
          {
            "name": "websocket",
            "value": "websocket",
            "description": "Web Socket"
          }
        ]
      }
    },
    "ApiListResult": {
      "type": "object",
      "description": "The response of a Api list operation.",
      "properties": {
        "value": {
          "type": "array",
          "description": "The Api items on this page",
          "items": {
            "$ref": "#/definitions/Api"
          },
          "readOnly": true
        },
        "nextLink": {
          "type": "string",
          "format": "uri",
          "description": "The link to the next page of items",
          "readOnly": true
        }
      },
      "required": [
        "value"
      ]
    },
    "ApiProperties": {
      "type": "object",
      "description": "API properties.",
      "properties": {
        "title": {
          "type": "string",
          "description": "API title.",
          "minLength": 1,
          "maxLength": 50
        },
        "kind": {
          "$ref": "#/definitions/ApiKind",
          "description": "Kind of API. For example, REST or GraphQL."
        },
        "description": {
          "type": "string",
          "description": "Description of the API.",
          "maxLength": 1000
        },
        "summary": {
          "type": "string",
          "description": "Short description of the API.",
          "maxLength": 200
        },
        "lifecycleStage": {
          "$ref": "#/definitions/LifecycleStage",
          "description": "Current lifecycle stage of the API.",
          "readOnly": true
        },
        "termsOfService": {
          "$ref": "#/definitions/TermsOfService",
          "description": "Terms of service for the API."
        },
        "externalDocumentation": {
          "type": "array",
          "description": "The set of external documentation",
          "maxItems": 20,
          "items": {
            "$ref": "#/definitions/ExternalDocumentation"
          },
          "x-ms-identifiers": []
        },
        "contacts": {
          "type": "array",
          "description": "The set of contacts",
          "items": {
            "$ref": "#/definitions/Contact"
          },
          "x-ms-identifiers": []
        },
        "license": {
          "$ref": "#/definitions/License",
          "description": "The license information for the API."
        },
        "customProperties": {
          "$ref": "#/definitions/CustomProperties",
          "description": "The custom metadata defined for API catalog entities."
        }
      },
      "required": [
        "title",
        "kind"
      ]
    },
    "ApiSpecExportResult": {
      "type": "object",
      "description": "The API specification export result.",
      "properties": {
        "format": {
          "$ref": "#/definitions/ApiSpecExportResultFormat",
          "description": "The format of exported result"
        },
        "value": {
          "type": "string",
          "description": "The result of the export operation."
        }
      }
    },
    "ApiSpecExportResultFormat": {
      "type": "string",
      "description": "Result format for exported Api spec",
      "enum": [
        "inline",
        "link"
      ],
      "x-ms-enum": {
        "name": "ApiSpecExportResultFormat",
        "modelAsString": true,
        "values": [
          {
            "name": "inline",
            "value": "inline",
            "description": "The inlined content of a specification document."
          },
          {
            "name": "link",
            "value": "link",
            "description": "The link to the result of the export operation. The URL is valid for 5 minutes."
          }
        ]
      }
    },
    "ApiSpecImportRequest": {
      "type": "object",
      "description": "The API specification source entity properties.",
      "properties": {
        "value": {
          "type": "string",
          "description": "Value of the API specification source."
        },
        "format": {
          "$ref": "#/definitions/ApiSpecImportSourceFormat",
          "description": "Format of the API specification source."
        },
        "specification": {
          "$ref": "#/definitions/ApiSpecImportRequestSpecification",
          "description": "API specification details."
        }
      }
    },
    "ApiSpecImportRequestSpecification": {
      "type": "object",
      "description": "API specification details.",
      "properties": {
        "name": {
          "type": "string",
          "description": "Specification name."
        },
        "version": {
          "type": "string",
          "description": "Specification version."
        }
      }
    },
    "ApiSpecImportSourceFormat": {
      "type": "string",
      "description": "Source format for imported Api spec",
      "enum": [
        "inline",
        "link"
      ],
      "x-ms-enum": {
        "name": "ApiSpecImportSourceFormat",
        "modelAsString": true,
        "values": [
          {
            "name": "inline",
            "value": "inline",
            "description": "The inlined content of a specification document."
          },
          {
            "name": "link",
            "value": "link",
            "description": "The link to a specification document hosted on a publicly accessible internet\naddress."
          }
        ]
      }
    },
    "ApiVersion": {
      "type": "object",
      "description": "API version entity.",
      "properties": {
        "properties": {
          "$ref": "#/definitions/ApiVersionProperties",
          "description": "The resource-specific properties for this resource.",
          "x-ms-client-flatten": true,
          "x-ms-mutability": [
            "read",
            "create"
          ]
        }
      },
      "allOf": [
        {
          "$ref": "../../../../../common-types/resource-management/v5/types.json#/definitions/ProxyResource"
        }
      ]
    },
    "ApiVersionListResult": {
      "type": "object",
      "description": "The response of a ApiVersion list operation.",
      "properties": {
        "value": {
          "type": "array",
          "description": "The ApiVersion items on this page",
          "items": {
            "$ref": "#/definitions/ApiVersion"
          },
          "readOnly": true
        },
        "nextLink": {
          "type": "string",
          "format": "uri",
          "description": "The link to the next page of items",
          "readOnly": true
        }
      },
      "required": [
        "value"
      ]
    },
    "ApiVersionProperties": {
      "type": "object",
      "description": "API version properties entity.",
      "properties": {
        "title": {
          "type": "string",
          "description": "API version title.",
          "minLength": 1,
          "maxLength": 50
        },
        "lifecycleStage": {
          "$ref": "#/definitions/LifecycleStage",
          "description": "Current lifecycle stage of the API."
        }
      },
      "required": [
        "title",
        "lifecycleStage"
      ]
    },
    "Contact": {
      "type": "object",
      "description": "Contact information",
      "properties": {
        "name": {
          "type": "string",
          "description": "Name of the contact.",
          "maxLength": 100
        },
        "url": {
          "type": "string",
          "format": "uri",
          "description": "URL for the contact.",
          "maxLength": 200
        },
        "email": {
          "type": "string",
          "description": "Email address of the contact.",
          "maxLength": 100
        }
      }
    },
    "CreatedByType": {
      "type": "string",
      "description": "How the resource was created",
      "enum": [
        "User",
        "Application",
        "ManagedIdentity",
        "Key"
      ],
      "x-ms-enum": {
        "name": "CreatedByType",
        "modelAsString": true,
        "values": [
          {
            "name": "User",
            "value": "User",
            "description": "Created by user"
          },
          {
            "name": "Application",
            "value": "Application",
            "description": "Created by Application"
          },
          {
            "name": "ManagedIdentity",
            "value": "ManagedIdentity",
            "description": "Created by Managed Identity"
          },
          {
            "name": "Key",
            "value": "Key",
            "description": "Created By Key"
          }
        ]
      }
    },
    "CustomProperties": {
      "type": "object",
      "description": "The custom metadata defined for API catalog entities."
    },
    "Deployment": {
      "type": "object",
      "description": "API deployment entity.",
      "properties": {
        "properties": {
          "$ref": "#/definitions/DeploymentProperties",
          "description": "The resource-specific properties for this resource.",
          "x-ms-client-flatten": true,
          "x-ms-mutability": [
            "read",
            "create"
          ]
        }
      },
      "allOf": [
        {
          "$ref": "../../../../../common-types/resource-management/v5/types.json#/definitions/ProxyResource"
        }
      ]
    },
    "DeploymentListResult": {
      "type": "object",
      "description": "The response of a Deployment list operation.",
      "properties": {
        "value": {
          "type": "array",
          "description": "The Deployment items on this page",
          "items": {
            "$ref": "#/definitions/Deployment"
          },
          "readOnly": true
        },
        "nextLink": {
          "type": "string",
          "format": "uri",
          "description": "The link to the next page of items",
          "readOnly": true
        }
      },
      "required": [
        "value"
      ]
    },
    "DeploymentProperties": {
      "type": "object",
      "description": "API deployment entity properties.",
      "properties": {
        "title": {
          "type": "string",
          "description": "API deployment title",
          "minLength": 1,
          "maxLength": 50
        },
        "description": {
          "type": "string",
          "description": "Description of the deployment.",
          "maxLength": 500
        },
        "environmentId": {
          "type": "string",
          "description": "API center-scoped environment resource ID."
        },
        "definitionId": {
          "type": "string",
          "description": "API center-scoped definition resource ID."
        },
        "state": {
          "$ref": "#/definitions/DeploymentState",
          "description": "State of API deployment."
        },
        "server": {
          "$ref": "#/definitions/DeploymentServer",
          "description": "The deployment server"
        },
        "customProperties": {
          "$ref": "#/definitions/CustomProperties",
          "description": "The custom metadata defined for API catalog entities."
        }
      }
    },
    "DeploymentServer": {
      "type": "object",
      "description": "Server",
      "properties": {
        "runtimeUri": {
          "type": "array",
          "description": "Base runtime URLs for this deployment.",
          "items": {
            "$ref": "#/definitions/SmallString"
          }
        }
      }
    },
    "DeploymentState": {
      "type": "string",
      "description": "State of the Deployment",
      "enum": [
        "active",
        "inactive"
      ],
      "x-ms-enum": {
        "name": "DeploymentState",
        "modelAsString": true,
        "values": [
          {
            "name": "active",
            "value": "active",
            "description": "Active State"
          },
          {
            "name": "inactive",
            "value": "inactive",
            "description": "Inactive State"
          }
        ]
      }
    },
    "Environment": {
      "type": "object",
      "description": "Environment entity.",
      "properties": {
        "properties": {
          "$ref": "#/definitions/EnvironmentProperties",
          "description": "The resource-specific properties for this resource.",
          "x-ms-client-flatten": true,
          "x-ms-mutability": [
            "read",
            "create"
          ]
        }
      },
      "allOf": [
        {
          "$ref": "../../../../../common-types/resource-management/v5/types.json#/definitions/ProxyResource"
        }
      ]
    },
    "EnvironmentKind": {
      "type": "string",
      "description": "The kind of environment",
      "enum": [
        "development",
        "testing",
        "staging",
        "production"
      ],
      "x-ms-enum": {
        "name": "EnvironmentKind",
        "modelAsString": true,
        "values": [
          {
            "name": "development",
            "value": "development",
            "description": "Development environment"
          },
          {
            "name": "testing",
            "value": "testing",
            "description": "Testing environment"
          },
          {
            "name": "staging",
            "value": "staging",
            "description": "Staging environment"
          },
          {
            "name": "production",
            "value": "production",
            "description": "Production environment"
          }
        ]
      }
    },
    "EnvironmentListResult": {
      "type": "object",
      "description": "The response of a Environment list operation.",
      "properties": {
        "value": {
          "type": "array",
          "description": "The Environment items on this page",
          "items": {
            "$ref": "#/definitions/Environment"
          },
          "readOnly": true
        },
        "nextLink": {
          "type": "string",
          "format": "uri",
          "description": "The link to the next page of items",
          "readOnly": true
        }
      },
      "required": [
        "value"
      ]
    },
    "EnvironmentProperties": {
      "type": "object",
      "description": "Environment properties entity.",
      "properties": {
        "title": {
          "type": "string",
          "description": "Environment title.",
          "minLength": 1,
          "maxLength": 50
        },
        "description": {
          "type": "string",
          "description": "The environment description."
        },
        "kind": {
          "$ref": "#/definitions/EnvironmentKind",
          "description": "Environment kind."
        },
        "server": {
          "$ref": "#/definitions/EnvironmentServer",
          "description": "Server information of the environment."
        },
        "onboarding": {
          "$ref": "#/definitions/Onboarding",
          "description": "Environment onboarding information"
        },
        "customProperties": {
          "$ref": "#/definitions/CustomProperties",
          "description": "The custom metadata defined for API catalog entities."
        }
      },
      "required": [
        "title",
        "kind"
      ]
    },
    "EnvironmentServer": {
      "type": "object",
      "description": "Server information of the environment.",
      "properties": {
        "type": {
          "$ref": "#/definitions/EnvironmentServerType",
          "description": "Type of the server that represents the environment."
        },
        "managementPortalUri": {
          "type": "array",
          "description": "The location of the management portal",
          "maxItems": 1,
          "items": {
            "type": "string"
          }
        }
      }
    },
    "EnvironmentServerType": {
      "type": "string",
      "description": "The type of environment server",
      "enum": [
        "Azure API Management",
        "Azure compute service",
        "Apigee API Management",
        "AWS API Gateway",
        "Kong API Gateway",
        "Kubernetes",
        "MuleSoft API Management"
      ],
      "x-ms-enum": {
        "name": "EnvironmentServerType",
        "modelAsString": true,
        "values": [
          {
            "name": "Azure API Management",
            "value": "Azure API Management",
            "description": "Api Management Server"
          },
          {
            "name": "Azure compute service",
            "value": "Azure compute service",
            "description": "Compute server"
          },
          {
            "name": "Apigee API Management",
            "value": "Apigee API Management",
            "description": "Apigee server"
          },
          {
            "name": "AWS API Gateway",
            "value": "AWS API Gateway",
            "description": "AWS Api Gateway server"
          },
          {
            "name": "Kong API Gateway",
            "value": "Kong API Gateway",
            "description": "Kong API Gateway server"
          },
          {
            "name": "Kubernetes",
            "value": "Kubernetes",
            "description": "Kubernetes server"
          },
          {
            "name": "MuleSoft API Management",
            "value": "MuleSoft API Management",
            "description": "Mulesoft Api Management server"
          }
        ]
      }
    },
    "ExternalDocumentation": {
      "type": "object",
      "description": "Additional, external documentation for the API.",
      "properties": {
        "title": {
          "type": "string",
          "description": "Title of the documentation.",
          "maxLength": 50
        },
        "description": {
          "type": "string",
          "description": "Description of the documentation.",
          "maxLength": 500
        },
        "url": {
          "type": "string",
          "format": "uri",
          "description": "URL pointing to the documentation.",
          "maxLength": 200
        }
      },
      "required": [
        "url"
      ]
    },
    "License": {
      "type": "object",
      "description": "The license information for the API.",
      "properties": {
        "name": {
          "type": "string",
          "description": "Name of the license.",
          "maxLength": 100
        },
        "url": {
          "type": "string",
          "format": "uri",
          "description": "URL pointing to the license details. The URL field is mutually exclusive of the\nidentifier field.",
          "maxLength": 200
        },
        "identifier": {
          "type": "string",
          "format": "uri",
          "description": "SPDX license information for the API. The identifier field is mutually\nexclusive of the URL field.",
          "maxLength": 50
        }
      }
    },
    "LifecycleStage": {
      "type": "string",
      "description": "The stage of the Api development lifecycle",
      "enum": [
        "design",
        "development",
        "testing",
        "preview",
        "production",
        "deprecated",
        "retired"
      ],
      "x-ms-enum": {
        "name": "LifecycleStage",
        "modelAsString": true,
        "values": [
          {
            "name": "design",
            "value": "design",
            "description": "design stage"
          },
          {
            "name": "development",
            "value": "development",
            "description": "development stage"
          },
          {
            "name": "testing",
            "value": "testing",
            "description": "testing stage"
          },
          {
            "name": "preview",
            "value": "preview",
            "description": "In preview"
          },
          {
            "name": "production",
            "value": "production",
            "description": "In production"
          },
          {
            "name": "deprecated",
            "value": "deprecated",
            "description": "deprecated stage"
          },
          {
            "name": "retired",
            "value": "retired",
            "description": "Retired stage"
          }
        ]
      }
    },
    "ManagedServiceIdentityType": {
      "type": "string",
      "description": "The type of managed service identity",
      "enum": [
        "None",
        "SystemAssigned",
        "UserAssigned",
        "SystemAssigned,UserAssigned"
      ],
      "x-ms-enum": {
        "name": "ManagedServiceIdentityType",
        "modelAsString": true,
        "values": [
          {
            "name": "None",
            "value": "None",
            "description": "No identity"
          },
          {
            "name": "SystemAssigned",
            "value": "SystemAssigned",
            "description": "Assigned by the system"
          },
          {
            "name": "UserAssigned",
            "value": "UserAssigned",
            "description": "assigned by the user"
          },
          {
            "name": "SystemAssigned,UserAssigned",
            "value": "SystemAssigned,UserAssigned",
            "description": "Both system-assigned and user-assigned identities"
          }
        ]
      }
    },
    "MetadataAssignment": {
      "type": "object",
      "description": "Assignment metadata",
      "properties": {
        "entity": {
          "$ref": "#/definitions/MetadataAssignmentEntity",
          "description": "The entities this metadata schema component gets applied to."
        },
        "required": {
          "type": "boolean",
          "description": "Required assignment"
        },
        "deprecated": {
          "type": "boolean",
          "description": "Deprecated assignment"
        }
      }
    },
    "MetadataAssignmentEntity": {
      "type": "string",
      "description": "Assignment entity for Metadata",
      "enum": [
        "api",
        "environment",
        "deployment"
      ],
      "x-ms-enum": {
        "name": "MetadataAssignmentEntity",
        "modelAsString": true,
        "values": [
          {
            "name": "api",
            "value": "api",
            "description": "Assigned to API"
          },
          {
            "name": "environment",
            "value": "environment",
            "description": "Assigned to Environment"
          },
          {
            "name": "deployment",
            "value": "deployment",
            "description": "Assigned to Deployment"
          }
        ]
      }
    },
    "MetadataSchema": {
      "type": "object",
      "description": "Metadata schema entity. Used to define metadata for the entities in API catalog.",
      "properties": {
        "properties": {
          "$ref": "#/definitions/MetadataSchemaProperties",
          "description": "The resource-specific properties for this resource.",
          "x-ms-client-flatten": true,
          "x-ms-mutability": [
            "read",
            "create"
          ]
        }
      },
      "allOf": [
        {
          "$ref": "../../../../../common-types/resource-management/v5/types.json#/definitions/ProxyResource"
        }
      ]
    },
    "MetadataSchemaExportFormat": {
      "type": "string",
      "description": "The format for schema export",
      "enum": [
        "inline",
        "link"
      ],
      "x-ms-enum": {
        "name": "MetadataSchemaExportFormat",
        "modelAsString": true,
        "values": [
          {
            "name": "inline",
            "value": "inline",
            "description": "The inlined content of a schema document."
          },
          {
            "name": "link",
            "value": "link",
            "description": "The link to a schema document. The URL is valid for 5 minutes."
          }
        ]
      }
    },
    "MetadataSchemaExportRequest": {
      "type": "object",
      "description": "The metadata schema export request.",
      "properties": {
        "assignedTo": {
          "$ref": "#/definitions/MetadataAssignmentEntity",
          "description": "An entity the metadata schema is requested for."
        }
      }
    },
    "MetadataSchemaExportResult": {
      "type": "object",
      "description": "The metadata schema export result.",
      "properties": {
        "format": {
          "$ref": "#/definitions/MetadataSchemaExportFormat",
          "description": "The export format for the schema"
        },
        "value": {
          "type": "string",
          "description": "The result of the export operation."
        }
      }
    },
    "MetadataSchemaListResult": {
      "type": "object",
      "description": "The response of a MetadataSchema list operation.",
      "properties": {
        "value": {
          "type": "array",
          "description": "The MetadataSchema items on this page",
          "items": {
            "$ref": "#/definitions/MetadataSchema"
          },
          "readOnly": true
        },
        "nextLink": {
          "type": "string",
          "format": "uri",
          "description": "The link to the next page of items",
          "readOnly": true
        }
      },
      "required": [
        "value"
      ]
    },
    "MetadataSchemaProperties": {
      "type": "object",
      "description": "Metadata schema properties.",
      "properties": {
        "schema": {
          "type": "string",
          "description": "The schema defining the type."
        },
        "assignedTo": {
          "type": "array",
          "description": "The assignees",
          "items": {
            "$ref": "#/definitions/MetadataAssignment"
          },
          "x-ms-identifiers": []
        }
      },
      "required": [
        "schema"
      ]
    },
    "Onboarding": {
      "type": "object",
      "description": "Onboarding information",
      "properties": {
        "instructions": {
          "type": "string",
          "description": "Onboarding guide."
        },
        "developerPortalUri": {
          "type": "array",
          "description": "The location of the development portal",
          "maxItems": 1,
          "items": {
            "type": "string"
          }
        }
      }
    },
    "Origin": {
      "type": "string",
      "description": "The expected types of origin",
      "enum": [
        "user",
        "system",
        "user,system"
      ],
      "x-ms-enum": {
        "name": "Origin",
        "modelAsString": true,
        "values": [
          {
            "name": "user",
            "value": "user",
            "description": "Origin with User"
          },
          {
            "name": "system",
            "value": "system",
            "description": "Origin with System"
          },
          {
            "name": "user,system",
            "value": "user,system",
            "description": "Origin with user and system"
          }
        ]
      }
    },
    "ProvisioningState": {
      "type": "string",
      "description": "The provisioning state of the resource",
      "enum": [
        "Succeeded",
        "Failed",
        "Canceled"
      ],
      "x-ms-enum": {
        "name": "ProvisioningState",
        "modelAsString": true,
        "values": [
          {
            "name": "Succeeded",
            "value": "Succeeded",
            "description": "Resource has been created."
          },
          {
            "name": "Failed",
            "value": "Failed",
            "description": "Resource creation failed."
          },
          {
            "name": "Canceled",
            "value": "Canceled",
            "description": "Resource creation was canceled."
          }
        ]
      },
      "readOnly": true
    },
    "Service": {
      "type": "object",
      "description": "The service entity.",
      "properties": {
        "properties": {
          "$ref": "#/definitions/ServiceProperties",
          "description": "The resource-specific properties for this resource.",
          "x-ms-client-flatten": true,
          "x-ms-mutability": [
            "read",
            "create"
          ]
        },
        "identity": {
          "$ref": "../../../../../common-types/resource-management/v5/managedidentity.json#/definitions/ManagedServiceIdentity",
          "description": "The managed service identities assigned to this resource."
        }
      },
      "allOf": [
        {
          "$ref": "../../../../../common-types/resource-management/v5/types.json#/definitions/TrackedResource"
        }
      ]
    },
    "ServiceListResult": {
      "type": "object",
      "description": "The response of a Service list operation.",
      "properties": {
        "value": {
          "type": "array",
          "description": "The Service items on this page",
          "items": {
            "$ref": "#/definitions/Service"
          },
          "readOnly": true
        },
        "nextLink": {
          "type": "string",
          "format": "uri",
          "description": "The link to the next page of items",
          "readOnly": true
        }
      },
      "required": [
        "value"
      ]
    },
    "ServiceProperties": {
      "type": "object",
      "description": "The properties of the service.",
      "properties": {
        "provisioningState": {
          "$ref": "#/definitions/ProvisioningState",
          "description": "Provisioning state of the service.",
          "readOnly": true
        }
      }
    },
    "ServiceUpdate": {
      "type": "object",
      "description": "The type used for update operations of the Service.",
      "properties": {
        "identity": {
          "$ref": "../../../../../common-types/resource-management/v5/managedidentity.json#/definitions/ManagedServiceIdentity",
          "description": "The managed service identities assigned to this resource."
        },
        "tags": {
          "type": "object",
          "description": "Resource tags.",
          "additionalProperties": {
            "type": "string"
          }
        }
      }
    },
    "SmallString": {
      "type": "string",
      "format": "uri",
      "description": "Used for restricted length uris",
      "maxLength": 200
    },
    "TermsOfService": {
      "type": "object",
      "description": "Terms of service for the API.",
      "properties": {
        "url": {
          "type": "string",
          "format": "uri",
          "description": "URL pointing to the terms of service.",
          "maxLength": 200
        }
      },
      "required": [
        "url"
      ]
    },
<<<<<<< HEAD
    "Versions": {
      "type": "string",
      "description": "The available API versions.",
      "enum": [
        "2024-03-01",
        "2024-03-15-preview",
        "2024-05-01"
      ],
      "x-ms-enum": {
        "name": "Versions",
        "modelAsString": true,
        "values": [
          {
            "name": "v2024_03_01",
            "value": "2024-03-01",
            "description": "The initial service version"
          },
          {
            "name": "v2024_03_15_preview",
            "value": "2024-03-15-preview",
            "description": "Azure API Center 2024-03-15-preview"
          },
          {
            "name": "v2024_05_01",
            "value": "2024-05-01",
            "description": "Azure API Center 2024-05-01"
          }
        ]
      }
    },
=======
>>>>>>> f6f50c63
    "Workspace": {
      "type": "object",
      "description": "Workspace entity.",
      "properties": {
        "properties": {
          "$ref": "#/definitions/WorkspaceProperties",
          "description": "The resource-specific properties for this resource.",
          "x-ms-client-flatten": true,
          "x-ms-mutability": [
            "read",
            "create"
          ]
        }
      },
      "allOf": [
        {
          "$ref": "../../../../../common-types/resource-management/v5/types.json#/definitions/ProxyResource"
        }
      ]
    },
    "WorkspaceListResult": {
      "type": "object",
      "description": "The response of a Workspace list operation.",
      "properties": {
        "value": {
          "type": "array",
          "description": "The Workspace items on this page",
          "items": {
            "$ref": "#/definitions/Workspace"
          },
          "readOnly": true
        },
        "nextLink": {
          "type": "string",
          "format": "uri",
          "description": "The link to the next page of items",
          "readOnly": true
        }
      },
      "required": [
        "value"
      ]
    },
    "WorkspaceProperties": {
      "type": "object",
      "description": "Workspace properties.",
      "properties": {
        "title": {
          "type": "string",
          "description": "Workspace title.",
          "minLength": 1,
          "maxLength": 50
        },
        "description": {
          "type": "string",
          "description": "Workspace description."
        }
      },
      "required": [
        "title"
      ]
    }
  },
  "parameters": {
    "OdataFilterParameter": {
      "name": "$filter",
      "in": "query",
      "description": "OData filter parameter.",
      "required": false,
      "type": "string",
      "x-ms-parameter-location": "method",
      "x-ms-client-name": "filter"
    }
  }
}<|MERGE_RESOLUTION|>--- conflicted
+++ resolved
@@ -613,14 +613,6 @@
             "$ref": "../../../../../common-types/resource-management/v5/types.json#/parameters/ResourceGroupNameParameter"
           },
           {
-            "name": "If-Match",
-            "in": "header",
-            "description": "The request should only proceed if an entity matches this string.",
-            "required": false,
-            "type": "string",
-            "x-ms-client-name": "ifMatch"
-          },
-          {
             "name": "serviceName",
             "in": "path",
             "description": "The name of Azure API Center service.",
@@ -937,14 +929,6 @@
             "$ref": "../../../../../common-types/resource-management/v5/types.json#/parameters/ResourceGroupNameParameter"
           },
           {
-            "name": "If-Match",
-            "in": "header",
-            "description": "The request should only proceed if an entity matches this string.",
-            "required": false,
-            "type": "string",
-            "x-ms-client-name": "ifMatch"
-          },
-          {
             "name": "serviceName",
             "in": "path",
             "description": "The name of Azure API Center service.",
@@ -1281,14 +1265,6 @@
             "$ref": "../../../../../common-types/resource-management/v5/types.json#/parameters/ResourceGroupNameParameter"
           },
           {
-            "name": "If-Match",
-            "in": "header",
-            "description": "The request should only proceed if an entity matches this string.",
-            "required": false,
-            "type": "string",
-            "x-ms-client-name": "ifMatch"
-          },
-          {
             "name": "serviceName",
             "in": "path",
             "description": "The name of Azure API Center service.",
@@ -1675,14 +1651,6 @@
             "$ref": "../../../../../common-types/resource-management/v5/types.json#/parameters/ResourceGroupNameParameter"
           },
           {
-            "name": "If-Match",
-            "in": "header",
-            "description": "The request should only proceed if an entity matches this string.",
-            "required": false,
-            "type": "string",
-            "x-ms-client-name": "ifMatch"
-          },
-          {
             "name": "serviceName",
             "in": "path",
             "description": "The name of Azure API Center service.",
@@ -2099,14 +2067,6 @@
             "$ref": "../../../../../common-types/resource-management/v5/types.json#/parameters/ResourceGroupNameParameter"
           },
           {
-            "name": "If-Match",
-            "in": "header",
-            "description": "The request should only proceed if an entity matches this string.",
-            "required": false,
-            "type": "string",
-            "x-ms-client-name": "ifMatch"
-          },
-          {
             "name": "serviceName",
             "in": "path",
             "description": "The name of Azure API Center service.",
@@ -2541,14 +2501,6 @@
           },
           {
             "$ref": "../../../../../common-types/resource-management/v5/types.json#/parameters/ResourceGroupNameParameter"
-          },
-          {
-            "name": "If-Match",
-            "in": "header",
-            "description": "The request should only proceed if an entity matches this string.",
-            "required": false,
-            "type": "string",
-            "x-ms-client-name": "ifMatch"
           },
           {
             "name": "serviceName",
@@ -3196,14 +3148,6 @@
           },
           {
             "$ref": "../../../../../common-types/resource-management/v5/types.json#/parameters/ResourceGroupNameParameter"
-          },
-          {
-            "name": "If-Match",
-            "in": "header",
-            "description": "The request should only proceed if an entity matches this string.",
-            "required": false,
-            "type": "string",
-            "x-ms-client-name": "ifMatch"
           },
           {
             "name": "serviceName",
@@ -4672,39 +4616,6 @@
         "url"
       ]
     },
-<<<<<<< HEAD
-    "Versions": {
-      "type": "string",
-      "description": "The available API versions.",
-      "enum": [
-        "2024-03-01",
-        "2024-03-15-preview",
-        "2024-05-01"
-      ],
-      "x-ms-enum": {
-        "name": "Versions",
-        "modelAsString": true,
-        "values": [
-          {
-            "name": "v2024_03_01",
-            "value": "2024-03-01",
-            "description": "The initial service version"
-          },
-          {
-            "name": "v2024_03_15_preview",
-            "value": "2024-03-15-preview",
-            "description": "Azure API Center 2024-03-15-preview"
-          },
-          {
-            "name": "v2024_05_01",
-            "value": "2024-05-01",
-            "description": "Azure API Center 2024-05-01"
-          }
-        ]
-      }
-    },
-=======
->>>>>>> f6f50c63
     "Workspace": {
       "type": "object",
       "description": "Workspace entity.",

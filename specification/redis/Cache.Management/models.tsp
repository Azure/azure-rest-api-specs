--- conflicted
+++ resolved
@@ -16,13 +16,13 @@
 union SkuName {
   string,
 
-  /** The well known 'Basic' SKU for Azure Cache for Redis. Basic SKU does not have an availability SLA. * */
+  /** The well known 'Basic' SKU for Azure Cache for Redis. Basic SKU does not have an availability SLA. */
   Basic: "Basic",
 
-  /** The well known 'Standard' SKU for Azure Cache for Redis. Standard SKU has an availability SLA. * */
+  /** The well known 'Standard' SKU for Azure Cache for Redis. Standard SKU has an availability SLA. */
   Standard: "Standard",
 
-  /** The well known 'Premium' SKU for Azure Cache for Redis. Premium SKU has an availability SLA, and higher performance tiers and more features compared with Standard SKU. * */
+  /** The well known 'Premium' SKU for Azure Cache for Redis. Premium SKU has an availability SLA, and higher performance tiers and more features compared with Standard SKU. */
   Premium: "Premium",
 }
 
@@ -32,10 +32,10 @@
 union SkuFamily {
   string,
 
-  /** The SKU family to use - must be 'C' for Basic/Standard SKU redis caches. * */
+  /** The SKU family to use - must be 'C' for Basic/Standard SKU redis caches. */
   C: "C",
 
-  /** The SKU family to use - must be 'P' for Premium SKU redis caches. * */
+  /** The SKU family to use - must be 'P' for Premium SKU redis caches. */
   P: "P",
 }
 
@@ -45,10 +45,10 @@
 union TlsVersion {
   string,
 
-  /** TLS protocol version 1.0 -- deprecated for security reasons. Do not use this value for new caches. * */
+  /** TLS protocol version 1.0 -- deprecated for security reasons. Do not use this value for new caches. */
   `1.0`: "1.0",
 
-  /** TLS protocol version 1.1 -- deprecated for security reasons. Do not use this value for new caches. * */
+  /** TLS protocol version 1.1 -- deprecated for security reasons. Do not use this value for new caches. */
   `1.1`: "1.1",
 
   /** TLS protocol version 1.2 -- use this value, or higher, for new caches. Or do not specify, so that your cache uses the recommended default value */
@@ -61,14 +61,9 @@
 union PublicNetworkAccess {
   string,
 
-  /** Public internet access to the cache, via its public IP address, is enabled. Connections may use any network path. * */
+  /** Public internet access to the cache, via its public IP address, is enabled. Connections may use any network path. */
   Enabled: "Enabled",
-<<<<<<< HEAD
-  /** Public internet access to the cache, via its public IP address, is disabled. Connections must use be made via private endpoints. **/
-=======
-
-  /** Public internet access to the cache, via its public IP address, is disabled. Connections must use be made via private endpoints. * */
->>>>>>> 6f19b38b
+  /** Public internet access to the cache, via its public IP address, is disabled. Connections must use be made via private endpoints. */
   Disabled: "Disabled",
 }
 
@@ -78,10 +73,10 @@
 union UpdateChannel {
   string,
 
-  /** Stable channel receives updates, which may include important security and stability updates, later than Preview channel. * */
+  /** Stable channel receives updates, which may include important security and stability updates, later than Preview channel. */
   Stable: "Stable",
 
-  /** Preview channel normally receives updates before Stable channel, and is the recommended channel for non-production workloads. * */
+  /** Preview channel normally receives updates before Stable channel, and is the recommended channel for non-production workloads. */
   Preview: "Preview",
 }
 
@@ -91,13 +86,13 @@
 union ZonalAllocationPolicy {
   string,
 
-  /** The zones for the cache will be selected automatically based on availability and capacity. * */
+  /** The zones for the cache will be selected automatically based on availability and capacity. */
   Automatic: "Automatic",
 
-  /** UserDefined means the zones for the cache are manually configured using the 'zones' property, and can not be automatically selected. * */
+  /** UserDefined means the zones for the cache are manually configured using the 'zones' property, and can not be automatically selected. */
   UserDefined: "UserDefined",
 
-  /** The cache will not use multiple availability zones. * */
+  /** The cache will not use multiple availability zones. */
   NoZones: "NoZones",
 }
 
@@ -108,43 +103,43 @@
 union ProvisioningState {
   string,
 
-  /** A create operation is in progress. * */
+  /** A create operation is in progress. */
   Creating: "Creating",
 
-  /** A delete operation is in progress. * */
+  /** A delete operation is in progress. */
   Deleting: "Deleting",
 
-  /** The cache is disabled and cannot be used. * */
+  /** The cache is disabled and cannot be used. */
   Disabled: "Disabled",
 
-  /** An operation such as create or update failed. If you failed to create the cache it will not be in a usable state, so you should delete and recreate it. * */
+  /** An operation such as create or update failed. If you failed to create the cache it will not be in a usable state, so you should delete and recreate it. */
   Failed: "Failed",
 
-  /** Georeplication link is in progress * */
+  /** Georeplication link is in progress */
   Linking: "Linking",
 
-  /** An operation is in progress * */
+  /** An operation is in progress */
   Provisioning: "Provisioning",
 
-  /** A scaling operation encountered an error and recovery is in progress. * */
+  /** A scaling operation encountered an error and recovery is in progress. */
   RecoveringScaleFailure: "RecoveringScaleFailure",
 
-  /** A scaling operation is in progress * */
+  /** A scaling operation is in progress */
   Scaling: "Scaling",
 
-  /** The most recent operation successfully completed * */
+  /** The most recent operation successfully completed */
   Succeeded: "Succeeded",
 
-  /** Georeplication unlink is in progress * */
+  /** Georeplication unlink is in progress */
   Unlinking: "Unlinking",
 
-  /** The cache may be being disabled * */
+  /** The cache may be being disabled */
   Unprovisioning: "Unprovisioning",
 
-  /** An update operation is in progress. * */
+  /** An update operation is in progress. */
   Updating: "Updating",
 
-  /** An AAD configuration update operation is in progress. * */
+  /** An AAD configuration update operation is in progress. */
   ConfiguringAAD: "ConfiguringAAD",
 }
 
@@ -154,13 +149,13 @@
 union RebootType {
   string,
 
-  /** Reboot the primary nodes used for redis write operations. (This may trigger role changes.) * */
+  /** Reboot the primary nodes used for redis write operations. (This may trigger role changes.) */
   PrimaryNode: "PrimaryNode",
 
-  /** Reboot only the secondary or replica nodes * */
+  /** Reboot only the secondary or replica nodes */
   SecondaryNode: "SecondaryNode",
 
-  /** Reboot all nodes, not guaranteed to happen simultaneously. * */
+  /** Reboot all nodes, not guaranteed to happen simultaneously. */
   AllNodes: "AllNodes",
 }
 
@@ -170,7 +165,7 @@
 union DefaultName {
   string,
 
-  /** The name of e.g. the patch schedules resource, which is a singleton, must always be 'Default' * */
+  /** The name of e.g. the patch schedules resource, which is a singleton, must always be 'Default' */
   default: "default",
 }
 
@@ -180,22 +175,22 @@
 union AccessPolicyProvisioningState {
   string,
 
-  /** An operation is in progress. * */
+  /** An operation is in progress. */
   Updating: "Updating",
 
-  /** The operation succeeded. * */
+  /** The operation succeeded. */
   Succeeded: "Succeeded",
 
-  /** A delete operation is in progress. * */
+  /** A delete operation is in progress. */
   Deleting: "Deleting",
 
-  /** The access policy is considered deleted, if it still exists. * */
+  /** The access policy is considered deleted, if it still exists. */
   Deleted: "Deleted",
 
-  /** The operation was canceled. Access policies may be in a partially updated state. Update them again to have a well-defined state. * */
+  /** The operation was canceled. Access policies may be in a partially updated state. Update them again to have a well-defined state. */
   Canceled: "Canceled",
 
-  /** The operation failed. Access policies may be in a partially updated state. Update them again to have a well-defined state. * */
+  /** The operation failed. Access policies may be in a partially updated state. Update them again to have a well-defined state. */
   Failed: "Failed",
 }
 
@@ -205,10 +200,10 @@
 union AccessPolicyType {
   string,
 
-  /** User-configurable access policy, using the redis access policy authoring language * */
+  /** User-configurable access policy, using the redis access policy authoring language */
   Custom: "Custom",
 
-  /** Built-in or well-known access policies, whose policy is not configurable. * */
+  /** Built-in or well-known access policies, whose policy is not configurable. */
   BuiltIn: "BuiltIn",
 }
 
@@ -218,22 +213,22 @@
 union AccessPolicyAssignmentProvisioningState {
   string,
 
-  /** The access policy assignments are being updated * */
+  /** The access policy assignments are being updated */
   Updating: "Updating",
 
-  /** The access policy assignments were successfully updated * */
+  /** The access policy assignments were successfully updated */
   Succeeded: "Succeeded",
 
-  /** The access policy assignments are being deleted * */
+  /** The access policy assignments are being deleted */
   Deleting: "Deleting",
 
-  /** The access policy assignments are considered deleted, meaning no custom access policies are applied. * */
+  /** The access policy assignments are considered deleted, meaning no custom access policies are applied. */
   Deleted: "Deleted",
 
-  /** The operation was canceled. Access policy assignments may be in a partially updated state. Update them again to have a well-defined state. * */
+  /** The operation was canceled. Access policy assignments may be in a partially updated state. Update them again to have a well-defined state. */
   Canceled: "Canceled",
 
-  /** The operation failed. Access policy assignments may be in a partially updated state. Update them again to have a well-defined state. * */
+  /** The operation failed. Access policy assignments may be in a partially updated state. Update them again to have a well-defined state. */
   Failed: "Failed",
 }
 
@@ -242,10 +237,10 @@
  */
 #suppress "@azure-tools/typespec-azure-core/no-enum" "Using non-string enum for backwards compatibility"
 enum RedisKeyType {
-  /** The primary access key * */
+  /** The primary access key */
   Primary,
 
-  /** The secondary access key * */
+  /** The secondary access key */
   Secondary,
 }
 
@@ -262,14 +257,9 @@
   Saturday,
   Sunday,
 
-  /** As a convenience, 'Everyday' is also accepted and means the same as specifying all days of the week. * */
+  /** As a convenience, 'Everyday' is also accepted and means the same as specifying all days of the week. */
   Everyday,
-<<<<<<< HEAD
-  /** As a convenience, 'Weekend' is also accepted and means the same as specifying Saturday and Sunday. **/
-=======
-
-  /** As a convenience, 'Weekend' is also accepted and means the same as specifying Saturday and Sunday. * */
->>>>>>> 6f19b38b
+  /** As a conveneince, 'Weekend' is also accepted and means the same as specifying Saturday and Sunday. */
   Weekend,
 }
 
@@ -278,10 +268,10 @@
  */
 #suppress "@azure-tools/typespec-azure-core/no-enum" "Using non-string enum for backwards compatibility"
 enum ReplicationRole {
-  /** The linked server is in the writable primary role * */
+  /** The linked server is in the writable primary role */
   Primary,
 
-  /** The linked server is in the read-only replica role * */
+  /** The linked server is in the read-only replica role */
   Secondary,
 }
 

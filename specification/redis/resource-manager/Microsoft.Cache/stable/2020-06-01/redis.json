--- conflicted
+++ resolved
@@ -1937,11 +1937,7 @@
         "staticIP": {
           "type": "string",
           "pattern": "^\\d+\\.\\d+\\.\\d+\\.\\d+$",
-<<<<<<< HEAD
-          "description": "Static IP address. Required when deploying a Redis cache inside an existing Azure Virtual Network.",
-=======
           "description": "Static IP address. Optionally, may be specified when deploying a Redis cache inside an existing Azure Virtual Network; auto assigned by default.",
->>>>>>> 7d6151a0
           "x-ms-mutability": [
             "read",
             "create"

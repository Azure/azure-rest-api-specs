--- conflicted
+++ resolved
@@ -386,7 +386,7 @@
         "Locations",
         "SyntheticMonitorId"
       ],
-        "properties": {
+      "properties": {
         "SyntheticMonitorId": {
           "type": "string",
           "description": "Unique ID of this WebTest. This is typically the same value as the Name field."
@@ -463,25 +463,14 @@
         "Request": {
           "type": "object",
           "description": "the collection of request properties",
-<<<<<<< HEAD
-          "properties": {
-=======
           "contentValidationProperties": {
->>>>>>> 4b7f0e5f
             "RequestUrl": {
               "type": "string",
               "description": "Url location to test."
             },
             "Headers": {
               "type": "array",
-<<<<<<< HEAD
-              "description": "List of headers and their values to add to the webtest call.",
-              "items": {
-                "type": "string"
-              }
-=======
               "description": "List of headers and their values to add to the webtest call."
->>>>>>> 4b7f0e5f
             },
             "HttpVerb": {
               "type": "string",
@@ -501,35 +490,10 @@
             }
           }
         },
-<<<<<<< HEAD
-        "SSLCheck": {
-          "type": "boolean",
-          "description": "Checks to see if the SSL cert is still valid."
-        },
-        "SSLCertRemainingLifetimeCheck ": {
-          "type": "integer",
-          "format": "int32",
-          "description": "A number of days to check still remain before the the existing SSL cert expires."
-        },
-        "ExpectedHttpStatusCode": {
-          "type": "integer",
-          "format": "int32",
-          "description": "Validate that the webtest returns the http status code provided."
-        },
-        "IgnoreHttpsStatusCode": {
-          "type": "boolean",
-          "description": "When set, validation will ignore the status code."
-        },
-        "ContentValidation": {
-          "type": "object",
-          "description": "the collection of content validation properties",
-          "properties": {
-=======
         "ContentValidation": {
           "type": "object",
           "description": "the collection of content validation properties",
           "contentValidationProperties": {
->>>>>>> 4b7f0e5f
             "ContentMatch": {
               "type": "string",
               "description": "content to look for in the return of the webtest."
@@ -540,10 +504,6 @@
             },
             "PassIfTextFound": {
               "type": "boolean",
-<<<<<<< HEAD
-              "description": "When true, validation will pass if there is a match for the ContentMatch string.  If false, validation will fail if there is a match"
-            }
-=======
               "description":
                 "When true, validation will pass if there is a match for the ContentMatch string.  If false, validation will fail if there is a match"
             }
@@ -565,7 +525,6 @@
           "IgnoreHttpsStatusCode": {
             "type": "boolean",
             "description": "When set, validation will ignore the status code."
->>>>>>> 4b7f0e5f
           }
         }
       }

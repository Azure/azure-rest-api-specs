--- conflicted
+++ resolved
@@ -214,7 +214,6 @@
     reason: 'Secrets are OK to return in a POST response.'
 ```
 
-<<<<<<< HEAD
 ### Tag: package-2020-11-20
 
 These settings apply only when `--tag=package-2020-11-20` is specified on the command line.
@@ -224,7 +223,6 @@
   - Microsoft.Insights/stable/2020-11-20/workbookTemplates_API.json
 ```
 
-=======
 ### Tag: package-preview-2021-03-only
 
 These settings apply only when `--tag=package-preview-2021-03-only` is specified on the command line.
@@ -233,7 +231,6 @@
 input-file:
   - Microsoft.Insights/preview/2021-03-03-preview/diagnosticServicesToken_API.json
 ```
->>>>>>> 64e122e0
 ### Tag: package-2020-02-12
 
 These settings apply only when `--tag=package-2020-02-12` is specified on the command line.

--- conflicted
+++ resolved
@@ -28,11 +28,7 @@
 title: ApplicationInsightsManagementClient
 description: Composite Swagger for Application Insights Management Client
 openapi-type: arm
-<<<<<<< HEAD
 tag: package-2021-08-01
-=======
-tag: package-2021-10
->>>>>>> 2c6bb907
 ```
 
 ### Suppression
@@ -226,7 +222,6 @@
   
 ```
 
-<<<<<<< HEAD
 ### Tag: package-2021-08-01
 
 These settings apply only when `--tag=package-2021-08-01` is specified on the command line.
@@ -262,8 +257,6 @@
   - Microsoft.Insights/stable/2021-08-01/workbookOperations_API.json
 ```
 
-=======
-
 ### Tag: package-2021-10
 
 These settings apply only when `--tag=package-2021-10` is specified on the command line.
@@ -272,7 +265,7 @@
 input-file:
   - Microsoft.Insights/stable/2021-10-14/livetoken_API.json
 ```
->>>>>>> 2c6bb907
+
 ### Tag: package-2021-03-only
 
 These settings apply only when `--tag=package-2021-03-only` is specified on the command line.
@@ -573,10 +566,5 @@
 ``` yaml $(tag) == 'schema-2018-06-17-preview'
 input-file:
 - Microsoft.Insights/preview/2018-06-17-preview/workbooks_API.json
-<<<<<<< HEAD
 - Microsoft.Insights/preview/2018-06-17-preview/workbookOperations_API.json
-```
-
-=======
-```
->>>>>>> 2c6bb907
+```
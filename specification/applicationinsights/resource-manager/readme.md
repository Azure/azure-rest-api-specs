--- conflicted
+++ resolved
@@ -255,7 +255,6 @@
     where: $.definitions.ApplicationInsightsComponentProactiveDetectionConfiguration
     from: componentProactiveDetection_API.json
     reason: 'Pre-existing error (i.e. this PR did not introduce this issue). Will be fixed in next API version release'
-<<<<<<< HEAD
 ```
 
 ### Tag: package-2024-08-01
@@ -281,8 +280,6 @@
   - Microsoft.Insights/stable/2021-10-14/livetoken_API.json
   - Microsoft.Insights/preview/2020-03-01-preview/componentLinkedStorageAccounts_API.json
   - Microsoft.Insights/preview/2024-02-01-preview/deletedWorkbooks_API.json
-=======
->>>>>>> dc6126ac
 ```
 
 ### Tag: package-2024-08-01-only

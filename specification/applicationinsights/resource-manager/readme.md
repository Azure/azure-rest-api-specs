# ApplicationInsights
    
> see https://aka.ms/autorest

This is the AutoRest configuration file for ApplicationInsights.



---
## Getting Started 
To build the SDK for ApplicationInsights, simply [Install AutoRest](https://aka.ms/autorest/install) and in this folder, run:

> `autorest`

To see additional help and options, run:

> `autorest --help`
---

## Configuration



### Basic Information 
These are the global settings for the ApplicationInsights API.

``` yaml
title: ApplicationInsightsManagementClient
description: Composite Swagger for Application Insights Management Client
openapi-type: arm
tag: package-2015-05
azure-validator: true
```

## Suppression
``` yaml
directive:
  - suppress: TrackedResourceListByImmediateParent
    where: 
      - $.definitions
    reason:
      - we do have list operations available for our operations on individual instances of objects returned. False positives.

  - suppress: PutRequestResponseScheme
    reason: This api was existing there from 2015, it will break existing client if we change the request/response format
    #where:
    #  - $.paths["/subscriptions/{subscriptionId}/resourceGroups/{resourceGroupName}/providers/microsoft.insights/components/{resourceName}/exportconfiguration/{exportId}"].put

  - suppress: ListInOperationName
    reason: The return value is an object, not an array. Looks like a false positive of the validation tool.
    #where:
    #  - $.paths["/subscriptions/{subscriptionId}/resourceGroups/{resourceGroupName}/providers/microsoft.insights/components/{resourceName}/currentbillingfeatures"].get.operationId

  - suppress: PutInOperationName
    reason: We are not doing create on this api, it is only doing update in this PUT api call.
    #where:
    #  - $.paths["/subscriptions/{subscriptionId}/resourceGroups/{resourceGroupName}/providers/microsoft.insights/components/{resourceName}/exportconfiguration/{exportId}"].put.operationId
    #  - $.paths["/subscriptions/{subscriptionId}/resourceGroups/{resourceGroupName}/providers/microsoft.insights/components/{resourceName}/currentbillingfeatures"].put.operationId
  
  - suppress: XmsResourceInPutResponse
    reason: This api was existing there from 2015, it will break existing client if we change the request/response format
    #where:
    #  - $.paths["/subscriptions/{subscriptionId}/resourceGroups/{resourceGroupName}/providers/microsoft.insights/components/{resourceName}/exportconfiguration/{exportId}"].put
    #  - $.paths["/subscriptions/{subscriptionId}/resourceGroups/{resourceGroupName}/providers/microsoft.insights/components/{resourceName}/currentbillingfeatures"].put 

  - suppress: RequiredPropertiesMissingInResourceModel  
    reason: This api was existing there from 2015, it will break existing client if we change the response format
    #where:
    #  - $.definitions.ApplicationInsightsComponentExportConfiguration
    #  - $.definitions.ApplicationInsightsComponentBillingFeatures

  - suppress: BodyTopLevelProperties
    reason: This api was existing there from 2015, it will break existing client if we change the response format
    #where:
    #  - $.definitions.ApplicationInsightsComponentExportConfiguration.properties
    #  - $.definitions.ApplicationInsightsComponentBillingFeatures.properties

  - suppress: EnumInsteadOfBoolean
    reason: This api was existing there from 2015, it will break existing client if we change the type
    #where:
    #  - $.definitions.WebTestProperties.properties.Enabled
    #  - $.definitions.WebTestProperties.properties.RetryEnabled
    #  - $.definitions.ApplicationInsightsComponentDataVolumeCap.properties.StopSendNotificationWhenHitThreshold
    #  - $.definitions.ApplicationInsightsComponentDataVolumeCap.properties.StopSendNotificationWhenHitCap
    #  - $.definitions.ApplicationInsightsComponentQuotaStatus.properties.ShouldBeThrottled

  - suppress: DescriptionAndTitleMissing
    reason: Error addresses missing description/title in inner reference. Referenced model contains title and description. Redundant.
    from: componentAnnotations_API.json
    where:
      - $.definitions.AnnotationError.properties.innererror

  - suppress: DescriptionAndTitleMissing
    reason: Error addresses missing description/title in inner reference. Referenced model contains title and description. Redundant.
    from: componentWorkItemConfigs_API.json
    where:
      - $.definitions.WorkItemConfigurationError.properties.innererror

  - suppress: LROStatusCodesReturnTypeSchema
    reason: The response for 200 does define a schema in place. The test likely expects a 'ref' member. False failure.
    from: componentAnnotations_API.json
    where:
      - $.paths["/subscriptions/{subscriptionId}/resourceGroups/{resourceGroupName}/providers/microsoft.insights/components/{resourceName}/Annotations"].put.responses["200"]

  - suppress: DefinitionsPropertiesNamesCamelCase
    reason: This api was existing there from 2015, it will break existing client if we change the name
    # where:
    #  - $.definitions.ApplicationInsightsComponentProperties.properties.ApplicationId
    #  - $.definitions.ApplicationInsightsComponentProperties.properties.AppId
    #  - $.definitions.ApplicationInsightsComponentProperties.properties.Application_Type
    #  - $.definitions.ApplicationInsightsComponentProperties.properties.Flow_Type
    #  - $.definitions.ApplicationInsightsComponentProperties.properties.Request_Source
    #  - $.definitions.ApplicationInsightsComponentProperties.properties.InstrumentationKey
    #  - $.definitions.ApplicationInsightsComponentProperties.properties.CreationDate
    #  - $.definitions.ApplicationInsightsComponentProperties.properties.TenantId
    #  - $.definitions.ApplicationInsightsComponentProperties.properties.HockeyAppId
    #  - $.definitions.ApplicationInsightsComponentProperties.properties.HockeyAppToken
    #  - $.definitions.ApplicationInsightsComponentProperties.properties.SamplingPercentage
    #  - $.definitions.WebTestProperties.properties.SyntheticMonitorId
    #  - $.definitions.WebTestProperties.properties.Name
    #  - $.definitions.WebTestProperties.properties.Description
    #  - $.definitions.WebTestProperties.properties.Enabled
    #  - $.definitions.WebTestProperties.properties.Frequency
    #  - $.definitions.WebTestProperties.properties.Timeout
    #  - $.definitions.WebTestProperties.properties.Kind
    #  - $.definitions.WebTestProperties.properties.RetryEnabled
    #  - $.definitions.WebTestProperties.properties.Locations
    #  - $.definitions.WebTestProperties.properties.Configuration
    #  - $.definitions.WebTestGeolocation.properties.Id 
    #  - $.definitions.ApplicationInsightsComponentExportRequest.properties.RecordTypes
    #  - $.definitions.ApplicationInsightsComponentExportRequest.properties.DestinationType
    #  - $.definitions.ApplicationInsightsComponentExportRequest.properties.DestinationAddress
    #  - $.definitions.ApplicationInsightsComponentExportRequest.properties.IsEnabled
    #  - $.definitions.ApplicationInsightsComponentExportRequest.properties.NotificationQueueEnabled
    #  - $.definitions.ApplicationInsightsComponentExportRequest.properties.NotificationQueueUri
    #  - $.definitions.ApplicationInsightsComponentExportRequest.properties.DestinationStorageSubscriptionId
    #  - $.definitions.ApplicationInsightsComponentExportRequest.properties.DestinationStorageLocationId
    #  - $.definitions.ApplicationInsightsComponentExportRequest.properties.DestinationAccountId
    #  - $.definitions.ApplicationInsightsComponentExportConfiguration.properties.ExportId
    #  - $.definitions.ApplicationInsightsComponentExportConfiguration.properties.InstrumentationKey
    #  - $.definitions.ApplicationInsightsComponentExportConfiguration.properties.RecordTypes
    #  - $.definitions.ApplicationInsightsComponentExportConfiguration.properties.ApplicationName
    #  - $.definitions.ApplicationInsightsComponentExportConfiguration.properties.SubscriptionId
    #  - $.definitions.ApplicationInsightsComponentExportConfiguration.properties.ResourceGroup
    #  - $.definitions.ApplicationInsightsComponentExportConfiguration.properties.DestinationStorageSubscriptionId
    #  - $.definitions.ApplicationInsightsComponentExportConfiguration.properties.DestinationStorageLocationId
    #  - $.definitions.ApplicationInsightsComponentExportConfiguration.properties.DestinationAccountId
    #  - $.definitions.ApplicationInsightsComponentExportConfiguration.properties.DestinationType
    #  - $.definitions.ApplicationInsightsComponentExportConfiguration.properties.IsUserEnabled
    #  - $.definitions.ApplicationInsightsComponentExportConfiguration.properties.LastUserUpdate
    #  - $.definitions.ApplicationInsightsComponentExportConfiguration.properties.NotificationQueueEnabled
    #  - $.definitions.ApplicationInsightsComponentExportConfiguration.properties.ExportStatus
    #  - $.definitions.ApplicationInsightsComponentExportConfiguration.properties.LastSuccessTime
    #  - $.definitions.ApplicationInsightsComponentExportConfiguration.properties.LastGapTime
    #  - $.definitions.ApplicationInsightsComponentExportConfiguration.properties.PermanentErrorReason
    #  - $.definitions.ApplicationInsightsComponentExportConfiguration.properties.StorageName
    #  - $.definitions.ApplicationInsightsComponentExportConfiguration.properties.ContainerName
    #  - $.definitions.ApplicationInsightsComponentBillingFeatures.properties.DataVolumeCap
    #  - $.definitions.ApplicationInsightsComponentBillingFeatures.properties.CurrentBillingFeatures
    #  - $.definitions.ApplicationInsightsComponentDataVolumeCap.properties.Cap
    #  - $.definitions.ApplicationInsightsComponentDataVolumeCap.properties.ResetTime
    #  - $.definitions.ApplicationInsightsComponentDataVolumeCap.properties.WarningThreshold
    #  - $.definitions.ApplicationInsightsComponentDataVolumeCap.properties.StopSendNotificationWhenHitThreshold
    #  - $.definitions.ApplicationInsightsComponentDataVolumeCap.properties.StopSendNotificationWhenHitCap
    #  - $.definitions.ApplicationInsightsComponentDataVolumeCap.properties.MaxHistoryCap
    #  - $.definitions.ApplicationInsightsComponentQuotaStatus.properties.AppId
    #  - $.definitions.ApplicationInsightsComponentQuotaStatus.properties.ShouldBeThrottled
    #  - $.definitions.ApplicationInsightsComponentQuotaStatus.properties.ExpirationTime
    #  - $.definitions.ApplicationInsightsComponentProactiveDetectionConfiguration.properties.Name
    #  - $.definitions.ApplicationInsightsComponentProactiveDetectionConfiguration.properties.Enabled
    #  - $.definitions.ApplicationInsightsComponentProactiveDetectionConfiguration.properties.SendEmailsToSubscriptionOwners
    #  - $.definitions.ApplicationInsightsComponentProactiveDetectionConfiguration.properties.CustomEmails
    #  - $.definitions.ApplicationInsightsComponentProactiveDetectionConfiguration.properties.LastUpdatedTime
    #  - $.definitions.ApplicationInsightsComponentProactiveDetectionConfiguration.properties.RuleDefinitions
    #  - $.definitions.ApplicationInsightsComponentProactiveDetectionConfiguration.properties.Name
    #  - $.definitions.ApplicationInsightsComponentProactiveDetectionConfiguration.properties.Name
<<<<<<< HEAD
    
=======
    #  - $.definitions.ApplicationInsightsComponentWebTestLocation.properties.Tag
    #  - $.definitions.ApplicationInsightsComponentWebTestLocation.properties.DisplayName
    #  - $.definitions.ApplicationInsightsComponentFavorite.properties.UserId
    #  - $.definitions.ApplicationInsightsComponentFavorite.properties.IsGeneratedFromTemplate
    #  - $.definitions.ApplicationInsightsComponentFavorite.properties.Category
    #  - $.definitions.ApplicationInsightsComponentFavorite.properties.Tags
    #  - $.definitions.ApplicationInsightsComponentFavorite.properties.TimeModified
    #  - $.definitions.ApplicationInsightsComponentFavorite.properties.SourceType
    #  - $.definitions.ApplicationInsightsComponentFavorite.properties.FavoriteType
    #  - $.definitions.ApplicationInsightsComponentFavorite.properties.FavoriteId
    #  - $.definitions.ApplicationInsightsComponentFavorite.properties.Version
    #  - $.definitions.ApplicationInsightsComponentFavorite.properties.Config
    #  - $.definitions.ApplicationInsightsComponentFavorite.properties.Name
    #  - $.definitions.ApplicationInsightsComponentFeatureCapability.properties.MeterRateFrequency
    #  - $.definitions.ApplicationInsightsComponentFeatureCapability.properties.MeterId
    #  - $.definitions.ApplicationInsightsComponentFeatureCapability.properties.Unit
    #  - $.definitions.ApplicationInsightsComponentFeatureCapability.properties.Value
    #  - $.definitions.ApplicationInsightsComponentFeatureCapability.properties.Description
    #  - $.definitions.ApplicationInsightsComponentFeatureCapability.properties.Name
    #  - $.definitions.ApplicationInsightsComponentFeature.properties.SupportedAddonFeatures
    #  - $.definitions.ApplicationInsightsComponentFeature.properties.IsMainFeature
    #  - $.definitions.ApplicationInsightsComponentFeature.properties.Title
    #  - $.definitions.ApplicationInsightsComponentFeature.properties.Capabilities
    #  - $.definitions.ApplicationInsightsComponentFeature.properties.IsHidden
    #  - $.definitions.ApplicationInsightsComponentFeature.properties.ResouceId
    #  - $.definitions.ApplicationInsightsComponentFeature.properties.MeterRateFrequency
    #  - $.definitions.ApplicationInsightsComponentFeature.properties.MeterId
    #  - $.definitions.ApplicationInsightsComponentFeature.properties.FeatureName
    #  - $.definitions.ApplicationInsightsComponentAvailableFeatures.properties.Result
    #  - $.definitions.ApplicationInsightsComponentFeatureCapabilities.properties.ThrottleRate
    #  - $.definitions.ApplicationInsightsComponentFeatureCapabilities.properties.DailyCapResetTime
    #  - $.definitions.ApplicationInsightsComponentFeatureCapabilities.properties.DailyCap
    #  - $.definitions.ApplicationInsightsComponentFeatureCapabilities.properties.TrackingType
    #  - $.definitions.ApplicationInsightsComponentFeatureCapabilities.properties.ApiAccessLevel
    #  - $.definitions.ApplicationInsightsComponentFeatureCapabilities.properties.SupportExportData
    #  - $.definitions.ApplicationInsightsComponentFeatureCapabilities.properties.BurstThrottlePolicy
    #  - $.definitions.ApplicationInsightsComponentFeatureCapabilities.properties.MetadataClass
    #  - $.definitions.ApplicationInsightsComponentFeatureCapabilities.properties.LiveStreamMetrics
    #  - $.definitions.ApplicationInsightsComponentFeatureCapabilities.properties.ApplicationMap
    #  - $.definitions.ApplicationInsightsComponentFeatureCapabilities.properties.WorkItemIntegration
    #  - $.definitions.ApplicationInsightsComponentFeatureCapabilities.properties.PowerBIIntegration
    #  - $.definitions.ApplicationInsightsComponentFeatureCapabilities.properties.OpenSchema
    #  - $.definitions.ApplicationInsightsComponentFeatureCapabilities.properties.ProactiveDetection
    #  - $.definitions.ApplicationInsightsComponentFeatureCapabilities.properties.AnalyticsIntegration
    #  - $.definitions.ApplicationInsightsComponentFeatureCapabilities.properties.MultipleStepWebTest

>>>>>>> ab8c0496
  - suppress: R2066
    reason: There are a bug in this rule. "ExportConfigurations_Create" is a valid operation id.
```

### Tag: package-2015-05

These settings apply only when `--tag=package-2015-05` is specified on the command line.

``` yaml $(tag) == 'package-2015-05'
input-file:
- microsoft.insights/stable/2015-05-01/aiOperations_API.json
- microsoft.insights/stable/2015-05-01/componentAnnotations_API.json
- microsoft.insights/stable/2015-05-01/componentApiKeys_API.json
- microsoft.insights/stable/2015-05-01/componentContinuousExport_API.json
- microsoft.insights/stable/2015-05-01/componentFeaturesAndPricing_API.json
- microsoft.insights/stable/2015-05-01/componentProactiveDetection_API.json
- microsoft.insights/stable/2015-05-01/components_API.json
- microsoft.insights/stable/2015-05-01/componentWorkItemConfigs_API.json
- microsoft.insights/stable/2015-05-01/favorites_API.json
- microsoft.insights/stable/2015-05-01/webTestLocations_API.json
- microsoft.insights/stable/2015-05-01/webTests_API.json
```
---
# Code Generation


## Swagger to SDK

This section describes what SDK should be generated by the automatic system.
This is not used by Autorest itself.

``` yaml $(swagger-to-sdk)
swagger-to-sdk:
  - repo: azure-sdk-for-python
  - repo: azure-libraries-for-java
  - repo: azure-sdk-for-go
```


## Python

These settings apply only when `--python` is specified on the command line.
Please also specify `--python-sdks-folder=<path to the root directory of your azure-sdk-for-python clone>`.
Use `--python-mode=update` if you already have a setup.py and just want to update the code itself.

``` yaml $(python)
python-mode: create
python:
  azure-arm: true
  license-header: MICROSOFT_MIT_NO_VERSION
  payload-flattening-threshold: 2
  namespace: azure.mgmt.applicationinsights
  package-name: azure-mgmt-applicationinsights
  package-version: 0.1.0
  clear-output-folder: true
```
``` yaml $(python) && $(python-mode) == 'update'
python:
  no-namespace-folders: true
  output-folder: $(python-sdks-folder)/azure-mgmt-applicationinsights/azure/mgmt/applicationinsights
```
``` yaml $(python) && $(python-mode) == 'create'
python:
  basic-setup-py: true
  output-folder: $(python-sdks-folder)/azure-mgmt-applicationinsights
```


## C# 

These settings apply only when `--csharp` is specified on the command line.
Please also specify `--csharp-sdks-folder=<path to "SDKs" directory of your azure-sdk-for-net clone>`.

``` yaml $(csharp)
csharp:
  azure-arm: true
  payload-flattening-threshold: 1
  license-header: MICROSOFT_MIT_NO_VERSION
  namespace: Microsoft.Azure.Management.ApplicationInsights.Management
  output-folder: $(csharp-sdks-folder)/ApplicationInsights/Management.ApplicationInsights/Generated
  clear-output-folder: true
```
## Go

These settings apply only when `--go` is specified on the command line.

``` yaml $(go)
go:
  license-header: MICROSOFT_APACHE_NO_VERSION
  namespace: insights
  clear-output-folder: true
```

### Go mult-api

``` yaml $(go) && $(multiapi)
batch:
  - tag: package-2015-05
```

### Tag: package-2015-05 and go

These settings apply only when `--tag=package-2015-05 --go` is specified on he command line.
Please also specify `--go-sdk-folder=<path to the root directory of your azure-sdk-for-go clone>`.

``` yaml $(tag) == 'package-2015-05' && $(go)
output-folder: $(go-sdk-folder)/services/appinsights/mgmt/2015-05-01/insights
```


## Java

These settings apply only when `--java` is specified on the command line.
Please also specify `--azure-libraries-for-java-folder=<path to the root directory of your azure-libraries-for-java clone>`.

``` yaml $(java)
java:
  azure-arm: true
  fluent: true
  namespace: com.microsoft.azure.management.applicationinsights
  license-header: MICROSOFT_MIT_NO_CODEGEN
  payload-flattening-threshold: 1
  output-folder: $(azure-libraries-for-java-folder)/azure-mgmt-applicationinsights
```<|MERGE_RESOLUTION|>--- conflicted
+++ resolved
@@ -174,9 +174,6 @@
     #  - $.definitions.ApplicationInsightsComponentProactiveDetectionConfiguration.properties.RuleDefinitions
     #  - $.definitions.ApplicationInsightsComponentProactiveDetectionConfiguration.properties.Name
     #  - $.definitions.ApplicationInsightsComponentProactiveDetectionConfiguration.properties.Name
-<<<<<<< HEAD
-    
-=======
     #  - $.definitions.ApplicationInsightsComponentWebTestLocation.properties.Tag
     #  - $.definitions.ApplicationInsightsComponentWebTestLocation.properties.DisplayName
     #  - $.definitions.ApplicationInsightsComponentFavorite.properties.UserId
@@ -223,7 +220,6 @@
     #  - $.definitions.ApplicationInsightsComponentFeatureCapabilities.properties.AnalyticsIntegration
     #  - $.definitions.ApplicationInsightsComponentFeatureCapabilities.properties.MultipleStepWebTest
 
->>>>>>> ab8c0496
   - suppress: R2066
     reason: There are a bug in this rule. "ExportConfigurations_Create" is a valid operation id.
 ```

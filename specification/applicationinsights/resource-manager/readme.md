--- conflicted
+++ resolved
@@ -28,7 +28,7 @@
 title: ApplicationInsightsManagementClient
 description: Composite Swagger for Application Insights Management Client
 openapi-type: arm
-tag: package-preview-2020-10
+tag: package-2020-11-20
 ```
 
 ### Suppression
@@ -214,27 +214,25 @@
     reason: 'Secrets are OK to return in a POST response.'
 ```
 
-<<<<<<< HEAD
+### Tag: package-preview-2021-03-only
+
+These settings apply only when `--tag=package-preview-2021-03-only` is specified on the command line.
+
+```yaml $(tag) == 'package-preview-2021-03-only'
+input-file:
+  - Microsoft.Insights/preview/2021-03-03-preview/diagnosticServicesToken_API.json
+```
+
+### Tag: package-2020-11-20-only
+
+These settings apply only when `--tag=package-2020-11-20` is specified on the command line.
+
+``` yaml $(tag) == 'package-2020-11-20-only'
+input-file:
+  - Microsoft.Insights/stable/2020-11-20/workbookTemplates_API.json
+```
+
 ### Tag: package-2020-11-20
-
-These settings apply only when `--tag=package-2020-11-20` is specified on the command line.
-
-``` yaml $(tag) == 'package-2020-11-20'
-input-file:
-  - Microsoft.Insights/stable/2020-11-20/workbookTemplates_API.json
-```
-
-=======
-### Tag: package-preview-2021-03-only
-
-These settings apply only when `--tag=package-preview-2021-03-only` is specified on the command line.
-
-```yaml $(tag) == 'package-preview-2021-03-only'
-input-file:
-  - Microsoft.Insights/preview/2021-03-03-preview/diagnosticServicesToken_API.json
-```
->>>>>>> ea5bc27e
-### Tag: package-2020-02-12
 
 These settings apply only when `--tag=package-2020-02-12` is specified on the command line.
 
@@ -254,6 +252,7 @@
   - Microsoft.Insights/stable/2020-10-20/myworkbooks_API.json
   - Microsoft.Insights/stable/2020-10-20/workbooks_API.json
   - Microsoft.Insights/stable/2020-10-20/workbookOperations_API.json
+  - Microsoft.Insights/stable/2020-11-20/workbookTemplates_API.json
 ```
 
 ### Tag: package-2020-10-20

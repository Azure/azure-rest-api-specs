--- conflicted
+++ resolved
@@ -1917,7 +1917,6 @@
         "oauth2AllowImplicitFlow" : {
           "type": "boolean",
           "description": "Whether to allow implicit grant flow for OAuth2"
-<<<<<<< HEAD
         },
         "requiredResourceAccess" : {
           "type": "array",
@@ -1925,8 +1924,6 @@
             "$ref": "#/definitions/RequiredResourceAccess"
           },
           "description": "Specifies resources that this application requires access to and the set of OAuth permission scopes and application roles that it needs under each of those resources. This pre-configuration of required resource access drives the consent experience."
-=======
->>>>>>> a9299848
         }
       },
       "required": [
@@ -1981,7 +1978,6 @@
         "oauth2AllowImplicitFlow" : {
           "type": "boolean",
           "description": "Whether to allow implicit grant flow for OAuth2"
-<<<<<<< HEAD
         },
         "requiredResourceAccess" : {
           "type": "array",
@@ -1989,8 +1985,6 @@
             "$ref": "#/definitions/RequiredResourceAccess"
           },
           "description": "Specifies resources that this application requires access to and the set of OAuth permission scopes and application roles that it needs under each of those resources. This pre-configuration of required resource access drives the consent experience."
-=======
->>>>>>> a9299848
         }
       },
       "description": "Request parameters for updating an existing application."

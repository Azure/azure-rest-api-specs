--- conflicted
+++ resolved
@@ -36,12 +36,6 @@
     model-namespace: false
     namespace: "{package-dir}"
   "@azure-tools/typespec-ts":
-<<<<<<< HEAD
-=======
-    azure-sdk-for-js: true
-    is-modular-library: true
-    generate-metadata: true
->>>>>>> 7c1e8a2c
     experimental-extensible-enums: true
     generate-sample: true
     package-dir: "arm-durabletask"

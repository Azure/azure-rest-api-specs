--- conflicted
+++ resolved
@@ -36,13 +36,6 @@
     model-namespace: false
     namespace: "{package-dir}"
   "@azure-tools/typespec-ts":
-<<<<<<< HEAD
-    azureSdkForJs: true
-    isModularLibrary: true
-    generateMetadata: true
-    experimentalExtensibleEnums: true
-    generateSample: true
-=======
     azure-sdk-for-js: true
     is-modular-library: true
     generate-metadata: true
@@ -50,7 +43,6 @@
     experimental-extensible-enums: true
     enable-operation-group: true
     generate-sample: true
->>>>>>> bda0e172
     package-dir: "arm-durabletask"
     flavor: "azure"
     package-details:

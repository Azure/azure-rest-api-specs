{
  "swagger": "2.0",
  "info": {
    "version": "2021-08-01",
    "title": "AzureArcDataManagementClient",
    "description": "The AzureArcData management API provides a RESTful set of web APIs to manage Azure Data Services on Azure Arc Resources."
  },
  "host": "management.azure.com",
  "schemes": [
    "https"
  ],
  "consumes": [
    "application/json"
  ],
  "produces": [
    "application/json"
  ],
  "paths": {
    "/providers/Microsoft.AzureArcData/operations": {
      "get": {
        "tags": [
          "Operations"
        ],
        "description": "Lists all of the available Azure Data Services on Azure Arc API operations.",
        "operationId": "Operations_List",
        "parameters": [
          {
            "$ref": "#/parameters/apiVersion"
          }
        ],
        "responses": {
          "200": {
            "description": "Successfully retrieved operations.",
            "schema": {
              "$ref": "#/definitions/OperationListResult"
            }
          },
          "default": {
            "description": "*** Error Responses: ***\n\n * 400 InvalidParameterValue - An invalid value was given to parameter.\n\n * 400 InvalidCrossSubscriptionVmMove - Invalid cross subscription move of resource.\n\n * 400 RPGenericUser - User Failure when calling other Resource Provider.\n\n * 400 InvalidArgument - Invalid argument '{0}'.\n\n * 400 ArgumentNotInRange - Argument '{0}' not in range.\n\n * 400 ResourceNotProvisioned - As the resource: {0} is not in a provisioned state, the request cannot be proceeded forward\n\n * 400 InvalidRgResourceId - Invalid Resourcegroup resource id specified.\n\n * 403 AccessDenied - Access denied.\n\n * 404 ResourceNotFound - The requested resource was not found.\n\n * 404 SubscriptionDoesNotExist - Subscription id does not exist.\n\n * 404 ResourceDoesNotExist - Resource does not exist.\n\n * 404 OperationIdNotFound - Operation id could not be found.\n\n * 404 OperationTypeNotFound - Operation Type not found.\n\n * 409 ResourceAlreadyExists - Resource already exists.\n\n * 409 SqlExtensionNotInstalled - SQL extension not installed.\n\n * 409 MissingMoveResources - Cannot move resources(s) because some resources are missing in the request.\n\n * 409 OperationInProgress - Operation in progress on resource already.\n\n * 409 OperationCanceled - Operation Cancelled.\n\n * 500 RPGenericSystem - System Failure when calling other Resource Provider.\n\n * 500 UnExpectedErrorOccurred - Unexpected error occurred.\n\n * 500 OperationTimeout - Operation timed out.",
            "schema": {
              "$ref": "#/definitions/ErrorResponse"
            }
          }
        },
        "x-ms-pageable": {
          "nextLinkName": "nextLink"
        },
        "x-ms-examples": {
          "Lists all of the available Azure Data Services on Azure Arc API operations.": {
            "$ref": "./examples/ListOperation.json"
          }
        }
      }
    },
    "/subscriptions/{subscriptionId}/providers/Microsoft.AzureArcData/sqlManagedInstances": {
      "get": {
        "tags": [
          "SqlManagedInstances"
        ],
        "operationId": "SqlManagedInstances_List",
        "summary": "List sqlManagedInstance resources in the subscription",
        "parameters": [
          {
            "$ref": "#/parameters/subscriptionId"
          },
          {
            "$ref": "#/parameters/apiVersion"
          }
        ],
        "responses": {
          "200": {
            "description": "OK",
            "schema": {
              "$ref": "#/definitions/SqlManagedInstanceListResult"
            }
          },
          "default": {
            "description": "*** Error Responses: ***\n\n * 400 InvalidParameterValue - An invalid value was given to parameter.\n\n * 400 InvalidCrossSubscriptionVmMove - Invalid cross subscription move of resource.\n\n * 404 ResourceNotFound - The requested resource was not found.",
            "schema": {
              "$ref": "#/definitions/ErrorResponse"
            }
          }
        },
        "x-ms-pageable": {
          "nextLinkName": "nextLink"
        },
        "x-ms-examples": {
          "Gets all SQL Instance in a subscription.": {
            "$ref": "./examples/ListSubscriptionSqlManagedInstance.json"
          }
        }
      }
    },
    "/subscriptions/{subscriptionId}/resourceGroups/{resourceGroupName}/providers/Microsoft.AzureArcData/sqlManagedInstances": {
      "get": {
        "tags": [
          "SqlManagedInstances"
        ],
        "operationId": "SqlManagedInstances_ListByResourceGroup",
        "description": "Gets all sqlManagedInstances in a resource group.",
        "summary": "List sqlManagedInstance resources in the resource group",
        "parameters": [
          {
            "$ref": "#/parameters/subscriptionId"
          },
          {
            "$ref": "#/parameters/resourceGroupName"
          },
          {
            "$ref": "#/parameters/apiVersion"
          }
        ],
        "responses": {
          "200": {
            "description": "OK",
            "schema": {
              "$ref": "#/definitions/SqlManagedInstanceListResult"
            }
          },
          "default": {
            "description": "*** Error Responses: ***",
            "schema": {
              "$ref": "#/definitions/ErrorResponse"
            }
          }
        },
        "x-ms-pageable": {
          "nextLinkName": "nextLink"
        },
        "x-ms-examples": {
          "Gets all SQL Instance in a resource group.": {
            "$ref": "./examples/ListByResourceGroupSqlManagedInstance.json"
          }
        }
      }
    },
    "/subscriptions/{subscriptionId}/resourceGroups/{resourceGroupName}/providers/Microsoft.AzureArcData/sqlManagedInstances/{sqlManagedInstanceName}": {
      "get": {
        "tags": [
          "SqlManagedInstances"
        ],
        "operationId": "SqlManagedInstances_Get",
        "description": "Retrieves a SQL Managed Instance resource",
        "parameters": [
          {
            "$ref": "#/parameters/subscriptionId"
          },
          {
            "$ref": "#/parameters/resourceGroupName"
          },
          {
            "name": "sqlManagedInstanceName",
            "description": "Name of SQL Managed Instance",
            "in": "path",
            "required": true,
            "type": "string",
            "x-ms-parameter-location": "method"
          },
          {
            "$ref": "#/parameters/apiVersion"
          }
        ],
        "responses": {
          "200": {
            "description": "OK",
            "schema": {
              "$ref": "#/definitions/SqlManagedInstance"
            }
          },
          "default": {
            "description": "*** Error Responses: ***",
            "schema": {
              "$ref": "#/definitions/ErrorResponse"
            }
          }
        },
        "x-ms-examples": {
          "Updates a SQL Instance tags.": {
            "$ref": "./examples/GetSqlManagedInstance.json"
          }
        }
      },
      "put": {
        "tags": [
          "SqlManagedInstances"
        ],
        "operationId": "SqlManagedInstances_Create",
        "description": "Creates or replaces a SQL Managed Instance resource",
        "parameters": [
          {
            "$ref": "#/parameters/subscriptionId"
          },
          {
            "$ref": "#/parameters/resourceGroupName"
          },
          {
            "name": "sqlManagedInstanceName",
            "description": "The name of SQL Managed Instances",
            "in": "path",
            "required": true,
            "type": "string",
            "x-ms-parameter-location": "method"
          },
          {
            "name": "sqlManagedInstance",
            "in": "body",
            "description": "The SQL Managed Instance to be created or updated.",
            "required": true,
            "schema": {
              "$ref": "#/definitions/SqlManagedInstance"
            }
          },
          {
            "$ref": "#/parameters/apiVersion"
          }
        ],
        "responses": {
          "200": {
            "description": "OK",
            "schema": {
              "$ref": "#/definitions/SqlManagedInstance"
            }
          },
          "201": {
            "description": "Created",
            "schema": {
              "$ref": "#/definitions/SqlManagedInstance"
            }
          },
          "default": {
            "description": "*** Error Responses: ***",
            "schema": {
              "$ref": "#/definitions/ErrorResponse"
            }
          }
        },
        "x-ms-examples": {
          "Create or update a SQL Managed Instance": {
            "$ref": "./examples/CreateOrUpdateSqlManagedInstance.json"
          }
        },
        "x-ms-long-running-operation": true,
        "x-ms-long-running-operation-options": {
          "final-state-via": "azure-async-operation"
        }
      },
      "delete": {
        "tags": [
          "SqlManagedInstances"
        ],
        "operationId": "SqlManagedInstances_Delete",
        "description": "Deletes a SQL Managed Instance resource",
        "parameters": [
          {
            "$ref": "#/parameters/subscriptionId"
          },
          {
            "$ref": "#/parameters/resourceGroupName"
          },
          {
            "name": "sqlManagedInstanceName",
            "description": "The name of Sql Managed Instances",
            "in": "path",
            "required": true,
            "type": "string",
            "x-ms-parameter-location": "method"
          },
          {
            "$ref": "#/parameters/apiVersion"
          }
        ],
        "responses": {
          "200": {
            "description": "Successfully deleted the SQL Managed Instance."
          },
<<<<<<< HEAD
          "204": {
            "description": "The specified SQL Managed Instance does not exist."
=======
          "202": {
            "description": "Resource deletion is in progress.."
>>>>>>> 938d33ac
          },
          "default": {
            "description": "*** Error Responses: ***",
            "schema": {
              "$ref": "#/definitions/ErrorResponse"
            }
          }
        },
        "x-ms-examples": {
          "Delete a SQL Instance.": {
            "$ref": "./examples/DeleteSqlManagedInstance.json"
          }
        },
        "x-ms-long-running-operation": true
      },
      "patch": {
        "tags": [
          "SqlManagedInstances"
        ],
        "operationId": "SqlManagedInstances_Update",
        "description": "Updates a SQL Managed Instance resource",
        "parameters": [
          {
            "$ref": "#/parameters/subscriptionId"
          },
          {
            "$ref": "#/parameters/resourceGroupName"
          },
          {
            "name": "sqlManagedInstanceName",
            "description": "Name of sqlManagedInstance",
            "in": "path",
            "required": true,
            "type": "string",
            "x-ms-parameter-location": "method"
          },
          {
            "name": "parameters",
            "in": "body",
            "description": "The SQL Managed Instance.",
            "required": true,
            "schema": {
              "$ref": "#/definitions/SqlManagedInstanceUpdate"
            }
          },
          {
            "$ref": "#/parameters/apiVersion"
          }
        ],
        "responses": {
          "200": {
            "description": "OK",
            "schema": {
              "$ref": "#/definitions/SqlManagedInstance"
            }
          },
          "default": {
            "description": "*** Error Responses: ***",
            "schema": {
              "$ref": "#/definitions/ErrorResponse"
            }
          }
        },
        "x-ms-examples": {
          "Updates a sql Instance tags.": {
            "$ref": "./examples/UpdateSqlManagedInstance.json"
          }
        }
      }
    },
    "/subscriptions/{subscriptionId}/providers/Microsoft.AzureArcData/sqlServerInstances": {
      "get": {
        "tags": [
          "SqlServerInstances"
        ],
        "operationId": "SqlServerInstances_List",
        "summary": "List sqlServerInstance resources in the subscription",
        "parameters": [
          {
            "$ref": "#/parameters/subscriptionId"
          },
          {
            "$ref": "#/parameters/apiVersion"
          }
        ],
        "responses": {
          "200": {
            "description": "OK",
            "schema": {
              "$ref": "#/definitions/SqlServerInstanceListResult"
            }
          },
          "default": {
            "description": "*** Error Responses: ***\n\n * 400 InvalidParameterValue - An invalid value was given to parameter.\n\n * 400 InvalidCrossSubscriptionVmMove - Invalid cross subscription move of resource.\n\n * 404 ResourceNotFound - The requested resource was not found.",
            "schema": {
              "$ref": "#/definitions/ErrorResponse"
            }
          }
        },
        "x-ms-pageable": {
          "nextLinkName": "nextLink"
        },
        "x-ms-examples": {
          "Gets all SQL Server Instance in a subscription.": {
            "$ref": "./examples/ListSubscriptionSqlServerInstance.json"
          }
        }
      }
    },
    "/subscriptions/{subscriptionId}/resourceGroups/{resourceGroupName}/providers/Microsoft.AzureArcData/sqlServerInstances": {
      "get": {
        "tags": [
          "SqlServerInstances"
        ],
        "operationId": "SqlServerInstances_ListByResourceGroup",
        "description": "Gets all sqlServerInstances in a resource group.",
        "summary": "List sqlServerInstance resources in the resource group",
        "parameters": [
          {
            "$ref": "#/parameters/subscriptionId"
          },
          {
            "$ref": "#/parameters/resourceGroupName"
          },
          {
            "$ref": "#/parameters/apiVersion"
          }
        ],
        "responses": {
          "200": {
            "description": "OK",
            "schema": {
              "$ref": "#/definitions/SqlServerInstanceListResult"
            }
          },
          "default": {
            "description": "*** Error Responses: ***",
            "schema": {
              "$ref": "#/definitions/ErrorResponse"
            }
          }
        },
        "x-ms-pageable": {
          "nextLinkName": "nextLink"
        },
        "x-ms-examples": {
          "Gets all SQL Server Instance in a resource group.": {
            "$ref": "./examples/ListByResourceGroupSqlServerInstance.json"
          }
        }
      }
    },
    "/subscriptions/{subscriptionId}/resourceGroups/{resourceGroupName}/providers/Microsoft.AzureArcData/sqlServerInstances/{sqlServerInstanceName}": {
      "get": {
        "tags": [
          "SqlServerInstances"
        ],
        "operationId": "SqlServerInstances_Get",
        "description": "Retrieves a SQL Server Instance resource",
        "parameters": [
          {
            "$ref": "#/parameters/subscriptionId"
          },
          {
            "$ref": "#/parameters/resourceGroupName"
          },
          {
            "name": "sqlServerInstanceName",
            "description": "Name of SQL Server Instance",
            "in": "path",
            "required": true,
            "type": "string",
            "x-ms-parameter-location": "method"
          },
          {
            "$ref": "#/parameters/apiVersion"
          }
        ],
        "responses": {
          "200": {
            "description": "OK",
            "schema": {
              "$ref": "#/definitions/SqlServerInstance"
            }
          },
          "default": {
            "description": "*** Error Responses: ***",
            "schema": {
              "$ref": "#/definitions/ErrorResponse"
            }
          }
        },
        "x-ms-examples": {
          "Updates a SQL Server Instance tags.": {
            "$ref": "./examples/GetSqlServerInstance.json"
          }
        }
      },
      "put": {
        "tags": [
          "SqlServerInstances"
        ],
        "operationId": "SqlServerInstances_Create",
        "description": "Creates or replaces a SQL Server Instance resource",
        "parameters": [
          {
            "$ref": "#/parameters/subscriptionId"
          },
          {
            "$ref": "#/parameters/resourceGroupName"
          },
          {
            "name": "sqlServerInstanceName",
            "description": "The name of SQL Server Instance",
            "in": "path",
            "required": true,
            "type": "string",
            "x-ms-parameter-location": "method"
          },
          {
            "name": "sqlServerInstance",
            "in": "body",
            "description": "The SQL Server Instance to be created or updated.",
            "required": true,
            "schema": {
              "$ref": "#/definitions/SqlServerInstance"
            }
          },
          {
            "$ref": "#/parameters/apiVersion"
          }
        ],
        "responses": {
          "200": {
            "description": "OK",
            "schema": {
              "$ref": "#/definitions/SqlServerInstance"
            }
          },
          "201": {
            "description": "Created",
            "schema": {
              "$ref": "#/definitions/SqlServerInstance"
            }
          },
          "default": {
            "description": "*** Error Responses: ***",
            "schema": {
              "$ref": "#/definitions/ErrorResponse"
            }
          }
        },
        "x-ms-examples": {
          "Updates a SQL Server Instance tags.": {
            "$ref": "./examples/CreateOrUpdateSqlServerInstance.json"
          }
        },
        "x-ms-long-running-operation": true,
        "x-ms-long-running-operation-options": {
          "final-state-via": "azure-async-operation"
        }
      },
      "delete": {
        "tags": [
          "SqlServerInstances"
        ],
        "operationId": "SqlServerInstances_Delete",
        "description": "Deletes a SQL Server Instance resource",
        "parameters": [
          {
            "$ref": "#/parameters/subscriptionId"
          },
          {
            "$ref": "#/parameters/resourceGroupName"
          },
          {
            "name": "sqlServerInstanceName",
            "description": "The name of SQL Server Instance",
            "in": "path",
            "required": true,
            "type": "string",
            "x-ms-parameter-location": "method"
          },
          {
            "$ref": "#/parameters/apiVersion"
          }
        ],
        "responses": {
          "200": {
            "description": "Successfully deleted the SQL Server Instance."
          },
<<<<<<< HEAD
          "204": {
            "description": "The specified SQL Server Instance does not exist."
=======
          "202": {
            "description": "Resource deletion is in progress."
>>>>>>> 938d33ac
          },
          "default": {
            "description": "*** Error Responses: ***",
            "schema": {
              "$ref": "#/definitions/ErrorResponse"
            }
          }
        },
        "x-ms-examples": {
          "Delete a SQL Server Instance.": {
            "$ref": "./examples/DeleteSqlServerInstance.json"
          }
        },
        "x-ms-long-running-operation": true
      },
      "patch": {
        "tags": [
          "SqlServerInstances"
        ],
        "operationId": "SqlServerInstances_Update",
        "description": "Updates a SQL Server Instance resource",
        "parameters": [
          {
            "$ref": "#/parameters/subscriptionId"
          },
          {
            "$ref": "#/parameters/resourceGroupName"
          },
          {
            "name": "sqlServerInstanceName",
            "description": "Name of sqlServerInstance",
            "in": "path",
            "required": true,
            "type": "string",
            "x-ms-parameter-location": "method"
          },
          {
            "name": "parameters",
            "in": "body",
            "description": "The SQL Server Instance.",
            "required": true,
            "schema": {
              "$ref": "#/definitions/SqlServerInstanceUpdate"
            }
          },
          {
            "$ref": "#/parameters/apiVersion"
          }
        ],
        "responses": {
          "200": {
            "description": "OK",
            "schema": {
              "$ref": "#/definitions/SqlServerInstance"
            }
          },
          "default": {
            "description": "*** Error Responses: ***",
            "schema": {
              "$ref": "#/definitions/ErrorResponse"
            }
          }
        },
        "x-ms-examples": {
          "Updates a SQL Server Instance tags.": {
            "$ref": "./examples/UpdateSqlServerInstance.json"
          }
        }
      }
    },
    "/subscriptions/{subscriptionId}/providers/Microsoft.AzureArcData/dataControllers": {
      "get": {
        "tags": [
          "DataControllers"
        ],
        "operationId": "DataControllers_ListInSubscription",
        "summary": "List dataController resources in the subscription",
        "parameters": [
          {
            "$ref": "#/parameters/subscriptionId"
          },
          {
            "$ref": "#/parameters/apiVersion"
          }
        ],
        "responses": {
          "200": {
            "description": "OK",
            "schema": {
              "$ref": "#/definitions/PageOfDataControllerResource"
            }
          },
          "default": {
            "description": "*** Error Responses: ***",
            "schema": {
              "$ref": "#/definitions/ErrorResponse"
            }
          }
        },
        "x-ms-pageable": {
          "nextLinkName": "nextLink"
        },
        "x-ms-examples": {
          "Gets all dataControllers in a subscription.": {
            "$ref": "./examples/ListSubscriptionDataController.json"
          }
        }
      }
    },
    "/subscriptions/{subscriptionId}/resourceGroups/{resourceGroupName}/providers/Microsoft.AzureArcData/dataControllers": {
      "get": {
        "tags": [
          "DataControllers"
        ],
        "operationId": "DataControllers_ListInGroup",
        "summary": "List dataController resources in the resource group",
        "parameters": [
          {
            "$ref": "#/parameters/subscriptionId"
          },
          {
            "$ref": "#/parameters/resourceGroupName"
          },
          {
            "$ref": "#/parameters/apiVersion"
          }
        ],
        "responses": {
          "200": {
            "description": "OK",
            "schema": {
              "$ref": "#/definitions/PageOfDataControllerResource"
            }
          },
          "default": {
            "description": "*** Error Responses: ***",
            "schema": {
              "$ref": "#/definitions/ErrorResponse"
            }
          }
        },
        "x-ms-pageable": {
          "nextLinkName": "nextLink"
        },
        "x-ms-examples": {
          "Gets all dataControllers in a resource group.": {
            "$ref": "./examples/ListByResourceGroupDataController.json"
          }
        }
      }
    },
    "/subscriptions/{subscriptionId}/resourceGroups/{resourceGroupName}/providers/Microsoft.AzureArcData/dataControllers/{dataControllerName}": {
      "put": {
        "tags": [
          "DataControllers"
        ],
        "operationId": "DataControllers_PutDataController",
        "description": "Creates or replaces a dataController resource",
        "parameters": [
          {
            "$ref": "#/parameters/subscriptionId"
          },
          {
            "$ref": "#/parameters/resourceGroupName"
          },
          {
            "name": "dataControllerResource",
            "description": "desc",
            "required": true,
            "in": "body",
            "schema": {
              "$ref": "#/definitions/DataControllerResource"
            }
          },
          {
            "name": "dataControllerName",
            "in": "path",
            "required": true,
            "type": "string",
            "x-ms-parameter-location": "method"
          },
          {
            "$ref": "#/parameters/apiVersion"
          }
        ],
        "responses": {
          "200": {
            "description": "OK",
            "schema": {
              "$ref": "#/definitions/DataControllerResource"
            }
          },
          "201": {
            "description": "Created",
            "schema": {
              "$ref": "#/definitions/DataControllerResource"
            }
          },
          "default": {
            "description": "*** Error Responses: ***",
            "schema": {
              "$ref": "#/definitions/ErrorResponse"
            }
          }
        },
        "x-ms-examples": {
          "Create or update a Data Controller.": {
            "$ref": "./examples/CreateOrUpdateDataController.json"
          }
        },
        "x-ms-long-running-operation": true,
        "x-ms-long-running-operation-options": {
          "final-state-via": "azure-async-operation"
        }
      },
      "delete": {
        "tags": [
          "DataControllers"
        ],
        "operationId": "DataControllers_DeleteDataController",
        "description": "Deletes a dataController resource",
        "parameters": [
          {
            "$ref": "#/parameters/subscriptionId"
          },
          {
            "$ref": "#/parameters/resourceGroupName"
          },
          {
            "name": "dataControllerName",
            "in": "path",
            "required": true,
            "type": "string",
            "x-ms-parameter-location": "method"
          },
          {
            "$ref": "#/parameters/apiVersion"
          }
        ],
        "responses": {
          "200": {
            "description": "Successfully deleted the DataController."
          },
<<<<<<< HEAD
          "204": {
            "description": "The specified DataController does not exist."
=======
          "202": {
            "description": "Resource deletion is in progress."
>>>>>>> 938d33ac
          },
          "default": {
            "description": "*** Error Responses: ***",
            "schema": {
              "$ref": "#/definitions/ErrorResponse"
            }
          }
        },
        "x-ms-examples": {
          "Delete a dataController.": {
            "$ref": "./examples/DeleteDataController.json"
          }
        },
        "x-ms-long-running-operation": true
      },
      "get": {
        "tags": [
          "DataControllers"
        ],
        "operationId": "DataControllers_GetDataController",
        "description": "Retrieves a dataController resource",
        "parameters": [
          {
            "$ref": "#/parameters/subscriptionId"
          },
          {
            "$ref": "#/parameters/resourceGroupName"
          },
          {
            "name": "dataControllerName",
            "in": "path",
            "required": true,
            "type": "string",
            "x-ms-parameter-location": "method"
          },
          {
            "$ref": "#/parameters/apiVersion"
          }
        ],
        "responses": {
          "200": {
            "description": "OK",
            "schema": {
              "$ref": "#/definitions/DataControllerResource"
            }
          },
          "default": {
            "description": "*** Error Responses: ***",
            "schema": {
              "$ref": "#/definitions/ErrorResponse"
            }
          }
        },
        "x-ms-examples": {
          "Get a data controller.": {
            "$ref": "./examples/GetDataController.json"
          }
        }
      },
      "patch": {
        "tags": [
          "DataControllers"
        ],
        "operationId": "DataControllers_PatchDataController",
        "description": "Updates a dataController resource",
        "parameters": [
          {
            "$ref": "#/parameters/subscriptionId"
          },
          {
            "$ref": "#/parameters/resourceGroupName"
          },
          {
            "name": "dataControllerName",
            "in": "path",
            "required": true,
            "type": "string",
            "x-ms-parameter-location": "method"
          },
          {
            "$ref": "#/parameters/apiVersion"
          },
          {
            "name": "dataControllerResource",
            "description": "The update data controller resource",
            "required": true,
            "in": "body",
            "schema": {
              "$ref": "#/definitions/DataControllerUpdate"
            }
          }
        ],
        "responses": {
          "200": {
            "description": "OK",
            "schema": {
              "$ref": "#/definitions/DataControllerResource"
            }
          },
          "default": {
            "description": "*** Error Responses: ***",
            "schema": {
              "$ref": "#/definitions/ErrorResponse"
            }
          }
        },
        "x-ms-examples": {
          "Updates a dataController tags.": {
            "$ref": "./examples/UpdateDataController.json"
          }
        }
      }
    }
  },
  "definitions": {
    "CommonSku": {
      "description": "The resource model definition representing SKU for ARM resources",
      "type": "object",
      "properties": {
        "name": {
          "type": "string",
          "description": "The name of the SKU.  It is typically a letter+number code"
        },
        "dev": {
          "type": "boolean",
          "default": true,
          "description": "Whether dev/test is enabled. When the dev field is set to true, the resource is used for dev/test purpose. "
        },
        "size": {
          "type": "string",
          "description": "The SKU size. When the name field is the combination of tier and some other value, this would be the standalone code. "
        },
        "family": {
          "type": "string",
          "description": "If the service has different generations of hardware, for the same SKU, then that can be captured here."
        },
        "capacity": {
          "type": "integer",
          "format": "int32",
          "description": "If the SKU supports scale out/in then the capacity integer should be included. If scale out/in is not possible for the resource this may be omitted."
        }
      },
      "required": [
        "name"
      ]
    },
    "SqlManagedInstanceSku": {
      "description": "The resource model definition representing SKU for Azure Managed Instance - Azure Arc",
      "type": "object",
      "properties": {
        "name": {
          "type": "string",
          "enum": [
            "vCore"
          ],
          "description": "The name of the SKU."
        },
        "tier": {
          "type": "string",
          "enum": [
            "GeneralPurpose",
            "BusinessCritical"
          ],
          "x-ms-enum": {
            "name": "SqlManagedInstanceSkuTier",
            "modelAsString": false
          },
          "default": "GeneralPurpose",
          "description": "The pricing tier for the instance."
        },
        "dev": {
          "type": "boolean",
          "default": true,
          "description": "Whether dev/test is enabled. When the dev field is set to true, the resource is used for dev/test purpose. "
        },
        "size": {
          "type": "string",
          "description": "The SKU size. When the name field is the combination of tier and some other value, this would be the standalone code. "
        },
        "family": {
          "type": "string"
        },
        "capacity": {
          "type": "integer",
          "format": "int32"
        }
      },
      "required": [
        "name"
      ]
    },
    "Identity": {
      "description": "Identity for the resource.",
      "type": "object",
      "properties": {
        "principalId": {
          "readOnly": true,
          "type": "string",
          "description": "The principal ID of resource identity."
        },
        "tenantId": {
          "readOnly": true,
          "type": "string",
          "description": "The tenant ID of resource."
        },
        "type": {
          "type": "string",
          "description": "The identity type.",
          "enum": [
            "SystemAssigned"
          ],
          "x-ms-enum": {
            "name": "ResourceIdentityType",
            "modelAsString": false
          }
        }
      }
    },
    "Plan": {
      "type": "object",
      "properties": {
        "name": {
          "type": "string",
          "description": "A user defined name of the 3rd Party Artifact that is being procured."
        },
        "publisher": {
          "type": "string",
          "description": "The publisher of the 3rd Party Artifact that is being bought. E.g. NewRelic"
        },
        "product": {
          "type": "string",
          "description": "The 3rd Party artifact that is being procured. E.g. NewRelic. Product maps to the OfferID specified for the artifact at the time of Data Market onboarding. "
        },
        "promotionCode": {
          "type": "string",
          "description": "A publisher provided promotion code as provisioned in Data Market for the said product/artifact."
        },
        "version": {
          "type": "string",
          "description": "The version of the desired product/artifact."
        }
      },
      "description": "Plan for the resource.",
      "required": [
        "name",
        "publisher",
        "product"
      ]
    },
    "OperationListResult": {
      "description": "Result of the request to list Azure Data Services on Azure Arc operations.",
      "type": "object",
      "properties": {
        "value": {
          "description": "Array of results.",
          "type": "array",
          "items": {
            "$ref": "#/definitions/Operation"
          },
          "x-ms-identifiers": [
            "name"
          ],
          "readOnly": true
        },
        "nextLink": {
          "description": "Link to retrieve next page of results.",
          "type": "string",
          "readOnly": true
        }
      }
    },
    "Operation": {
      "description": "Azure Data Services on Azure Arc operation definition.",
      "type": "object",
      "properties": {
        "name": {
          "description": "The name of the operation being performed on this particular object.",
          "type": "string"
        },
        "display": {
          "$ref": "#/definitions/OperationDisplay",
          "description": "The localized display information for this particular operation / action."
        },
        "origin": {
          "description": "The intended executor of the operation.",
          "enum": [
            "user",
            "system"
          ],
          "type": "string",
          "readOnly": true,
          "x-ms-enum": {
            "name": "OperationOrigin",
            "modelAsString": true
          }
        },
        "isDataAction": {
          "description": "Indicates whether the operation is a data action",
          "type": "boolean"
        },
        "properties": {
          "description": "Additional descriptions for the operation.",
          "type": "object",
          "additionalProperties": {
            "type": "object"
          },
          "readOnly": true,
          "x-ms-client-flatten": false
        }
      },
      "required": [
        "name",
        "display",
        "isDataAction"
      ]
    },
    "OperationDisplay": {
      "description": "Display metadata associated with the operation.",
      "type": "object",
      "properties": {
        "provider": {
          "description": "The localized friendly form of the resource provider name.",
          "type": "string"
        },
        "resource": {
          "description": "The localized friendly form of the resource type related to this action/operation.",
          "type": "string"
        },
        "operation": {
          "description": "The localized friendly name for the operation.",
          "type": "string"
        },
        "description": {
          "description": "The localized friendly description for the operation.",
          "type": "string"
        }
      },
      "required": [
        "provider",
        "resource",
        "operation",
        "description"
      ]
    },
    "Resource": {
      "type": "object",
      "properties": {
        "id": {
          "readOnly": true,
          "type": "string",
          "description": "Fully qualified resource Id for the resource. Ex - /subscriptions/{subscriptionId}/resourceGroups/{resourceGroupName}/providers/{resourceProviderNamespace}/{resourceType}/{resourceName}"
        },
        "name": {
          "readOnly": true,
          "type": "string",
          "description": "The name of the resource"
        },
        "type": {
          "readOnly": true,
          "type": "string",
          "description": "The type of the resource. Ex- Microsoft.Compute/virtualMachines or Microsoft.Storage/storageAccounts."
        }
      },
      "x-ms-azure-resource": true
    },
    "TrackedResource": {
      "type": "object",
      "description": "The resource model definition for a ARM tracked top level resource",
      "properties": {
        "tags": {
          "type": "object",
          "additionalProperties": {
            "type": "string"
          },
          "x-ms-mutability": [
            "read",
            "create",
            "update"
          ],
          "description": "Resource tags."
        },
        "location": {
          "type": "string",
          "x-ms-mutability": [
            "read",
            "create"
          ],
          "description": "The geo-location where the resource lives"
        },
        "systemData": {
          "$ref": "#/definitions/SystemData",
          "readOnly": true
        }
      },
      "required": [
        "location"
      ],
      "allOf": [
        {
          "$ref": "#/definitions/Resource"
        }
      ]
    },
    "ProxyResource": {
      "type": "object",
      "description": "The resource model definition for a ARM proxy resource. It will have everything other than required location and tags",
      "allOf": [
        {
          "$ref": "#/definitions/Resource"
        }
      ]
    },
    "PageOfDataControllerResource": {
      "type": "object",
      "properties": {
        "value": {
          "items": {
            "$ref": "#/definitions/DataControllerResource"
          },
          "type": "array"
        },
        "nextLink": {
          "type": "string",
          "description": "Link to retrieve next page of results."
        }
      }
    },
    "DataControllerResource": {
      "description": "Data controller resource",
      "type": "object",
      "allOf": [
        {
          "$ref": "#/definitions/TrackedResource"
        }
      ],
      "properties": {
        "extendedLocation": {
          "$ref": "#/definitions/ExtendedLocation",
          "description": "The extendedLocation of the resource."
        },
        "properties": {
          "$ref": "#/definitions/DataControllerProperties",
          "description": "The data controller's properties",
          "x-ms-client-flatten": false
        }
      },
      "required": [
        "properties"
      ]
    },
    "DataControllerUpdate": {
      "type": "object",
      "properties": {
        "tags": {
          "type": "object",
          "additionalProperties": {
            "type": "string"
          },
          "description": "Resource tags"
        }
      },
      "description": "Used for updating a data controller resource."
    },
    "SystemData": {
      "description": "Read only system data",
      "type": "object",
      "readOnly": true,
      "properties": {
        "createdBy": {
          "type": "string",
          "description": "An identifier for the identity that created the resource"
        },
        "createdByType": {
          "$ref": "#/definitions/IdentityType",
          "description": "The type of identity that created the resource"
        },
        "createdAt": {
          "type": "string",
          "format": "date-time",
          "description": "The timestamp of resource creation (UTC)"
        },
        "lastModifiedBy": {
          "type": "string",
          "description": "An identifier for the identity that last modified the resource"
        },
        "lastModifiedByType": {
          "$ref": "#/definitions/IdentityType",
          "description": "The type of identity that last modified the resource"
        },
        "lastModifiedAt": {
          "type": "string",
          "format": "date-time",
          "description": "The timestamp of resource last modification (UTC)"
        }
      }
    },
    "IdentityType": {
      "description": "The type of identity that creates/modifies resources",
      "type": "string",
      "enum": [
        "User",
        "Application",
        "ManagedIdentity",
        "Key"
      ],
      "x-ms-enum": {
        "name": "IdentityType",
        "modelAsString": true
      }
    },
    "ResourceSku": {
      "type": "object",
      "properties": {
        "capacity": {
          "type": "integer",
          "format": "int32"
        },
        "family": {
          "type": "string"
        },
        "name": {
          "type": "string"
        },
        "size": {
          "type": "string"
        },
        "tier": {
          "type": "string"
        }
      }
    },
    "DataControllerProperties": {
      "description": "The data controller properties.",
      "type": "object",
      "properties": {
        "infrastructure": {
          "type": "string",
          "enum": [
            "azure",
            "gcp",
            "aws",
            "alibaba",
            "onpremises",
            "other"
          ],
          "x-ms-enum": {
            "name": "infrastructure",
            "modelAsString": false
          },
          "default": "other",
          "description": "The infrastructure the data controller is running on."
        },
        "onPremiseProperty": {
          "$ref": "#/definitions/OnPremiseProperty"
        },
        "k8sRaw": {
          "type": "object",
          "description": "The raw kubernetes information"
        },
        "uploadWatermark": {
          "$ref": "#/definitions/UploadWatermark"
        },
        "lastUploadedDate": {
          "type": "string",
          "format": "date-time",
          "description": "Last uploaded date from Kubernetes cluster. Defaults to current date time"
        },
        "basicLoginInformation": {
          "$ref": "#/definitions/BasicLoginInformation"
        },
        "logAnalyticsWorkspaceConfig": {
          "$ref": "#/definitions/LogAnalyticsWorkspaceConfig"
        },
        "uploadServicePrincipal": {
          "$ref": "#/definitions/UploadServicePrincipal"
        },
        "provisioningState": {
          "type": "string",
          "readOnly": true
        },
        "clusterId": {
          "type": "string",
          "description": "If a CustomLocation is provided, this contains the ARM id of the connected cluster the custom location belongs to."
        },
        "extensionId": {
          "type": "string",
          "description": "If a CustomLocation is provided, this contains the ARM id of the extension the custom location belongs to."
        }
      }
    },
    "UploadWatermark": {
      "description": "Properties on upload watermark.  Mostly timestamp for each upload data type",
      "type": "object",
      "properties": {
        "metrics": {
          "type": "string",
          "format": "date-time",
          "description": "Last uploaded date for metrics from kubernetes cluster. Defaults to current date time"
        },
        "logs": {
          "type": "string",
          "format": "date-time",
          "description": "Last uploaded date for logs from kubernetes cluster. Defaults to current date time"
        },
        "usages": {
          "type": "string",
          "format": "date-time",
          "description": "Last uploaded date for usages from kubernetes cluster. Defaults to current date time"
        }
      }
    },
    "OnPremiseProperty": {
      "description": "Properties from the Kubernetes data controller",
      "type": "object",
      "properties": {
        "id": {
          "type": "string",
          "format": "uuid",
          "description": "A globally unique ID identifying the associated Kubernetes cluster"
        },
        "publicSigningKey": {
          "type": "string",
          "description": "Certificate that contains the Kubernetes cluster public key used to verify signing"
        },
        "signingCertificateThumbprint": {
          "type": "string",
          "description": "Unique thumbprint returned to customer to verify the certificate being uploaded"
        }
      },
      "required": [
        "id",
        "publicSigningKey"
      ]
    },
    "SqlManagedInstanceProperties": {
      "description": "Properties of sqlManagedInstance.",
      "type": "object",
      "properties": {
        "dataControllerId": {
          "type": "string",
          "description": "null"
        },
        "admin": {
          "type": "string",
          "description": "The instance admin user"
        },
        "startTime": {
          "type": "string",
          "description": "The instance start time"
        },
        "endTime": {
          "type": "string",
          "description": "The instance end time"
        },
        "k8sRaw": {
          "$ref": "#/definitions/SqlManagedInstanceK8sRaw",
          "description": "The raw kubernetes information"
        },
        "basicLoginInformation": {
          "$ref": "#/definitions/BasicLoginInformation",
          "description": "Username and password for basic authentication."
        },
        "lastUploadedDate": {
          "type": "string",
          "format": "date-time",
          "description": "Last uploaded date from Kubernetes cluster. Defaults to current date time"
        },
        "provisioningState": {
          "type": "string",
          "readOnly": true
        },
        "licenseType": {
          "type": "string",
          "enum": [
            "BasePrice",
            "LicenseIncluded"
          ],
          "x-ms-enum": {
            "name": "arcSqlManagedInstanceLicenseType",
            "modelAsString": false
          },
          "default": "BasePrice",
          "description": "The license type to apply for this managed instance."
        },
        "clusterId": {
          "type": "string",
          "description": "If a CustomLocation is provided, this contains the ARM id of the connected cluster the custom location belongs to."
        },
        "extensionId": {
          "type": "string",
          "description": "If a CustomLocation is provided, this contains the ARM id of the extension the custom location belongs to."
        }
      }
    },
    "SqlManagedInstance": {
      "description": "A SqlManagedInstance.",
      "type": "object",
      "allOf": [
        {
          "$ref": "#/definitions/TrackedResource"
        }
      ],
      "properties": {
        "properties": {
          "$ref": "#/definitions/SqlManagedInstanceProperties",
          "description": "null",
          "x-ms-client-flatten": false
        },
        "extendedLocation": {
          "$ref": "#/definitions/ExtendedLocation",
          "description": "The extendedLocation of the resource."
        },
        "sku": {
          "$ref": "#/definitions/SqlManagedInstanceSku",
          "description": "Resource sku."
        }
      },
      "required": [
        "properties"
      ]
    },
    "SqlManagedInstanceUpdate": {
      "description": "An update to a SQL Managed Instance.",
      "type": "object",
      "properties": {
        "tags": {
          "description": "Resource tags.",
          "type": "object",
          "additionalProperties": {
            "type": "string"
          }
        }
      }
    },
    "SqlManagedInstanceListResult": {
      "description": "A list of SqlManagedInstance.",
      "type": "object",
      "properties": {
        "value": {
          "description": "Array of results.",
          "type": "array",
          "items": {
            "$ref": "#/definitions/SqlManagedInstance"
          },
          "readOnly": true
        },
        "nextLink": {
          "description": "Link to retrieve next page of results.",
          "type": "string",
          "readOnly": true
        }
      }
    },
    "SqlServerInstanceProperties": {
      "description": "Properties of SqlServerInstance.",
      "type": "object",
      "properties": {
        "version": {
          "type": "string",
          "description": "SQL Server version.",
          "enum": [
            "SQL Server 2019",
            "SQL Server 2017",
            "SQL Server 2016"
          ],
          "x-ms-enum": {
            "name": "sqlVersion",
            "modelAsString": true
          }
        },
        "edition": {
          "type": "string",
          "description": "SQL Server edition.",
          "enum": [
            "Evaluation",
            "Enterprise",
            "Standard",
            "Web",
            "Developer",
            "Express"
          ],
          "x-ms-enum": {
            "name": "editionType",
            "modelAsString": true
          }
        },
        "containerResourceId": {
          "type": "string",
          "description": "ARM Resource id of the container resource (Azure Arc for Servers)."
        },
        "createTime": {
          "type": "string",
          "description": "The time when the resource was created.",
          "readOnly": true
        },
        "vCore": {
          "type": "string",
          "description": "The number of logical processors used by the SQL Server instance."
        },
        "status": {
          "type": "string",
          "description": "The cloud connectivity status.",
          "enum": [
            "Connected",
            "Disconnected",
            "Unknown"
          ],
          "x-ms-enum": {
            "name": "ConnectionStatus",
            "modelAsString": true
          }
        },
        "patchLevel": {
          "type": "string",
          "description": "SQL Server update level."
        },
        "collation": {
          "type": "string",
          "description": "SQL Server collation."
        },
        "currentVersion": {
          "type": "string",
          "description": "SQL Server current version."
        },
        "instanceName": {
          "type": "string",
          "description": "SQL Server instance name."
        },
        "tcpDynamicPorts": {
          "type": "string",
          "description": "Dynamic TCP ports used by SQL Server."
        },
        "tcpStaticPorts": {
          "type": "string",
          "description": "Static TCP ports used by SQL Server."
        },
        "productId": {
          "type": "string",
          "description": "SQL Server product ID."
        },
        "licenseType": {
          "type": "string",
          "description": "SQL Server license type.",
          "enum": [
            "Paid",
            "Free",
            "HADR",
            "Undefined"
          ],
          "x-ms-enum": {
            "name": "arcSqlServerLicenseType",
            "modelAsString": true
          }
        },
        "azureDefenderStatusLastUpdated": {
          "type": "string",
          "format": "date-time",
          "description": "Timestamp of last Azure Defender status update."
        },
        "azureDefenderStatus": {
          "type": "string",
          "description": "Status of Azure Defender.",
          "enum": [
            "Protected",
            "Unprotected",
            "Unknown"
          ],
          "x-ms-enum": {
            "name": "defenderStatus",
            "modelAsString": true
          }
        },
        "provisioningState": {
          "type": "string",
          "readOnly": true
        }
      },
      "required": [
        "containerResourceId",
        "status"
      ]
    },
    "SqlServerInstance": {
      "description": "A SqlServerInstance.",
      "type": "object",
      "allOf": [
        {
          "$ref": "#/definitions/TrackedResource"
        }
      ],
      "properties": {
        "properties": {
          "$ref": "#/definitions/SqlServerInstanceProperties",
          "description": "null",
          "x-ms-client-flatten": false
        }
      }
    },
    "SqlServerInstanceUpdate": {
      "description": "An update to a SQL Server Instance.",
      "type": "object",
      "properties": {
        "tags": {
          "description": "Resource tags.",
          "type": "object",
          "additionalProperties": {
            "type": "string"
          }
        }
      }
    },
    "SqlServerInstanceListResult": {
      "description": "A list of SqlServerInstance.",
      "type": "object",
      "properties": {
        "value": {
          "description": "Array of results.",
          "type": "array",
          "items": {
            "$ref": "#/definitions/SqlServerInstance"
          },
          "readOnly": true
        },
        "nextLink": {
          "description": "Link to retrieve next page of results.",
          "type": "string",
          "readOnly": true
        }
      }
    },
    "ErrorResponse": {
      "type": "object",
      "properties": {
        "error": {
          "$ref": "#/definitions/ErrorResponseBody",
          "description": "null"
        }
      },
      "description": "An error response from the Azure Data on Azure Arc service."
    },
    "ErrorResponseBody": {
      "type": "object",
      "properties": {
        "code": {
          "type": "string",
          "description": "An identifier for the error. Codes are invariant and are intended to be consumed programmatically."
        },
        "message": {
          "type": "string",
          "description": "A message describing the error, intended to be suitable for display in a user interface."
        },
        "target": {
          "type": "string",
          "description": "The target of the particular error. For example, the name of the property in error."
        },
        "details": {
          "type": "array",
          "items": {
            "$ref": "#/definitions/ErrorResponseBody"
          },
          "x-ms-identifiers": [
            "message",
            "target"
          ],
          "description": "A list of additional details about the error."
        }
      },
      "description": "An error response from the Batch service."
    },
    "ODataError": {
      "properties": {
        "code": {
          "type": "string",
          "description": "A language-independent error name."
        },
        "message": {
          "type": "string",
          "description": "The error message."
        },
        "target": {
          "type": "string",
          "description": "The target of the error (for example, the name of the property in error)."
        },
        "details": {
          "type": "array",
          "items": {
            "$ref": "#/definitions/ODataError"
          },
          "x-ms-identifiers": [
            "message",
            "target"
          ],
          "description": "The error details."
        }
      },
      "type": "object",
      "description": "Information about an error."
    },
    "ExtendedLocation": {
      "type": "object",
      "description": "The complex type of the extended location.",
      "properties": {
        "name": {
          "type": "string",
          "description": "The name of the extended location."
        },
        "type": {
          "$ref": "#/definitions/ExtendedLocationType",
          "description": "The type of the extended location."
        }
      }
    },
    "ExtendedLocationType": {
      "type": "string",
      "description": "The type of extendedLocation.",
      "enum": [
        "CustomLocation"
      ],
      "x-ms-enum": {
        "name": "ExtendedLocationTypes",
        "modelAsString": true
      }
    },
    "BasicLoginInformation": {
      "type": "object",
      "description": "Username and password for basic login authentication.",
      "properties": {
        "username": {
          "type": "string",
          "description": "Login username."
        },
        "password": {
          "type": "string",
          "description": "Login password.",
          "x-ms-mutability": [
            "create",
            "update"
          ],
          "x-ms-secret": true
        }
      }
    },
    "SqlManagedInstanceK8sRaw": {
      "type": "object",
      "description": "The raw kubernetes information.",
      "properties": {
        "spec": {
          "$ref": "#/definitions/SqlManagedInstanceK8sSpec"
        }
      },
      "additionalProperties": {
        "type": "object"
      }
    },
    "SqlManagedInstanceK8sSpec": {
      "type": "object",
      "description": "The kubernetes spec information.",
      "properties": {
        "scheduling": {
          "$ref": "#/definitions/K8sScheduling"
        },
        "replicas": {
          "type": "integer",
          "format": "int32",
          "description": "This option specifies the number of SQL Managed Instance replicas that will be deployed in your Kubernetes cluster for high availability purposes. If sku.tier is BusinessCritical, allowed values are '2' or '3' with default of '3'. If sku.tier is GeneralPurpose, replicas must be '1'."
        }
      },
      "additionalProperties": {
        "type": "object"
      }
    },
    "K8sScheduling": {
      "type": "object",
      "description": "The kubernetes scheduling information.",
      "properties": {
        "default": {
          "$ref": "#/definitions/K8sSchedulingOptions"
        }
      },
      "additionalProperties": {
        "type": "object"
      }
    },
    "K8sSchedulingOptions": {
      "type": "object",
      "description": "The kubernetes scheduling options. It describes restrictions used to help Kubernetes select appropriate nodes to host the database service",
      "properties": {
        "resources": {
          "$ref": "#/definitions/K8sResourceRequirements"
        }
      },
      "additionalProperties": {
        "type": "object"
      }
    },
    "K8sResourceRequirements": {
      "type": "object",
      "description": "The kubernetes resource limits and requests used to restrict or reserve resource usage.",
      "properties": {
        "requests": {
          "type": "object",
          "additionalProperties": {
            "type": "string"
          },
          "description": "Requests for a kubernetes resource type (e.g 'cpu', 'memory'). The 'cpu' request must be less than or equal to 'cpu' limit. Default 'cpu' is 2, minimum is 1. Default 'memory' is '4Gi', minimum is '2Gi. If sku.tier is GeneralPurpose, maximum 'cpu' is 24 and maximum 'memory' is '128Gi'."
        },
        "limits": {
          "type": "object",
          "additionalProperties": {
            "type": "string"
          },
          "description": "Limits for a kubernetes resource type (e.g 'cpu', 'memory'). The 'cpu' request must be less than or equal to 'cpu' limit. Default 'cpu' is 2, minimum is 1. Default 'memory' is '4Gi', minimum is '2Gi. If sku.tier is GeneralPurpose, maximum 'cpu' is 24 and maximum 'memory' is '128Gi'."
        }
      },
      "additionalProperties": {
        "type": "object"
      }
    },
    "LogAnalyticsWorkspaceConfig": {
      "type": "object",
      "description": "Log analytics workspace id and primary key",
      "properties": {
        "workspaceId": {
          "type": "string",
          "format": "uuid",
          "description": "Azure Log Analytics workspace ID"
        },
        "primaryKey": {
          "type": "string",
          "description": "Primary key of the workspace",
          "x-ms-mutability": [
            "create",
            "update"
          ],
          "x-ms-secret": true
        }
      }
    },
    "UploadServicePrincipal": {
      "type": "object",
      "description": "Service principal for uploading billing, metrics and logs.",
      "properties": {
        "clientId": {
          "type": "string",
          "format": "uuid",
          "description": "Client ID of the service principal for uploading data."
        },
        "tenantId": {
          "type": "string",
          "format": "uuid",
          "description": "Tenant ID of the service principal."
        },
        "authority": {
          "type": "string",
          "description": "Authority for the service principal. Example: https://login.microsoftonline.com/"
        },
        "clientSecret": {
          "type": "string",
          "description": "Secret of the service principal",
          "x-ms-mutability": [
            "create",
            "update"
          ],
          "x-ms-secret": true
        }
      }
    }
  },
  "parameters": {
    "subscriptionId": {
      "name": "subscriptionId",
      "in": "path",
      "required": true,
      "type": "string",
      "description": "The ID of the Azure subscription",
      "x-ms-parameter-location": "client"
    },
    "resourceGroupName": {
      "name": "resourceGroupName",
      "in": "path",
      "required": true,
      "type": "string",
      "description": "The name of the Azure resource group",
      "x-ms-parameter-location": "method"
    },
    "location": {
      "name": "location",
      "in": "path",
      "required": true,
      "type": "string",
      "description": "The Azure region to use for the request",
      "x-ms-parameter-location": "method"
    },
    "apiVersion": {
      "name": "api-version",
      "in": "query",
      "required": true,
      "type": "string",
      "description": "The API version to use for the request",
      "x-ms-parameter-location": "client"
    }
  },
  "securityDefinitions": {
    "azure_auth": {
      "type": "oauth2",
      "description": "Azure Active Directory OAuth2 Flow",
      "flow": "implicit",
      "authorizationUrl": "https://login.microsoftonline.com/common/oauth2/authorize",
      "scopes": {
        "user_impersonation": "impersonate your user account"
      }
    }
  }
}<|MERGE_RESOLUTION|>--- conflicted
+++ resolved
@@ -273,13 +273,11 @@
           "200": {
             "description": "Successfully deleted the SQL Managed Instance."
           },
-<<<<<<< HEAD
+          "202": {
+            "description": "Resource deletion is in progress.."
+          },
           "204": {
             "description": "The specified SQL Managed Instance does not exist."
-=======
-          "202": {
-            "description": "Resource deletion is in progress.."
->>>>>>> 938d33ac
           },
           "default": {
             "description": "*** Error Responses: ***",
@@ -571,13 +569,11 @@
           "200": {
             "description": "Successfully deleted the SQL Server Instance."
           },
-<<<<<<< HEAD
+          "202": {
+            "description": "Resource deletion is in progress."
+          },
           "204": {
             "description": "The specified SQL Server Instance does not exist."
-=======
-          "202": {
-            "description": "Resource deletion is in progress."
->>>>>>> 938d33ac
           },
           "default": {
             "description": "*** Error Responses: ***",
@@ -821,13 +817,11 @@
           "200": {
             "description": "Successfully deleted the DataController."
           },
-<<<<<<< HEAD
+          "202": {
+            "description": "Resource deletion is in progress."
+          },
           "204": {
             "description": "The specified DataController does not exist."
-=======
-          "202": {
-            "description": "Resource deletion is in progress."
->>>>>>> 938d33ac
           },
           "default": {
             "description": "*** Error Responses: ***",

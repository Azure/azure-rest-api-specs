--- conflicted
+++ resolved
@@ -805,10 +805,7 @@
       "type": "object"
     },
     "DedicatedHsmResource": {
-<<<<<<< HEAD
-=======
       "type": "object",
->>>>>>> 29f3116d
       "properties": {
         "id": {
           "readOnly": true,

{
  "swagger": "2.0",
  "info": {
    "title": "SearchManagementClient",
    "description": "Client that can be used to manage Azure AI Search services and API keys.",
    "version": "2024-03-01-preview"
  },
  "host": "management.azure.com",
  "schemes": [
    "https"
  ],
  "consumes": [
    "application/json"
  ],
  "produces": [
    "application/json"
  ],
  "security": [
    {
      "azure_auth": [
        "user_impersonation"
      ]
    }
  ],
  "securityDefinitions": {
    "azure_auth": {
      "type": "oauth2",
      "authorizationUrl": "https://login.microsoftonline.com/common/oauth2/authorize",
      "flow": "implicit",
      "description": "Azure Active Directory OAuth2 Flow.",
      "scopes": {
        "user_impersonation": "impersonate your user account"
      }
    }
  },
  "paths": {
    "/providers/Microsoft.Search/operations": {
      "get": {
        "tags": [
          "Operations"
        ],
        "description": "Lists all of the available REST API operations of the Microsoft.Search provider.",
        "operationId": "Operations_List",
        "x-ms-examples": {
          "SearchListOperations": {
            "$ref": "./examples/SearchListOperations.json"
          }
        },
        "parameters": [
          {
            "$ref": "#/parameters/ApiVersionParameter"
          }
        ],
        "responses": {
          "200": {
            "description": "Success. The response describes the list of operations.",
            "schema": {
              "$ref": "#/definitions/OperationListResult"
            }
          },
          "default": {
            "description": "Operations API failed.",
            "schema": {
              "$ref": "#/definitions/CloudError"
            }
          }
        },
        "x-ms-pageable": {
          "nextLinkName": null
        }
      }
    },
    "/subscriptions/{subscriptionId}/resourceGroups/{resourceGroupName}/providers/Microsoft.Search/searchServices/{searchServiceName}/listAdminKeys": {
      "post": {
        "tags": [
          "AdminKeys"
        ],
        "operationId": "AdminKeys_Get",
        "x-ms-examples": {
          "SearchGetAdminKeys": {
            "$ref": "./examples/SearchGetAdminKeys.json"
          }
        },
        "description": "Gets the primary and secondary admin API keys for the specified Azure AI Search service.",
        "externalDocs": {
          "url": "https://aka.ms/search-manage"
        },
        "parameters": [
          {
            "$ref": "#/parameters/ResourceGroupNameParameter"
          },
          {
            "$ref": "#/parameters/SearchServiceNameParameter"
          },
          {
            "$ref": "#/parameters/ClientRequestIdParameter"
          },
          {
            "$ref": "#/parameters/ApiVersionParameter"
          },
          {
            "$ref": "#/parameters/SubscriptionIdParameter"
          }
        ],
        "responses": {
          "200": {
            "description": "The admin keys were successfully retrieved and are in the response. You can use either the primary or secondary key as the value of the 'api-key' parameter in the Azure AI Search Service REST API or SDK to perform any operations on your search service, including privileged operations. Privileged operations include managing resources like indexes and data sources as well as uploading, modifying, or deleting data in your indexes.",
            "schema": {
              "$ref": "#/definitions/AdminKeyResult"
            }
          },
          "default": {
            "description": "HTTP 404 (Not Found): The subscription, resource group, or search service could not be found. HTTP 409 (Conflict): The specified subscription is disabled.",
            "schema": {
              "$ref": "#/definitions/CloudError"
            }
          }
        }
      }
    },
    "/subscriptions/{subscriptionId}/resourceGroups/{resourceGroupName}/providers/Microsoft.Search/searchServices/{searchServiceName}/regenerateAdminKey/{keyKind}": {
      "post": {
        "tags": [
          "AdminKeys"
        ],
        "operationId": "AdminKeys_Regenerate",
        "x-ms-examples": {
          "SearchRegenerateAdminKey": {
            "$ref": "./examples/SearchRegenerateAdminKey.json"
          }
        },
        "description": "Regenerates either the primary or secondary admin API key. You can only regenerate one key at a time.",
        "externalDocs": {
          "url": "https://aka.ms/search-manage"
        },
        "parameters": [
          {
            "$ref": "#/parameters/ResourceGroupNameParameter"
          },
          {
            "$ref": "#/parameters/SearchServiceNameParameter"
          },
          {
            "name": "keyKind",
            "in": "path",
            "required": true,
            "type": "string",
            "enum": [
              "primary",
              "secondary"
            ],
            "x-ms-enum": {
              "name": "AdminKeyKind",
              "modelAsString": false,
              "values": [
                {
                  "value": "primary",
                  "name": "Primary",
                  "description": "The primary API key for the search service."
                },
                {
                  "value": "secondary",
                  "name": "Secondary",
                  "description": "The secondary API key for the search service."
                }
              ]
            },
            "description": "Specifies which key to regenerate. Valid values include 'primary' and 'secondary'."
          },
          {
            "$ref": "#/parameters/ClientRequestIdParameter"
          },
          {
            "$ref": "#/parameters/ApiVersionParameter"
          },
          {
            "$ref": "#/parameters/SubscriptionIdParameter"
          }
        ],
        "responses": {
          "200": {
            "description": "The specified admin key was successfully regenerated. Both admin keys are included in the response, including the newly-regenerated key.",
            "schema": {
              "$ref": "#/definitions/AdminKeyResult"
            }
          },
          "default": {
            "description": "HTTP 404 (Not Found): The subscription, resource group, or search service could not be found. HTTP 409 (Conflict): The specified subscription is disabled.",
            "schema": {
              "$ref": "#/definitions/CloudError"
            }
          }
        }
      }
    },
    "/subscriptions/{subscriptionId}/resourceGroups/{resourceGroupName}/providers/Microsoft.Search/searchServices/{searchServiceName}/createQueryKey/{name}": {
      "post": {
        "tags": [
          "QueryKeys"
        ],
        "operationId": "QueryKeys_Create",
        "x-ms-examples": {
          "SearchCreateQueryKey": {
            "$ref": "./examples/SearchCreateQueryKey.json"
          }
        },
        "description": "Generates a new query key for the specified search service. You can create up to 50 query keys per service.",
        "externalDocs": {
          "url": "https://aka.ms/search-manage"
        },
        "parameters": [
          {
            "$ref": "#/parameters/ResourceGroupNameParameter"
          },
          {
            "$ref": "#/parameters/SearchServiceNameParameter"
          },
          {
            "name": "name",
            "in": "path",
            "required": true,
            "type": "string",
            "description": "The name of the new query API key."
          },
          {
            "$ref": "#/parameters/ClientRequestIdParameter"
          },
          {
            "$ref": "#/parameters/ApiVersionParameter"
          },
          {
            "$ref": "#/parameters/SubscriptionIdParameter"
          }
        ],
        "responses": {
          "200": {
            "description": "The query key was successfully created and is in the response. You can use the query key as the value of the 'api-key' parameter in the Azure AI Search Service REST API or SDK to perform read-only operations on your Search indexes such as querying and looking up documents by ID.",
            "schema": {
              "$ref": "#/definitions/QueryKey"
            }
          },
          "default": {
            "description": "HTTP 404 (Not Found): The subscription, resource group, or search service could not be found. HTTP 409 (Conflict): The specified subscription is disabled.",
            "schema": {
              "$ref": "#/definitions/CloudError"
            }
          }
        }
      }
    },
    "/subscriptions/{subscriptionId}/resourceGroups/{resourceGroupName}/providers/Microsoft.Search/searchServices/{searchServiceName}/listQueryKeys": {
      "post": {
        "tags": [
          "QueryKeys"
        ],
        "x-ms-pageable": {
          "nextLinkName": "nextLink"
        },
        "operationId": "QueryKeys_ListBySearchService",
        "x-ms-examples": {
          "SearchListQueryKeysBySearchService": {
            "$ref": "./examples/SearchListQueryKeysBySearchService.json"
          }
        },
        "description": "Returns the list of query API keys for the given Azure AI Search service.",
        "externalDocs": {
          "url": "https://aka.ms/search-manage"
        },
        "parameters": [
          {
            "$ref": "#/parameters/ResourceGroupNameParameter"
          },
          {
            "$ref": "#/parameters/SearchServiceNameParameter"
          },
          {
            "$ref": "#/parameters/ClientRequestIdParameter"
          },
          {
            "$ref": "#/parameters/ApiVersionParameter"
          },
          {
            "$ref": "#/parameters/SubscriptionIdParameter"
          }
        ],
        "responses": {
          "200": {
            "description": "All query keys for the given search service were successfully retrieved and are in the response. You can use any of the query keys as the value of the 'api-key' parameter in the Azure AI Search Service REST API or SDK to perform read-only operations on your Search indexes such as querying and looking up documents by ID.",
            "schema": {
              "$ref": "#/definitions/ListQueryKeysResult"
            }
          },
          "default": {
            "description": "HTTP 404 (Not Found): The subscription, resource group, or search service could not be found. HTTP 409 (Conflict): The specified subscription is disabled.",
            "schema": {
              "$ref": "#/definitions/CloudError"
            }
          }
        }
      }
    },
    "/subscriptions/{subscriptionId}/resourceGroups/{resourceGroupName}/providers/Microsoft.Search/searchServices/{searchServiceName}/deleteQueryKey/{key}": {
      "delete": {
        "tags": [
          "QueryKeys"
        ],
        "operationId": "QueryKeys_Delete",
        "x-ms-examples": {
          "SearchDeleteQueryKey": {
            "$ref": "./examples/SearchDeleteQueryKey.json"
          }
        },
        "description": "Deletes the specified query key. Unlike admin keys, query keys are not regenerated. The process for regenerating a query key is to delete and then recreate it.",
        "externalDocs": {
          "url": "https://aka.ms/search-manage"
        },
        "parameters": [
          {
            "$ref": "#/parameters/ResourceGroupNameParameter"
          },
          {
            "$ref": "#/parameters/SearchServiceNameParameter"
          },
          {
            "name": "key",
            "in": "path",
            "required": true,
            "type": "string",
            "description": "The query key to be deleted. Query keys are identified by value, not by name."
          },
          {
            "$ref": "#/parameters/ClientRequestIdParameter"
          },
          {
            "$ref": "#/parameters/ApiVersionParameter"
          },
          {
            "$ref": "#/parameters/SubscriptionIdParameter"
          }
        ],
        "responses": {
          "200": {
            "description": "The query key was successfully deleted."
          },
          "204": {
            "description": "The query key was successfully deleted."
          },
          "404": {
            "description": "The subscription, resource group, search service, or query key could not be found."
          },
          "default": {
            "description": "HTTP 409 (Conflict): The specified subscription is disabled.",
            "schema": {
              "$ref": "#/definitions/CloudError"
            }
          }
        }
      }
    },
    "/subscriptions/{subscriptionId}/resourceGroups/{resourceGroupName}/providers/Microsoft.Search/searchServices/{searchServiceName}": {
      "put": {
        "tags": [
          "Services"
        ],
        "operationId": "Services_CreateOrUpdate",
        "x-ms-examples": {
          "SearchCreateOrUpdateService": {
            "$ref": "./examples/SearchCreateOrUpdateService.json"
          },
          "SearchCreateOrUpdateServiceToAllowAccessFromPublicCustomIPs": {
            "$ref": "./examples/SearchCreateOrUpdateServiceToAllowAccessFromPublicCustomIPs.json"
          },
          "SearchCreateOrUpdateServiceToAllowAccessFromPublicCustomIPsAndBypass": {
            "$ref": "./examples/SearchCreateOrUpdateServiceToAllowAccessFromPublicCustomIPsAndBypass.json"
          },
          "SearchCreateOrUpdateServiceToAllowAccessFromPrivateEndpoints": {
            "$ref": "./examples/SearchCreateOrUpdateServiceToAllowAccessFromPrivateEndpoints.json"
          },
          "SearchCreateOrUpdateServiceWithIdentity": {
            "$ref": "./examples/SearchCreateOrUpdateServiceWithIdentity.json"
          },
          "SearchCreateOrUpdateServiceAuthOptions": {
            "$ref": "./examples/SearchCreateOrUpdateServiceAuthOptions.json"
          },
          "SearchCreateOrUpdateServiceDisableLocalAuth": {
            "$ref": "./examples/SearchCreateOrUpdateServiceDisableLocalAuth.json"
          },
          "SearchCreateOrUpdateServiceWithCmkEnforcement": {
            "$ref": "./examples/SearchCreateOrUpdateServiceWithCmkEnforcement.json"
          },
          "SearchCreateOrUpdateServiceWithDataExfiltration": {
            "$ref": "./examples/SearchCreateOrUpdateServiceWithDataExfiltration.json"
          },
          "SearchCreateOrUpdateWithSemanticSearch": {
            "$ref": "./examples/SearchCreateOrUpdateWithSemanticSearch.json"
          }
        },
        "description": "Creates or updates a search service in the given resource group. If the search service already exists, all properties will be updated with the given values.",
        "externalDocs": {
          "url": "https://aka.ms/search-manage"
        },
        "parameters": [
          {
            "$ref": "#/parameters/ResourceGroupNameParameter"
          },
          {
            "name": "searchServiceName",
            "in": "path",
            "required": true,
            "type": "string",
            "description": "The name of the Azure AI Search service to create or update. Search service names must only contain lowercase letters, digits or dashes, cannot use dash as the first two or last one characters, cannot contain consecutive dashes, and must be between 2 and 60 characters in length. Search service names must be globally unique since they are part of the service URI (https://<name>.search.windows.net). You cannot change the service name after the service is created."
          },
          {
            "name": "service",
            "in": "body",
            "required": true,
            "schema": {
              "$ref": "#/definitions/SearchService"
            },
            "description": "The definition of the search service to create or update."
          },
          {
            "$ref": "#/parameters/ClientRequestIdParameter"
          },
          {
            "$ref": "#/parameters/ApiVersionParameter"
          },
          {
            "$ref": "#/parameters/SubscriptionIdParameter"
          }
        ],
        "responses": {
          "200": {
            "description": "The existing service definition was successfully updated. If you changed the number of replicas or partitions, the scale operation will happen asynchronously. You can periodically get your service definition and monitor progress via the provisioningState property.",
            "schema": {
              "$ref": "#/definitions/SearchService"
            }
          },
          "201": {
            "description": "If you requested creation of a free search service, the service is now provisioned and ready to use, subject to DNS propagation delay. For other SKU types, provisioning happens asynchronously. You can periodically get your service definition and monitor progress via the provisioningState property.",
            "schema": {
              "$ref": "#/definitions/SearchService"
            }
          },
          "default": {
            "description": "HTTP 400 (Bad Request): The given service name or service definition is invalid; See the error code and message in the response for details. HTTP 404 (Not Found): The subscription or resource group could not be found. HTTP 409 (Conflict): The specified subscription is disabled.",
            "schema": {
              "$ref": "#/definitions/CloudError"
            }
          }
        },
        "x-ms-long-running-operation": true
      },
      "patch": {
        "tags": [
          "Services"
        ],
        "operationId": "Services_Update",
        "x-ms-examples": {
          "SearchUpdateService": {
            "$ref": "./examples/SearchUpdateService.json"
          },
          "SearchUpdateServiceToRemoveIdentity": {
            "$ref": "./examples/SearchUpdateServiceToRemoveIdentity.json"
          },
          "SearchUpdateServiceToAllowAccessFromPublicCustomIPs": {
            "$ref": "./examples/SearchUpdateServiceToAllowAccessFromPublicCustomIPs.json"
          },
          "SearchUpdateServiceToAllowAccessFromPublicCustomIPsAndBypass": {
            "$ref": "./examples/SearchUpdateServiceToAllowAccessFromPublicCustomIPsAndBypass.json"
          },
          "SearchUpdateServiceToAllowAccessFromPrivateEndpoints": {
            "$ref": "./examples/SearchUpdateServiceToAllowAccessFromPrivateEndpoints.json"
          },
          "SearchUpdateServiceAuthOptions": {
            "$ref": "./examples/SearchUpdateServiceAuthOptions.json"
          },
          "SearchUpdateServiceDisableLocalAuth": {
            "$ref": "./examples/SearchUpdateServiceDisableLocalAuth.json"
          },
          "SearchUpdateServiceWithCmkEnforcement": {
            "$ref": "./examples/SearchUpdateServiceWithCmkEnforcement.json"
          },
          "SearchUpdateServiceWithDataExfiltration": {
            "$ref": "./examples/SearchUpdateServiceWithDataExfiltration.json"
          },
          "SearchUpdateServiceWithSemanticSearch": {
            "$ref": "./examples/SearchUpdateServiceWithSemanticSearch.json"
          }
        },
        "description": "Updates an existing search service in the given resource group.",
        "externalDocs": {
          "url": "https://aka.ms/search-manage"
        },
        "parameters": [
          {
            "$ref": "#/parameters/ResourceGroupNameParameter"
          },
          {
            "name": "searchServiceName",
            "in": "path",
            "required": true,
            "type": "string",
            "description": "The name of the Azure AI Search service to update."
          },
          {
            "name": "service",
            "in": "body",
            "required": true,
            "schema": {
              "$ref": "#/definitions/SearchServiceUpdate"
            },
            "description": "The definition of the search service to update."
          },
          {
            "$ref": "#/parameters/ClientRequestIdParameter"
          },
          {
            "$ref": "#/parameters/ApiVersionParameter"
          },
          {
            "$ref": "#/parameters/SubscriptionIdParameter"
          }
        ],
        "responses": {
          "200": {
            "description": "The existing service definition was successfully updated. If you changed the number of replicas or partitions, the scale operation will happen asynchronously. You can periodically get your service definition and monitor progress via the provisioningState property.",
            "schema": {
              "$ref": "#/definitions/SearchService"
            }
          },
          "default": {
            "description": "HTTP 400 (Bad Request): The given service definition is invalid or you attempted to change a property that is immutable; See the error code and message in the response for details. HTTP 404 (Not Found): The subscription or resource group could not be found. HTTP 409 (Conflict): The specified subscription is disabled.",
            "schema": {
              "$ref": "#/definitions/CloudError"
            }
          }
        }
      },
      "get": {
        "tags": [
          "Services"
        ],
        "operationId": "Services_Get",
        "x-ms-examples": {
          "SearchGetService": {
            "$ref": "./examples/SearchGetService.json"
          }
        },
        "description": "Gets the search service with the given name in the given resource group.",
        "externalDocs": {
          "url": "https://aka.ms/search-manage"
        },
        "parameters": [
          {
            "$ref": "#/parameters/ResourceGroupNameParameter"
          },
          {
            "$ref": "#/parameters/SearchServiceNameParameter"
          },
          {
            "$ref": "#/parameters/ClientRequestIdParameter"
          },
          {
            "$ref": "#/parameters/ApiVersionParameter"
          },
          {
            "$ref": "#/parameters/SubscriptionIdParameter"
          }
        ],
        "responses": {
          "200": {
            "description": "The search service definition was successfully retrieved and is in the response. If you are polling for the completion of a provisioning or scale operation, you can check its status via the provisioningState property.",
            "schema": {
              "$ref": "#/definitions/SearchService"
            }
          },
          "default": {
            "description": "HTTP 404 (Not Found): The subscription, resource group, or search service name could not be found.",
            "schema": {
              "$ref": "#/definitions/CloudError"
            }
          }
        }
      },
      "delete": {
        "tags": [
          "Services"
        ],
        "operationId": "Services_Delete",
        "x-ms-examples": {
          "SearchDeleteService": {
            "$ref": "./examples/SearchDeleteService.json"
          }
        },
        "description": "Deletes a search service in the given resource group, along with its associated resources.",
        "externalDocs": {
          "url": "https://aka.ms/search-manage"
        },
        "parameters": [
          {
            "$ref": "#/parameters/ResourceGroupNameParameter"
          },
          {
            "$ref": "#/parameters/SearchServiceNameParameter"
          },
          {
            "$ref": "#/parameters/ClientRequestIdParameter"
          },
          {
            "$ref": "#/parameters/ApiVersionParameter"
          },
          {
            "$ref": "#/parameters/SubscriptionIdParameter"
          }
        ],
        "responses": {
          "200": {
            "description": "The search service was successfully deleted."
          },
          "204": {
            "description": "The search service was successfully deleted."
          },
          "404": {
            "description": "The subscription, resource group, or search service could not be found."
          },
          "default": {
            "description": "An unexpected error occurred during the operation.",
            "schema": {
              "$ref": "#/definitions/CloudError"
            }
          }
        }
      }
    },
    "/subscriptions/{subscriptionId}/resourceGroups/{resourceGroupName}/providers/Microsoft.Search/searchServices": {
      "get": {
        "tags": [
          "Services"
        ],
        "x-ms-pageable": {
          "nextLinkName": "nextLink"
        },
        "operationId": "Services_ListByResourceGroup",
        "x-ms-examples": {
          "SearchListServicesByResourceGroup": {
            "$ref": "./examples/SearchListServicesByResourceGroup.json"
          }
        },
        "description": "Gets a list of all Search services in the given resource group.",
        "externalDocs": {
          "url": "https://aka.ms/search-manage"
        },
        "parameters": [
          {
            "$ref": "#/parameters/ResourceGroupNameParameter"
          },
          {
            "$ref": "#/parameters/ClientRequestIdParameter"
          },
          {
            "$ref": "#/parameters/ApiVersionParameter"
          },
          {
            "$ref": "#/parameters/SubscriptionIdParameter"
          }
        ],
        "responses": {
          "200": {
            "description": "The operation succeeded. The response contains the list of all search service definitions for the given resource group.",
            "schema": {
              "$ref": "#/definitions/SearchServiceListResult"
            }
          },
          "default": {
            "description": "An unexpected error occurred during the operation.",
            "schema": {
              "$ref": "#/definitions/CloudError"
            }
          }
        }
      }
    },
    "/subscriptions/{subscriptionId}/resourceGroups/{resourceGroupName}/providers/Microsoft.Search/searchServices/{searchServiceName}/privateLinkResources": {
      "get": {
        "tags": [
          "PrivateLinkResources"
        ],
        "x-ms-pageable": {
          "nextLinkName": null
        },
        "operationId": "PrivateLinkResources_ListSupported",
        "x-ms-examples": {
          "ListSupportedPrivateLinkResources": {
            "$ref": "./examples/ListSupportedPrivateLinkResources.json"
          }
        },
        "description": "Gets a list of all supported private link resource types for the given service.",
        "externalDocs": {
          "url": "https://aka.ms/search-manage"
        },
        "parameters": [
          {
            "$ref": "#/parameters/ClientRequestIdParameter"
          },
          {
            "$ref": "#/parameters/ApiVersionParameter"
          },
          {
            "$ref": "#/parameters/SubscriptionIdParameter"
          },
          {
            "$ref": "#/parameters/ResourceGroupNameParameter"
          },
          {
            "$ref": "#/parameters/SearchServiceNameParameter"
          }
        ],
        "responses": {
          "200": {
            "description": "The operation succeeded. The response contains the list of all supported private link resource types for the given service.",
            "schema": {
              "$ref": "#/definitions/PrivateLinkResourcesResult"
            }
          },
          "default": {
            "description": "An unexpected error occurred during the operation.",
            "schema": {
              "$ref": "#/definitions/CloudError"
            }
          }
        }
      }
    },
    "/subscriptions/{subscriptionId}/resourceGroups/{resourceGroupName}/providers/Microsoft.Search/searchServices/{searchServiceName}/privateEndpointConnections/{privateEndpointConnectionName}": {
      "put": {
        "tags": [
          "PrivateEndpointConnections"
        ],
        "operationId": "PrivateEndpointConnections_Update",
        "x-ms-examples": {
          "PrivateEndpointConnectionUpdate": {
            "$ref": "./examples/UpdatePrivateEndpointConnection.json"
          }
        },
        "description": "Updates a Private Endpoint connection to the search service in the given resource group.",
        "externalDocs": {
          "url": "https://aka.ms/search-manage"
        },
        "parameters": [
          {
            "$ref": "#/parameters/ResourceGroupNameParameter"
          },
          {
            "$ref": "#/parameters/SearchServiceNameParameter"
          },
          {
            "$ref": "#/parameters/PrivateEndpointConnectionNameParameter"
          },
          {
            "name": "privateEndpointConnection",
            "in": "body",
            "required": true,
            "schema": {
              "$ref": "#/definitions/PrivateEndpointConnection"
            },
            "description": "The definition of the private endpoint connection to update."
          },
          {
            "$ref": "#/parameters/ClientRequestIdParameter"
          },
          {
            "$ref": "#/parameters/ApiVersionParameter"
          },
          {
            "$ref": "#/parameters/SubscriptionIdParameter"
          }
        ],
        "responses": {
          "200": {
            "description": "The existing private endpoint connection definition was successfully updated.",
            "schema": {
              "$ref": "#/definitions/PrivateEndpointConnection"
            }
          },
          "default": {
            "description": "HTTP 400 (Bad Request): The given private endpoint connection name or the private endpoint connection definition is invalid; See the error code and message in the response for details. HTTP 404 (Not Found): The subscription, resource group, search service or private endpoint connection could not be found. HTTP 409 (Conflict): The specified subscription is disabled.",
            "schema": {
              "$ref": "#/definitions/CloudError"
            }
          }
        }
      },
      "get": {
        "tags": [
          "PrivateEndpointConnections"
        ],
        "operationId": "PrivateEndpointConnections_Get",
        "x-ms-examples": {
          "PrivateEndpointConnectionGet": {
            "$ref": "./examples/GetPrivateEndpointConnection.json"
          }
        },
        "description": "Gets the details of the private endpoint connection to the search service in the given resource group.",
        "externalDocs": {
          "url": "https://aka.ms/search-manage"
        },
        "parameters": [
          {
            "$ref": "#/parameters/ResourceGroupNameParameter"
          },
          {
            "$ref": "#/parameters/SearchServiceNameParameter"
          },
          {
            "$ref": "#/parameters/PrivateEndpointConnectionNameParameter"
          },
          {
            "$ref": "#/parameters/ClientRequestIdParameter"
          },
          {
            "$ref": "#/parameters/ApiVersionParameter"
          },
          {
            "$ref": "#/parameters/SubscriptionIdParameter"
          }
        ],
        "responses": {
          "200": {
            "description": "The definition of the private endpoint connection was successfully retrieved and is in the response.",
            "schema": {
              "$ref": "#/definitions/PrivateEndpointConnection"
            }
          },
          "default": {
            "description": "HTTP 404 (Not Found): The subscription, resource group, search service or private endpoint connection could not be found.",
            "schema": {
              "$ref": "#/definitions/CloudError"
            }
          }
        }
      },
      "delete": {
        "tags": [
          "PrivateEndpointConnections"
        ],
        "operationId": "PrivateEndpointConnections_Delete",
        "x-ms-examples": {
          "PrivateEndpointConnectionDelete": {
            "$ref": "./examples/DeletePrivateEndpointConnection.json"
          }
        },
        "description": "Disconnects the private endpoint connection and deletes it from the search service.",
        "externalDocs": {
          "url": "https://aka.ms/search-manage"
        },
        "parameters": [
          {
            "$ref": "#/parameters/ResourceGroupNameParameter"
          },
          {
            "$ref": "#/parameters/SearchServiceNameParameter"
          },
          {
            "$ref": "#/parameters/PrivateEndpointConnectionNameParameter"
          },
          {
            "$ref": "#/parameters/ClientRequestIdParameter"
          },
          {
            "$ref": "#/parameters/ApiVersionParameter"
          },
          {
            "$ref": "#/parameters/SubscriptionIdParameter"
          }
        ],
        "responses": {
          "200": {
            "description": "The private endpoint connection was successfully disconnected and removed from the search service. The response will contain the updated definition of the private endpoint connection.",
            "schema": {
              "$ref": "#/definitions/PrivateEndpointConnection"
            }
          },
          "404": {
            "description": "The subscription, resource group, search service or private endpoint connection could not be found."
          },
          "default": {
            "description": "An unexpected error occurred during the operation.",
            "schema": {
              "$ref": "#/definitions/CloudError"
            }
          }
        }
      }
    },
    "/subscriptions/{subscriptionId}/resourceGroups/{resourceGroupName}/providers/Microsoft.Search/searchServices/{searchServiceName}/privateEndpointConnections": {
      "get": {
        "tags": [
          "PrivateEndpointConnections"
        ],
        "x-ms-pageable": {
          "nextLinkName": "nextLink"
        },
        "operationId": "PrivateEndpointConnections_ListByService",
        "x-ms-examples": {
          "ListPrivateEndpointConnectionsByService": {
            "$ref": "./examples/ListPrivateEndpointConnectionsByService.json"
          }
        },
        "description": "Gets a list of all private endpoint connections in the given service.",
        "externalDocs": {
          "url": "https://aka.ms/search-manage"
        },
        "parameters": [
          {
            "$ref": "#/parameters/ClientRequestIdParameter"
          },
          {
            "$ref": "#/parameters/ApiVersionParameter"
          },
          {
            "$ref": "#/parameters/SubscriptionIdParameter"
          },
          {
            "$ref": "#/parameters/ResourceGroupNameParameter"
          },
          {
            "$ref": "#/parameters/SearchServiceNameParameter"
          }
        ],
        "responses": {
          "200": {
            "description": "The operation succeeded. The response contains the list of all private endpoint connections for the given service.",
            "schema": {
              "$ref": "#/definitions/PrivateEndpointConnectionListResult"
            }
          },
          "default": {
            "description": "An unexpected error occurred during the operation.",
            "schema": {
              "$ref": "#/definitions/CloudError"
            }
          }
        }
      }
    },
    "/subscriptions/{subscriptionId}/resourceGroups/{resourceGroupName}/providers/Microsoft.Search/searchServices/{searchServiceName}/sharedPrivateLinkResources/{sharedPrivateLinkResourceName}": {
      "put": {
        "tags": [
          "SharedPrivateLinkResources"
        ],
        "operationId": "SharedPrivateLinkResources_CreateOrUpdate",
        "x-ms-examples": {
          "SharedPrivateLinkResourceCreateOrUpdate": {
            "$ref": "./examples/CreateOrUpdateSharedPrivateLinkResource.json"
          }
        },
        "x-ms-long-running-operation": true,
        "x-ms-long-running-operation-options": {
          "final-state-via": "azure-async-operation"
        },
        "description": "Initiates the creation or update of a shared private link resource managed by the search service in the given resource group.",
        "externalDocs": {
          "url": "https://aka.ms/search-manage"
        },
        "parameters": [
          {
            "$ref": "#/parameters/ResourceGroupNameParameter"
          },
          {
            "$ref": "#/parameters/SearchServiceNameParameter"
          },
          {
            "$ref": "#/parameters/SharedPrivateLinkResourceNameParameter"
          },
          {
            "name": "sharedPrivateLinkResource",
            "in": "body",
            "required": true,
            "schema": {
              "$ref": "#/definitions/SharedPrivateLinkResource"
            },
            "description": "The definition of the shared private link resource to create or update."
          },
          {
            "$ref": "#/parameters/ClientRequestIdParameter"
          },
          {
            "$ref": "#/parameters/ApiVersionParameter"
          },
          {
            "$ref": "#/parameters/SubscriptionIdParameter"
          }
        ],
        "responses": {
          "200": {
            "description": "The details of the shared private link resource that was created or updated.",
            "schema": {
              "$ref": "#/definitions/SharedPrivateLinkResource"
            }
          },
          "202": {
            "description": "The shared private link resource create or update operation has been accepted and will complete asynchronously."
          },
          "default": {
            "description": "HTTP 400 (Bad Request): The given shared private link resource name or the shared private link resource definition is invalid; See the error code and message in the response for details. HTTP 404 (Not Found): The subscription, resource group, search service or shared private link resource could not be found. HTTP 409 (Conflict): The specified subscription is disabled.",
            "schema": {
              "$ref": "#/definitions/CloudError"
            }
          }
        }
      },
      "get": {
        "tags": [
          "SharedPrivateLinkResources"
        ],
        "operationId": "SharedPrivateLinkResources_Get",
        "x-ms-examples": {
          "SharedPrivateLinkResourceGet": {
            "$ref": "./examples/GetSharedPrivateLinkResource.json"
          }
        },
        "description": "Gets the details of the shared private link resource managed by the search service in the given resource group.",
        "externalDocs": {
          "url": "https://aka.ms/search-manage"
        },
        "parameters": [
          {
            "$ref": "#/parameters/ResourceGroupNameParameter"
          },
          {
            "$ref": "#/parameters/SearchServiceNameParameter"
          },
          {
            "$ref": "#/parameters/SharedPrivateLinkResourceNameParameter"
          },
          {
            "$ref": "#/parameters/ClientRequestIdParameter"
          },
          {
            "$ref": "#/parameters/ApiVersionParameter"
          },
          {
            "$ref": "#/parameters/SubscriptionIdParameter"
          }
        ],
        "responses": {
          "200": {
            "description": "The definition of the shared private link resource was successfully retrieved and is in the response.",
            "schema": {
              "$ref": "#/definitions/SharedPrivateLinkResource"
            }
          },
          "default": {
            "description": "HTTP 404 (Not Found): The subscription, resource group, search service or shared private link resource could not be found.",
            "schema": {
              "$ref": "#/definitions/CloudError"
            }
          }
        }
      },
      "delete": {
        "tags": [
          "SharedPrivateLinkResources"
        ],
        "operationId": "SharedPrivateLinkResources_Delete",
        "x-ms-examples": {
          "SharedPrivateLinkResourceDelete": {
            "$ref": "./examples/DeleteSharedPrivateLinkResource.json"
          }
        },
        "x-ms-long-running-operation": true,
        "x-ms-long-running-operation-options": {
          "final-state-via": "azure-async-operation"
        },
        "description": "Initiates the deletion of the shared private link resource from the search service.",
        "externalDocs": {
          "url": "https://aka.ms/search-manage"
        },
        "parameters": [
          {
            "$ref": "#/parameters/ResourceGroupNameParameter"
          },
          {
            "$ref": "#/parameters/SearchServiceNameParameter"
          },
          {
            "$ref": "#/parameters/SharedPrivateLinkResourceNameParameter"
          },
          {
            "$ref": "#/parameters/ClientRequestIdParameter"
          },
          {
            "$ref": "#/parameters/ApiVersionParameter"
          },
          {
            "$ref": "#/parameters/SubscriptionIdParameter"
          }
        ],
        "responses": {
          "202": {
            "description": "The shared private link resource deletion operation was accepted and will complete asynchronously."
          },
          "204": {
            "description": "The backing private endpoint for the shared private link resource could not be found."
          },
          "404": {
            "description": "The subscription, resource group, search service or shared private link resource could not be found."
          },
          "default": {
            "description": "An unexpected error occurred during the operation.",
            "schema": {
              "$ref": "#/definitions/CloudError"
            }
          }
        }
      }
    },
    "/subscriptions/{subscriptionId}/resourceGroups/{resourceGroupName}/providers/Microsoft.Search/searchServices/{searchServiceName}/sharedPrivateLinkResources": {
      "get": {
        "tags": [
          "SharedPrivateLinkResources"
        ],
        "x-ms-pageable": {
          "nextLinkName": "nextLink"
        },
        "operationId": "SharedPrivateLinkResources_ListByService",
        "x-ms-examples": {
          "ListSharedPrivateLinkResourcesByService": {
            "$ref": "./examples/ListSharedPrivateLinkResourcesByService.json"
          }
        },
        "description": "Gets a list of all shared private link resources managed by the given service.",
        "externalDocs": {
          "url": "https://aka.ms/search-manage"
        },
        "parameters": [
          {
            "$ref": "#/parameters/ClientRequestIdParameter"
          },
          {
            "$ref": "#/parameters/ApiVersionParameter"
          },
          {
            "$ref": "#/parameters/SubscriptionIdParameter"
          },
          {
            "$ref": "#/parameters/ResourceGroupNameParameter"
          },
          {
            "$ref": "#/parameters/SearchServiceNameParameter"
          }
        ],
        "responses": {
          "200": {
            "description": "The operation succeeded. The response contains the list of all shared private link resources managed by the given service.",
            "schema": {
              "$ref": "#/definitions/SharedPrivateLinkResourceListResult"
            }
          },
          "default": {
            "description": "An unexpected error occurred during the operation.",
            "schema": {
              "$ref": "#/definitions/CloudError"
            }
          }
        }
      }
    },
    "/subscriptions/{subscriptionId}/providers/Microsoft.Search/searchServices": {
      "get": {
        "tags": [
          "Services"
        ],
        "x-ms-pageable": {
          "nextLinkName": "nextLink"
        },
        "operationId": "Services_ListBySubscription",
        "x-ms-examples": {
          "SearchListServicesBySubscription": {
            "$ref": "./examples/SearchListServicesBySubscription.json"
          }
        },
        "description": "Gets a list of all Search services in the given subscription.",
        "externalDocs": {
          "url": "https://aka.ms/search-manage"
        },
        "parameters": [
          {
            "$ref": "#/parameters/ClientRequestIdParameter"
          },
          {
            "$ref": "#/parameters/ApiVersionParameter"
          },
          {
            "$ref": "#/parameters/SubscriptionIdParameter"
          }
        ],
        "responses": {
          "200": {
            "description": "The operation succeeded. The response contains the list of all search service definitions for the given subscription.",
            "schema": {
              "$ref": "#/definitions/SearchServiceListResult"
            }
          },
          "default": {
            "description": "An unexpected error occurred during the operation.",
            "schema": {
              "$ref": "#/definitions/CloudError"
            }
          }
        }
      }
    },
    "/subscriptions/{subscriptionId}/providers/Microsoft.Search/checkNameAvailability": {
      "post": {
        "tags": [
          "Services"
        ],
        "description": "Checks whether or not the given search service name is available for use. Search service names must be globally unique since they are part of the service URI (https://<name>.search.windows.net).",
        "externalDocs": {
          "url": "https://aka.ms/search-manage"
        },
        "operationId": "Services_CheckNameAvailability",
        "x-ms-examples": {
          "SearchCheckNameAvailability": {
            "$ref": "./examples/SearchCheckNameAvailability.json"
          }
        },
        "parameters": [
          {
            "name": "checkNameAvailabilityInput",
            "in": "body",
            "description": "The resource name and type to check.",
            "x-ms-client-flatten": true,
            "required": true,
            "schema": {
              "$ref": "#/definitions/CheckNameAvailabilityInput"
            }
          },
          {
            "$ref": "#/parameters/ClientRequestIdParameter"
          },
          {
            "$ref": "#/parameters/ApiVersionParameter"
          },
          {
            "$ref": "#/parameters/SubscriptionIdParameter"
          }
        ],
        "responses": {
          "200": {
            "description": "The name check completed. The response contains details of whether the name is valid and available. If the name is invalid, the response also contains a message explaining why not.",
            "schema": {
              "$ref": "#/definitions/CheckNameAvailabilityOutput"
            }
          },
          "default": {
            "description": "HTTP 400 (Bad Request): The given resource type is not 'searchServices'.",
            "schema": {
              "$ref": "#/definitions/CloudError"
            }
          }
        }
      }
    },
    "/subscriptions/{subscriptionId}/providers/Microsoft.Search/locations/{location}/usages": {
      "get": {
        "tags": [
          "Usages"
        ],
        "x-ms-pageable": {
          "nextLinkName": "nextLink"
        },
        "operationId": "Usages_ListBySubscription",
        "x-ms-examples": {
          "GetQuotaUsagesList": {
            "$ref": "./examples/GetQuotaUsagesList.json"
          }
        },
        "description": "Gets a list of all Search quota usages in the given subscription.",
        "externalDocs": {
          "url": "https://aka.ms/search-manage"
        },
        "parameters": [
          {
            "$ref": "#/parameters/ClientRequestIdParameter"
          },
          {
            "$ref": "#/parameters/LocationParameter"
          },
          {
            "$ref": "#/parameters/ApiVersionParameter"
          },
          {
            "$ref": "#/parameters/SubscriptionIdParameter"
          }
        ],
        "responses": {
          "200": {
            "description": "The operation succeeded. The response contains the list of all Search quota usages for the given subscription.",
            "schema": {
              "$ref": "#/definitions/QuotaUsagesListResult"
            }
          },
          "default": {
            "description": "An unexpected error occurred during the operation.",
            "schema": {
              "$ref": "#/definitions/CloudError"
            }
          }
        }
      }
    },
    "/subscriptions/{subscriptionId}/providers/Microsoft.Search/locations/{location}/usages/{skuName}": {
      "get": {
        "tags": [
          "Usages"
        ],
        "operationId": "UsageBySubscriptionSku",
        "x-ms-examples": {
          "GetQuotaUsage": {
            "$ref": "./examples/GetQuotaUsage.json"
          }
        },
        "description": "Gets the quota usage for a search sku in the given subscription.",
        "externalDocs": {
          "url": "https://aka.ms/search-manage"
        },
        "parameters": [
          {
            "$ref": "#/parameters/ClientRequestIdParameter"
          },
          {
            "$ref": "#/parameters/LocationParameter"
          },
          {
            "$ref": "#/parameters/ApiVersionParameter"
          },
          {
            "$ref": "#/parameters/SubscriptionIdParameter"
          },
          {
            "$ref": "#/parameters/SkuNameParameter"
          }
        ],
        "responses": {
          "200": {
            "description": "The operation succeeded. The response contains the quota usage of a search service sku for the given subscription.",
            "schema": {
              "$ref": "#/definitions/QuotaUsageResult"
            }
          },
          "default": {
            "description": "An unexpected error occurred during the operation.",
            "schema": {
              "$ref": "#/definitions/CloudError"
            }
          }
        }
      }
    },
    "/subscriptions/{subscriptionId}/resourceGroups/{resourceGroupName}/providers/Microsoft.Search/searchServices/{searchServiceName}/networkSecurityPerimeterConfigurations": {
      "get": {
        "tags": [
          "NetworkSecurityPerimeterConfigurations"
        ],
        "x-ms-pageable": {
          "nextLinkName": "nextLink"
        },
        "description": "Gets a list of NSP configurations for a search service.",
        "operationId": "NetworkSecurityPerimeterConfigurations_ListByService",
        "x-ms-examples": {
          "List NSP configs by search service": {
            "$ref": "./examples/NetworkSecurityPerimeterConfigurationsListByService.json"
          }
        },
        "parameters": [
          {
            "$ref": "#/parameters/ResourceGroupNameParameter"
          },
          {
            "$ref": "#/parameters/SearchServiceNameParameter"
          },
          {
            "$ref": "#/parameters/SubscriptionIdParameter"
          },
          {
            "$ref": "#/parameters/ApiVersionParameter"
          }
        ],
        "responses": {
          "200": {
            "description": "Successfully retrieved the list of configs.",
            "schema": {
              "$ref": "#/definitions/NetworkSecurityPerimeterConfigurationListResult"
            }
          },
          "default": {
            "description": "An unexpected error occurred during the operation.",
            "schema": {
              "$ref": "#/definitions/CloudError"
            }
          }
        }
      }
    },
    "/subscriptions/{subscriptionId}/resourceGroups/{resourceGroupName}/providers/Microsoft.Search/searchServices/{searchServiceName}/networkSecurityPerimeterConfigurations/{nspConfigName}": {
      "get": {
        "tags": [
          "NetworkSecurityPerimeterConfigurations"
        ],
        "description": "Gets a network security perimeter configuration.",
        "operationId": "NetworkSecurityPerimeterConfigurations_Get",
        "x-ms-examples": {
          "Get an NSP config by name": {
            "$ref": "./examples/NetworkSecurityPerimeterConfigurationsGet.json"
          }
        },
        "parameters": [
          {
            "$ref": "#/parameters/ResourceGroupNameParameter"
          },
          {
            "$ref": "#/parameters/SearchServiceNameParameter"
          },
          {
            "name": "nspConfigName",
            "in": "path",
            "required": true,
            "type": "string",
            "pattern": "^[0-9a-fA-F]{8}-([0-9a-fA-F]{4}-){3}[0-9a-fA-F]{12}\\.[a-z][a-z0-9]*$",
            "minLength": 38,
            "maxLength": 100,
            "description": "The network security configuration name."
          },
          {
            "$ref": "#/parameters/SubscriptionIdParameter"
          },
          {
            "$ref": "#/parameters/ApiVersionParameter"
          }
        ],
        "responses": {
          "200": {
            "description": "Successfully retrieved the config.",
            "schema": {
              "$ref": "#/definitions/NetworkSecurityPerimeterConfiguration"
            }
          },
          "default": {
            "description": "An unexpected error occurred during the operation.",
            "schema": {
              "$ref": "#/definitions/CloudError"
            }
          }
        }
      }
    },
    "/subscriptions/{subscriptionId}/resourceGroups/{resourceGroupName}/providers/Microsoft.Search/searchServices/{searchServiceName}/networkSecurityPerimeterConfigurations/{nspConfigName}/reconcile": {
      "post": {
        "tags": [
          "NetworkSecurityPerimeterConfigurations"
        ],
        "description": "Reconcile network security perimeter configuration for Azure AI Search Resource Provider.",
        "operationId": "NetworkSecurityPerimeterConfigurations_Reconcile",
        "parameters": [
          {
            "$ref": "#/parameters/ResourceGroupNameParameter"
          },
          {
            "$ref": "#/parameters/SearchServiceNameParameter"
          },
          {
            "name": "nspConfigName",
            "in": "path",
            "required": true,
            "type": "string",
            "pattern": "^[0-9a-fA-F]{8}-([0-9a-fA-F]{4}-){3}[0-9a-fA-F]{12}\\.[a-z][a-z0-9]*$",
            "minLength": 38,
            "maxLength": 100,
            "description": "The network security configuration name."
          },
          {
            "$ref": "#/parameters/SubscriptionIdParameter"
          },
          {
            "$ref": "#/parameters/ApiVersionParameter"
          }
        ],
        "responses": {
          "202": {
<<<<<<< HEAD
            "description": "Reconcile NSP Configuration operation accepted",
            "headers": {
              "Location": {
                "type": "string"
              }
            }
=======
            "description": "Reconcile NSP Configuration operation accepted."
>>>>>>> 35eef6e4
          },
          "default": {
            "description": "An unexpected error occurred during the operation.",
            "schema": {
              "$ref": "#/definitions/CloudError"
            }
          }
        },
        "x-ms-long-running-operation": true,
        "x-ms-long-running-operation-options": {
          "final-state-via": "location"
        },
        "x-ms-examples": {
          "Reconcile NSP Config": {
            "$ref": "./examples/NetworkSecurityPerimeterConfigurationsReconcile.json"
          }
        }
      }
    }
  },
  "definitions": {
    "CheckNameAvailabilityInput": {
      "type": "object",
      "required": [
        "name",
        "type"
      ],
      "properties": {
        "name": {
          "description": "The search service name to validate. Search service names must only contain lowercase letters, digits or dashes, cannot use dash as the first two or last one characters, cannot contain consecutive dashes, and must be between 2 and 60 characters in length.",
          "type": "string"
        },
        "type": {
          "description": "The type of the resource whose name is to be validated. This value must always be 'searchServices'.",
          "type": "string",
          "enum": [
            "searchServices"
          ],
          "x-ms-enum": {
            "name": "ResourceType",
            "modelAsString": false,
            "values": [
              {
                "value": "searchServices",
                "name": "SearchServices",
                "description": "'searchServices' is the only resource type whose name can be validated."
              }
            ]
          }
        }
      },
      "description": "Input of check name availability API."
    },
    "CheckNameAvailabilityOutput": {
      "type": "object",
      "properties": {
        "nameAvailable": {
          "x-ms-client-name": "IsNameAvailable",
          "description": "A value indicating whether the name is available.",
          "type": "boolean",
          "readOnly": true
        },
        "reason": {
          "description": "The reason why the name is not available. 'Invalid' indicates the name provided does not match the naming requirements (incorrect length, unsupported characters, etc.). 'AlreadyExists' indicates that the name is already in use and is therefore unavailable.",
          "type": "string",
          "readOnly": true,
          "enum": [
            "Invalid",
            "AlreadyExists"
          ],
          "x-ms-enum": {
            "name": "UnavailableNameReason",
            "modelAsString": true,
            "values": [
              {
                "value": "Invalid",
                "name": "Invalid",
                "description": "The search service name does not match naming requirements."
              },
              {
                "value": "AlreadyExists",
                "name": "AlreadyExists",
                "description": "The search service name is already assigned to a different search service."
              }
            ]
          }
        },
        "message": {
          "description": "A message that explains why the name is invalid and provides resource naming requirements. Available only if 'Invalid' is returned in the 'reason' property.",
          "type": "string",
          "readOnly": true
        }
      },
      "description": "Output of check name availability API."
    },
    "AdminKeyResult": {
      "properties": {
        "primaryKey": {
          "readOnly": true,
          "type": "string",
          "description": "The primary admin API key of the search service."
        },
        "secondaryKey": {
          "readOnly": true,
          "type": "string",
          "description": "The secondary admin API key of the search service."
        }
      },
      "description": "Response containing the primary and secondary admin API keys for a given Azure AI Search service."
    },
    "QueryKey": {
      "properties": {
        "name": {
          "readOnly": true,
          "type": "string",
          "description": "The name of the query API key; may be empty."
        },
        "key": {
          "readOnly": true,
          "type": "string",
          "description": "The value of the query API key."
        }
      },
      "description": "Describes an API key for a given Azure AI Search service that has permissions for query operations only."
    },
    "ListQueryKeysResult": {
      "properties": {
        "value": {
          "readOnly": true,
          "type": "array",
          "items": {
            "$ref": "#/definitions/QueryKey"
          },
          "description": "The query keys for the Azure AI Search service."
        },
        "nextLink": {
          "readOnly": true,
          "type": "string",
          "description": "Request URL that can be used to query next page of query keys. Returned when the total number of requested query keys exceed maximum page size."
        }
      },
      "description": "Response containing the query API keys for a given Azure AI Search service.",
      "x-ms-external": true
    },
    "Sku": {
      "properties": {
        "name": {
          "type": "string",
          "description": "The SKU of the search service. Valid values include: 'free': Shared service. 'basic': Dedicated service with up to 3 replicas. 'standard': Dedicated service with up to 12 partitions and 12 replicas. 'standard2': Similar to standard, but with more capacity per search unit. 'standard3': The largest Standard offering with up to 12 partitions and 12 replicas (or up to 3 partitions with more indexes if you also set the hostingMode property to 'highDensity'). 'storage_optimized_l1': Supports 1TB per partition, up to 12 partitions. 'storage_optimized_l2': Supports 2TB per partition, up to 12 partitions.'",
          "enum": [
            "free",
            "basic",
            "standard",
            "standard2",
            "standard3",
            "storage_optimized_l1",
            "storage_optimized_l2"
          ],
          "x-ms-enum": {
            "name": "SkuName",
            "modelAsString": true,
            "values": [
              {
                "value": "free",
                "name": "Free",
                "description": "Free tier, with no SLA guarantees and a subset of the features offered on billable tiers."
              },
              {
                "value": "basic",
                "name": "Basic",
                "description": "Billable tier for a dedicated service having up to 3 replicas."
              },
              {
                "value": "standard",
                "name": "Standard",
                "description": "Billable tier for a dedicated service having up to 12 partitions and 12 replicas."
              },
              {
                "value": "standard2",
                "name": "Standard2",
                "description": "Similar to 'standard', but with more capacity per search unit."
              },
              {
                "value": "standard3",
                "name": "Standard3",
                "description": " The largest Standard offering with up to 12 partitions and 12 replicas (or up to 3 partitions with more indexes if you also set the hostingMode property to 'highDensity')."
              },
              {
                "value": "storage_optimized_l1",
                "name": "StorageOptimizedL1",
                "description": "Billable tier for a dedicated service that supports 1TB per partition, up to 12 partitions."
              },
              {
                "value": "storage_optimized_l2",
                "name": "StorageOptimizedL2",
                "description": "Billable tier for a dedicated service that supports 2TB per partition, up to 12 partitions."
              }
            ]
          }
        }
      },
      "description": "Defines the SKU of a search service, which determines billing rate and capacity limits.",
      "externalDocs": {
        "url": "https://azure.microsoft.com/documentation/articles/search-sku-tier/"
      }
    },
    "DataPlaneAuthOptions": {
      "type": "object",
      "properties": {
        "apiKeyOnly": {
          "type": "object",
          "properties": {},
          "description": "Indicates that only the API key can be used for authentication."
        },
        "aadOrApiKey": {
          "$ref": "#/definitions/DataPlaneAadOrApiKeyAuthOption",
          "description": "Indicates that either the API key or an access token from a Microsoft Entra ID tenant can be used for authentication."
        }
      },
      "description": "Defines the options for how the search service authenticates a data plane request. This cannot be set if 'disableLocalAuth' is set to true."
    },
    "DataPlaneAadOrApiKeyAuthOption": {
      "type": "object",
      "properties": {
        "aadAuthFailureMode": {
          "type": "string",
          "description": "Describes what response the data plane API of a search service would send for requests that failed authentication.",
          "enum": [
            "http403",
            "http401WithBearerChallenge"
          ],
          "x-ms-enum": {
            "name": "AadAuthFailureMode",
            "modelAsString": false,
            "values": [
              {
                "value": "http403",
                "name": "Http403",
                "description": "Indicates that requests that failed authentication should be presented with an HTTP status code of 403 (Forbidden)."
              },
              {
                "value": "http401WithBearerChallenge",
                "name": "Http401WithBearerChallenge",
                "description": "Indicates that requests that failed authentication should be presented with an HTTP status code of 401 (Unauthorized) and present a Bearer Challenge."
              }
            ]
          }
        }
      },
      "description": "Indicates that either the API key or an access token from a Microsoft Entra ID tenant can be used for authentication."
    },
    "DisabledDataExfiltrationOption": {
      "type": "string",
      "enum": [
        "All"
      ],
      "x-ms-enum": {
        "name": "SearchDisabledDataExfiltrationOption",
        "modelAsString": true,
        "values": [
          {
            "value": "All",
            "name": "All",
            "description": "Indicates that all data exfiltration scenarios are disabled."
          }
        ]
      },
      "description": "A specific data exfiltration scenario that is disabled for the service."
    },
    "EncryptionWithCmk": {
      "type": "object",
      "properties": {
        "enforcement": {
          "description": "Describes how a search service should enforce having one or more non customer encrypted resources.",
          "type": "string",
          "enum": [
            "Disabled",
            "Enabled",
            "Unspecified"
          ],
          "x-ms-enum": {
            "name": "SearchEncryptionWithCmk",
            "modelAsString": false,
            "values": [
              {
                "value": "Disabled",
                "name": "Disabled",
                "description": "No enforcement will be made and the search service can have non customer encrypted resources."
              },
              {
                "value": "Enabled",
                "name": "Enabled",
                "description": "Search service will be marked as non-compliant if there are one or more non customer encrypted resources."
              },
              {
                "value": "Unspecified",
                "name": "Unspecified",
                "description": "Enforcement policy is not explicitly specified, with the behavior being the same as if it were set to 'Disabled'."
              }
            ]
          }
        },
        "encryptionComplianceStatus": {
          "readOnly": true,
          "description": "Describes whether the search service is compliant or not with respect to having non customer encrypted resources. If a service has more than one non customer encrypted resource and 'Enforcement' is 'enabled' then the service will be marked as 'nonCompliant'.",
          "type": "string",
          "enum": [
            "Compliant",
            "NonCompliant"
          ],
          "x-ms-enum": {
            "name": "SearchEncryptionComplianceStatus",
            "modelAsString": false,
            "values": [
              {
                "value": "Compliant",
                "name": "Compliant",
                "description": "Indicates that the search service is compliant, either because number of non customer encrypted resources is zero or enforcement is disabled."
              },
              {
                "value": "NonCompliant",
                "name": "NonCompliant",
                "description": "Indicates that the search service has more than 1 non customer encrypted resources."
              }
            ]
          }
        }
      },
      "description": "Describes a policy that determines how resources within the search service are to be encrypted with Customer Managed Keys."
    },
    "PrivateEndpointConnection": {
      "properties": {
        "properties": {
          "$ref": "#/definitions/PrivateEndpointConnectionProperties",
          "description": "Describes the properties of an existing Private Endpoint connection to the Azure AI Search service."
        }
      },
      "allOf": [
        {
          "$ref": "../../../../../common-types/resource-management/v2/types.json#/definitions/Resource"
        }
      ],
      "description": "Describes an existing Private Endpoint connection to the Azure AI Search service."
    },
    "NetworkRuleSet": {
      "properties": {
        "ipRules": {
          "type": "array",
          "description": "A list of IP restriction rules that defines the inbound network(s) with allowing access to the search service endpoint. At the meantime, all other public IP networks are blocked by the firewall. These restriction rules are applied only when the 'publicNetworkAccess' of the search service is 'enabled'; otherwise, traffic over public interface is not allowed even with any public IP rules, and private endpoint connections would be the exclusive access method.",
          "items": {
            "$ref": "#/definitions/IpRule"
          }
        },
        "bypass": {
          "type": "string",
          "enum": [
            "None",
            "AzurePortal"
          ],
          "x-ms-enum": {
            "name": "SearchBypass",
            "modelAsString": true,
            "values": [
              {
                "value": "None",
                "name": "None",
                "description": "Indicates that no origin can bypass the rules defined in the 'ipRules' section. This is the default."
              },
              {
                "value": "AzurePortal",
                "name": "AzurePortal",
                "description": "Indicates that requests originating from the Azure portal can bypass the rules defined in the 'ipRules' section."
              }
            ]
          },
          "description": "Possible origins of inbound traffic that can bypass the rules defined in the 'ipRules' section."
        }
      },
      "description": "Network specific rules that determine how the Azure AI Search service may be reached."
    },
    "IpRule": {
      "properties": {
        "value": {
          "type": "string",
          "description": "Value corresponding to a single IPv4 address (eg., 123.1.2.3) or an IP range in CIDR format (eg., 123.1.2.3/24) to be allowed."
        }
      },
      "description": "The IP restriction rule of the Azure AI Search service."
    },
    "PrivateEndpointConnectionProperties": {
      "properties": {
        "privateEndpoint": {
          "properties": {
            "id": {
              "type": "string",
              "description": "The resource id of the private endpoint resource from Microsoft.Network provider."
            }
          },
          "description": "The private endpoint resource from Microsoft.Network provider."
        },
        "privateLinkServiceConnectionState": {
          "type": "object",
          "properties": {
            "status": {
              "type": "string",
              "description": "Status of the the private link service connection. Valid values are Pending, Approved, Rejected, or Disconnected.",
              "enum": [
                "Pending",
                "Approved",
                "Rejected",
                "Disconnected"
              ],
              "x-ms-enum": {
                "name": "PrivateLinkServiceConnectionStatus",
                "modelAsString": false,
                "values": [
                  {
                    "value": "Pending",
                    "name": "Pending",
                    "description": "The private endpoint connection has been created and is pending approval."
                  },
                  {
                    "value": "Approved",
                    "name": "Approved",
                    "description": "The private endpoint connection is approved and is ready for use."
                  },
                  {
                    "value": "Rejected",
                    "name": "Rejected",
                    "description": "The private endpoint connection has been rejected and cannot be used."
                  },
                  {
                    "value": "Disconnected",
                    "name": "Disconnected",
                    "description": "The private endpoint connection has been removed from the service."
                  }
                ]
              }
            },
            "description": {
              "type": "string",
              "description": "The description for the private link service connection state."
            },
            "actionsRequired": {
              "type": "string",
              "description": "A description of any extra actions that may be required.",
              "default": "None"
            }
          },
          "description": "Describes the current state of an existing Private Link Service connection to the Azure Private Endpoint."
        },
        "groupId": {
          "type": "string",
          "description": "The group id from the provider of resource the private link service connection is for."
        },
        "provisioningState": {
          "type": "string",
          "description": "The provisioning state of the private link service connection. Valid values are Updating, Deleting, Failed, Succeeded, or Incomplete.",
          "enum": [
            "Updating",
            "Deleting",
            "Failed",
            "Succeeded",
            "Incomplete",
            "Canceled"
          ],
          "x-ms-enum": {
            "name": "PrivateLinkServiceConnectionProvisioningState",
            "modelAsString": true,
            "values": [
              {
                "value": "Updating",
                "name": "Updating",
                "description": "The private link service connection is in the process of being created along with other resources for it to be fully functional."
              },
              {
                "value": "Deleting",
                "name": "Deleting",
                "description": "The private link service connection is in the process of being deleted."
              },
              {
                "value": "Failed",
                "name": "Failed",
                "description": "The private link service connection has failed to be provisioned or deleted."
              },
              {
                "value": "Succeeded",
                "name": "Succeeded",
                "description": "The private link service connection has finished provisioning and is ready for approval."
              },
              {
                "value": "Incomplete",
                "name": "Incomplete",
                "description": "Provisioning request for the private link service connection resource has been accepted but the process of creation has not commenced yet."
              },
              {
                "value": "Canceled",
                "name": "Canceled",
                "description": "Provisioning request for the private link service connection resource has been canceled."
              }
            ]
          }
        }
      },
      "description": "Describes the properties of an existing Private Endpoint connection to the search service."
    },
    "PrivateEndpointConnectionListResult": {
      "properties": {
        "value": {
          "readOnly": true,
          "type": "array",
          "items": {
            "$ref": "#/definitions/PrivateEndpointConnection"
          },
          "description": "The list of Private Endpoint connections."
        },
        "nextLink": {
          "readOnly": true,
          "type": "string",
          "description": "Request URL that can be used to query next page of private endpoint connections. Returned when the total number of requested private endpoint connections exceed maximum page size."
        }
      },
      "description": "Response containing a list of Private Endpoint connections.",
      "x-ms-external": true
    },
    "SemanticSearch": {
      "type": "string",
      "enum": [
        "disabled",
        "free",
        "standard"
      ],
      "x-ms-enum": {
        "name": "SearchSemanticSearch",
        "modelAsString": true,
        "values": [
          {
            "value": "disabled",
            "name": "disabled",
            "description": "Indicates that semantic search is disabled for the search service. This is the default."
          },
          {
            "value": "free",
            "name": "free",
            "description": "Enables semantic ranking on a search service and indicates that it is to be used within the limits of the free tier. This would cap the volume of semantic ranking requests and is offered at no extra charge. This is the default for newly provisioned search services."
          },
          {
            "value": "standard",
            "name": "standard",
            "description": "Enables semantic search on a search service as a billable feature, with higher throughput and volume of semantic search queries."
          }
        ]
      },
      "description": "Sets options that control the availability of semantic search. This configuration is only possible for certain Azure AI Search SKUs in certain locations."
    },
    "SharedPrivateLinkResource": {
      "properties": {
        "properties": {
          "$ref": "#/definitions/SharedPrivateLinkResourceProperties",
          "description": "Describes the properties of a Shared Private Link Resource managed by the Azure AI Search service."
        }
      },
      "allOf": [
        {
          "$ref": "../../../../../common-types/resource-management/v2/types.json#/definitions/Resource"
        }
      ],
      "description": "Describes a Shared Private Link Resource managed by the Azure AI Search service."
    },
    "SharedPrivateLinkResourceProperties": {
      "properties": {
        "privateLinkResourceId": {
          "type": "string",
          "description": "The resource id of the resource the shared private link resource is for."
        },
        "groupId": {
          "type": "string",
          "description": "The group id from the provider of resource the shared private link resource is for."
        },
        "requestMessage": {
          "type": "string",
          "description": "The request message for requesting approval of the shared private link resource."
        },
        "resourceRegion": {
          "type": "string",
          "description": "Optional. Can be used to specify the Azure Resource Manager location of the resource to which a shared private link is to be created. This is only required for those resources whose DNS configuration are regional (such as Azure Kubernetes Service).",
          "externalDocs": {
            "description": "List of all Azure resources which have a regional DNS configuration requirement can be found here.",
            "url": "https://docs.microsoft.com/azure/private-link/private-endpoint-dns"
          }
        },
        "status": {
          "type": "string",
          "description": "Status of the shared private link resource. Valid values are Pending, Approved, Rejected or Disconnected.",
          "enum": [
            "Pending",
            "Approved",
            "Rejected",
            "Disconnected"
          ],
          "x-ms-enum": {
            "name": "SharedPrivateLinkResourceStatus",
            "modelAsString": true,
            "values": [
              {
                "value": "Pending",
                "name": "Pending",
                "description": "The shared private link resource has been created and is pending approval."
              },
              {
                "value": "Approved",
                "name": "Approved",
                "description": "The shared private link resource is approved and is ready for use."
              },
              {
                "value": "Rejected",
                "name": "Rejected",
                "description": "The shared private link resource has been rejected and cannot be used."
              },
              {
                "value": "Disconnected",
                "name": "Disconnected",
                "description": "The shared private link resource has been removed from the service."
              }
            ]
          }
        },
        "provisioningState": {
          "type": "string",
          "description": "The provisioning state of the shared private link resource. Valid values are Updating, Deleting, Failed, Succeeded or Incomplete.",
          "enum": [
            "Updating",
            "Deleting",
            "Failed",
            "Succeeded",
            "Incomplete"
          ],
          "x-ms-enum": {
            "name": "SharedPrivateLinkResourceProvisioningState",
            "modelAsString": true,
            "values": [
              {
                "value": "Updating",
                "name": "Updating",
                "description": "The shared private link resource is in the process of being created along with other resources for it to be fully functional."
              },
              {
                "value": "Deleting",
                "name": "Deleting",
                "description": "The shared private link resource is in the process of being deleted."
              },
              {
                "value": "Failed",
                "name": "Failed",
                "description": "The shared private link resource has failed to be provisioned or deleted."
              },
              {
                "value": "Succeeded",
                "name": "Succeeded",
                "description": "The shared private link resource has finished provisioning and is ready for approval."
              },
              {
                "value": "Incomplete",
                "name": "Incomplete",
                "description": "Provisioning request for the shared private link resource has been accepted but the process of creation has not commenced yet."
              }
            ]
          }
        }
      },
      "description": "Describes the properties of an existing Shared Private Link Resource managed by the Azure AI Search service."
    },
    "SharedPrivateLinkResourceListResult": {
      "properties": {
        "value": {
          "readOnly": true,
          "type": "array",
          "items": {
            "$ref": "#/definitions/SharedPrivateLinkResource"
          },
          "description": "The list of Shared Private Link Resources."
        },
        "nextLink": {
          "type": "string",
          "description": "The URL to get the next set of shared private link resources, if there are any."
        }
      },
      "description": "Response containing a list of Shared Private Link Resources.",
      "x-ms-external": true
    },
    "PrivateLinkResourcesResult": {
      "properties": {
        "value": {
          "readOnly": true,
          "type": "array",
          "items": {
            "$ref": "#/definitions/PrivateLinkResource"
          },
          "description": "The list of supported Private Link Resources."
        }
      },
      "description": "Response containing a list of supported Private Link Resources.",
      "x-ms-external": true
    },
    "PrivateLinkResource": {
      "properties": {
        "properties": {
          "$ref": "#/definitions/PrivateLinkResourceProperties",
          "readOnly": true,
          "description": "Describes the properties of a supported private link resource for the Azure AI Search service."
        }
      },
      "allOf": [
        {
          "$ref": "../../../../../common-types/resource-management/v2/types.json#/definitions/Resource"
        }
      ],
      "description": "Describes a supported private link resource for the Azure AI Search service."
    },
    "PrivateLinkResourceProperties": {
      "properties": {
        "groupId": {
          "readOnly": true,
          "type": "string",
          "description": "The group ID of the private link resource."
        },
        "requiredMembers": {
          "readOnly": true,
          "type": "array",
          "items": {
            "type": "string"
          },
          "description": "The list of required members of the private link resource."
        },
        "requiredZoneNames": {
          "readOnly": true,
          "type": "array",
          "items": {
            "type": "string"
          },
          "description": "The list of required DNS zone names of the private link resource."
        },
        "shareablePrivateLinkResourceTypes": {
          "readOnly": true,
          "type": "array",
          "items": {
            "$ref": "#/definitions/ShareablePrivateLinkResourceType"
          },
          "description": "The list of resources that are onboarded to private link service, that are supported by Azure AI Search."
        }
      },
      "description": "Describes the properties of a supported private link resource for the Azure AI Search service. For a given API version, this represents the 'supported' groupIds when creating a shared private link resource."
    },
    "ShareablePrivateLinkResourceType": {
      "properties": {
        "name": {
          "readOnly": true,
          "type": "string",
          "description": "The name of the resource type that has been onboarded to private link service, supported by Azure AI Search."
        },
        "properties": {
          "$ref": "#/definitions/ShareablePrivateLinkResourceProperties",
          "readOnly": true,
          "description": "Describes the properties of a resource type that has been onboarded to private link service, supported by Azure AI Search."
        }
      },
      "description": "Describes an resource type that has been onboarded to private link service, supported by Azure AI Search."
    },
    "ShareablePrivateLinkResourceProperties": {
      "properties": {
        "type": {
          "readOnly": true,
          "type": "string",
          "description": "The resource provider type for the resource that has been onboarded to private link service, supported by Azure AI Search."
        },
        "groupId": {
          "readOnly": true,
          "type": "string",
          "description": "The resource provider group id for the resource that has been onboarded to private link service, supported by Azure AI Search."
        },
        "description": {
          "readOnly": true,
          "type": "string",
          "description": "The description of the resource type that has been onboarded to private link service, supported by Azure AI Search."
        }
      },
      "description": "Describes the properties of a resource type that has been onboarded to private link service, supported by Azure AI Search."
    },
    "SearchService": {
      "properties": {
        "properties": {
          "x-ms-client-flatten": true,
          "$ref": "#/definitions/SearchServiceProperties",
          "description": "Properties of the search service."
        },
        "sku": {
          "$ref": "#/definitions/Sku",
          "description": "The SKU of the Search Service, which determines price tier and capacity limits. This property is required when creating a new Search Service.",
          "externalDocs": {
            "url": "https://azure.microsoft.com/documentation/articles/search-sku-tier/"
          }
        },
        "identity": {
          "$ref": "#/definitions/Identity",
          "description": "The identity of the resource."
        }
      },
      "allOf": [
        {
          "$ref": "../../../../../common-types/resource-management/v2/types.json#/definitions/TrackedResource"
        }
      ],
      "description": "Describes an Azure AI Search service and its current state."
    },
    "SearchServiceUpdate": {
      "properties": {
        "properties": {
          "x-ms-client-flatten": true,
          "$ref": "#/definitions/SearchServiceProperties",
          "description": "Properties of the search service."
        },
        "sku": {
          "$ref": "#/definitions/Sku",
          "description": "The SKU of the Search Service, which determines price tier and capacity limits. This property is required when creating a new Search Service.",
          "externalDocs": {
            "url": "https://azure.microsoft.com/documentation/articles/search-sku-tier/"
          }
        },
        "location": {
          "type": "string",
          "description": "The geographic location of the resource. This must be one of the supported and registered Azure Geo Regions (for example, West US, East US, Southeast Asia, and so forth). This property is required when creating a new resource.",
          "externalDocs": {
            "url": "https://aka.ms/search-rp-info"
          },
          "x-ms-mutability": [
            "create",
            "read"
          ]
        },
        "tags": {
          "type": "object",
          "additionalProperties": {
            "type": "string"
          },
          "description": "Tags to help categorize the resource in the Azure portal."
        },
        "identity": {
          "$ref": "#/definitions/Identity",
          "description": "Details about the search service identity. A null value indicates that the search service has no identity assigned."
        }
      },
      "allOf": [
        {
          "$ref": "../../../../../common-types/resource-management/v2/types.json#/definitions/Resource"
        }
      ],
      "description": "The parameters used to update an Azure AI Search service."
    },
    "SearchServiceProperties": {
      "properties": {
        "replicaCount": {
          "type": "integer",
          "format": "int32",
          "minimum": 1,
          "maximum": 12,
          "default": 1,
          "description": "The number of replicas in the search service. If specified, it must be a value between 1 and 12 inclusive for standard SKUs or between 1 and 3 inclusive for basic SKU."
        },
        "partitionCount": {
          "type": "integer",
          "format": "int32",
          "minimum": 1,
          "maximum": 12,
          "default": 1,
          "description": "The number of partitions in the search service; if specified, it can be 1, 2, 3, 4, 6, or 12. Values greater than 1 are only valid for standard SKUs. For 'standard3' services with hostingMode set to 'highDensity', the allowed values are between 1 and 3."
        },
        "hostingMode": {
          "type": "string",
          "default": "default",
          "description": "Applicable only for the standard3 SKU. You can set this property to enable up to 3 high density partitions that allow up to 1000 indexes, which is much higher than the maximum indexes allowed for any other SKU. For the standard3 SKU, the value is either 'default' or 'highDensity'. For all other SKUs, this value must be 'default'.",
          "enum": [
            "default",
            "highDensity"
          ],
          "x-ms-enum": {
            "name": "HostingMode",
            "modelAsString": false,
            "values": [
              {
                "value": "default",
                "name": "Default",
                "description": "The limit on number of indexes is determined by the default limits for the SKU."
              },
              {
                "value": "highDensity",
                "name": "HighDensity",
                "description": "Only application for standard3 SKU, where the search service can have up to 1000 indexes."
              }
            ]
          }
        },
        "publicNetworkAccess": {
          "type": "string",
          "default": "enabled",
          "description": "This value can be set to 'enabled' to avoid breaking changes on existing customer resources and templates. If set to 'disabled', traffic over public interface is not allowed, and private endpoint connections would be the exclusive access method.",
          "enum": [
            "enabled",
            "disabled"
          ],
          "x-ms-enum": {
            "name": "PublicNetworkAccess",
            "modelAsString": true,
            "values": [
              {
                "value": "enabled",
                "name": "Enabled",
                "description": "The search service is accessible from traffic originating from the public internet."
              },
              {
                "value": "disabled",
                "name": "Disabled",
                "description": "The search service is not accessible from traffic originating from the public internet. Access is only permitted over approved private endpoint connections."
              }
            ]
          }
        },
        "status": {
          "readOnly": true,
          "type": "string",
          "description": "The status of the search service. Possible values include: 'running': The search service is running and no provisioning operations are underway. 'provisioning': The search service is being provisioned or scaled up or down. 'deleting': The search service is being deleted. 'degraded': The search service is degraded. This can occur when the underlying search units are not healthy. The search service is most likely operational, but performance might be slow and some requests might be dropped. 'disabled': The search service is disabled. In this state, the service will reject all API requests. 'error': The search service is in an error state. 'stopped': The search service is in a subscription that's disabled. If your service is in the degraded, disabled, or error states, it means the Azure AI Search team is actively investigating the underlying issue. Dedicated services in these states are still chargeable based on the number of search units provisioned.",
          "enum": [
            "running",
            "provisioning",
            "deleting",
            "degraded",
            "disabled",
            "error",
            "stopped"
          ],
          "x-ms-enum": {
            "name": "SearchServiceStatus",
            "modelAsString": false,
            "values": [
              {
                "value": "running",
                "name": "Running",
                "description": "The search service is running and no provisioning operations are underway."
              },
              {
                "value": "provisioning",
                "name": "Provisioning",
                "description": "The search service is being provisioned or scaled up or down."
              },
              {
                "value": "deleting",
                "name": "Deleting",
                "description": "The search service is being deleted."
              },
              {
                "value": "degraded",
                "name": "Degraded",
                "description": "The search service is degraded because underlying search units are not healthy."
              },
              {
                "value": "disabled",
                "name": "Disabled",
                "description": "The search service is disabled and all API requests will be rejected."
              },
              {
                "value": "error",
                "name": "Error",
                "description": "The search service is in error state, indicating either a failure to provision or to be deleted."
              },
              {
                "value": "stopped",
                "name": "Stopped",
                "description": "The search service is in a subscription that's disabled."
              }
            ]
          }
        },
        "statusDetails": {
          "readOnly": true,
          "type": "string",
          "description": "The details of the search service status."
        },
        "provisioningState": {
          "readOnly": true,
          "type": "string",
          "description": "The state of the last provisioning operation performed on the search service. Provisioning is an intermediate state that occurs while service capacity is being established. After capacity is set up, provisioningState changes to either 'succeeded' or 'failed'. Client applications can poll provisioning status (the recommended polling interval is from 30 seconds to one minute) by using the Get Search Service operation to see when an operation is completed. If you are using the free service, this value tends to come back as 'succeeded' directly in the call to Create search service. This is because the free service uses capacity that is already set up.",
          "enum": [
            "succeeded",
            "provisioning",
            "failed"
          ],
          "x-ms-enum": {
            "name": "ProvisioningState",
            "modelAsString": false,
            "values": [
              {
                "value": "succeeded",
                "name": "Succeeded",
                "description": "The last provisioning operation has completed successfully."
              },
              {
                "value": "provisioning",
                "name": "Provisioning",
                "description": "The search service is being provisioned or scaled up or down."
              },
              {
                "value": "failed",
                "name": "Failed",
                "description": "The last provisioning operation has failed."
              }
            ]
          }
        },
        "networkRuleSet": {
          "$ref": "#/definitions/NetworkRuleSet",
          "description": "Network specific rules that determine how the Azure AI Search service may be reached."
        },
        "disabledDataExfiltrationOptions": {
          "type": "array",
          "items": {
            "$ref": "#/definitions/DisabledDataExfiltrationOption"
          },
          "description": "A list of data exfiltration scenarios that are explicitly disallowed for the search service. Currently, the only supported value is 'All' to disable all possible data export scenarios with more fine grained controls planned for the future."
        },
        "encryptionWithCmk": {
          "$ref": "#/definitions/EncryptionWithCmk",
          "description": "Specifies any policy regarding encryption of resources (such as indexes) using customer manager keys within a search service."
        },
        "disableLocalAuth": {
          "type": "boolean",
          "x-nullable": true,
          "description": "When set to true, calls to the search service will not be permitted to utilize API keys for authentication. This cannot be set to true if 'dataPlaneAuthOptions' are defined."
        },
        "authOptions": {
          "$ref": "#/definitions/DataPlaneAuthOptions",
          "description": "Defines the options for how the data plane API of a search service authenticates requests. This cannot be set if 'disableLocalAuth' is set to true."
        },
        "semanticSearch": {
          "$ref": "#/definitions/SemanticSearch",
          "x-nullable": true,
          "description": "Sets options that control the availability of semantic search. This configuration is only possible for certain Azure AI Search SKUs in certain locations."
        },
        "privateEndpointConnections": {
          "readOnly": true,
          "type": "array",
          "items": {
            "$ref": "#/definitions/PrivateEndpointConnection"
          },
          "description": "The list of private endpoint connections to the Azure AI Search service."
        },
        "sharedPrivateLinkResources": {
          "readOnly": true,
          "type": "array",
          "items": {
            "$ref": "#/definitions/SharedPrivateLinkResource"
          },
          "description": "The list of shared private link resources managed by the Azure AI Search service."
        },
        "eTag": {
          "readOnly": true,
          "type": "string",
          "description": "A system generated property representing the service's etag that can be for optimistic concurrency control during updates."
        }
      },
      "description": "Properties of the search service."
    },
    "SearchServiceListResult": {
      "properties": {
        "value": {
          "readOnly": true,
          "type": "array",
          "items": {
            "$ref": "#/definitions/SearchService"
          },
          "description": "The list of Search services."
        },
        "nextLink": {
          "readOnly": true,
          "type": "string",
          "description": "Request URL that can be used to query next page of search services. Returned when the total number of requested search services exceed maximum page size."
        }
      },
      "description": "Response containing a list of Azure AI Search services.",
      "x-ms-external": true
    },
    "AsyncOperationResult": {
      "type": "object",
      "properties": {
        "status": {
          "type": "string",
          "description": "The current status of the long running asynchronous shared private link resource operation.",
          "enum": [
            "Running",
            "Succeeded",
            "Failed"
          ],
          "x-ms-enum": {
            "name": "SharedPrivateLinkResourceAsyncOperationResult",
            "modelAsString": true
          }
        }
      },
      "description": "The details of a long running asynchronous shared private link resource operation"
    },
    "CloudError": {
      "type": "object",
      "properties": {
        "error": {
          "$ref": "#/definitions/CloudErrorBody",
          "description": "Describes a particular API error with an error code and a message."
        },
        "message": {
          "type": "string",
          "description": "A brief description of the error that hints at what went wrong (for details/debugging information refer to the 'error.message' property)."
        }
      },
      "description": "Contains information about an API error.",
      "x-ms-external": true
    },
    "CloudErrorBody": {
      "type": "object",
      "description": "Describes a particular API error with an error code and a message.",
      "properties": {
        "code": {
          "type": "string",
          "description": "An error code that describes the error condition more precisely than an HTTP status code. Can be used to programmatically handle specific error cases."
        },
        "message": {
          "type": "string",
          "description": "A message that describes the error in detail and provides debugging information."
        },
        "target": {
          "type": "string",
          "description": "The target of the particular error (for example, the name of the property in error)."
        },
        "details": {
          "type": "array",
          "items": {
            "$ref": "#/definitions/CloudErrorBody"
          },
          "description": "Contains nested errors that are related to this error."
        }
      },
      "x-ms-external": true
    },
    "Operation": {
      "description": "Describes a REST API operation.",
      "type": "object",
      "properties": {
        "name": {
          "description": "The name of the operation. This name is of the form {provider}/{resource}/{operation}.",
          "readOnly": true,
          "type": "string"
        },
        "display": {
          "description": "The object that describes the operation.",
          "readOnly": true,
          "properties": {
            "provider": {
              "description": "The friendly name of the resource provider.",
              "readOnly": true,
              "type": "string"
            },
            "operation": {
              "description": "The operation type: read, write, delete, listKeys/action, etc.",
              "readOnly": true,
              "type": "string"
            },
            "resource": {
              "description": "The resource type on which the operation is performed.",
              "readOnly": true,
              "type": "string"
            },
            "description": {
              "description": "The friendly name of the operation.",
              "readOnly": true,
              "type": "string"
            }
          }
        },
        "isDataAction": {
          "type": "boolean",
          "x-nullable": true,
          "readOnly": true,
          "description": "Describes if the specified operation is a data plane API operation. Operations where this value is not true are supported directly by the resource provider."
        },
        "origin": {
          "type": "string",
          "readOnly": true,
          "description": "Describes which originating entities are allowed to invoke this operation."
        },
        "properties": {
          "$ref": "#/definitions/OperationProperties",
          "description": "Describes additional properties for this operation.",
          "readOnly": true
        }
      }
    },
    "OperationProperties": {
      "type": "object",
      "description": "Describes additional properties for this operation.",
      "properties": {
        "serviceSpecification": {
          "$ref": "#/definitions/OperationServiceSpecification",
          "description": "Specifications of the service for this operation.",
          "readOnly": true
        }
      }
    },
    "OperationServiceSpecification": {
      "type": "object",
      "description": "Specifications of the service for this operation.",
      "properties": {
        "metricSpecifications": {
          "type": "array",
          "readOnly": true,
          "items": {
            "$ref": "#/definitions/OperationMetricsSpecification"
          },
          "description": "Specifications of metrics for this operation."
        },
        "logSpecifications": {
          "type": "array",
          "readOnly": true,
          "items": {
            "$ref": "#/definitions/OperationLogsSpecification"
          },
          "description": "Specifications of logs for this operation."
        }
      }
    },
    "OperationMetricsSpecification": {
      "type": "object",
      "description": "Specifications of one type of metric for this operation.",
      "readOnly": true,
      "properties": {
        "name": {
          "type": "string",
          "readOnly": true,
          "description": "The name of the metric specification."
        },
        "displayName": {
          "type": "string",
          "readOnly": true,
          "description": "The display name of the metric specification."
        },
        "displayDescription": {
          "type": "string",
          "readOnly": true,
          "description": "The display description of the metric specification."
        },
        "unit": {
          "type": "string",
          "readOnly": true,
          "description": "The unit for the metric specification."
        },
        "aggregationType": {
          "type": "string",
          "readOnly": true,
          "description": "The type of aggregation for the metric specification."
        },
        "dimensions": {
          "type": "array",
          "readOnly": true,
          "items": {
            "$ref": "#/definitions/OperationMetricDimension"
          },
          "description": "Dimensions for the metric specification."
        },
        "availabilities": {
          "type": "array",
          "readOnly": true,
          "items": {
            "$ref": "#/definitions/OperationAvailability"
          },
          "description": "Availabilities for the metric specification."
        }
      }
    },
    "OperationMetricDimension": {
      "type": "object",
      "description": "Describes a particular dimension for the metric specification.",
      "readOnly": true,
      "properties": {
        "name": {
          "type": "string",
          "readOnly": true,
          "description": "The name of the dimension."
        },
        "displayName": {
          "type": "string",
          "readOnly": true,
          "description": "The display name of the dimension."
        }
      }
    },
    "OperationAvailability": {
      "type": "object",
      "description": "Describes a particular availability for the metric specification.",
      "readOnly": true,
      "properties": {
        "timeGrain": {
          "type": "string",
          "readOnly": true,
          "description": "The time grain for the dimension."
        },
        "blobDuration": {
          "type": "string",
          "readOnly": true,
          "description": "The blob duration for the dimension."
        }
      }
    },
    "OperationLogsSpecification": {
      "type": "object",
      "description": "Specifications of one type of log for this operation.",
      "readOnly": true,
      "properties": {
        "name": {
          "type": "string",
          "readOnly": true,
          "description": "The name of the log specification."
        },
        "displayName": {
          "type": "string",
          "readOnly": true,
          "description": "The display name of the log specification."
        },
        "blobDuration": {
          "type": "string",
          "readOnly": true,
          "description": "The blob duration for the log specification."
        }
      }
    },
    "OperationListResult": {
      "description": "The result of the request to list REST API operations. It contains a list of operations and a URL  to get the next set of results.",
      "properties": {
        "value": {
          "type": "array",
          "items": {
            "$ref": "#/definitions/Operation"
          },
          "readOnly": true,
          "description": "The list of operations by Azure AI Search, some supported by the resource provider and others by data plane APIs."
        },
        "nextLink": {
          "type": "string",
          "readOnly": true,
          "description": "The URL to get the next set of operation list results, if any."
        }
      }
    },
    "Identity": {
      "properties": {
        "principalId": {
          "readOnly": true,
          "type": "string",
          "description": "The principal ID of the system-assigned identity of the search service."
        },
        "tenantId": {
          "readOnly": true,
          "type": "string",
          "description": "The tenant ID of the system-assigned identity of the search service."
        },
        "type": {
          "type": "string",
          "description": "The type of identity used for the resource. The type 'SystemAssigned, UserAssigned' includes both an identity created by the system and a set of user assigned identities. The type 'None' will remove all identities from the service.",
          "enum": [
            "None",
            "SystemAssigned",
            "UserAssigned",
            "SystemAssigned, UserAssigned"
          ],
          "x-ms-enum": {
            "name": "IdentityType",
            "modelAsString": true,
            "values": [
              {
                "value": "None",
                "name": "None",
                "description": "Indicates that any identity associated with the search service needs to be removed."
              },
              {
                "value": "SystemAssigned",
                "name": "SystemAssigned",
                "description": "Indicates that system-assigned identity for the search service will be enabled."
              },
              {
                "value": "UserAssigned",
                "name": "UserAssigned",
                "description": "Indicates that one or more user assigned identities will be assigned to the search service."
              },
              {
                "value": "SystemAssigned, UserAssigned",
                "name": "SystemAssigned, UserAssigned",
                "description": "Indicates that system-assigned identity for the search service will be enabled along with the assignment of one or more user assigned identities."
              }
            ]
          }
        },
        "userAssignedIdentities": {
          "$ref": "#/definitions/UserAssignedManagedIdentities",
          "description": "The list of user identities associated with the resource. The user identity dictionary key references will be ARM resource ids in the form: '/subscriptions/{subscriptionId}/resourceGroups/{resourceGroupName}/providers/Microsoft.ManagedIdentity/userAssignedIdentities/{identityName}'."
        }
      },
      "required": [
        "type"
      ],
      "description": "Details about the search service identity. A null value indicates that the search service has no identity assigned."
    },
    "UserAssignedManagedIdentities": {
      "type": "object",
      "description": "The list of user identities associated with the search service. The user identity dictionary key references will be ARM resource ids in the form: '/subscriptions/{subscriptionId}/resourceGroups/{resourceGroupName}/providers/Microsoft.ManagedIdentity/userAssignedIdentities/{identityName}'.",
      "additionalProperties": {
        "$ref": "#/definitions/UserAssignedManagedIdentity"
      }
    },
    "UserAssignedManagedIdentity": {
      "properties": {
        "principalId": {
          "readOnly": true,
          "type": "string",
          "description": "The principal ID of user assigned identity."
        },
        "clientId": {
          "readOnly": true,
          "type": "string",
          "description": "The client ID of user assigned identity."
        }
      },
      "type": "object",
      "description": "The details of the user assigned managed identity assigned to the search service."
    },
    "QuotaUsagesListResult": {
      "type": "object",
      "properties": {
        "value": {
          "readOnly": true,
          "type": "array",
          "items": {
            "$ref": "#/definitions/QuotaUsageResult"
          },
          "description": "The quota usages for the SKUs supported by Azure AI Search."
        },
        "nextLink": {
          "readOnly": true,
          "type": "string",
          "description": "Request URL that can be used to query next page of quota usages. Returned when the total number of requested quota usages exceed maximum page size."
        }
      },
      "description": "Response containing the quota usage information for all the supported SKUs of Azure AI Search.",
      "x-ms-external": true
    },
    "QuotaUsageResult": {
      "type": "object",
      "properties": {
        "id": {
          "type": "string",
          "description": "The resource ID of the quota usage SKU endpoint for Microsoft.Search provider."
        },
        "unit": {
          "type": "string",
          "description": "The unit of measurement for the search SKU."
        },
        "currentValue": {
          "type": "integer",
          "format": "int32",
          "description": "The currently used up value for the particular search SKU."
        },
        "limit": {
          "type": "integer",
          "format": "int32",
          "description": "The quota limit for the particular search SKU."
        },
        "name": {
          "readOnly": true,
          "type": "object",
          "properties": {
            "value": {
              "type": "string",
              "description": "The SKU name supported by Azure AI Search."
            },
            "localizedValue": {
              "type": "string",
              "description": "The localized string value for the SKU name."
            }
          },
          "description": "The name of the SKU supported by Azure AI Search."
        }
      },
      "description": "Describes the quota usage for a particular SKU."
    },
    "NetworkSecurityPerimeterConfiguration": {
      "description": "NSP Configuration for a server.",
      "type": "object",
      "allOf": [
        {
          "$ref": "../../../../../common-types/resource-management/v5/types.json#/definitions/ProxyResource"
        }
      ],
      "properties": {
        "properties": {
          "$ref": "#/definitions/NetworkSecurityPerimeterConfigurationProperties",
          "description": "Resource properties.",
          "x-ms-client-flatten": true
        }
      }
    },
    "NetworkSecurityPerimeterConfigurationListResult": {
      "description": "A list of NSP configurations for a server.",
      "type": "object",
      "properties": {
        "value": {
          "description": "Array of results.",
          "type": "array",
          "items": {
            "$ref": "#/definitions/NetworkSecurityPerimeterConfiguration"
          },
          "readOnly": true
        },
        "nextLink": {
          "description": "Link to retrieve next page of results.",
          "type": "string",
          "readOnly": true
        }
      }
    },
    "NetworkSecurityPerimeterConfigurationProperties": {
      "description": "The properties of an NSP config.",
      "type": "object",
      "properties": {
        "provisioningState": {
          "type": "string",
          "readOnly": true
        },
        "networkSecurityPerimeter": {
          "$ref": "#/definitions/NSPConfigPerimeter"
        },
        "resourceAssociation": {
          "$ref": "#/definitions/NSPConfigAssociation"
        },
        "profile": {
          "$ref": "#/definitions/NSPConfigProfile"
        },
        "provisioningIssues": {
          "type": "array",
          "items": {
            "$ref": "#/definitions/NSPProvisioningIssue"
          },
          "x-ms-identifiers": []
        }
      }
    },
    "NSPConfigAccessRule": {
      "type": "object",
      "properties": {
        "name": {
          "type": "string"
        },
        "properties": {
          "$ref": "#/definitions/NSPConfigAccessRuleProperties"
        }
      },
      "description": "An access rule for a network security perimeter configuration."
    },
    "NSPConfigAccessRuleProperties": {
      "type": "object",
      "properties": {
        "direction": {
          "type": "string"
        },
        "addressPrefixes": {
          "type": "array",
          "items": {
            "type": "string"
          }
        },
        "fullyQualifiedDomainNames": {
          "type": "array",
          "items": {
            "type": "string"
          }
        },
        "subscriptions": {
          "type": "array",
          "items": {
            "type": "string"
          }
        },
        "networkSecurityPerimeters": {
          "type": "array",
          "items": {
            "$ref": "#/definitions/NSPConfigNetworkSecurityPerimeterRule"
          }
        }
      },
      "description": "The properties for the access rules in a network security perimeter configuration."
    },
    "NSPConfigAssociation": {
      "type": "object",
      "properties": {
        "name": {
          "type": "string"
        },
        "accessMode": {
          "type": "string"
        }
      },
      "description": "The resource association for the network security perimeter."
    },
    "NSPConfigNetworkSecurityPerimeterRule": {
      "type": "object",
      "properties": {
        "id": {
          "type": "string"
        },
        "perimeterGuid": {
          "type": "string"
        },
        "location": {
          "type": "string",
          "x-ms-mutability": [ "create", "read" ]
        }
      },
      "description": "The network security perimeter properties present in a configuration rule."
    },
    "NSPConfigPerimeter": {
      "type": "object",
      "properties": {
        "id": {
          "type": "string"
        },
        "perimeterGuid": {
          "type": "string"
        },
        "location": {
          "type": "string",
          "x-ms-mutability": [ "create", "read" ]
        }
      },
      "description": "The perimeter for a network security perimeter configuration."
    },
    "NSPConfigProfile": {
      "type": "object",
      "properties": {
        "name": {
          "type": "string"
        },
        "accessRulesVersion": {
          "type": "string"
        },
        "accessRules": {
          "type": "array",
          "items": {
            "$ref": "#/definitions/NSPConfigAccessRule"
          },
          "x-ms-identifiers": []
        }
      },
      "description": "The profile for a network security perimeter configuration."
    },
    "NSPProvisioningIssue": {
      "type": "object",
      "properties": {
        "name": {
          "type": "string"
        },
        "properties": {
          "$ref": "#/definitions/NSPProvisioningIssueProperties"
        },
        "description": "An object to describe any issues with provisioning network security perimeters to a search service."
      }
    },
    "NSPProvisioningIssueProperties": {
      "type": "object",
      "properties": {
        "issueType": {
          "type": "string"
        },
        "severity": {
          "type": "string"
        },
        "description": {
          "type": "string"
        },
        "suggestedResourceIds": {
          "type": "array",
          "items": {
            "type": "string"
          }
        },
        "suggestedAccessRules": {
          "type": "array",
          "items": {
            "type": "string"
          }
        }
      },
      "description": "The properties to describe any issues with provisioning network security perimeters to a search service."
    }
  },
  "parameters": {
    "ResourceGroupNameParameter": {
      "name": "resourceGroupName",
      "in": "path",
      "required": true,
      "type": "string",
      "description": "The name of the resource group within the current subscription. You can obtain this value from the Azure Resource Manager API or the portal.",
      "x-ms-parameter-location": "method"
    },
    "SearchServiceNameParameter": {
      "name": "searchServiceName",
      "in": "path",
      "required": true,
      "type": "string",
      "description": "The name of the Azure AI Search service associated with the specified resource group.",
      "x-ms-parameter-location": "method"
    },
    "PrivateEndpointConnectionNameParameter": {
      "name": "privateEndpointConnectionName",
      "in": "path",
      "required": true,
      "type": "string",
      "description": "The name of the private endpoint connection to the Azure AI Search service with the specified resource group.",
      "x-ms-parameter-location": "method"
    },
    "SharedPrivateLinkResourceNameParameter": {
      "name": "sharedPrivateLinkResourceName",
      "in": "path",
      "required": true,
      "type": "string",
      "description": "The name of the shared private link resource managed by the Azure AI Search service within the specified resource group.",
      "x-ms-parameter-location": "method"
    },
    "OperationNameParameter": {
      "name": "operationName",
      "in": "path",
      "required": true,
      "type": "string",
      "description": "The name of a shared private link resource operation.",
      "x-ms-parameter-location": "method"
    },
    "ClientRequestIdParameter": {
      "name": "x-ms-client-request-id",
      "x-ms-client-name": "clientRequestId",
      "in": "header",
      "required": false,
      "type": "string",
      "format": "uuid",
      "description": "A client-generated GUID value that identifies this request. If specified, this will be included in response information as a way to track the request.",
      "x-ms-client-request-id": true,
      "x-ms-parameter-grouping": {
        "name": "search-management-request-options"
      },
      "x-ms-parameter-location": "method"
    },
    "SubscriptionIdParameter": {
      "name": "subscriptionId",
      "in": "path",
      "required": true,
      "type": "string",
      "description": "The unique identifier for a Microsoft Azure subscription. You can obtain this value from the Azure Resource Manager API or the portal."
    },
    "ApiVersionParameter": {
      "name": "api-version",
      "in": "query",
      "required": true,
      "type": "string",
      "description": "The API version to use for each request."
    },
    "LocationParameter": {
      "name": "location",
      "in": "path",
      "required": true,
      "type": "string",
      "description": "The unique location name for a Microsoft Azure geographic region.",
      "x-ms-parameter-location": "method"
    },
    "SkuNameParameter": {
      "name": "skuName",
      "in": "path",
      "required": true,
      "type": "string",
      "description": "The unique SKU name that identifies a billable tier.",
      "x-ms-parameter-location": "method"
    }
  }
}<|MERGE_RESOLUTION|>--- conflicted
+++ resolved
@@ -1490,16 +1490,12 @@
         ],
         "responses": {
           "202": {
-<<<<<<< HEAD
             "description": "Reconcile NSP Configuration operation accepted",
             "headers": {
               "Location": {
                 "type": "string"
               }
             }
-=======
-            "description": "Reconcile NSP Configuration operation accepted."
->>>>>>> 35eef6e4
           },
           "default": {
             "description": "An unexpected error occurred during the operation.",

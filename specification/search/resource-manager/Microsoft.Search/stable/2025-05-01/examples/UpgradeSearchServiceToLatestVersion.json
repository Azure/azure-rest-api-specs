--- conflicted
+++ resolved
@@ -47,15 +47,9 @@
           "authOptions": {
             "apiKeyOnly": {}
           },
-<<<<<<< HEAD
           "dataExfiltrationProtections": [],
-          "upgradeAvailable": false,
-          "serviceUpgradeDate": "2025-05-01T00:00:00Z"
-=======
-          "disabledDataExfiltrationOptions": [],
           "upgradeAvailable": "notAvailable",
           "serviceUpgradedAt": "2025-05-01T00:00:00Z"
->>>>>>> 2c803638
         },
         "systemData": {
           "createdBy": "My e-commerce app",

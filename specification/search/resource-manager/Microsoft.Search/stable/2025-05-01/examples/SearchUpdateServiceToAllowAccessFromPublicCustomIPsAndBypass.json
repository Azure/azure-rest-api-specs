--- conflicted
+++ resolved
@@ -65,15 +65,9 @@
           "authOptions": {
             "apiKeyOnly": {}
           },
-<<<<<<< HEAD
           "dataExfiltrationProtections": [],
-          "upgradeAvailable": false,
-          "serviceUpgradeDate": null
-=======
-          "disabledDataExfiltrationOptions": [],
           "upgradeAvailable": "notAvailable",
           "serviceUpgradedAt": null
->>>>>>> 2c803638
         },
         "systemData": {
           "createdBy": "My e-commerce app",

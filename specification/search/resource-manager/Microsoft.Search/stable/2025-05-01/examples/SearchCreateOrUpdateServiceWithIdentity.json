--- conflicted
+++ resolved
@@ -57,7 +57,6 @@
         "identity": {
           "type": "SystemAssigned, UserAssigned",
           "principalId": "9d1e1f18-2122-4988-a11c-878782e40a5c",
-<<<<<<< HEAD
           "tenantId": "f686d426-8d16-42db-81b7-ab578e110ccd",
           "userAssignedIdentities": {
             "/subscriptions/00000000-0000-0000-0000-000000000000/resourcegroups/rg1/providers/Microsoft.ManagedIdentity/userAssignedIdentities/user-mi": {
@@ -65,8 +64,6 @@
               "principalId": "24e07a75-1286-41e5-a15d-ded85ec3acd7"
             }
           }
-=======
-          "tenantId": "f686d426-8d16-42db-81b7-ab578e110ccd"
         },
         "systemData": {
           "createdBy": "My e-commerce app",
@@ -75,7 +72,6 @@
           "lastModifiedBy": "fakeuser@contoso.com",
           "lastModifiedByType": "User",
           "lastModifiedAt": "2024-11-01T00:00:00Z"
->>>>>>> 3f76ac92
         }
       }
     },
@@ -109,7 +105,6 @@
         "identity": {
           "type": "SystemAssigned, UserAssigned",
           "principalId": "9d1e1f18-2122-4988-a11c-878782e40a5c",
-<<<<<<< HEAD
           "tenantId": "f686d426-8d16-42db-81b7-ab578e110ccd",
           "userAssignedIdentities": {
             "/subscriptions/00000000-0000-0000-0000-000000000000/resourcegroups/rg1/providers/Microsoft.ManagedIdentity/userAssignedIdentities/user-mi": {
@@ -117,8 +112,6 @@
               "principalId": "24e07a75-1286-41e5-a15d-ded85ec3acd7"
             }
           }
-=======
-          "tenantId": "f686d426-8d16-42db-81b7-ab578e110ccd"
         },
         "systemData": {
           "createdBy": "My e-commerce app",
@@ -127,7 +120,6 @@
           "lastModifiedBy": "fakeuser@contoso.com",
           "lastModifiedByType": "User",
           "lastModifiedAt": "2024-11-01T00:00:00Z"
->>>>>>> 3f76ac92
         }
       }
     }

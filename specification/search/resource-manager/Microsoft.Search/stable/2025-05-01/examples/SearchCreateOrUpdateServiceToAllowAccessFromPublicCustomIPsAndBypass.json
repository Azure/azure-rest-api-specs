{
  "parameters": {
    "searchServiceName": "mysearchservice",
    "resourceGroupName": "rg1",
    "api-version": "2025-05-01",
    "subscriptionId": "subid",
    "service": {
      "location": "westus",
      "tags": {
        "app-name": "My e-commerce app"
      },
      "sku": {
        "name": "standard"
      },
      "properties": {
        "replicaCount": 1,
        "partitionCount": 1,
        "networkRuleSet": {
          "ipRules": [
            {
              "value": "123.4.5.6"
            },
            {
              "value": "123.4.6.0/18"
            }
          ],
          "bypass": "AzureServices"
        },
        "hostingMode": "default",
        "computeType": "default"
      }
    }
  },
  "responses": {
    "200": {
      "body": {
        "id": "/subscriptions/subid/resourceGroups/rg1/providers/Microsoft.Search/searchServices/mysearchservice",
        "name": "mysearchservice",
        "location": "westus",
        "type": "Microsoft.Search/searchServices",
        "tags": {
          "app-name": "My e-commerce app"
        },
        "sku": {
          "name": "standard"
        },
        "properties": {
          "replicaCount": 1,
          "partitionCount": 1,
          "endpoint": "https://mysearchservice.search.windows.net/",
          "status": "provisioning",
          "statusDetails": "",
          "hostingMode": "default",
          "computeType": "default",
          "provisioningState": "provisioning",
          "publicNetworkAccess": "enabled",
          "networkRuleSet": {
            "ipRules": [
              {
                "value": "123.4.5.6"
              },
              {
                "value": "123.4.6.0/18"
              }
            ],
            "bypass": "AzureServices"
          },
          "privateEndpointConnections": [],
          "sharedPrivateLinkResources": [],
          "encryptionWithCmk": {
            "enforcement": "Unspecified",
            "encryptionComplianceStatus": "Compliant"
          },
          "disableLocalAuth": false,
          "authOptions": {
            "apiKeyOnly": {}
          },
<<<<<<< HEAD
          "dataExfiltrationProtections": [],
          "upgradeAvailable": false,
          "serviceUpgradeDate": null
=======
          "disabledDataExfiltrationOptions": [],
          "upgradeAvailable": "notAvailable",
          "serviceUpgradedAt": null
>>>>>>> 2c803638
        },
        "systemData": {
          "createdBy": "My e-commerce app",
          "createdByType": "Application",
          "createdAt": "2024-01-01T00:00:00Z",
          "lastModifiedBy": "fakeuser@contoso.com",
          "lastModifiedByType": "User",
          "lastModifiedAt": "2024-11-01T00:00:00Z"
        }
      }
    },
    "201": {
      "body": {
        "id": "/subscriptions/subid/resourceGroups/rg1/providers/Microsoft.Search/searchServices/mysearchservice",
        "name": "mysearchservice",
        "location": "westus",
        "type": "Microsoft.Search/searchServices",
        "tags": {
          "app-name": "My e-commerce app"
        },
        "sku": {
          "name": "standard"
        },
        "properties": {
          "replicaCount": 1,
          "partitionCount": 1,
          "endpoint": "https://mysearchservice.search.windows.net/",
          "status": "provisioning",
          "statusDetails": "",
          "hostingMode": "default",
          "computeType": "default",
          "provisioningState": "provisioning",
          "publicNetworkAccess": "enabled",
          "networkRuleSet": {
            "ipRules": [
              {
                "value": "123.4.5.6"
              },
              {
                "value": "123.4.6.0/18"
              }
            ],
            "bypass": "AzureServices"
          },
          "privateEndpointConnections": [],
          "sharedPrivateLinkResources": [],
          "encryptionWithCmk": {
            "enforcement": "Unspecified",
            "encryptionComplianceStatus": "Compliant"
          },
          "disableLocalAuth": false,
          "authOptions": {
            "apiKeyOnly": {}
          },
<<<<<<< HEAD
          "dataExfiltrationProtections": [],
          "upgradeAvailable": false,
          "serviceUpgradeDate": null
=======
          "disabledDataExfiltrationOptions": [],
          "upgradeAvailable": "notAvailable",
          "serviceUpgradedAt": null
>>>>>>> 2c803638
        },
        "systemData": {
          "createdBy": "My e-commerce app",
          "createdByType": "Application",
          "createdAt": "2024-01-01T00:00:00Z",
          "lastModifiedBy": "fakeuser@contoso.com",
          "lastModifiedByType": "User",
          "lastModifiedAt": "2024-11-01T00:00:00Z"
        }
      }
    }
  }
}<|MERGE_RESOLUTION|>--- conflicted
+++ resolved
@@ -75,15 +75,9 @@
           "authOptions": {
             "apiKeyOnly": {}
           },
-<<<<<<< HEAD
           "dataExfiltrationProtections": [],
-          "upgradeAvailable": false,
-          "serviceUpgradeDate": null
-=======
-          "disabledDataExfiltrationOptions": [],
           "upgradeAvailable": "notAvailable",
           "serviceUpgradedAt": null
->>>>>>> 2c803638
         },
         "systemData": {
           "createdBy": "My e-commerce app",
@@ -138,15 +132,9 @@
           "authOptions": {
             "apiKeyOnly": {}
           },
-<<<<<<< HEAD
           "dataExfiltrationProtections": [],
-          "upgradeAvailable": false,
-          "serviceUpgradeDate": null
-=======
-          "disabledDataExfiltrationOptions": [],
           "upgradeAvailable": "notAvailable",
           "serviceUpgradedAt": null
->>>>>>> 2c803638
         },
         "systemData": {
           "createdBy": "My e-commerce app",

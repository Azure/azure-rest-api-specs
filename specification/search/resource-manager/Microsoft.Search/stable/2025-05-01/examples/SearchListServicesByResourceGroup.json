{
  "parameters": {
    "resourceGroupName": "rg1",
    "api-version": "2025-05-01",
    "subscriptionId": "subid"
  },
  "responses": {
    "200": {
      "body": {
        "value": [
          {
            "id": "/subscriptions/subid/resourceGroups/rg1/providers/Microsoft.Search/searchServices/mysearchservice",
            "name": "mysearchservice",
            "location": "westus",
            "type": "Microsoft.Search/searchServices",
            "tags": {
              "app-name": "My e-commerce app"
            },
            "sku": {
              "name": "standard"
            },
            "properties": {
              "replicaCount": 3,
              "partitionCount": 1,
              "endpoint": "https://mysearchservice.search.windows.net/",
              "status": "running",
              "statusDetails": "",
              "hostingMode": "default",
              "computeType": "default",
              "provisioningState": "succeeded",
              "publicNetworkAccess": "enabled",
              "networkRuleSet": {
                "ipRules": [],
                "bypass": "None"
              },
              "privateEndpointConnections": [],
              "sharedPrivateLinkResources": [],
              "encryptionWithCmk": {
                "enforcement": "Unspecified",
                "encryptionComplianceStatus": "Compliant"
              },
              "disableLocalAuth": false,
              "authOptions": {
                "apiKeyOnly": {}
              },
<<<<<<< HEAD
              "dataExfiltrationProtections": [],
              "upgradeAvailable": false,
              "serviceUpgradeDate": null
=======
              "disabledDataExfiltrationOptions": [],
              "upgradeAvailable": "notAvailable",
              "serviceUpgradedAt": null
>>>>>>> 2c803638
            },
            "systemData": {
              "createdBy": "My e-commerce app",
              "createdByType": "Application",
              "createdAt": "2024-01-01T00:00:00Z",
              "lastModifiedBy": "fakeuser@contoso.com",
              "lastModifiedByType": "User",
              "lastModifiedAt": "2024-11-01T00:00:00Z"
            }
          },
          {
            "id": "/subscriptions/subid/resourceGroups/rg1/providers/Microsoft.Search/searchServices/mysearchservice2",
            "name": "mysearchservice2",
            "location": "eastus",
            "type": "Microsoft.Search/searchServices",
            "tags": {
              "app-name": "My e-commerce app"
            },
            "sku": {
              "name": "basic"
            },
            "properties": {
              "replicaCount": 1,
              "partitionCount": 1,
              "endpoint": "https://mysearchservice.search.windows.net/",
              "status": "running",
              "statusDetails": "",
              "hostingMode": "default",
              "computeType": "default",
              "provisioningState": "succeeded",
              "publicNetworkAccess": "enabled",
              "networkRuleSet": {
                "ipRules": [],
                "bypass": "None"
              },
              "privateEndpointConnections": [],
              "sharedPrivateLinkResources": [],
              "encryptionWithCmk": {
                "enforcement": "Unspecified",
                "encryptionComplianceStatus": "Compliant"
              },
              "disableLocalAuth": false,
              "authOptions": {
                "apiKeyOnly": {}
              },
<<<<<<< HEAD
              "dataExfiltrationProtections": [],
              "upgradeAvailable": false,
              "serviceUpgradeDate": null
=======
              "disabledDataExfiltrationOptions": [],
              "upgradeAvailable": "notAvailable",
              "serviceUpgradedAt": null
>>>>>>> 2c803638
            },
            "systemData": {
              "createdBy": "My e-commerce app",
              "createdByType": "Application",
              "createdAt": "2024-01-01T00:00:00Z",
              "lastModifiedBy": "fakeuser@contoso.com",
              "lastModifiedByType": "User",
              "lastModifiedAt": "2024-11-01T00:00:00Z"
            }
          }
        ]
      }
    }
  }
}<|MERGE_RESOLUTION|>--- conflicted
+++ resolved
@@ -43,15 +43,9 @@
               "authOptions": {
                 "apiKeyOnly": {}
               },
-<<<<<<< HEAD
               "dataExfiltrationProtections": [],
-              "upgradeAvailable": false,
-              "serviceUpgradeDate": null
-=======
-              "disabledDataExfiltrationOptions": [],
               "upgradeAvailable": "notAvailable",
               "serviceUpgradedAt": null
->>>>>>> 2c803638
             },
             "systemData": {
               "createdBy": "My e-commerce app",
@@ -97,15 +91,9 @@
               "authOptions": {
                 "apiKeyOnly": {}
               },
-<<<<<<< HEAD
               "dataExfiltrationProtections": [],
-              "upgradeAvailable": false,
-              "serviceUpgradeDate": null
-=======
-              "disabledDataExfiltrationOptions": [],
               "upgradeAvailable": "notAvailable",
               "serviceUpgradedAt": null
->>>>>>> 2c803638
             },
             "systemData": {
               "createdBy": "My e-commerce app",

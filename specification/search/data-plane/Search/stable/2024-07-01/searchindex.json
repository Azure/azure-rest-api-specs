--- conflicted
+++ resolved
@@ -1502,10 +1502,6 @@
         "@search.nextPageParameters": {
           "$ref": "#/definitions/SearchRequest",
           "description": "Continuation JSON payload returned when the query can't return all the\nrequested results in a single response. You can use this JSON along with",
-<<<<<<< HEAD
-          "readOnly": true,
-=======
->>>>>>> 8145c23f
           "x-ms-client-name": "nextPageParameters"
         },
         "value": {

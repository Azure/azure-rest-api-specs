--- conflicted
+++ resolved
@@ -9555,11 +9555,7 @@
     },
     "SearchIndexerDataNoneIdentity": {
       "type": "object",
-<<<<<<< HEAD
-      "description": "A URI fragment specifying the type of identity.",
-=======
       "description": "Clears the identity property of a datasource.",
->>>>>>> 99589028
       "allOf": [
         {
           "$ref": "#/definitions/SearchIndexerDataIdentity"

--- conflicted
+++ resolved
@@ -13407,29 +13407,6 @@
       "type": "string",
       "x-ms-parameter-location": "method"
     },
-<<<<<<< HEAD
-=======
-    "SearchOptions.skip": {
-      "name": "$skip",
-      "in": "query",
-      "description": "The number of search results to skip. This value cannot be greater than 100,000. If you need to scan documents in sequence, but cannot use $skip due to this limitation, consider using $orderby on a totally-ordered key and $filter with a range query instead.",
-      "required": false,
-      "type": "integer",
-      "format": "int32",
-      "x-ms-parameter-location": "method",
-      "x-ms-client-name": "skip"
-    },
-    "SearchOptions.top": {
-      "name": "$top",
-      "in": "query",
-      "description": "The number of search results to retrieve. This can be used in conjunction with $skip to implement client-side paging of search results. If results are truncated due to server-side paging, the response will include a continuation token that can be used to issue another Search request for the next page of results.",
-      "required": false,
-      "type": "integer",
-      "format": "int32",
-      "x-ms-parameter-location": "method",
-      "x-ms-client-name": "top"
-    },
->>>>>>> df2eadfc
     "SuggestOptions.filter": {
       "name": "$filter",
       "in": "query",

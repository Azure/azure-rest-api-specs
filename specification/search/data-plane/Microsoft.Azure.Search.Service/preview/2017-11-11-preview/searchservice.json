--- conflicted
+++ resolved
@@ -573,15 +573,9 @@
         "x-ms-examples": {
           "SearchServiceGetSkillset": { "$ref": "./examples/SearchServiceGetSkillset.json" }
         },
-<<<<<<< HEAD
         "description": "Retrieves a cognitive skillset in an Azure Search service.",
         "externalDocs": {
           "url": "https://docs.microsoft.com/rest/api/searchservice/get-skillset"
-=======
-        "description": "Retrieves a Cognitive Search skillset in an Azure Search service.",
-        "externalDocs": {
-          "url": "https://docs.microsoft.com/azure/search/cognitive-search-tutorial-blob"
->>>>>>> 602d22cc
         },
         "parameters": [
           {
@@ -614,15 +608,9 @@
         "x-ms-examples": {
           "SearchServiceCreateOrUpdateSkillset": { "$ref": "./examples/SearchServiceCreateOrUpdateSkillset.json" }
         },
-<<<<<<< HEAD
         "description": "Creates a new cognitive skillset in an Azure Search service.",
         "externalDocs": {
           "url": "https://docs.microsoft.com/rest/api/searchservice/update-skillset"
-=======
-        "description": "Creates a new Cognitive Search skillset in an Azure Search service.",
-        "externalDocs": {
-          "url": "https://docs.microsoft.com/azure/search/cognitive-search-tutorial-blob"
->>>>>>> 602d22cc
         },
         "parameters": [
           {
@@ -639,11 +627,7 @@
             "schema": {
               "$ref": "#/definitions/Skillset"
             },
-<<<<<<< HEAD
             "description": "The skillset containing one or more cognitive skills to create or update in an Azure Search service."
-=======
-            "description": "The skillset containing one or more Cognitive Search skills to create or update in an Azure Search service."
->>>>>>> 602d22cc
           },
           {
             "$ref": "#/parameters/ClientRequestIdParameter"
@@ -677,15 +661,9 @@
         "x-ms-examples": {
           "SearchServiceDeleteSkillset": { "$ref": "./examples/SearchServiceDeleteSkillset.json" }
         },
-<<<<<<< HEAD
         "description": "Deletes a cognitive skillset in an Azure Search service.",
         "externalDocs": {
           "url": "https://docs.microsoft.com/rest/api/searchservice/delete-skillset"
-=======
-        "description": "Deletes a Cognitive Search skillset in an Azure Search service.",
-        "externalDocs": {
-          "url": "https://docs.microsoft.com/azure/search/cognitive-search-tutorial-blob"
->>>>>>> 602d22cc
         },
         "parameters": [
           {
@@ -699,8 +677,7 @@
             "$ref": "#/parameters/ClientRequestIdParameter"
           },
           {
-            "$ref": "#/parameters/ApiVersionParameter"
-          }
+            "$ref": "#/parameters/ApiVersionParameter"          }
         ],
         "x-ms-request-id": "request-id",
         "responses": {
@@ -709,8 +686,8 @@
           },
           "404": {
             "description": "The provided skillset name is not found."
-          }
-        }
+           }
+         }
       }
     },
     "/skillsets": {
@@ -719,48 +696,39 @@
         "operationId": "Skillsets_List",
         "x-ms-examples": {
           "SearchServiceListSkillsets": { "$ref": "./examples/SearchServiceListSkillsets.json" }
-        },
-<<<<<<< HEAD
-        "description": "List all cognitive skillsets in an Azure Search service.",
+         },
+         "description": "List all cognitive skillsets in an Azure Search service.",
         "externalDocs": {
           "url": "https://docs.microsoft.com/rest/api/searchservice/list-skillset"
-=======
-        "description": "List all Cognitive Search skillsets in an Azure Search service.",
-        "externalDocs": {
-          "url": "https://docs.microsoft.com/azure/search/cognitive-search-tutorial-blob"
->>>>>>> 602d22cc
-        },
+         },
         "parameters": [
-          {
-            "$ref": "#/parameters/ClientRequestIdParameter"
-          },
-          {
-            "$ref": "#/parameters/ApiVersionParameter"
+           {
+             "$ref": "#/parameters/ClientRequestIdParameter"
+          },
+          {
+             "$ref": "#/parameters/ApiVersionParameter"
           }
         ],
         "x-ms-request-id": "request-id",
+ 
         "responses": {
-          "200": {
+           "200": {
             "description": "The list is successfully returned.",
             "schema": {
               "$ref": "#/definitions/SkillsetListResult"
             }
-          }
+           }
 		}
       },
       "post": {
-        "tags": ["Skillsets"],
-        "operationId": "Skillsets_Create",
+         "tags": ["Skillsets"],
+         "operationId": "Skillsets_Create",
         "x-ms-examples": {
           "SearchServiceCreateSkillset": {
             "$ref": "./examples/SearchServiceCreateSkillset.json"
           }
         },
-<<<<<<< HEAD
         "description": "Creates a new cognitive skillset in an Azure Search service.",
-=======
-        "description": "Creates a new Cognitive Search skillset in an Azure Search service.",
->>>>>>> 602d22cc
         "externalDocs": {
           "url": "https://docs.microsoft.com/rest/api/searchservice/create-skillset"
         },
@@ -772,11 +740,7 @@
             "schema": {
               "$ref": "#/definitions/Skillset"
             },
-<<<<<<< HEAD
-            "description": "The skillset containing one or more cognitive skills to create in an Azure Search service."
-=======
-            "description": "The skillset containing one or more Cognitive Search skills to create in an Azure Search service."
->>>>>>> 602d22cc
+    "description": "The skillset containing one or more cognitive skills to create in an Azure Search service."
           },
           {
             "$ref": "#/parameters/ClientRequestIdParameter"
@@ -4358,24 +4322,16 @@
 			"visualFeatures": {
 				"type": "array",
 				"items": {
-<<<<<<< HEAD
 					"$ref": "#/definitions/VisualFeature",
 					"x-nullable": false
-=======
-					"$ref": "#/definitions/VisualFeatures"
->>>>>>> 602d22cc
 				},
 				"description": "A list of visual features."
 			},
 			"details": {
 				"type": "array",
 				"items": {
-<<<<<<< HEAD
 					"$ref": "#/definitions/ImageDetail",
 					"x-nullable": false
-=======
-					"$ref": "#/definitions/Details"
->>>>>>> 602d22cc
 				},
 				"description": "A string indicating which domain-specific details to return."
 			}
@@ -4436,12 +4392,8 @@
 			"categories": {
 				"type": "array",
 				"items": {
-<<<<<<< HEAD
 					"$ref": "#/definitions/NamedEntityCategory",
 					"x-nullable": false
-=======
-					"$ref": "#/definitions/Categories"
->>>>>>> 602d22cc
 				},
 				"description": "A list of named entity categories."
 			},
@@ -4489,10 +4441,7 @@
 			},
 			"textSplitMode": {
 				"$ref": "#/definitions/TextSplitMode",
-<<<<<<< HEAD
 				"x-nullable": false,
-=======
->>>>>>> 602d22cc
 				"description": "A value indicating which split mode to perform."
 			},
 			"maximumPageLength": {

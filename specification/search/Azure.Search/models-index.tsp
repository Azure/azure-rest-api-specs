import "@typespec/rest";
import "@typespec/http";
import "@azure-tools/typespec-azure-core";
import "./models-shared.tsp";

using TypeSpec.Rest;
using TypeSpec.Http;
using TypeSpec.Versioning;
namespace Search;

/**
 * Allows the user to choose whether a semantic call should fail completely, or to
 * return partial results.
 */
union SemanticErrorMode {
  string,

  /**
   * If the semantic processing fails, partial results still return. The definition
   * of partial results depends on what semantic step failed and what was the reason
   * for failure.
   */
  Partial: "partial",

  /**
   * If there is an exception during the semantic processing step, the query will
   * fail and return the appropriate HTTP code depending on the error.
   */
  Fail: "fail",
}

/**
 * This parameter is only valid if the query type is `semantic`. If set, the query
 * returns answers extracted from key passages in the highest ranked documents.
 * The number of answers returned can be configured by appending the pipe
 * character `|` followed by the `count-<number of answers>` option after the
 * answers parameter value, such as `extractive|count-3`. Default count is 1. The
 * confidence threshold can be configured by appending the pipe character `|`
 * followed by the `threshold-<confidence threshold>` option after the answers
 * parameter value, such as `extractive|threshold-0.9`. Default threshold is 0.7.
 * The maximum character length of answers can be configured by appending the pipe
 * character '|' followed by the 'count-<number of maximum character length>',
 * such as 'extractive|maxcharlength-600'.
 */
union QueryAnswerType {
  string,

  /**
   * Do not return answers for the query.
   */
  None: "none",

  /**
   * Extracts answer candidates from the contents of the documents returned in
   * response to a query expressed as a question in natural language.
   */
  Extractive: "extractive",
}

/**
 * This parameter is only valid if the query type is `semantic`. If set, the query
 * returns captions extracted from key passages in the highest ranked documents.
 * When Captions is set to `extractive`, highlighting is enabled by default, and
 * can be configured by appending the pipe character `|` followed by the
 * `highlight-<true/false>` option, such as `extractive|highlight-true`. Defaults
 * to `None`. The maximum character length of captions can be configured by
 * appending the pipe character '|' followed by the 'count-<number of maximum
 * character length>', such as 'extractive|maxcharlength-600'.
 */
union QueryCaptionType {
  string,

  /**
   * Do not return captions for the query.
   */
  None: "none",

  /**
   * Extracts captions from the matching documents that contain passages relevant to
   * the search query.
   */
  Extractive: "extractive",
}

/**
 * This parameter is only valid if the query type is `semantic`. When
 * QueryRewrites is set to `generative`, the query terms are sent to a generate
 * model which will produce 10 (default) rewrites to help increase the recall of
 * the request. The requested count can be configured by appending the pipe
 * character `|` followed by the `count-<number of rewrites>` option, such as
 * `generative|count-3`. Defaults to `None`.
 */
@added(Versions.v2024_11_01_preview)
union QueryRewritesType {
  string,

  /**
   * Do not generate additional query rewrites for this query.
   */
  None: "none",

  /**
   * Generate alternative query terms to increase the recall of a search request.
   */
  Generative: "generative",
}

/**
 * Enables a debugging tool that can be used to further explore your search
 * results. You can enable multiple debug modes simultaneously by separating them
 * with a | character, for example: semantic|queryRewrites.
 */
@added(Versions.v2024_11_01_preview)
union QueryDebugMode {
  string,

  /**
   * No query debugging information will be returned.
   */
  Disabled: "disabled",

  /**
   * Allows the user to further explore their reranked results.
   */
  Semantic: "semantic",

  /**
   * Allows the user to further explore their hybrid and vector query results.
   */
  Vector: "vector",

  /**
   * Allows the user to explore the list of query rewrites generated for their
   * search request.
   */
  QueryRewrites: "queryRewrites",

  /**
   * Turn on all debug options.
   */
  All: "all",
}

/**
 * The language of the query.
 */
@added(Versions.v2024_11_01_preview)
union QueryLanguage {
  string,

  /**
   * Query language not specified.
   */
  None: "none",

  /**
   * Query language value for English (United States).
   */
  EnUs: "en-us",

  /**
   * Query language value for English (Great Britain).
   */
  EnGb: "en-gb",

  /**
   * Query language value for English (India).
   */
  EnIn: "en-in",

  /**
   * Query language value for English (Canada).
   */
  EnCa: "en-ca",

  /**
   * Query language value for English (Australia).
   */
  EnAu: "en-au",

  /**
   * Query language value for French (France).
   */
  FrFr: "fr-fr",

  /**
   * Query language value for French (Canada).
   */
  FrCa: "fr-ca",

  /**
   * Query language value for German (Germany).
   */
  DeDe: "de-de",

  /**
   * Query language value for Spanish (Spain).
   */
  EsEs: "es-es",

  /**
   * Query language value for Spanish (Mexico).
   */
  EsMx: "es-mx",

  /**
   * Query language value for Chinese (China).
   */
  ZhCn: "zh-cn",

  /**
   * Query language value for Chinese (Taiwan).
   */
  ZhTw: "zh-tw",

  /**
   * Query language value for Portuguese (Brazil).
   */
  PtBr: "pt-br",

  /**
   * Query language value for Portuguese (Portugal).
   */
  PtPt: "pt-pt",

  /**
   * Query language value for Italian (Italy).
   */
  ItIt: "it-it",

  /**
   * Query language value for Japanese (Japan).
   */
  JaJp: "ja-jp",

  /**
   * Query language value for Korean (Korea).
   */
  KoKr: "ko-kr",

  /**
   * Query language value for Russian (Russia).
   */
  RuRu: "ru-ru",

  /**
   * Query language value for Czech (Czech Republic).
   */
  CsCz: "cs-cz",

  /**
   * Query language value for Dutch (Belgium).
   */
  NlBe: "nl-be",

  /**
   * Query language value for Dutch (Netherlands).
   */
  NlNl: "nl-nl",

  /**
   * Query language value for Hungarian (Hungary).
   */
  HuHu: "hu-hu",

  /**
   * Query language value for Polish (Poland).
   */
  PlPl: "pl-pl",

  /**
   * Query language value for Swedish (Sweden).
   */
  SvSe: "sv-se",

  /**
   * Query language value for Turkish (Turkey).
   */
  TrTr: "tr-tr",

  /**
   * Query language value for Hindi (India).
   */
  HiIn: "hi-in",

  /**
   * Query language value for Arabic (Saudi Arabia).
   */
  ArSa: "ar-sa",

  /**
   * Query language value for Arabic (Egypt).
   */
  ArEg: "ar-eg",

  /**
   * Query language value for Arabic (Morocco).
   */
  ArMa: "ar-ma",

  /**
   * Query language value for Arabic (Kuwait).
   */
  ArKw: "ar-kw",

  /**
   * Query language value for Arabic (Jordan).
   */
  ArJo: "ar-jo",

  /**
   * Query language value for Danish (Denmark).
   */
  DaDk: "da-dk",

  /**
   * Query language value for Norwegian (Norway).
   */
  NoNo: "no-no",

  /**
   * Query language value for Bulgarian (Bulgaria).
   */
  BgBg: "bg-bg",

  /**
   * Query language value for Croatian (Croatia).
   */
  HrHr: "hr-hr",

  /**
   * Query language value for Croatian (Bosnia and Herzegovina).
   */
  HrBa: "hr-ba",

  /**
   * Query language value for Malay (Malaysia).
   */
  MsMy: "ms-my",

  /**
   * Query language value for Malay (Brunei Darussalam).
   */
  MsBn: "ms-bn",

  /**
   * Query language value for Slovenian (Slovenia).
   */
  SlSl: "sl-sl",

  /**
   * Query language value for Tamil (India).
   */
  TaIn: "ta-in",

  /**
   * Query language value for Vietnamese (Viet Nam).
   */
  ViVn: "vi-vn",

  /**
   * Query language value for Greek (Greece).
   */
  ElGr: "el-gr",

  /**
   * Query language value for Romanian (Romania).
   */
  RoRo: "ro-ro",

  /**
   * Query language value for Icelandic (Iceland).
   */
  IsIs: "is-is",

  /**
   * Query language value for Indonesian (Indonesia).
   */
  IdId: "id-id",

  /**
   * Query language value for Thai (Thailand).
   */
  ThTh: "th-th",

  /**
   * Query language value for Lithuanian (Lithuania).
   */
  LtLt: "lt-lt",

  /**
   * Query language value for Ukrainian (Ukraine).
   */
  UkUa: "uk-ua",

  /**
   * Query language value for Latvian (Latvia).
   */
  LvLv: "lv-lv",

  /**
   * Query language value for Estonian (Estonia).
   */
  EtEe: "et-ee",

  /**
   * Query language value for Catalan.
   */
  CaEs: "ca-es",

  /**
   * Query language value for Finnish (Finland).
   */
  FiFi: "fi-fi",

  /**
   * Query language value for Serbian (Bosnia and Herzegovina).
   */
  SrBa: "sr-ba",

  /**
   * Query language value for Serbian (Montenegro).
   */
  SrMe: "sr-me",

  /**
   * Query language value for Serbian (Serbia).
   */
  SrRs: "sr-rs",

  /**
   * Query language value for Slovak (Slovakia).
   */
  SkSk: "sk-sk",

  /**
   * Query language value for Norwegian (Norway).
   */
  NbNo: "nb-no",

  /**
   * Query language value for Armenian (Armenia).
   */
  HyAm: "hy-am",

  /**
   * Query language value for Bengali (India).
   */
  BnIn: "bn-in",

  /**
   * Query language value for Basque.
   */
  EuEs: "eu-es",

  /**
   * Query language value for Galician.
   */
  GlEs: "gl-es",

  /**
   * Query language value for Gujarati (India).
   */
  GuIn: "gu-in",

  /**
   * Query language value for Hebrew (Israel).
   */
  HeIl: "he-il",

  /**
   * Query language value for Irish (Ireland).
   */
  GaIe: "ga-ie",

  /**
   * Query language value for Kannada (India).
   */
  KnIn: "kn-in",

  /**
   * Query language value for Malayalam (India).
   */
  MlIn: "ml-in",

  /**
   * Query language value for Marathi (India).
   */
  MrIn: "mr-in",

  /**
   * Query language value for Persian (U.A.E.).
   */
  FaAe: "fa-ae",

  /**
   * Query language value for Punjabi (India).
   */
  PaIn: "pa-in",

  /**
   * Query language value for Telugu (India).
   */
  TeIn: "te-in",

  /**
   * Query language value for Urdu (Pakistan).
   */
  UrPk: "ur-pk",
}

/**
 * Improve search recall by spell-correcting individual search query terms.
 */
@added(Versions.v2024_11_01_preview)
union QuerySpellerType {
  string,

  /**
   * Speller not enabled.
   */
  None: "none",

  /**
   * Speller corrects individual query terms using a static lexicon for the language
   * specified by the queryLanguage parameter.
   */
  Lexicon: "lexicon",
}

/**
 * The kind of vector query being performed.
 */
union VectorQueryKind {
  string,

  /**
   * Vector query where a raw vector value is provided.
   */
  Vector: "vector",

  /**
   * Vector query where a text value that needs to be vectorized is provided.
   */
  Text: "text",

  /**
   * Vector query where an url that represents an image value that needs to be
   * vectorized is provided.
   */
  @added(Versions.v2024_11_01_preview)
  ImageUrl: "imageUrl",

  /**
   * Vector query where a base 64 encoded binary of an image that needs to be
   * vectorized is provided.
   */
  @added(Versions.v2024_11_01_preview)
  ImageBinary: "imageBinary",
}

/**
 * The kind of vector query being performed.
 */
@added(Versions.v2024_11_01_preview)
union VectorThresholdKind {
  string,

  /**
   * The results of the vector query will be filtered based on the vector similarity
   * metric. Note this is the canonical definition of similarity metric, not the 'distance'
   * version. The threshold direction (larger or smaller) will be chosen
   * automatically according to the metric used by the field.
   */
  VectorSimilarity: "vectorSimilarity",

  /**
   * The results of the vector query will filter based on the '\@search.score' value.
   * Note this is the \@search.score returned as part of the search response. The
   * threshold direction will be chosen for higher \@search.score.
   */
  SearchScore: "searchScore",
}

/**
 * Determines whether or not filters are applied before or after the vector search
 * is performed.
 */
union VectorFilterMode {
  string,

  /**
   * The filter will be applied after the candidate set of vector results is
   * returned. Depending on the filter selectivity, this can result in fewer results
   * than requested by the parameter 'k'.
   */
  PostFilter: "postFilter",

  /**
   * The filter will be applied before the search query.
   */
  PreFilter: "preFilter",
}

/**
 * Determines whether the count and facets should includes all documents that
 * matched the search query, or only the documents that are retrieved within the 'maxTextRecallSize'
 * window. The default value is 'countAllResults'.
 */
@added(Versions.v2024_11_01_preview)
union HybridCountAndFacetMode {
  string,

  /**
   * Only include documents that were matched within the 'maxTextRecallSize'
   * retrieval window when computing 'count' and 'facets'.
   */
  CountRetrievableResults: "countRetrievableResults",

  /**
   * Include all documents that were matched by the search query when computing 'count'
   * and 'facets', regardless of whether or not those documents are within
   * the 'maxTextRecallSize' retrieval window.
   */
  CountAllResults: "countAllResults",
}

/**
 * The way the field was used for the semantic enrichment process.
 */
@added(Versions.v2024_11_01_preview)
union SemanticFieldState {
  string,

  /**
   * The field was fully used for semantic enrichment.
   */
  Used: "used",

  /**
   * The field was not used for semantic enrichment.
   */
  Unused: "unused",

  /**
   * The field was partially used for semantic enrichment.
   */
  Partial: "partial",
}

/**
 * Reason that a partial response was returned for a semantic ranking request.
 */
union SemanticErrorReason {
  string,

  /**
   * If `semanticMaxWaitInMilliseconds` was set and the semantic processing duration
   * exceeded that value. Only the base results were returned.
   */
  MaxWaitExceeded: "maxWaitExceeded",

  /**
   * The request was throttled. Only the base results were returned.
   */
  CapacityOverloaded: "capacityOverloaded",

  /**
   * At least one step of the semantic process failed.
   */
  Transient: "transient",
}

/**
 * Type of partial response that was returned for a semantic ranking request.
 */
union SemanticSearchResultsType {
  string,

  /**
   * Results without any semantic enrichment or reranking.
   */
  BaseResults: "baseResults",

  /**
   * Results have been reranked with the reranker model and will include semantic
   * captions. They will not include any answers, answers highlights or caption
   * highlights.
   */
  RerankedResults: "rerankedResults",
}

/**
 * Type of query rewrite that was used for this request.
 */
@added(Versions.v2024_11_01_preview)
union SemanticQueryRewritesResultType {
  string,

  /**
   * Query rewrites were not successfully generated for this request. Only the
   * original query was used to retrieve the results.
   */
  OriginalQueryOnly: "originalQueryOnly",
}

/**
 * Specifies the syntax of the search query. The default is 'simple'. Use 'full'
 * if your query uses the Lucene query syntax and 'semantic' if query syntax is
 * not needed.
 */
union QueryType {
  string,

  /**
   * Uses the simple query syntax for searches. Search text is interpreted using a
   * simple query language that allows for symbols such as +, * and "". Queries are
   * evaluated across all searchable fields by default, unless the searchFields
   * parameter is specified.
   */
  Simple: "simple",

  /**
   * Uses the full Lucene query syntax for searches. Search text is interpreted
   * using the Lucene query language which allows field-specific and weighted
   * searches, as well as other advanced features.
   */
  Full: "full",

  /**
   * Best suited for queries expressed in natural language as opposed to keywords.
   * Improves precision of search results by re-ranking the top search results using
   * a ranking model trained on the Web corpus.
   */
  Semantic: "semantic",
}

/**
 * Specifies whether any or all of the search terms must be matched in order to
 * count the document as a match.
 */
union SearchMode {
  string,

  /**
   * Any of the search terms must be matched in order to count the document as a
   * match.
   */
  Any: "any",

  /**
   * All of the search terms must be matched in order to count the document as a
   * match.
   */
  All: "all",
}

/**
 * A value that specifies whether we want to calculate scoring statistics (such as
 * document frequency) globally for more consistent scoring, or locally, for lower
 * latency. The default is 'local'. Use 'global' to aggregate scoring statistics
 * globally before scoring. Using global scoring statistics can increase latency
 * of search queries.
 */
union ScoringStatistics {
  string,

  /**
   * The scoring statistics will be calculated locally for lower latency.
   */
  Local: "local",

  /**
   * The scoring statistics will be calculated globally for more consistent scoring.
   */
  Global: "global",
}

/**
 * The operation to perform on a document in an indexing batch.
 */
union IndexActionType {
  string,

  /**
   * Inserts the document into the index if it is new and updates it if it exists.
   * All fields are replaced in the update case.
   */
  Upload: "upload",

  /**
   * Merges the specified field values with an existing document. If the document
   * does not exist, the merge will fail. Any field you specify in a merge will
   * replace the existing field in the document. This also applies to collections of
   * primitive and complex types.
   */
  Merge: "merge",

  /**
   * Behaves like merge if a document with the given key already exists in the
   * index. If the document does not exist, it behaves like upload with a new
   * document.
   */
  MergeOrUpload: "mergeOrUpload",

  /**
   * Removes the specified document from the index. Any field you specify in a
   * delete operation other than the key field will be ignored. If you want to
   * remove an individual field from a document, use merge instead and set the field
   * explicitly to null.
   */
  Delete: "delete",
}

/**
 * Specifies the mode for Autocomplete. The default is 'oneTerm'. Use 'twoTerms'
 * to get shingles and 'oneTermWithContext' to use the current context in
 * producing autocomplete terms.
 */
union AutocompleteMode {
  string,

  /**
   * Only one term is suggested. If the query has two terms, only the last term is
   * completed. For example, if the input is 'washington medic', the suggested terms
   * could include 'medicaid', 'medicare', and 'medicine'.
   */
  OneTerm: "oneTerm",

  /**
   * Matching two-term phrases in the index will be suggested. For example, if the
   * input is 'medic', the suggested terms could include 'medicare coverage' and 'medical assistant'.
   */
  TwoTerms: "twoTerms",

  /**
   * Completes the last term in a query with two or more terms, where the last two
   * terms are a phrase that exists in the index. For example, if the input is 'washington medic', the suggested terms could include 'washington medicaid' and 'washington medical'.
   */
  OneTermWithContext: "oneTermWithContext",
}

/**
 * Response containing search results from an index.
 */
model SearchDocumentsResult {
  /**
   * The total count of results found by the search operation, or null if the count
   * was not requested. If present, the count may be greater than the number of
   * results in this response. This can happen if you use the $top or $skip
   * parameters, or if the query can't return all the requested documents in a
   * single response.
   */
  @encodedName("application/json", "@odata.count")
  count?: int64;

  /**
   * A value indicating the percentage of the index that was included in the query,
   * or null if minimumCoverage was not specified in the request.
   */
  @encodedName("application/json", "@search.coverage")
  coverage?: float64;

  /**
   * The facet query results for the search operation, organized as a collection of
   * buckets for each faceted field; null if the query did not include any facet
   * expressions.
   */
  @encodedName("application/json", "@search.facets")
  facets?: Record<FacetResult[]>;

  /**
   * The answers query results for the search operation; null if the answers query
   * parameter was not specified or set to 'none'.
   */
  @encodedName("application/json", "@search.answers")
  answers?: QueryAnswerResult[];

  /**
   * Debug information that applies to the search results as a whole.
   */
  @added(Versions.v2024_11_01_preview)
  @visibility("read")
  @encodedName("application/json", "@search.debugInfo")
  debugInfo?: DebugInfo;

  /**
   * Continuation JSON payload returned when the query can't return all the
   * requested results in a single response. You can use this JSON along with
   * @odata.nextLink to formulate another POST Search request to get the next part
   * of the search response.
   */
<<<<<<< HEAD
  @visibility("read")
=======
>>>>>>> ad5786cd
  @encodedName("application/json", "@search.nextPageParameters")
  nextPageParameters?: SearchRequest;

  /**
   * The sequence of results returned by the query.
   */
  value: SearchResult[];

  /**
   * Continuation URL returned when the query can't return all the requested results
   * in a single response. You can use this URL to formulate another GET or POST
   * Search request to get the next part of the search response. Make sure to use
   * the same verb (GET or POST) as the request that produced this response.
   */
  @encodedName("application/json", "@odata.nextLink")
  nextLink?: string;

  /**
   * Reason that a partial response was returned for a semantic ranking request.
   */
  @encodedName("application/json", "@search.semanticPartialResponseReason")
  semanticPartialResponseReason?: SemanticErrorReason;

  /**
   * Type of partial response that was returned for a semantic ranking request.
   */
  @encodedName("application/json", "@search.semanticPartialResponseType")
  semanticPartialResponseType?: SemanticSearchResultsType;

  /**
   * Type of query rewrite that was used to retrieve documents.
   */
  @added(Versions.v2024_11_01_preview)
  @visibility("read")
  @encodedName("application/json", "@search.semanticQueryRewritesResultType")
  semanticQueryRewritesResultType?: SemanticQueryRewritesResultType;
}

/**
 * A single bucket of a facet query result. Reports the number of documents with a
 * field value falling within a particular range or having a particular value or
 * interval.
 */
#suppress "@azure-tools/typespec-azure-core/bad-record-type" "model should have additionalProperties"
model FacetResult is Record<unknown> {
  /**
   * The approximate count of documents falling within the bucket described by this
   * facet.
   */
  count?: int64;

  /**
   * The nested facet query results for the search operation, organized as a
   * collection of buckets for each faceted field; null if the query did not contain
   * any nested facets.
   */
  @added(Versions.v2024_11_01_preview)
  @visibility("read")
  @encodedName("application/json", "@search.facets")
  facets?: Record<FacetResult[]>;
}

/**
 * An answer is a text passage extracted from the contents of the most relevant
 * documents that matched the query. Answers are extracted from the top search
 * results. Answer candidates are scored and the top answers are selected.
 */
#suppress "@azure-tools/typespec-azure-core/bad-record-type" "model should have additionalProperties"
model QueryAnswerResult is Record<unknown> {
  /**
   * The score value represents how relevant the answer is to the query relative to
   * other answers returned for the query.
   */
  score?: float64;

  /**
   * The key of the document the answer was extracted from.
   */
  key?: string;

  /**
   * The text passage extracted from the document contents as the answer.
   */
  text?: string;

  /**
   * Same text passage as in the Text property with highlighted text phrases most
   * relevant to the query.
   */
  highlights?: string;
}

/**
 * Contains debugging information that can be used to further explore your search
 * results.
 */
@added(Versions.v2024_11_01_preview)
model DebugInfo {
  /**
   * Contains debugging information specific to query rewrites.
   */
  @visibility("read")
  queryRewrites?: QueryRewritesDebugInfo;
}

/**
 * Contains debugging information specific to query rewrites.
 */
@added(Versions.v2024_11_01_preview)
model QueryRewritesDebugInfo {
  /**
   * List of query rewrites generated for the text query.
   */
  @visibility("read")
  text?: QueryRewritesValuesDebugInfo;

  /**
   * List of query rewrites generated for the vectorizable text queries.
   */
  @visibility("read")
  vectors?: QueryRewritesValuesDebugInfo[];
}

/**
 * Contains debugging information specific to query rewrites.
 */
@added(Versions.v2024_11_01_preview)
model QueryRewritesValuesDebugInfo {
  /**
   * The input text to the generative query rewriting model. There may be cases
   * where the user query and the input to the generative model are not identical.
   */
  @visibility("read")
  inputQuery?: string;

  /**
   * List of query rewrites.
   */
  @visibility("read")
  rewrites?: string[];
}

/**
 * Parameters for filtering, sorting, faceting, paging, and other search query
 * behaviors.
 */
model SearchRequest {
  /**
   * A value that specifies whether to fetch the total count of results. Default is
   * false. Setting this value to true may have a performance impact. Note that the
   * count returned is an approximation.
   */
  count?: boolean;

  /**
   * The list of facet expressions to apply to the search query. Each facet
   * expression contains a field name, optionally followed by a comma-separated list
   * of name:value pairs.
   */
  facets?: string[];

  /**
   * The OData $filter expression to apply to the search query.
   */
  filter?: string;

  /**
   * The comma-separated list of field names to use for hit highlights. Only
   * searchable fields can be used for hit highlighting.
   */
  highlight?: string;

  /**
   * A string tag that is appended to hit highlights. Must be set with
   * highlightPreTag. Default is &lt;/em&gt;.
   */
  highlightPostTag?: string;

  /**
   * A string tag that is prepended to hit highlights. Must be set with
   * highlightPostTag. Default is &lt;em&gt;.
   */
  highlightPreTag?: string;

  /**
   * A number between 0 and 100 indicating the percentage of the index that must be
   * covered by a search query in order for the query to be reported as a success.
   * This parameter can be useful for ensuring search availability even for services
   * with only one replica. The default is 100.
   */
  minimumCoverage?: float64;

  /**
   * The comma-separated list of OData $orderby expressions by which to sort the
   * results. Each expression can be either a field name or a call to either the
   * geo.distance() or the search.score() functions. Each expression can be followed
   * by asc to indicate ascending, or desc to indicate descending. The default is
   * ascending order. Ties will be broken by the match scores of documents. If no
   * $orderby is specified, the default sort order is descending by document match
   * score. There can be at most 32 $orderby clauses.
   */
  orderby?: string;

  /**
   * A value that specifies the syntax of the search query. The default is 'simple'.
   * Use 'full' if your query uses the Lucene query syntax.
   */
  queryType?: QueryType;

  /**
   * A value that specifies whether we want to calculate scoring statistics (such as
   * document frequency) globally for more consistent scoring, or locally, for lower
   * latency. The default is 'local'. Use 'global' to aggregate scoring statistics
   * globally before scoring. Using global scoring statistics can increase latency
   * of search queries.
   */
  scoringStatistics?: ScoringStatistics;

  /**
   * A value to be used to create a sticky session, which can help getting more
   * consistent results. As long as the same sessionId is used, a best-effort
   * attempt will be made to target the same replica set. Be wary that reusing the
   * same sessionID values repeatedly can interfere with the load balancing of the
   * requests across replicas and adversely affect the performance of the search
   * service. The value used as sessionId cannot start with a '_' character.
   */
  sessionId?: string;

  /**
   * The list of parameter values to be used in scoring functions (for example,
   * referencePointParameter) using the format name-values. For example, if the
   * scoring profile defines a function with a parameter called 'mylocation' the
   * parameter string would be "mylocation--122.2,44.8" (without the quotes).
   */
  scoringParameters?: string[];

  /**
   * The name of a scoring profile to evaluate match scores for matching documents
   * in order to sort the results.
   */
  scoringProfile?: string;

  /**
   * Enables a debugging tool that can be used to further explore your reranked
   * results.
   */
  @added(Versions.v2024_11_01_preview)
  debug?: QueryDebugMode;

  /**
   * A full-text search query expression; Use "*" or omit this parameter to match
   * all documents.
   */
  search?: string;

  /**
   * The comma-separated list of field names to which to scope the full-text search.
   * When using fielded search (fieldName:searchExpression) in a full Lucene query,
   * the field names of each fielded search expression take precedence over any
   * field names listed in this parameter.
   */
  searchFields?: string;

  /**
   * A value that specifies whether any or all of the search terms must be matched
   * in order to count the document as a match.
   */
  searchMode?: SearchMode;

  /**
   * A value that specifies the language of the search query.
   */
  @added(Versions.v2024_11_01_preview)
  queryLanguage?: QueryLanguage;

  /**
   * A value that specified the type of the speller to use to spell-correct
   * individual search query terms.
   */
  @added(Versions.v2024_11_01_preview)
  speller?: QuerySpellerType;

  /**
   * The comma-separated list of fields to retrieve. If unspecified, all fields
   * marked as retrievable in the schema are included.
   */
  select?: string;

  /**
   * The number of search results to skip. This value cannot be greater than
   * 100,000. If you need to scan documents in sequence, but cannot use skip due to
   * this limitation, consider using orderby on a totally-ordered key and filter
   * with a range query instead.
   */
  skip?: int32;

  /**
   * The number of search results to retrieve. This can be used in conjunction with
   * $skip to implement client-side paging of search results. If results are
   * truncated due to server-side paging, the response will include a continuation
   * token that can be used to issue another Search request for the next page of
   * results.
   */
  top?: int32;

  /**
   * The name of a semantic configuration that will be used when processing
   * documents for queries of type semantic.
   */
  semanticConfiguration?: string;

  /**
   * Allows the user to choose whether a semantic call should fail completely
   * (default / current behavior), or to return partial results.
   */
  semanticErrorHandling?: SemanticErrorMode;

  /**
   * Allows the user to set an upper bound on the amount of time it takes for
   * semantic enrichment to finish processing before the request fails.
   */
  @minValue(700)
  semanticMaxWaitInMilliseconds?: int32;

  /**
   * Allows setting a separate search query that will be solely used for semantic
   * reranking, semantic captions and semantic answers. Is useful for scenarios
   * where there is a need to use different queries between the base retrieval and
   * ranking phase, and the L2 semantic phase.
   */
  semanticQuery?: string;

  /**
   * A value that specifies whether answers should be returned as part of the search
   * response.
   */
  answers?: QueryAnswerType;

  /**
   * A value that specifies whether captions should be returned as part of the
   * search response.
   */
  captions?: QueryCaptionType;

  /**
   * A value that specifies whether query rewrites should be generated to augment
   * the search query.
   */
  @added(Versions.v2024_11_01_preview)
  queryRewrites?: QueryRewritesType;

  /**
   * The comma-separated list of field names used for semantic ranking.
   */
  @added(Versions.v2024_11_01_preview)
  semanticFields?: string;

  /**
   * The query parameters for vector and hybrid search queries.
   */
  vectorQueries?: VectorQuery[];

  /**
   * Determines whether or not filters are applied before or after the vector search
   * is performed. Default is 'preFilter' for new indexes.
   */
  vectorFilterMode?: VectorFilterMode;

  /**
   * The query parameters to configure hybrid search behaviors.
   */
  @added(Versions.v2024_11_01_preview)
  hybridSearch?: HybridSearch;
}

/**
 * The query parameters for vector and hybrid search queries.
 */
@discriminator("kind")
model VectorQuery {
  /**
   * Number of nearest neighbors to return as top hits.
   */
  k?: int32;

  /**
   * Vector Fields of type Collection(Edm.Single) to be included in the vector
   * searched.
   */
  fields?: string;

  /**
   * When true, triggers an exhaustive k-nearest neighbor search across all vectors
   * within the vector index. Useful for scenarios where exact matches are critical,
   * such as determining ground truth values.
   */
  exhaustive?: boolean;

  /**
   * Oversampling factor. Minimum value is 1. It overrides the 'defaultOversampling'
   * parameter configured in the index definition. It can be set only when 'rerankWithOriginalVectors'
   * is true. This parameter is only permitted when a
   * compression method is used on the underlying vector field.
   */
  oversampling?: float64;

  /**
   * Relative weight of the vector query when compared to other vector query and/or
   * the text query within the same search request. This value is used when
   * combining the results of multiple ranking lists produced by the different
   * vector queries and/or the results retrieved through the text query. The higher
   * the weight, the higher the documents that matched that query will be in the
   * final ranking. Default is 1.0 and the value needs to be a positive number
   * larger than zero.
   */
  weight?: float32;

  /**
   * The threshold used for vector queries. Note this can only be set if all 'fields' use the same similarity metric.
   */
  @added(Versions.v2024_11_01_preview)
  threshold?: VectorThreshold;

  /**
   * The OData filter expression to apply to this specific vector query. If no
   * filter expression is defined at the vector level, the expression defined in the
   * top level filter parameter is used instead.
   */
  @added(Versions.v2024_11_01_preview)
  filterOverride?: string;

  /**
   * Type of query.
   */
  kind: VectorQueryKind;
}

/**
 * The threshold used for vector queries.
 */
@added(Versions.v2024_11_01_preview)
@discriminator("kind")
model VectorThreshold {
  /**
   * Type of threshold.
   */
  kind: VectorThresholdKind;
}

/**
 * TThe query parameters to configure hybrid search behaviors.
 */
@added(Versions.v2024_11_01_preview)
model HybridSearch {
  /**
   * Determines the maximum number of documents to be retrieved by the text query
   * portion of a hybrid search request. Those documents will be combined with the
   * documents matching the vector queries to produce a single final list of
   * results. Choosing a larger maxTextRecallSize value will allow retrieving and
   * paging through more documents (using the top and skip parameters), at the cost
   * of higher resource utilization and higher latency. The value needs to be
   * between 1 and 10,000. Default is 1000.
   */
  maxTextRecallSize?: int32;

  /**
   * Determines whether the count and facets should includes all documents that
   * matched the search query, or only the documents that are retrieved within the 'maxTextRecallSize' window.
   */
  countAndFacetMode?: HybridCountAndFacetMode;
}

/**
 * Contains a document found by a search query, plus associated metadata.
 */
#suppress "@azure-tools/typespec-azure-core/bad-record-type" "model should have additionalProperties"
model SearchResult {
  ...Record<unknown>;

  /**
   * The relevance score of the document compared to other documents returned by the
   * query.
   */
  @encodedName("application/json", "@search.score")
  score: float64;

  /**
   * The relevance score computed by the semantic ranker for the top search results.
   * Search results are sorted by the RerankerScore first and then by the Score.
   * RerankerScore is only returned for queries of type 'semantic'.
   */
  @encodedName("application/json", "@search.rerankerScore")
  rerankerScore?: float64;

  /**
   * Text fragments from the document that indicate the matching search terms,
   * organized by each applicable field; null if hit highlighting was not enabled
   * for the query.
   */
  @encodedName("application/json", "@search.highlights")
  highlights?: Record<string[]>;

  /**
   * Captions are the most representative passages from the document relatively to
   * the search query. They are often used as document summary. Captions are only
   * returned for queries of type 'semantic'.
   */
  @encodedName("application/json", "@search.captions")
  captions?: QueryCaptionResult[];

  /**
   * Contains debugging information that can be used to further explore your search
   * results.
   */
  @added(Versions.v2024_11_01_preview)
  @visibility("read")
  @encodedName("application/json", "@search.documentDebugInfo")
  documentDebugInfo?: DocumentDebugInfo[];
}

/**
 * Captions are the most representative passages from the document relatively to
 * the search query. They are often used as document summary. Captions are only
 * returned for queries of type `semantic`.
 */
#suppress "@azure-tools/typespec-azure-core/bad-record-type" "model should have additionalProperties"
model QueryCaptionResult {
  ...Record<unknown>;

  /**
   * A representative text passage extracted from the document most relevant to the
   * search query.
   */
  text?: string;

  /**
   * Same text passage as in the Text property with highlighted phrases most
   * relevant to the query.
   */
  highlights?: string;
}

/**
 * Contains debugging information that can be used to further explore your search
 * results.
 */
@added(Versions.v2024_11_01_preview)
model DocumentDebugInfo {
  /**
   * Contains debugging information specific to semantic ranking requests.
   */
  @visibility("read")
  semantic?: SemanticDebugInfo;

  /**
   * Contains debugging information specific to vector and hybrid search.
   */
  @visibility("read")
  vectors?: VectorsDebugInfo;
}

/**
 * Contains debugging information specific to semantic ranking requests.
 */
@added(Versions.v2024_11_01_preview)
model SemanticDebugInfo {
  /**
   * The title field that was sent to the semantic enrichment process, as well as
   * how it was used
   */
  @visibility("read")
  titleField?: QueryResultDocumentSemanticField;

  /**
   * The content fields that were sent to the semantic enrichment process, as well
   * as how they were used
   */
  @visibility("read")
  contentFields?: QueryResultDocumentSemanticField[];

  /**
   * The keyword fields that were sent to the semantic enrichment process, as well
   * as how they were used
   */
  @visibility("read")
  keywordFields?: QueryResultDocumentSemanticField[];

  /**
   * The raw concatenated strings that were sent to the semantic enrichment process.
   */
  @visibility("read")
  rerankerInput?: QueryResultDocumentRerankerInput;
}

/**
 * Description of fields that were sent to the semantic enrichment process, as
 * well as how they were used
 */
@added(Versions.v2024_11_01_preview)
model QueryResultDocumentSemanticField {
  /**
   * The name of the field that was sent to the semantic enrichment process
   */
  @visibility("read")
  name?: string;

  /**
   * The way the field was used for the semantic enrichment process (fully used,
   * partially used, or unused)
   */
  @visibility("read")
  state?: SemanticFieldState;
}

/**
 * The raw concatenated strings that were sent to the semantic enrichment process.
 */
@added(Versions.v2024_11_01_preview)
model QueryResultDocumentRerankerInput {
  /**
   * The raw string for the title field that was used for semantic enrichment.
   */
  @visibility("read")
  title?: string;

  /**
   * The raw concatenated strings for the content fields that were used for semantic
   * enrichment.
   */
  @visibility("read")
  content?: string;

  /**
   * The raw concatenated strings for the keyword fields that were used for semantic
   * enrichment.
   */
  @visibility("read")
  keywords?: string;
}

/**
 * "Contains debugging information specific to vector and hybrid search.")
 */
@added(Versions.v2024_11_01_preview)
model VectorsDebugInfo {
  /**
   * The breakdown of subscores of the document prior to the chosen result set
   * fusion/combination method such as RRF.
   */
  @visibility("read")
  subscores?: QueryResultDocumentSubscores;
}

/**
 * The breakdown of subscores between the text and vector query components of the
 * search query for this document. Each vector query is shown as a separate object
 * in the same order they were received.
 */
@added(Versions.v2024_11_01_preview)
model QueryResultDocumentSubscores {
  /**
   * The BM25 or Classic score for the text portion of the query.
   */
  @visibility("read")
  text?: TextResult;

  /**
   * The vector similarity and \@search.score values for each vector query.
   */
  @visibility("read")
  vectors?: Record<SingleVectorFieldResult>[];

  /**
   * The BM25 or Classic score for the text portion of the query.
   */
  @visibility("read")
  documentBoost?: float64;
}

/**
 * The BM25 or Classic score for the text portion of the query.
 */
@added(Versions.v2024_11_01_preview)
model TextResult {
  /**
   * The BM25 or Classic score for the text portion of the query.
   */
  @visibility("read")
  searchScore?: float64;
}

/**
 * A single vector field result. Both \@search.score and vector similarity values
 * are returned. Vector similarity is related to \@search.score by an equation.
 */
@added(Versions.v2024_11_01_preview)
model SingleVectorFieldResult {
  /**
   * The \@search.score value that is calculated from the vector similarity score.
   * This is the score that's visible in a pure single-field single-vector query.
   */
  @visibility("read")
  searchScore?: float64;

  /**
   * The vector similarity score for this document. Note this is the canonical
   * definition of similarity metric, not the 'distance' version. For example,
   * cosine similarity instead of cosine distance.
   */
  @visibility("read")
  vectorSimilarity?: float64;
}

/**
 * Response containing suggestion query results from an index.
 */
model SuggestDocumentsResult {
  /**
   * The sequence of results returned by the query.
   */
  value: SuggestResult[];

  /**
   * A value indicating the percentage of the index that was included in the query,
   * or null if minimumCoverage was not set in the request.
   */
  @encodedName("application/json", "@search.coverage")
  coverage?: float64;
}

/**
 * A result containing a document found by a suggestion query, plus associated
 * metadata.
 */
#suppress "@azure-tools/typespec-azure-core/bad-record-type" "model should have additionalProperties"
model SuggestResult {
  ...Record<unknown>;

  /**
   * The text of the suggestion result.
   */
  @encodedName("application/json", "@search.text")
  text: string;
}

/**
 * Parameters for filtering, sorting, fuzzy matching, and other suggestions query
 * behaviors.
 */
model SuggestRequest {
  /**
   * An OData expression that filters the documents considered for suggestions.
   */
  filter?: string;

  /**
   * A value indicating whether to use fuzzy matching for the suggestion query.
   * Default is false. When set to true, the query will find suggestions even if
   * there's a substituted or missing character in the search text. While this
   * provides a better experience in some scenarios, it comes at a performance cost
   * as fuzzy suggestion searches are slower and consume more resources.
   */
  fuzzy?: boolean;

  /**
   * A string tag that is appended to hit highlights. Must be set with
   * highlightPreTag. If omitted, hit highlighting of suggestions is disabled.
   */
  highlightPostTag?: string;

  /**
   * A string tag that is prepended to hit highlights. Must be set with
   * highlightPostTag. If omitted, hit highlighting of suggestions is disabled.
   */
  highlightPreTag?: string;

  /**
   * A number between 0 and 100 indicating the percentage of the index that must be
   * covered by a suggestion query in order for the query to be reported as a
   * success. This parameter can be useful for ensuring search availability even for
   * services with only one replica. The default is 80.
   */
  minimumCoverage?: float64;

  /**
   * The comma-separated list of OData $orderby expressions by which to sort the
   * results. Each expression can be either a field name or a call to either the
   * geo.distance() or the search.score() functions. Each expression can be followed
   * by asc to indicate ascending, or desc to indicate descending. The default is
   * ascending order. Ties will be broken by the match scores of documents. If no
   * $orderby is specified, the default sort order is descending by document match
   * score. There can be at most 32 $orderby clauses.
   */
  orderby?: string;

  /**
   * The search text to use to suggest documents. Must be at least 1 character, and
   * no more than 100 characters.
   */
  search: string;

  /**
   * The comma-separated list of field names to search for the specified search
   * text. Target fields must be included in the specified suggester.
   */
  searchFields?: string;

  /**
   * The comma-separated list of fields to retrieve. If unspecified, only the key
   * field will be included in the results.
   */
  select?: string;

  /**
   * The name of the suggester as specified in the suggesters collection that's part
   * of the index definition.
   */
  suggesterName: string;

  /**
   * The number of suggestions to retrieve. This must be a value between 1 and 100.
   * The default is 5.
   */
  top?: int32;
}

/**
 * Contains a batch of document write actions to send to the index.
 */
model IndexBatch {
  /**
   * The actions in the batch.
   */
  value: IndexAction[];
}

/**
 * Represents an index action that operates on a document.
 */
#suppress "@azure-tools/typespec-azure-core/bad-record-type" "model should have additionalProperties"
model IndexAction {
  ...Record<unknown>;

  /**
   * The operation to perform on a document in an indexing batch.
   */
  @encodedName("application/json", "@search.action")
  actionType?: IndexActionType;
}

/**
 * A document retrieved via a document lookup operation.
 */
#suppress "@azure-tools/typespec-azure-core/bad-record-type" "model should have additionalProperties"
model LookupDocument {
  ...Record<unknown>;
}

/**
 * Response containing the status of operations for all documents in the indexing
 * request.
 */
model IndexDocumentsResult {
  /**
   * Response containing the status of operations for all actions in the batch.
   */
  #suppress "@azure-tools/typespec-azure-core/no-closed-literal-union" "return status code"
  @statusCode
  _: 200 | 207;

  /**
   * The list of status information for each document in the indexing request.
   */
  value: IndexingResult[];
}

/**
 * Status of an indexing operation for a single document.
 */
model IndexingResult {
  /**
   * The key of a document that was in the indexing request.
   */
  key: string;

  /**
   * The error message explaining why the indexing operation failed for the document
   * identified by the key; null if indexing succeeded.
   */
  errorMessage?: string;

  /**
   * A value indicating whether the indexing operation succeeded for the document
   * identified by the key.
   */
  status: boolean;

  /**
   * The status code of the indexing operation. Possible values include: 200 for a
   * successful update or delete, 201 for successful document creation, 400 for a
   * malformed input document, 404 for document not found, 409 for a version
   * conflict, 422 when the index is temporarily unavailable, or 503 for when the
   * service is too busy.
   */
  statusCode: int32;
}

/**
 * The result of Autocomplete query.
 */
model AutocompleteResult {
  /**
   * A value indicating the percentage of the index that was considered by the
   * autocomplete request, or null if minimumCoverage was not specified in the
   * request.
   */
  @encodedName("application/json", "@search.coverage")
  coverage?: float64;

  /**
   * The list of returned Autocompleted items.
   */
  value: AutocompleteItem[];
}

/**
 * The result of Autocomplete requests.
 */
model AutocompleteItem {
  /**
   * The completed term.
   */
  text: string;

  /**
   * The query along with the completed term.
   */
  queryPlusText: string;
}

/**
 * Parameters for fuzzy matching, and other autocomplete query behaviors.
 */
model AutocompleteRequest {
  /**
   * The search text on which to base autocomplete results.
   */
  search: string;

  /**
   * Specifies the mode for Autocomplete. The default is 'oneTerm'. Use 'twoTerms'
   * to get shingles and 'oneTermWithContext' to use the current context while
   * producing auto-completed terms.
   */
  autocompleteMode?: AutocompleteMode;

  /**
   * An OData expression that filters the documents used to produce completed terms
   * for the Autocomplete result.
   */
  filter?: string;

  /**
   * A value indicating whether to use fuzzy matching for the autocomplete query.
   * Default is false. When set to true, the query will autocomplete terms even if
   * there's a substituted or missing character in the search text. While this
   * provides a better experience in some scenarios, it comes at a performance cost
   * as fuzzy autocomplete queries are slower and consume more resources.
   */
  fuzzy?: boolean;

  /**
   * A string tag that is appended to hit highlights. Must be set with
   * highlightPreTag. If omitted, hit highlighting is disabled.
   */
  highlightPostTag?: string;

  /**
   * A string tag that is prepended to hit highlights. Must be set with
   * highlightPostTag. If omitted, hit highlighting is disabled.
   */
  highlightPreTag?: string;

  /**
   * A number between 0 and 100 indicating the percentage of the index that must be
   * covered by an autocomplete query in order for the query to be reported as a
   * success. This parameter can be useful for ensuring search availability even for
   * services with only one replica. The default is 80.
   */
  minimumCoverage?: float64;

  /**
   * The comma-separated list of field names to consider when querying for
   * auto-completed terms. Target fields must be included in the specified
   * suggester.
   */
  searchFields?: string;

  /**
   * The name of the suggester as specified in the suggesters collection that's part
   * of the index definition.
   */
  suggesterName: string;

  /**
   * The number of auto-completed terms to retrieve. This must be a value between 1
   * and 100. The default is 5.
   */
  top?: int32;
}

/**
 * The query parameters to use for vector search when a raw vector value is
 * provided.
 */
model VectorizedQuery extends VectorQuery {
  /**
   * The vector representation of a search query.
   */
  vector: float32[];

  /**
   * The kind of vector query being performed.
   */
  kind: "vector";
}

/**
 * The query parameters to use for vector search when a text value that needs to
 * be vectorized is provided.
 */
model VectorizableTextQuery extends VectorQuery {
  /**
   * The text to be vectorized to perform a vector search query.
   */
  text: string;

  /**
   * Can be configured to let a generative model rewrite the query before sending it
   * to be vectorized.
   */
  @added(Versions.v2024_11_01_preview)
  queryRewrites?: QueryRewritesType;

  /**
   * The kind of vector query being performed.
   */
  kind: "text";
}

/**
 * The query parameters to use for vector search when an url that represents an
 * image value that needs to be vectorized is provided.
 */
@added(Versions.v2024_11_01_preview)
model VectorizableImageUrlQuery extends VectorQuery {
  /**
   * The URL of an image to be vectorized to perform a vector search query.
   */
  url?: string;

  /**
   * The kind of vector query being performed.
   */
  kind: "imageUrl";
}

/**
 * The query parameters to use for vector search when a base 64 encoded binary of
 * an image that needs to be vectorized is provided.
 */
@added(Versions.v2024_11_01_preview)
model VectorizableImageBinaryQuery extends VectorQuery {
  /**
   * The base 64 encoded binary of an image to be vectorized to perform a vector
   * search query.
   */
  base64Image?: string;

  /**
   * The kind of vector query being performed.
   */
  kind: "imageBinary";
}

/**
 * The results of the vector query will be filtered based on the vector similarity
 * metric. Note this is the canonical definition of similarity metric, not the 'distance'
 * version. The threshold direction (larger or smaller) will be chosen
 * automatically according to the metric used by the field.
 */
@added(Versions.v2024_11_01_preview)
model VectorSimilarityThreshold extends VectorThreshold {
  /**
   * The threshold will filter based on the similarity metric value. Note this is
   * the canonical definition of similarity metric, not the 'distance' version. The
   * threshold direction (larger or smaller) will be chosen automatically according
   * to the metric used by the field.
   */
  value: float64;

  /**
   * The kind of threshold used to filter vector queries
   */
  kind: "vectorSimilarity";
}

/**
 * The results of the vector query will filter based on the '\@search.score' value.
 * Note this is the \@search.score returned as part of the search response. The
 * threshold direction will be chosen for higher \@search.score.
 */
@added(Versions.v2024_11_01_preview)
model SearchScoreThreshold extends VectorThreshold {
  /**
   * The threshold will filter based on the '\@search.score' value. Note this is the
   * \@search.score returned as part of the search response. The threshold direction
   * will be chosen for higher \@search.score.
   */
  value: float64;

  /**
   * The kind of threshold used to filter vector queries
   */
  kind: "searchScore";
}<|MERGE_RESOLUTION|>--- conflicted
+++ resolved
@@ -890,10 +890,6 @@
    * @odata.nextLink to formulate another POST Search request to get the next part
    * of the search response.
    */
-<<<<<<< HEAD
-  @visibility("read")
-=======
->>>>>>> ad5786cd
   @encodedName("application/json", "@search.nextPageParameters")
   nextPageParameters?: SearchRequest;
 

import "@azure-tools/typespec-azure-core";
import "@typespec/rest";
import "./models-service.tsp";

using TypeSpec.Rest;
using TypeSpec.Http;
using TypeSpec.Versioning;

namespace Search;

interface DataSourcesOperations {
    /**
     * Creates a new datasource or updates a datasource if it already exists.
     */
    #suppress "@azure-tools/typespec-azure-core/use-standard-operations" "Pre-existing API contract"
    #suppress "@azure-tools/typespec-azure-core/use-standard-names" "Pre-existing API contract"
    @route("/datasources('{dataSourceName}')")
    @put
    createOrUpdate is SearchDataSourceOperation<
        {
            ...matchingHeader;
            ...preferHeader;

<<<<<<< HEAD
            /**
             * Ignores cache reset requirements.
             */
            @added(Versions.v2024_11_01_preview)
            @query("ignoreResetRequirements")
            skipIndexerResetRequirementForCache?: boolean;

=======
>>>>>>> 91a61425
            /**
             * The definition of the datasource to create or update.
             */
            @body
            dataSource: SearchIndexerDataSource;
        },
        SearchIndexerDataSource
    >;

    /**
     * Deletes a datasource.
     */
    #suppress "@azure-tools/typespec-azure-core/use-standard-operations" "Pre-existing API contract"
    @route("/datasources('{dataSourceName}')")
    @delete
    delete is SearchDataSourceOperation<
        {
            ...matchingHeader;
        },
        void
    >;

    /**
     * Retrieves a datasource definition.
     */
    #suppress "@azure-tools/typespec-azure-core/use-standard-operations" "Pre-existing API contract"
    @route("/datasources('{dataSourceName}')")
    @get
    get is SearchDataSourceOperation<{}, SearchIndexerDataSource>;

    /**
     * Lists all datasources available for a search service.
     */
    #suppress "@azure-tools/typespec-azure-core/use-standard-operations" "Pre-existing API contract"
    #suppress "@azure-tools/typespec-azure-core/use-standard-names" "Pre-existing API contract"
    @route("/datasources")
    @get
    list is SearchOperation<selectQuery, ListDataSourcesResult>;

    /**
     * Creates a new datasource.
     */
    #suppress "@azure-tools/typespec-azure-core/use-standard-operations" "Pre-existing API contract"
    @route("/datasources")
    @post
    create is SearchOperation<
        {
            /**
             * The definition of the datasource to create.
             */
            @body
            dataSource: SearchIndexerDataSource;
        },
        SearchIndexerDataSource
    >;
}

interface IndexersOperations {
    /**
     * Resets the change tracking state associated with an indexer.
     */
    #suppress "@azure-tools/typespec-azure-core/use-standard-operations" "Pre-existing API contract"
    @route("/indexers('{indexerName}')/search.reset")
    @post
    reset is SearchIndexerOperation<{}, void>;
<<<<<<< HEAD

    /**
     * Resets specific documents in the datasource to be selectively re-ingested by
     * the indexer.
     */
    #suppress "@azure-tools/typespec-azure-core/use-standard-operations" "Pre-existing API contract"
    @added(Versions.v2024_11_01_preview)
    @route("/indexers('{indexerName}')/search.resetdocs")
    @post
    resetDocs is SearchIndexerOperation<
        {
            /**
             * If false, keys or ids will be appended to existing ones. If true, only the keys
             * or ids in this payload will be queued to be re-ingested.
             */
            @query
            overwrite?: boolean;

            /**
             * The keys or ids of the documents to be re-ingested. If keys are provided, the
             * document key field must be specified in the indexer configuration. If ids are
             * provided, the document key field is ignored.
             */
            @body
            keysOrIds?: DocumentKeysOrIds;
        },
        void
    >;
=======
>>>>>>> 91a61425

    /**
     * Runs an indexer on-demand.
     */
    #suppress "@azure-tools/typespec-azure-core/use-standard-operations" "Pre-existing API contract"
    @route("/indexers('{indexerName}')/search.run")
    @post
    run is SearchIndexerOperation<{}, void>;

    /**
     * Creates a new indexer or updates an indexer if it already exists.
     */
    #suppress "@azure-tools/typespec-azure-core/use-standard-operations" "Pre-existing API contract"
    #suppress "@azure-tools/typespec-azure-core/use-standard-names" "Pre-existing API contract"
    @route("/indexers('{indexerName}')")
    @put
    createOrUpdate is SearchIndexerOperation<
        {
            ...matchingHeader;
            ...preferHeader;

<<<<<<< HEAD
            /**
             * Ignores cache reset requirements.
             */
            @added(Versions.v2024_11_01_preview)
            @query("ignoreResetRequirements")
            skipIndexerResetRequirementForCache?: boolean;

            /**
             * Disables cache reprocessing change detection.
             */
            @added(Versions.v2024_11_01_preview)
            @query("disableCacheReprocessingChangeDetection")
            disableCacheReprocessingChangeDetection?: boolean;

=======
>>>>>>> 91a61425
            /**
             * The definition of the indexer to create or update.
             */
            @body
            indexer: SearchIndexer;
        },
        SearchIndexer
    >;

    /**
     * Deletes an indexer.
     */
    #suppress "@azure-tools/typespec-azure-core/use-standard-operations" "Pre-existing API contract"
    @route("/indexers('{indexerName}')")
    @delete
    delete is SearchIndexerOperation<
        {
            ...matchingHeader;
        },
        void
    >;

    /**
     * Retrieves an indexer definition.
     */
    #suppress "@azure-tools/typespec-azure-core/use-standard-operations" "Pre-existing API contract"
    #suppress "@azure-tools/typespec-azure-core/use-standard-names" "Pre-existing API contract"
    @route("/indexers('{indexerName}')")
    @get
    get is SearchIndexerOperation<{}, SearchIndexer>;

    /**
     * Lists all indexers available for a search service.
     */
    #suppress "@azure-tools/typespec-azure-core/use-standard-operations" "Pre-existing API contract"
    #suppress "@azure-tools/typespec-azure-core/use-standard-names" "Pre-existing API contract"
    @route("/indexers")
    @get
    list is SearchOperation<selectQuery, ListIndexersResult>;

    /**
     * Creates a new indexer.
     */
    #suppress "@azure-tools/typespec-azure-core/use-standard-operations" "Pre-existing API contract"
    #suppress "@azure-tools/typespec-azure-core/use-standard-names" "Pre-existing API contract"
    @route("/indexers")
    @post
    create is SearchOperation<
        {
            /**
             * The definition of the indexer to create.
             */
            @body
            indexer: SearchIndexer;
        },
        SearchIndexer
    >;

    /**
     * Returns the current status and execution history of an indexer.
     */
    #suppress "@azure-tools/typespec-azure-core/use-standard-operations" "Pre-existing API contract"
    @route("/indexers('{indexerName}')/search.status")
    @get
    getStatus is SearchIndexerOperation<{}, SearchIndexerStatus>;
}

interface SkillsetsOperations {
    /**
     * Creates a new skillset in a search service or updates the skillset if it
     * already exists.
     */
    #suppress "@azure-tools/typespec-azure-core/use-standard-operations" "Pre-existing API contract"
    #suppress "@azure-tools/typespec-azure-core/use-standard-names" "Pre-existing API contract"
    @route("/skillsets('{skillsetName}')")
    @put
    createOrUpdate is SearchSkillsetOperation<
        {
            ...matchingHeader;
            ...preferHeader;

<<<<<<< HEAD
            /**
             * Ignores cache reset requirements.
             */
            @added(Versions.v2024_11_01_preview)
            @query("ignoreResetRequirements")
            skipIndexerResetRequirementForCache?: boolean;

            /**
             * Disables cache reprocessing change detection.
             */
            @added(Versions.v2024_11_01_preview)
            @query("disableCacheReprocessingChangeDetection")
            disableCacheReprocessingChangeDetection?: boolean;

=======
>>>>>>> 91a61425
            /**
             * The skillset containing one or more skills to create or update in a search
             * service.
             */
            @body
            skillset: SearchIndexerSkillset;
        },
        SearchIndexerSkillset
    >;

    /**
     * Deletes a skillset in a search service.
     */
    #suppress "@azure-tools/typespec-azure-core/use-standard-operations" "Pre-existing API contract"
    #suppress "@azure-tools/typespec-azure-core/use-standard-names" "Pre-existing API contract"
    @route("/skillsets('{skillsetName}')")
    @delete
    delete is SearchSkillsetOperation<
        {
            ...matchingHeader;
        },
        void
    >;

    /**
     * Retrieves a skillset in a search service.
     */
    #suppress "@azure-tools/typespec-azure-core/use-standard-operations" "Pre-existing API contract"
    @route("/skillsets('{skillsetName}')")
    @get
    get is SearchSkillsetOperation<{}, SearchIndexerSkillset>;

    /**
     * List all skillsets in a search service.
     */
    #suppress "@azure-tools/typespec-azure-core/use-standard-operations" "Pre-existing API contract"
    #suppress "@azure-tools/typespec-azure-core/use-standard-names" "Pre-existing API contract"
    @route("/skillsets")
    @get
    list is SearchOperation<selectQuery, ListSkillsetsResult>;

    /**
     * Creates a new skillset in a search service.
     */
    #suppress "@azure-tools/typespec-azure-core/use-standard-operations" "Pre-existing API contract"
    @route("/skillsets")
    @post
    create is SearchOperation<
        {
            /**
             * The skillset containing one or more skills to create in a search service.
             */
            @body
            skillset: SearchIndexerSkillset;
        },
        SearchIndexerSkillset
    >;

    /**
     * Reset an existing skillset in a search service.
     */
    #suppress "@azure-tools/typespec-azure-core/use-standard-operations" "Pre-existing API contract"
    @added(Versions.v2024_11_01_preview)
    @route("/skillsets('{skillsetName}')/search.resetskills")
    @post
    resetSkills is SearchSkillsetOperation<
        {
            /**
             * The names of the skills to reset. If not specified, all skills in the skillset
             * will be reset.
             */
            @body
            skillNames: SkillNamesModel;
        },
        void
    >;
}

interface SynonymMapsOperations {
    /**
     * Creates a new synonym map or updates a synonym map if it already exists.
     */
    #suppress "@azure-tools/typespec-azure-core/use-standard-operations" "Pre-existing API contract"
    #suppress "@azure-tools/typespec-azure-core/use-standard-names" "Pre-existing API contract"
    @route("/synonymmaps('{synonymMapName}')")
    @put
    createOrUpdate is SearchSynonymMapOperation<
        {
            ...matchingHeader;
            ...preferHeader;

            /**
             * The definition of the synonym map to create or update.
             */
            @body
            synonymMap: SynonymMap;
        },
        SynonymMap
    >;

    /**
     * Deletes a synonym map.
     */
    #suppress "@azure-tools/typespec-azure-core/use-standard-operations" "Pre-existing API contract"
    @route("/synonymmaps('{synonymMapName}')")
    @delete
    delete is SearchSynonymMapOperation<
        {
            ...matchingHeader;
        },
        void
    >;

    /**
     * Retrieves a synonym map definition.
     */
    #suppress "@azure-tools/typespec-azure-core/use-standard-operations" "Pre-existing API contract"
    #suppress "@azure-tools/typespec-azure-core/use-standard-names" "Pre-existing API contract"
    @route("/synonymmaps('{synonymMapName}')")
    @get
    get is SearchSynonymMapOperation<{}, SynonymMap>;

    /**
     * Lists all synonym maps available for a search service.
     */
    #suppress "@azure-tools/typespec-azure-core/use-standard-operations" "Pre-existing API contract"
    #suppress "@azure-tools/typespec-azure-core/use-standard-names" "Pre-existing API contract"
    @route("/synonymmaps")
    @get
    list is SearchOperation<selectQuery, ListSynonymMapsResult>;

    /**
     * Creates a new synonym map.
     */
    #suppress "@azure-tools/typespec-azure-core/use-standard-operations" "Pre-existing API contract"
    @route("/synonymmaps")
    @post
    create is SearchOperation<
        {
            /**
             * The definition of the synonym map to create.
             */
            @body
            synonymMap: SynonymMap;
        },
        SynonymMap
    >;
}

interface IndexesOperations {
    /**
     * Creates a new search index.
     */
    #suppress "@azure-tools/typespec-azure-core/use-standard-operations" "Pre-existing API contract"
    @route("/indexes")
    @post
    create is SearchOperation<
        {
            /**
             * The definition of the index to create.
             */
            @body
            index: SearchIndex;
        },
        SearchIndex
    >;

    /**
     * Lists all indexes available for a search service.
     */
    #suppress "@azure-tools/typespec-azure-core/use-standard-operations" "Pre-existing API contract"
    @route("/indexes")
    @get
    list is SearchOperation<selectQuery, ListIndexesResult>;

    /**
     * Creates a new search index or updates an index if it already exists.
     */
    #suppress "@azure-tools/typespec-azure-core/use-standard-operations" "Pre-existing API contract"
    #suppress "@azure-tools/typespec-azure-core/use-standard-names" "Pre-existing API contract"
    @route("/indexes('{indexName}')")
    @put
    createOrUpdate is SearchIndexOperation<
        {
            ...matchingHeader;

            /**
             * Allows new analyzers, tokenizers, token filters, or char filters to be added to
             * an index by taking the index offline for at least a few seconds. This
             * temporarily causes indexing and query requests to fail. Performance and write
             * availability of the index can be impaired for several minutes after the index
             * is updated, or longer for very large indexes.
             */
            @query
            allowIndexDowntime?: boolean;

            ...preferHeader;

            /**
             * The definition of the index to create or update.
             */
            @body
            index: SearchIndex;
        },
        SearchIndex
    >;

    /**
     * Deletes a search index and all the documents it contains. This operation is
     * permanent, with no recovery option. Make sure you have a master copy of your
     * index definition, data ingestion code, and a backup of the primary data source
     * in case you need to re-build the index.
     */
    #suppress "@azure-tools/typespec-azure-core/use-standard-operations" "Pre-existing API contract"
    @route("/indexes('{indexName}')")
    @delete
    delete is SearchIndexOperation<
        {
            ...matchingHeader;
        },
        void
    >;

    /**
     * Retrieves an index definition.
     */
    #suppress "@azure-tools/typespec-azure-core/use-standard-operations" "Pre-existing API contract"
    @route("/indexes('{indexName}')")
    @get
    get is SearchIndexOperation<{}, SearchIndex>;

    /**
     * Returns statistics for the given index, including a document count and storage
     * usage.
     */
    #suppress "@azure-tools/typespec-azure-core/use-standard-operations" "Pre-existing API contract"
    @route("/indexes('{indexName}')/search.stats")
    @get
    getStatistics is SearchIndexOperation<{}, GetIndexStatisticsResult>;

    /**
     * Shows how an analyzer breaks text into tokens.
     */
    #suppress "@azure-tools/typespec-azure-core/use-standard-operations" "Pre-existing API contract"
    @route("/indexes('{indexName}')/search.analyze")
    @post
    analyze is SearchIndexOperation<
        {
            /**
             * The text and analyzer or analysis components to test.
             */
            @body
            request: AnalyzeRequest;
        },
        AnalyzeResult
    >;
}

@added(Versions.v2024_11_01_preview)
interface AliasesOperations {
    /**
     * Creates a new search alias.
     */
    #suppress "@azure-tools/typespec-azure-core/use-standard-operations" "Pre-existing API contract"
    @route("/aliases")
    @post
    create is SearchOperation<
        {
            /**
             * The definition of the alias to create.
             */
            @body
            `alias`: SearchAlias;
        },
        SearchAlias
    >;
    /**
     * Lists all aliases available for a search service.
     */
    #suppress "@azure-tools/typespec-azure-core/use-standard-operations" "Pre-existing API contract"
    @route("/aliases")
    @get
    list is SearchOperation<{}, ListAliasesResult>;

    /**
     * Creates a new search alias or updates an alias if it already exists.
     */
    #suppress "@azure-tools/typespec-azure-core/use-standard-operations" "Pre-existing API contract"
    #suppress "@azure-tools/typespec-azure-core/use-standard-names" "Pre-existing API contract"
    @route("/aliases('{aliasName}')")
    @put
    createOrUpdate is SearchAliasOperation<
        {
            ...matchingHeader;
            ...preferHeader;

            /**
             * The definition of the alias to create or update.
             */
            @body
            `alias`: SearchAlias;
        },
        SearchAlias
    >;

    /**
     * Deletes a search alias and its associated mapping to an index. This operation
     * is permanent, with no recovery option. The mapped index is untouched by this
     * operation.
     */
    #suppress "@azure-tools/typespec-azure-core/use-standard-operations" "Pre-existing API contract"
    @route("/aliases('{aliasName}')")
    @delete
    delete is SearchAliasOperation<
        {
            ...matchingHeader;
        },
        void
    >;

    /**
     * Retrieves an alias definition.
     */
    #suppress "@azure-tools/typespec-azure-core/use-standard-operations" "Pre-existing API contract"
    @route("/aliases('{aliasName}')")
    @get
    get is SearchAliasOperation<{}, SearchAlias>;
}

/**
 * Gets service level statistics for a search service.
 */
#suppress "@azure-tools/typespec-azure-core/use-standard-operations" "Pre-existing API contract"
@route("/servicestats")
@get
op getServiceStatistics is SearchOperation<{}, SearchServiceStatistics>;<|MERGE_RESOLUTION|>--- conflicted
+++ resolved
@@ -21,7 +21,6 @@
             ...matchingHeader;
             ...preferHeader;
 
-<<<<<<< HEAD
             /**
              * Ignores cache reset requirements.
              */
@@ -29,8 +28,6 @@
             @query("ignoreResetRequirements")
             skipIndexerResetRequirementForCache?: boolean;
 
-=======
->>>>>>> 91a61425
             /**
              * The definition of the datasource to create or update.
              */
@@ -96,7 +93,6 @@
     @route("/indexers('{indexerName}')/search.reset")
     @post
     reset is SearchIndexerOperation<{}, void>;
-<<<<<<< HEAD
 
     /**
      * Resets specific documents in the datasource to be selectively re-ingested by
@@ -125,8 +121,6 @@
         },
         void
     >;
-=======
->>>>>>> 91a61425
 
     /**
      * Runs an indexer on-demand.
@@ -148,7 +142,6 @@
             ...matchingHeader;
             ...preferHeader;
 
-<<<<<<< HEAD
             /**
              * Ignores cache reset requirements.
              */
@@ -163,8 +156,6 @@
             @query("disableCacheReprocessingChangeDetection")
             disableCacheReprocessingChangeDetection?: boolean;
 
-=======
->>>>>>> 91a61425
             /**
              * The definition of the indexer to create or update.
              */
@@ -246,7 +237,6 @@
             ...matchingHeader;
             ...preferHeader;
 
-<<<<<<< HEAD
             /**
              * Ignores cache reset requirements.
              */
@@ -261,8 +251,6 @@
             @query("disableCacheReprocessingChangeDetection")
             disableCacheReprocessingChangeDetection?: boolean;
 
-=======
->>>>>>> 91a61425
             /**
              * The skillset containing one or more skills to create or update in a search
              * service.

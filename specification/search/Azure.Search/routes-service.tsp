--- conflicted
+++ resolved
@@ -114,7 +114,6 @@
             code: "204";
         }
     >;
-<<<<<<< HEAD
 
     /**
      * Resets specific documents in the datasource to be selectively re-ingested by
@@ -147,8 +146,6 @@
             code: "204";
         }
     >;
-=======
->>>>>>> 8d665d4a
 
     /**
      * Runs an indexer on-demand.
@@ -370,7 +367,6 @@
             @statusCode
             code: "201";
         }
-<<<<<<< HEAD
     >;
 
     /**
@@ -390,8 +386,6 @@
             skillNames: SkillNames;
         },
         void
-=======
->>>>>>> 8d665d4a
     >;
 }
 

--- conflicted
+++ resolved
@@ -6919,7 +6919,6 @@
   defaultOversampling?: float64;
 
   /**
-<<<<<<< HEAD
    * Contains the options for rescoring.
    */
   @added(Versions.v2024_11_01_preview)
@@ -6937,11 +6936,9 @@
   @added(Versions.v2024_11_01_preview)
   truncationDimension?: int32;
 
-  @doc("Type of VectorSearchCompression.")
-=======
+  /**
    * Type of VectorSearchCompression.
    */
->>>>>>> 3eebe922
   kind: VectorSearchCompressionKind;
 }
 

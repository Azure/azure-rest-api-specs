parameters:
  "service-dir":
    default: "sdk/workloads"
emit:
  - "@azure-tools/typespec-autorest"
options:
  "@azure-tools/typespec-autorest":
    use-read-only-status-schema: true
    omit-unreachable-types: true
    emitter-output-dir: "{project-root}/.."
    azure-resource-provider-folder: "resource-manager"
    emit-common-types-schema: "never"
    # `arm-resource-flattening` is only used for back-compat for specs existed on July 2024. All new service spec should NOT use this flag
    arm-resource-flattening: true
    output-file: "{azure-resource-provider-folder}/{service-name}/SAPVirtualInstance/{version-status}/{version}/SAPVirtualInstance.json"
<<<<<<< HEAD
  "@azure-tools/typespec-csharp":
    flavor: azure
    package-dir: "Azure.Workloads.SAPVirtualInstance"
    clear-output-folder: true
    model-namespace: false
    namespace: "{package-dir}"
=======
  "@azure-tools/typespec-python":
    package-dir: "azure-mgmt-workloadssapvirtualinstance"
    package-name: "{package-dir}"
    flavor: "azure"
    generate-test: true
    generate-sample: true
>>>>>>> 362baa40
linter:
  extends:
    - "@azure-tools/typespec-azure-rulesets/resource-manager"<|MERGE_RESOLUTION|>--- conflicted
+++ resolved
@@ -13,21 +13,18 @@
     # `arm-resource-flattening` is only used for back-compat for specs existed on July 2024. All new service spec should NOT use this flag
     arm-resource-flattening: true
     output-file: "{azure-resource-provider-folder}/{service-name}/SAPVirtualInstance/{version-status}/{version}/SAPVirtualInstance.json"
-<<<<<<< HEAD
   "@azure-tools/typespec-csharp":
     flavor: azure
     package-dir: "Azure.Workloads.SAPVirtualInstance"
     clear-output-folder: true
     model-namespace: false
     namespace: "{package-dir}"
-=======
   "@azure-tools/typespec-python":
     package-dir: "azure-mgmt-workloadssapvirtualinstance"
     package-name: "{package-dir}"
     flavor: "azure"
     generate-test: true
     generate-sample: true
->>>>>>> 362baa40
 linter:
   extends:
     - "@azure-tools/typespec-azure-rulesets/resource-manager"
parameters:
  "service-dir":
    default: "sdk/workloads"
emit:
  - "@azure-tools/typespec-autorest"
options:
  "@azure-tools/typespec-autorest":
    use-read-only-status-schema: true
    omit-unreachable-types: true
    emitter-output-dir: "{project-root}/.."
    azure-resource-provider-folder: "resource-manager"
    emit-common-types-schema: "never"
    # `arm-resource-flattening` is only used for back-compat for specs existed on July 2024. All new service spec should NOT use this flag
    arm-resource-flattening: true
    output-file: "{azure-resource-provider-folder}/{service-name}/SAPVirtualInstance/{version-status}/{version}/SAPVirtualInstance.json"
<<<<<<< HEAD
  "@azure-tools/typespec-ts":
    azureSdkForJs: true
    isModularLibrary: true
    generateMetadata: true
    hierarchyClient: false
    experimentalExtensibleEnums: true
    enableOperationGroup: true
    package-dir: "arm-workloadssapvirtualinstance"
    flavor: "azure"
    packageDetails:
      name: "@azure/arm-workloadssapvirtualinstance"
=======
  "@azure-tools/typespec-python":
    package-dir: "azure-mgmt-workloadssapvirtualinstance"
    package-name: "{package-dir}"
    flavor: "azure"
    generate-test: true
    generate-sample: true
>>>>>>> 95e89f00
linter:
  extends:
    - "@azure-tools/typespec-azure-rulesets/resource-manager"<|MERGE_RESOLUTION|>--- conflicted
+++ resolved
@@ -13,7 +13,6 @@
     # `arm-resource-flattening` is only used for back-compat for specs existed on July 2024. All new service spec should NOT use this flag
     arm-resource-flattening: true
     output-file: "{azure-resource-provider-folder}/{service-name}/SAPVirtualInstance/{version-status}/{version}/SAPVirtualInstance.json"
-<<<<<<< HEAD
   "@azure-tools/typespec-ts":
     azureSdkForJs: true
     isModularLibrary: true
@@ -25,14 +24,12 @@
     flavor: "azure"
     packageDetails:
       name: "@azure/arm-workloadssapvirtualinstance"
-=======
   "@azure-tools/typespec-python":
     package-dir: "azure-mgmt-workloadssapvirtualinstance"
     package-name: "{package-dir}"
     flavor: "azure"
     generate-test: true
     generate-sample: true
->>>>>>> 95e89f00
 linter:
   extends:
     - "@azure-tools/typespec-azure-rulesets/resource-manager"
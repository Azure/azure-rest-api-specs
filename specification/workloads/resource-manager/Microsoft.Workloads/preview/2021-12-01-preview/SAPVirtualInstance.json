{
  "swagger": "2.0",
  "info": {
    "version": "2021-12-01-preview",
    "title": "Workloads Client",
    "description": "Workloads client provides access to various workload operations"
  },
  "host": "management.azure.com",
  "schemes": [
    "https"
  ],
  "consumes": [
    "application/json"
  ],
  "produces": [
    "application/json"
  ],
  "security": [
    {
      "azure_auth": [
        "user_impersonation"
      ]
    }
  ],
  "securityDefinitions": {
    "azure_auth": {
      "type": "oauth2",
      "authorizationUrl": "https://login.microsoftonline.com/common/oauth2/authorize",
      "flow": "implicit",
      "description": "Azure Active Directory OAuth2 Flow",
      "scopes": {
        "user_impersonation": "impersonate your user account"
      }
    }
  },
  "paths": {
    "/subscriptions/{subscriptionId}/providers/Microsoft.Workloads/locations/{location}/sapVirtualInstanceMetadata/default/getSizingRecommendations": {
      "post": {
        "tags": [
          "SAPRecommendations"
        ],
        "description": "Get SAP sizing recommendations by providing input SAPS for application tier and memory required for database tier",
        "operationId": "SAPSizingRecommendations",
        "parameters": [
          {
            "$ref": "../../../../../common-types/resource-management/v3/types.json#/parameters/SubscriptionIdParameter"
          },
          {
            "$ref": "../../../../../common-types/resource-management/v3/types.json#/parameters/LocationParameter"
          },
          {
            "$ref": "../../../../../common-types/resource-management/v3/types.json#/parameters/ApiVersionParameter"
          },
          {
            "name": "SAPSizingRecommendation",
            "description": "SAP Sizing Recommendation Request body",
            "in": "body",
            "schema": {
              "$ref": "#/definitions/SAPSizingRecommendationRequest"
            }
          }
        ],
        "responses": {
          "200": {
            "description": "SAP Sizing Recommendation Result.",
            "schema": {
              "$ref": "#/definitions/SAPSizingRecommendationResult"
            }
          },
          "default": {
            "description": "Error response describing why the operation failed.",
            "schema": {
              "$ref": "../../../../../common-types/resource-management/v3/types.json#/definitions/ErrorResponse"
            }
          }
        },
        "x-ms-examples": {
          "SAPSizingRecommendations_S4HANA_Distributed": {
            "$ref": "./examples/sapvirtualinstances/SAPSizingRecommendations_S4HANA_Distributed.json"
          },
          "SAPSizingRecommendations_S4HANA_SingleServer": {
            "$ref": "./examples/sapvirtualinstances/SAPSizingRecommendations_S4HANA_SingleServer.json"
          },
          "SAPSizingRecommendations_S4HANA_DistributedHA_AvSet": {
            "$ref": "./examples/sapvirtualinstances/SAPSizingRecommendations_S4HANA_HA_AvSet.json"
          },
          "SAPSizingRecommendations_S4HANA_DistributedHA_AvZone": {
            "$ref": "./examples/sapvirtualinstances/SAPSizingRecommendations_S4HANA_HA_AvZone.json"
          }
        }
      }
    },
    "/subscriptions/{subscriptionId}/providers/Microsoft.Workloads/locations/{location}/sapVirtualInstanceMetadata/default/getSapSupportedSku": {
      "post": {
        "tags": [
          "SAPSupportedSku"
        ],
        "description": "Get a list of SAP supported SKUs for ASCS, Application and Database tier.",
        "operationId": "SAPSupportedSku",
        "parameters": [
          {
            "$ref": "../../../../../common-types/resource-management/v3/types.json#/parameters/SubscriptionIdParameter"
          },
          {
            "$ref": "../../../../../common-types/resource-management/v3/types.json#/parameters/LocationParameter"
          },
          {
            "$ref": "../../../../../common-types/resource-management/v3/types.json#/parameters/ApiVersionParameter"
          },
          {
            "name": "SAPSupportedSku",
            "description": "SAP Supported SKU Request body",
            "in": "body",
            "schema": {
              "$ref": "#/definitions/SAPSupportedSkusRequest"
            }
          }
        ],
        "responses": {
          "200": {
            "description": "SAP Supported SKU Result.",
            "schema": {
              "$ref": "#/definitions/SAPSupportedResourceSkusResult"
            }
          },
          "default": {
            "description": "Error response describing why the operation failed.",
            "schema": {
              "$ref": "../../../../../common-types/resource-management/v3/types.json#/definitions/ErrorResponse"
            }
          }
        },
        "x-ms-examples": {
          "SAPSupportedSkus_Distributed": {
            "$ref": "./examples/sapvirtualinstances/SAPSupportedSkus_Distributed.json"
          },
          "SAPSupportedSkus_SingleServer": {
            "$ref": "./examples/sapvirtualinstances/SAPSupportedSkus_SingleServer.json"
          },
          "SAPSupportedSkus_DistributedHA_AvSet": {
            "$ref": "./examples/sapvirtualinstances/SAPSupportedSkus_DistributedHA_AvSet.json"
          },
          "SAPSupportedSkus_DistributedHA_AvZone": {
            "$ref": "./examples/sapvirtualinstances/SAPSupportedSkus_DistributedHA_AvZone.json"
          }
        }
      }
    },
    "/subscriptions/{subscriptionId}/providers/Microsoft.Workloads/locations/{location}/sapVirtualInstanceMetadata/default/getDiskConfigurations": {
      "post": {
        "tags": [
          "SAPDiskConfigurations"
        ],
        "description": "Get the SAP Disk Configuration Layout prod/non-prod SAP System.",
        "operationId": "SAPDiskConfigurations",
        "parameters": [
          {
            "$ref": "../../../../../common-types/resource-management/v3/types.json#/parameters/SubscriptionIdParameter"
          },
          {
            "$ref": "../../../../../common-types/resource-management/v3/types.json#/parameters/LocationParameter"
          },
          {
            "$ref": "../../../../../common-types/resource-management/v3/types.json#/parameters/ApiVersionParameter"
          },
          {
            "name": "SAPDiskConfigurations",
            "description": "SAP Disk Configurations Request body",
            "in": "body",
            "schema": {
              "$ref": "#/definitions/SAPDiskConfigurationsRequest"
            }
          }
        ],
        "responses": {
          "200": {
            "description": "SAP Disk Configurations Result.",
            "schema": {
              "$ref": "#/definitions/SAPDiskConfigurationsResult"
            }
          },
          "default": {
            "description": "Error response describing why the operation failed.",
            "schema": {
              "$ref": "../../../../../common-types/resource-management/v3/types.json#/definitions/ErrorResponse"
            }
          }
        },
        "x-ms-examples": {
          "SAPDiskConfigurations_Prod": {
            "$ref": "./examples/sapvirtualinstances/SAPDiskConfigurations_Prod.json"
          },
          "SAPDiskConfigurations_NonProd": {
            "$ref": "./examples/sapvirtualinstances/SAPDiskConfigurations_NonProd.json"
          }
        }
      }
    },
    "/subscriptions/{subscriptionId}/providers/Microsoft.Workloads/locations/{location}/sapVirtualInstanceMetadata/default/getAvailabilityZoneDetails": {
      "post": {
        "tags": [
          "SAPAvailabilityZoneDetails"
        ],
        "description": "Get the recommended SAP Availability Zone Pair Details for your region.",
        "operationId": "SAPAvailabilityZoneDetails",
        "parameters": [
          {
            "$ref": "../../../../../common-types/resource-management/v3/types.json#/parameters/SubscriptionIdParameter"
          },
          {
            "$ref": "../../../../../common-types/resource-management/v3/types.json#/parameters/LocationParameter"
          },
          {
            "$ref": "../../../../../common-types/resource-management/v3/types.json#/parameters/ApiVersionParameter"
          },
          {
            "name": "SAPAvailabilityZoneDetails",
            "description": "SAP Availability Zone Details Request body",
            "in": "body",
            "schema": {
              "$ref": "#/definitions/SAPAvailabilityZoneDetailsRequest"
            }
          }
        ],
        "responses": {
          "200": {
            "description": "SAP Availability Zone Details Result.",
            "schema": {
              "$ref": "#/definitions/SAPAvailabilityZoneDetailsResult"
            }
          },
          "default": {
            "description": "Error response describing why the operation failed.",
            "schema": {
              "$ref": "../../../../../common-types/resource-management/v3/types.json#/definitions/ErrorResponse"
            }
          }
        },
        "x-ms-examples": {
          "SAPAvailabilityZoneDetails_eastus": {
            "$ref": "./examples/sapvirtualinstances/SAPAvailabilityZoneDetails_eastus.json"
          },
          "SAPAvailabilityZoneDetails_northeurope": {
            "$ref": "./examples/sapvirtualinstances/SAPAvailabilityZoneDetails_northeurope.json"
          }
        }
      }
    },
    "/subscriptions/{subscriptionId}/resourceGroups/{resourceGroupName}/providers/Microsoft.Workloads/sapVirtualInstances/{sapVirtualInstanceName}": {
      "put": {
        "tags": [
          "SAPVirtualInstances"
        ],
        "operationId": "SAPVirtualInstances_Create",
        "x-ms-long-running-operation": true,
        "x-ms-long-running-operation-options": {
          "final-state-via": "azure-async-operation"
        },
        "produces": [
          "application/json"
        ],
        "x-ms-examples": {
          "Register existing SAP system as Virtual Instance for SAP solutions.": {
            "$ref": "./examples/sapvirtualinstances/SAPVirtualInstances_Create_Discover.json"
          },
          "Create Infrastructure for Single Server System": {
            "$ref": "./examples/sapvirtualinstances/SAPVirtualInstances_Create_WithOSConfig_SingleServer.json"
          },
          "Create Infrastructure for Distributed System": {
            "$ref": "./examples/sapvirtualinstances/SAPVirtualInstances_Create_WithOSConfig_Distributed.json"
          },
          "Create Infrastructure for HA System with Availability Set": {
            "$ref": "./examples/sapvirtualinstances/SAPVirtualInstances_Create_WithOSConfig_HA_AvSet.json"
          },
          "Create Infrastructure for HA System with Availability Zone": {
            "$ref": "./examples/sapvirtualinstances/SAPVirtualInstances_Create_WithOSConfig_HA_AvZone.json"
          },
<<<<<<< HEAD
          "Create Infrastructure without SAP Trans Fileshare": {
            "$ref": "./examples/sapvirtualinstances/SAPVirtualInstances_Create_Distributed_SkipTransMount.json"
=======
          "Create Infrastructure only for Distributed System": {
            "$ref": "./examples/sapvirtualinstances/SAPVirtualInstances_Create_Distributed.json"
          },
          "Create Infrastructure only for HA System with Availability Set": {
            "$ref": "./examples/sapvirtualinstances/SAPVirtualInstances_Create_HA_AvSet.json"
          },
          "Create Infrastructure only for HA System with Availability Zone": {
            "$ref": "./examples/sapvirtualinstances/SAPVirtualInstances_Create_HA_AvZone.json"
          },
          "Create Infrastructure only for Single Server System": {
            "$ref": "./examples/sapvirtualinstances/SAPVirtualInstances_Create_SingleServer.json"
          },
          "Create Infrastructure without SAP Transport Directory Fileshare": {
            "$ref": "./examples/sapvirtualinstances/SAPVirtualInstances_Create_Distributed_SkipTransport.json"
>>>>>>> e0aca4c3
          },
          "Create Infrastructure with a new SAP Transport Directory Fileshare": {
            "$ref": "./examples/sapvirtualinstances/SAPVirtualInstances_Create_Distributed_CreateTransport.json"
          },
          "Create Infrastructure with an existing SAP Transport Directory Fileshare": {
            "$ref": "./examples/sapvirtualinstances/SAPVirtualInstances_Create_Distributed_MountTransport.json"
          },
          "Detect SAP Software Installation on a Single Server System": {
            "$ref": "./examples/sapvirtualinstances/SAPVirtualInstances_DetectInstallation_SingleServer.json"
          },
          "Detect SAP Software Installation on a Distributed System": {
            "$ref": "./examples/sapvirtualinstances/SAPVirtualInstances_DetectInstallation_Distributed.json"
          },
          "Detect SAP Software Installation on an HA System with Availability Set": {
            "$ref": "./examples/sapvirtualinstances/SAPVirtualInstances_DetectInstallation_HA_AvSet.json"
          },
          "Detect SAP Software Installation on an HA System with Availability Zone": {
            "$ref": "./examples/sapvirtualinstances/SAPVirtualInstances_DetectInstallation_HA_AvZone.json"
          },
          "Install SAP Software on Single Server System": {
            "$ref": "./examples/sapvirtualinstances/SAPVirtualInstances_Install_SingleServer.json"
          },
          "Install SAP Software on Distributed System": {
            "$ref": "./examples/sapvirtualinstances/SAPVirtualInstances_Install_Distributed.json"
          },
          "Install SAP Software on HA System with Availability Set": {
            "$ref": "./examples/sapvirtualinstances/SAPVirtualInstances_Install_HA_AvailabilitySet.json"
          },
          "Install SAP Software on HA System with Availability Zone": {
            "$ref": "./examples/sapvirtualinstances/SAPVirtualInstances_Install_HA_AvailabilityZone.json"
          },
          "Create Infrastructure with Disk and OS configurations for Single Server System": {
            "$ref": "./examples/sapvirtualinstances/SAPVirtualInstances_Create_DiskDetails_SingleServer.json"
          },
          "Create Infrastructure with Disk, OS and Storage configuration for Distributed System": {
            "$ref": "./examples/sapvirtualinstances/SAPVirtualInstances_Create_DiskDetails_Distributed.json"
          },
          "Create Infrastructure with Disk and OS configuration for HA System with Availability Set": {
            "$ref": "./examples/sapvirtualinstances/SAPVirtualInstances_Create_DiskDetails_HA_WithBackupDisk.json"
          },
          "Create Infrastructure with Disk and OS configuration for HA System with Availability Zone without backup disk": {
            "$ref": "./examples/sapvirtualinstances/SAPVirtualInstances_Create_DiskDetails_HA_NoBackupDisk.json"
          }
        },
        "description": "Creates a Virtual Instance for SAP solutions (VIS) resource",
        "parameters": [
          {
            "$ref": "../../../../../common-types/resource-management/v3/types.json#/parameters/SubscriptionIdParameter"
          },
          {
            "$ref": "../../../../../common-types/resource-management/v3/types.json#/parameters/ResourceGroupNameParameter"
          },
          {
            "$ref": "#/parameters/SAPVirtualInstanceNameParameter"
          },
          {
            "$ref": "../../../../../common-types/resource-management/v3/types.json#/parameters/ApiVersionParameter"
          },
          {
            "in": "body",
            "description": "Virtual Instance for SAP solutions resource request body.",
            "name": "body",
            "schema": {
              "$ref": "#/definitions/SAPVirtualInstance"
            }
          }
        ],
        "responses": {
          "201": {
            "description": "Describes the Virtual Instance for SAP solutions resource created.",
            "schema": {
              "$ref": "#/definitions/SAPVirtualInstance"
            }
          },
          "200": {
            "description": "Describes the Virtual Instance for SAP solutions resource which is created successfully.",
            "schema": {
              "$ref": "#/definitions/SAPVirtualInstance"
            }
          },
          "default": {
            "description": "Error response describing why the operation failed.",
            "schema": {
              "$ref": "../../../../../common-types/resource-management/v3/types.json#/definitions/ErrorResponse"
            }
          }
        }
      },
      "get": {
        "tags": [
          "SAPVirtualInstances"
        ],
        "operationId": "SAPVirtualInstances_Get",
        "x-ms-examples": {
          "SAPVirtualInstances_Get": {
            "$ref": "./examples/sapvirtualinstances/SAPVirtualInstances_Get.json"
          }
        },
        "description": "Gets a Virtual Instance for SAP solutions resource",
        "parameters": [
          {
            "$ref": "../../../../../common-types/resource-management/v3/types.json#/parameters/SubscriptionIdParameter"
          },
          {
            "$ref": "../../../../../common-types/resource-management/v3/types.json#/parameters/ResourceGroupNameParameter"
          },
          {
            "$ref": "#/parameters/SAPVirtualInstanceNameParameter"
          },
          {
            "$ref": "../../../../../common-types/resource-management/v3/types.json#/parameters/ApiVersionParameter"
          }
        ],
        "responses": {
          "200": {
            "description": "Describes the Virtual Instance for SAP solutions resource",
            "schema": {
              "$ref": "#/definitions/SAPVirtualInstance"
            }
          },
          "default": {
            "description": "Error response describing why the operation failed.",
            "schema": {
              "$ref": "../../../../../common-types/resource-management/v3/types.json#/definitions/ErrorResponse"
            }
          }
        }
      },
      "patch": {
        "tags": [
          "SAPVirtualInstances"
        ],
        "operationId": "SAPVirtualInstances_Update",
        "x-ms-examples": {
          "SAPVirtualInstances_Update": {
            "$ref": "./examples/sapvirtualinstances/SAPVirtualInstances_Update.json"
          }
        },
        "description": "Updates a Virtual Instance for SAP solutions resource",
        "parameters": [
          {
            "$ref": "../../../../../common-types/resource-management/v3/types.json#/parameters/SubscriptionIdParameter"
          },
          {
            "$ref": "../../../../../common-types/resource-management/v3/types.json#/parameters/ResourceGroupNameParameter"
          },
          {
            "$ref": "#/parameters/SAPVirtualInstanceNameParameter"
          },
          {
            "$ref": "../../../../../common-types/resource-management/v3/types.json#/parameters/ApiVersionParameter"
          },
          {
            "in": "body",
            "name": "body",
            "description": "Request body to update a Virtual Instance for SAP solutions resource.",
            "schema": {
              "$ref": "#/definitions/UpdateSAPVirtualInstanceRequest"
            }
          }
        ],
        "responses": {
          "200": {
            "description": "Describes the Virtual Instance for SAP solutions resource which is successfully updated.",
            "schema": {
              "$ref": "#/definitions/SAPVirtualInstance"
            }
          },
          "default": {
            "description": "Error response describing why the operation failed.",
            "schema": {
              "$ref": "../../../../../common-types/resource-management/v3/types.json#/definitions/ErrorResponse"
            }
          }
        }
      },
      "delete": {
        "tags": [
          "SAPVirtualInstances"
        ],
        "operationId": "SAPVirtualInstances_Delete",
        "x-ms-long-running-operation": true,
        "x-ms-long-running-operation-options": {
          "final-state-via": "azure-async-operation"
        },
        "produces": [
          "application/json"
        ],
        "x-ms-examples": {
          "SAPVirtualInstances_Delete": {
            "$ref": "./examples/sapvirtualinstances/SAPVirtualInstances_Delete.json"
          }
        },
        "description": "Deletes a Virtual Instance for SAP solutions resource and its child resources, that is the associated Central Services Instance, Application Server Instances and Database Instance.",
        "parameters": [
          {
            "$ref": "../../../../../common-types/resource-management/v3/types.json#/parameters/SubscriptionIdParameter"
          },
          {
            "$ref": "../../../../../common-types/resource-management/v3/types.json#/parameters/ResourceGroupNameParameter"
          },
          {
            "$ref": "#/parameters/SAPVirtualInstanceNameParameter"
          },
          {
            "$ref": "../../../../../common-types/resource-management/v3/types.json#/parameters/ApiVersionParameter"
          }
        ],
        "responses": {
          "200": {
            "description": "OK",
            "schema": {
              "$ref": "../../../../../common-types/resource-management/v3/types.json#/definitions/OperationStatusResult"
            }
          },
          "202": {
            "description": "Accepted"
          },
          "204": {
            "description": "NoContent"
          },
          "default": {
            "description": "Error response describing why the operation failed.",
            "schema": {
              "$ref": "../../../../../common-types/resource-management/v3/types.json#/definitions/ErrorResponse"
            }
          }
        }
      }
    },
    "/subscriptions/{subscriptionId}/resourceGroups/{resourceGroupName}/providers/Microsoft.Workloads/sapVirtualInstances": {
      "get": {
        "tags": [
          "SAPVirtualInstances"
        ],
        "operationId": "SAPVirtualInstances_ListByResourceGroup",
        "x-ms-examples": {
          "SAPVirtualInstances_ListByResourceGroup": {
            "$ref": "./examples/sapvirtualinstances/SAPVirtualInstances_ListByResourceGroup.json"
          }
        },
        "x-ms-pageable": {
          "nextLinkName": "nextLink"
        },
        "description": "Gets all Virtual Instances for SAP solutions resources in a Resource Group.",
        "parameters": [
          {
            "$ref": "../../../../../common-types/resource-management/v3/types.json#/parameters/SubscriptionIdParameter"
          },
          {
            "$ref": "../../../../../common-types/resource-management/v3/types.json#/parameters/ResourceGroupNameParameter"
          },
          {
            "$ref": "../../../../../common-types/resource-management/v3/types.json#/parameters/ApiVersionParameter"
          }
        ],
        "responses": {
          "200": {
            "description": "The list of all Virtual Instances for SAP solutions resources.",
            "schema": {
              "$ref": "#/definitions/SAPVirtualInstanceList"
            }
          },
          "default": {
            "description": "Error response describing why the operation failed.",
            "schema": {
              "$ref": "../../../../../common-types/resource-management/v3/types.json#/definitions/ErrorResponse"
            }
          }
        }
      }
    },
    "/subscriptions/{subscriptionId}/providers/Microsoft.Workloads/sapVirtualInstances": {
      "get": {
        "tags": [
          "SAPVirtualInstances"
        ],
        "operationId": "SAPVirtualInstances_ListBySubscription",
        "x-ms-examples": {
          "SAPVirtualInstances_ListBySubscription": {
            "$ref": "./examples/sapvirtualinstances/SAPVirtualInstances_ListBySubscription.json"
          }
        },
        "x-ms-pageable": {
          "nextLinkName": "nextLink"
        },
        "description": "Gets all Virtual Instances for SAP solutions resources in a Subscription.",
        "parameters": [
          {
            "$ref": "../../../../../common-types/resource-management/v3/types.json#/parameters/SubscriptionIdParameter"
          },
          {
            "$ref": "../../../../../common-types/resource-management/v3/types.json#/parameters/ApiVersionParameter"
          }
        ],
        "responses": {
          "200": {
            "description": "The list of all Virtual Instances for SAP solutions resources in the Subscription.",
            "schema": {
              "$ref": "#/definitions/SAPVirtualInstanceList"
            }
          },
          "default": {
            "description": "Error response describing why the operation failed.",
            "schema": {
              "$ref": "../../../../../common-types/resource-management/v3/types.json#/definitions/ErrorResponse"
            }
          }
        }
      }
    },
    "/subscriptions/{subscriptionId}/resourceGroups/{resourceGroupName}/providers/Microsoft.Workloads/sapVirtualInstances/{sapVirtualInstanceName}/centralInstances/{centralInstanceName}": {
      "get": {
        "tags": [
          "SAPCentralInstances"
        ],
        "operationId": "SAPCentralInstances_Get",
        "x-ms-examples": {
          "SAPCentralInstances_Get": {
            "$ref": "./examples/sapvirtualinstances/SAPCentralInstances_Get.json"
          }
        },
        "description": "Gets the SAP Central Services Instance resource.",
        "parameters": [
          {
            "$ref": "../../../../../common-types/resource-management/v3/types.json#/parameters/SubscriptionIdParameter"
          },
          {
            "$ref": "../../../../../common-types/resource-management/v3/types.json#/parameters/ResourceGroupNameParameter"
          },
          {
            "$ref": "#/parameters/SAPVirtualInstanceNameParameter"
          },
          {
            "$ref": "#/parameters/CentralInstanceNameParameter"
          },
          {
            "$ref": "../../../../../common-types/resource-management/v3/types.json#/parameters/ApiVersionParameter"
          }
        ],
        "responses": {
          "200": {
            "description": "Describes the SAP Central Services Instance resource.",
            "schema": {
              "$ref": "#/definitions/SAPCentralServerInstance"
            }
          },
          "default": {
            "description": "Error response describing why the operation failed.",
            "schema": {
              "$ref": "../../../../../common-types/resource-management/v3/types.json#/definitions/ErrorResponse"
            }
          }
        }
      },
      "put": {
        "tags": [
          "SAPCentralInstances"
        ],
        "operationId": "SAPCentralInstances_Create",
        "x-ms-long-running-operation": true,
        "x-ms-long-running-operation-options": {
          "final-state-via": "azure-async-operation"
        },
        "produces": [
          "application/json"
        ],
        "x-ms-examples": {
          "SAPCentralInstances_Create": {
            "$ref": "./examples/sapvirtualinstances/SAPCentralInstances_Create.json"
          },
          "Create SAP Central Instances for HA System with Availability Set": {
            "$ref": "./examples/sapvirtualinstances/SAPCentralInstances_Create_HA_AvSet.json"
          }
        },
        "description": "Creates the SAP Central Services Instance resource. <br><br>This will be used by service only. PUT operation on this resource by end user will return a Bad Request error.",
        "parameters": [
          {
            "$ref": "../../../../../common-types/resource-management/v3/types.json#/parameters/SubscriptionIdParameter"
          },
          {
            "$ref": "../../../../../common-types/resource-management/v3/types.json#/parameters/ResourceGroupNameParameter"
          },
          {
            "$ref": "#/parameters/SAPVirtualInstanceNameParameter"
          },
          {
            "$ref": "#/parameters/CentralInstanceNameParameter"
          },
          {
            "$ref": "../../../../../common-types/resource-management/v3/types.json#/parameters/ApiVersionParameter"
          },
          {
            "in": "body",
            "name": "body",
            "description": "The SAP Central Services Instance request body.",
            "schema": {
              "$ref": "#/definitions/SAPCentralServerInstance"
            }
          }
        ],
        "responses": {
          "201": {
            "description": "Describes the SAP Central Services Instance resource created.",
            "schema": {
              "$ref": "#/definitions/SAPCentralServerInstance"
            }
          },
          "200": {
            "description": "Describes the SAP Central Services Instance resource.",
            "schema": {
              "$ref": "#/definitions/SAPCentralServerInstance"
            }
          },
          "default": {
            "description": "Error response describing why the operation failed.",
            "schema": {
              "$ref": "../../../../../common-types/resource-management/v3/types.json#/definitions/ErrorResponse"
            }
          }
        }
      },
      "patch": {
        "tags": [
          "SAPCentralInstances"
        ],
        "operationId": "SAPCentralInstances_Update",
        "x-ms-long-running-operation": true,
        "x-ms-long-running-operation-options": {
          "final-state-via": "azure-async-operation"
        },
        "produces": [
          "application/json"
        ],
        "x-ms-examples": {
          "SAPCentralInstances_Update": {
            "$ref": "./examples/sapvirtualinstances/SAPCentralInstances_Update.json"
          }
        },
        "description": "Updates the SAP Central Services Instance resource. <br><br>This can be used to update tags on the resource.",
        "parameters": [
          {
            "$ref": "../../../../../common-types/resource-management/v3/types.json#/parameters/SubscriptionIdParameter"
          },
          {
            "$ref": "../../../../../common-types/resource-management/v3/types.json#/parameters/ResourceGroupNameParameter"
          },
          {
            "$ref": "#/parameters/SAPVirtualInstanceNameParameter"
          },
          {
            "$ref": "#/parameters/CentralInstanceNameParameter"
          },
          {
            "$ref": "../../../../../common-types/resource-management/v3/types.json#/parameters/ApiVersionParameter"
          },
          {
            "in": "body",
            "name": "body",
            "description": "The SAP Central Services Instance resource request body.",
            "schema": {
              "$ref": "#/definitions/UpdateSAPCentralInstanceRequest"
            }
          }
        ],
        "responses": {
          "201": {
            "description": "Describes the SAP Central Services Instance resource created.",
            "schema": {
              "$ref": "#/definitions/SAPCentralServerInstance"
            }
          },
          "200": {
            "description": "Describes the SAP Central Services Instance resource created.",
            "schema": {
              "$ref": "#/definitions/SAPCentralServerInstance"
            }
          },
          "default": {
            "description": "Error response describing why the operation failed.",
            "schema": {
              "$ref": "../../../../../common-types/resource-management/v3/types.json#/definitions/ErrorResponse"
            }
          }
        }
      },
      "delete": {
        "tags": [
          "SAPCentralInstances"
        ],
        "operationId": "SAPCentralInstances_Delete",
        "x-ms-long-running-operation": true,
        "x-ms-long-running-operation-options": {
          "final-state-via": "azure-async-operation"
        },
        "produces": [
          "application/json"
        ],
        "x-ms-examples": {
          "SAPCentralInstances_Delete": {
            "$ref": "./examples/sapvirtualinstances/SAPCentralInstances_Delete.json"
          }
        },
        "description": "Deletes the SAP Central Services Instance resource. <br><br>This will be used by service only. Delete operation on this resource by end user will return a Bad Request error. You can delete the parent resource, which is the Virtual Instance for SAP solutions resource, using the delete operation on it.",
        "parameters": [
          {
            "$ref": "../../../../../common-types/resource-management/v3/types.json#/parameters/SubscriptionIdParameter"
          },
          {
            "$ref": "../../../../../common-types/resource-management/v3/types.json#/parameters/ResourceGroupNameParameter"
          },
          {
            "$ref": "#/parameters/SAPVirtualInstanceNameParameter"
          },
          {
            "$ref": "#/parameters/CentralInstanceNameParameter"
          },
          {
            "$ref": "../../../../../common-types/resource-management/v3/types.json#/parameters/ApiVersionParameter"
          }
        ],
        "responses": {
          "200": {
            "description": "OK",
            "schema": {
              "$ref": "../../../../../common-types/resource-management/v3/types.json#/definitions/OperationStatusResult"
            }
          },
          "202": {
            "description": "Accepted"
          },
          "204": {
            "description": "NoContent"
          },
          "default": {
            "description": "Error response describing why the operation failed.",
            "schema": {
              "$ref": "../../../../../common-types/resource-management/v3/types.json#/definitions/ErrorResponse"
            }
          }
        }
      }
    },
    "/subscriptions/{subscriptionId}/resourceGroups/{resourceGroupName}/providers/Microsoft.Workloads/sapVirtualInstances/{sapVirtualInstanceName}/centralInstances": {
      "get": {
        "tags": [
          "SAPCentralInstances"
        ],
        "operationId": "SAPCentralInstances_List",
        "x-ms-examples": {
          "SAPCentralInstances_List": {
            "$ref": "./examples/sapvirtualinstances/SAPCentralInstances_List.json"
          }
        },
        "x-ms-pageable": {
          "nextLinkName": "nextLink"
        },
        "description": "Lists the SAP Central Services Instance resource for the given Virtual Instance for SAP solutions resource.",
        "parameters": [
          {
            "$ref": "../../../../../common-types/resource-management/v3/types.json#/parameters/SubscriptionIdParameter"
          },
          {
            "$ref": "../../../../../common-types/resource-management/v3/types.json#/parameters/ResourceGroupNameParameter"
          },
          {
            "$ref": "#/parameters/SAPVirtualInstanceNameParameter"
          },
          {
            "$ref": "../../../../../common-types/resource-management/v3/types.json#/parameters/ApiVersionParameter"
          }
        ],
        "responses": {
          "200": {
            "description": "Describes the SAP Central Services Instance resource.",
            "schema": {
              "$ref": "#/definitions/SAPCentralInstanceList"
            }
          },
          "default": {
            "description": "Error response describing why the operation failed.",
            "schema": {
              "$ref": "../../../../../common-types/resource-management/v3/types.json#/definitions/ErrorResponse"
            }
          }
        }
      }
    },
    "/subscriptions/{subscriptionId}/resourceGroups/{resourceGroupName}/providers/Microsoft.Workloads/sapVirtualInstances/{sapVirtualInstanceName}/databaseInstances/{databaseInstanceName}": {
      "get": {
        "tags": [
          "SAPDatabaseInstances"
        ],
        "operationId": "SAPDatabaseInstances_Get",
        "x-ms-examples": {
          "SAPDatabaseInstances_Get": {
            "$ref": "./examples/sapvirtualinstances/SAPDatabaseInstances_Get.json"
          }
        },
        "description": "Gets the SAP Database Instance resource.",
        "parameters": [
          {
            "$ref": "../../../../../common-types/resource-management/v3/types.json#/parameters/SubscriptionIdParameter"
          },
          {
            "$ref": "../../../../../common-types/resource-management/v3/types.json#/parameters/ResourceGroupNameParameter"
          },
          {
            "$ref": "#/parameters/SAPVirtualInstanceNameParameter"
          },
          {
            "$ref": "#/parameters/DatabaseNameParameter"
          },
          {
            "$ref": "../../../../../common-types/resource-management/v3/types.json#/parameters/ApiVersionParameter"
          }
        ],
        "responses": {
          "200": {
            "description": "Describes the Database resource associated with the SAP system.",
            "schema": {
              "$ref": "#/definitions/SAPDatabaseInstance"
            }
          },
          "default": {
            "description": "Error response describing why the operation failed.",
            "schema": {
              "$ref": "../../../../../common-types/resource-management/v3/types.json#/definitions/ErrorResponse"
            }
          }
        }
      },
      "put": {
        "tags": [
          "SAPDatabaseInstances"
        ],
        "operationId": "SAPDatabaseInstances_Create",
        "x-ms-long-running-operation": true,
        "x-ms-long-running-operation-options": {
          "final-state-via": "azure-async-operation"
        },
        "produces": [
          "application/json"
        ],
        "x-ms-examples": {
          "SAPDatabaseInstances_Create": {
            "$ref": "./examples/sapvirtualinstances/SAPDatabaseInstances_Create.json"
          },
          "Create SAP Database Instances for HA System with Availability Set": {
            "$ref": "./examples/sapvirtualinstances/SAPDatabaseInstances_Create_HA_AvSet.json"
          }
        },
        "description": "Creates the Database resource corresponding to the Virtual Instance for SAP solutions resource. <br><br>This will be used by service only. PUT by end user will return a Bad Request error.",
        "parameters": [
          {
            "$ref": "../../../../../common-types/resource-management/v3/types.json#/parameters/SubscriptionIdParameter"
          },
          {
            "$ref": "../../../../../common-types/resource-management/v3/types.json#/parameters/ResourceGroupNameParameter"
          },
          {
            "$ref": "#/parameters/SAPVirtualInstanceNameParameter"
          },
          {
            "$ref": "#/parameters/DatabaseNameParameter"
          },
          {
            "$ref": "../../../../../common-types/resource-management/v3/types.json#/parameters/ApiVersionParameter"
          },
          {
            "in": "body",
            "name": "body",
            "description": "Request body of Database resource of a SAP system.",
            "schema": {
              "$ref": "#/definitions/SAPDatabaseInstance"
            }
          }
        ],
        "responses": {
          "201": {
            "description": "Describes the Database resource of the SAP system.",
            "schema": {
              "$ref": "#/definitions/SAPDatabaseInstance"
            }
          },
          "200": {
            "description": "Describes the Database resource of the SAP system.",
            "schema": {
              "$ref": "#/definitions/SAPDatabaseInstance"
            }
          },
          "default": {
            "description": "Error response describing why the operation failed.",
            "schema": {
              "$ref": "../../../../../common-types/resource-management/v3/types.json#/definitions/ErrorResponse"
            }
          }
        }
      },
      "patch": {
        "tags": [
          "SAPDatabaseInstances"
        ],
        "operationId": "SAPDatabaseInstances_Update",
        "x-ms-long-running-operation": true,
        "x-ms-long-running-operation-options": {
          "final-state-via": "azure-async-operation"
        },
        "produces": [
          "application/json"
        ],
        "x-ms-examples": {
          "SAPDatabaseInstances_Update": {
            "$ref": "./examples/sapvirtualinstances/SAPDatabaseInstances_Update.json"
          }
        },
        "description": "Updates the Database resource.",
        "parameters": [
          {
            "$ref": "../../../../../common-types/resource-management/v3/types.json#/parameters/SubscriptionIdParameter"
          },
          {
            "$ref": "../../../../../common-types/resource-management/v3/types.json#/parameters/ResourceGroupNameParameter"
          },
          {
            "$ref": "#/parameters/SAPVirtualInstanceNameParameter"
          },
          {
            "$ref": "#/parameters/DatabaseNameParameter"
          },
          {
            "$ref": "../../../../../common-types/resource-management/v3/types.json#/parameters/ApiVersionParameter"
          },
          {
            "in": "body",
            "name": "body",
            "description": "Database resource update request body.",
            "schema": {
              "$ref": "#/definitions/UpdateSAPDatabaseInstanceRequest"
            }
          }
        ],
        "responses": {
          "201": {
            "description": "Describes the Database resource of the SAP system.",
            "schema": {
              "$ref": "#/definitions/SAPDatabaseInstance"
            }
          },
          "200": {
            "description": "Describes the Database resource of the SAP system.",
            "schema": {
              "$ref": "#/definitions/SAPDatabaseInstance"
            }
          },
          "default": {
            "description": "Error response describing why the operation failed.",
            "schema": {
              "$ref": "../../../../../common-types/resource-management/v3/types.json#/definitions/ErrorResponse"
            }
          }
        }
      },
      "delete": {
        "tags": [
          "SAPDatabaseInstances"
        ],
        "operationId": "SAPDatabaseInstances_Delete",
        "x-ms-long-running-operation": true,
        "x-ms-long-running-operation-options": {
          "final-state-via": "azure-async-operation"
        },
        "produces": [
          "application/json"
        ],
        "x-ms-examples": {
          "SAPDatabaseInstances_Delete": {
            "$ref": "./examples/sapvirtualinstances/SAPDatabaseInstances_Delete.json"
          }
        },
        "description": "Deletes the Database resource corresponding to a Virtual Instance for SAP solutions resource. <br><br>This will be used by service only. Delete by end user will return a Bad Request error.",
        "parameters": [
          {
            "$ref": "../../../../../common-types/resource-management/v3/types.json#/parameters/SubscriptionIdParameter"
          },
          {
            "$ref": "../../../../../common-types/resource-management/v3/types.json#/parameters/ResourceGroupNameParameter"
          },
          {
            "$ref": "#/parameters/SAPVirtualInstanceNameParameter"
          },
          {
            "$ref": "#/parameters/DatabaseNameParameter"
          },
          {
            "$ref": "../../../../../common-types/resource-management/v3/types.json#/parameters/ApiVersionParameter"
          }
        ],
        "responses": {
          "200": {
            "description": "OK",
            "schema": {
              "$ref": "../../../../../common-types/resource-management/v3/types.json#/definitions/OperationStatusResult"
            }
          },
          "202": {
            "description": "Accepted"
          },
          "204": {
            "description": "NoContent"
          },
          "default": {
            "description": "Error response describing why the operation failed.",
            "schema": {
              "$ref": "../../../../../common-types/resource-management/v3/types.json#/definitions/ErrorResponse"
            }
          }
        }
      }
    },
    "/subscriptions/{subscriptionId}/resourceGroups/{resourceGroupName}/providers/Microsoft.Workloads/sapVirtualInstances/{sapVirtualInstanceName}/databaseInstances": {
      "get": {
        "tags": [
          "SAPDatabaseInstances"
        ],
        "operationId": "SAPDatabaseInstances_List",
        "x-ms-examples": {
          "SAPDatabaseInstances_List": {
            "$ref": "./examples/sapvirtualinstances/SAPDatabaseInstances_List.json"
          }
        },
        "x-ms-pageable": {
          "nextLinkName": "nextLink"
        },
        "description": "Lists the Database resources associated with a Virtual Instance for SAP solutions resource.",
        "parameters": [
          {
            "$ref": "../../../../../common-types/resource-management/v3/types.json#/parameters/SubscriptionIdParameter"
          },
          {
            "$ref": "../../../../../common-types/resource-management/v3/types.json#/parameters/ResourceGroupNameParameter"
          },
          {
            "$ref": "#/parameters/SAPVirtualInstanceNameParameter"
          },
          {
            "$ref": "../../../../../common-types/resource-management/v3/types.json#/parameters/ApiVersionParameter"
          }
        ],
        "responses": {
          "200": {
            "description": "Describes the Database resource corresponding to a Virtual Instance for SAP solutions resource.",
            "schema": {
              "$ref": "#/definitions/SAPDatabaseInstanceList"
            }
          },
          "default": {
            "description": "Error response describing why the operation failed.",
            "schema": {
              "$ref": "../../../../../common-types/resource-management/v3/types.json#/definitions/ErrorResponse"
            }
          }
        }
      }
    },
    "/subscriptions/{subscriptionId}/resourceGroups/{resourceGroupName}/providers/Microsoft.Workloads/sapVirtualInstances/{sapVirtualInstanceName}/applicationInstances/{applicationInstanceName}": {
      "get": {
        "tags": [
          "SAPApplicationServerInstances"
        ],
        "operationId": "SAPApplicationServerInstances_Get",
        "x-ms-examples": {
          "SAPApplicationServerInstances_Get": {
            "$ref": "./examples/sapvirtualinstances/SAPApplicationServerInstances_Get.json"
          }
        },
        "description": "Gets the SAP Application Server Instance corresponding to the Virtual Instance for SAP solutions resource.",
        "parameters": [
          {
            "$ref": "../../../../../common-types/resource-management/v3/types.json#/parameters/SubscriptionIdParameter"
          },
          {
            "$ref": "../../../../../common-types/resource-management/v3/types.json#/parameters/ResourceGroupNameParameter"
          },
          {
            "$ref": "#/parameters/SAPVirtualInstanceNameParameter"
          },
          {
            "$ref": "#/parameters/SAPApplicationInstanceNameParameter"
          },
          {
            "$ref": "../../../../../common-types/resource-management/v3/types.json#/parameters/ApiVersionParameter"
          }
        ],
        "responses": {
          "200": {
            "description": "Describes the SAP Application Server Instance.",
            "schema": {
              "$ref": "#/definitions/SAPApplicationServerInstance"
            }
          },
          "default": {
            "description": "Error response describing why the operation failed.",
            "schema": {
              "$ref": "../../../../../common-types/resource-management/v3/types.json#/definitions/ErrorResponse"
            }
          }
        }
      },
      "put": {
        "tags": [
          "SAPApplicationServerInstances"
        ],
        "operationId": "SAPApplicationServerInstances_Create",
        "x-ms-long-running-operation": true,
        "x-ms-long-running-operation-options": {
          "final-state-via": "azure-async-operation"
        },
        "produces": [
          "application/json"
        ],
        "x-ms-examples": {
          "SAPApplicationServerInstances_Create": {
            "$ref": "./examples/sapvirtualinstances/SAPApplicationServerInstances_Create.json"
          },
          "Create SAP Application Server Instances for HA System with Availability Set": {
            "$ref": "./examples/sapvirtualinstances/SAPApplicationServerInstances_Create_HA_AvSet.json"
          }
        },
        "description": "Puts the SAP Application Server Instance resource. <br><br>This will be used by service only. PUT by end user will return a Bad Request error.",
        "parameters": [
          {
            "$ref": "../../../../../common-types/resource-management/v3/types.json#/parameters/SubscriptionIdParameter"
          },
          {
            "$ref": "../../../../../common-types/resource-management/v3/types.json#/parameters/ResourceGroupNameParameter"
          },
          {
            "$ref": "#/parameters/SAPVirtualInstanceNameParameter"
          },
          {
            "$ref": "#/parameters/SAPApplicationInstanceNameParameter"
          },
          {
            "$ref": "../../../../../common-types/resource-management/v3/types.json#/parameters/ApiVersionParameter"
          },
          {
            "in": "body",
            "name": "body",
            "description": "The SAP Application Server Instance resource request body.",
            "schema": {
              "$ref": "#/definitions/SAPApplicationServerInstance"
            }
          }
        ],
        "responses": {
          "201": {
            "description": "Describes the SAP Application Server Instance resource.",
            "schema": {
              "$ref": "#/definitions/SAPApplicationServerInstance"
            }
          },
          "200": {
            "description": "Describes the SAP Application Server Instance resource.",
            "schema": {
              "$ref": "#/definitions/SAPApplicationServerInstance"
            }
          },
          "default": {
            "description": "Error response describing why the operation failed.",
            "schema": {
              "$ref": "../../../../../common-types/resource-management/v3/types.json#/definitions/ErrorResponse"
            }
          }
        }
      },
      "patch": {
        "tags": [
          "SAPApplicationServerInstances"
        ],
        "operationId": "SAPApplicationServerInstances_Update",
        "x-ms-long-running-operation": true,
        "x-ms-long-running-operation-options": {
          "final-state-via": "azure-async-operation"
        },
        "produces": [
          "application/json"
        ],
        "x-ms-examples": {
          "SAPApplicationServerInstances_Update": {
            "$ref": "./examples/sapvirtualinstances/SAPApplicationServerInstances_Update.json"
          }
        },
        "description": "Puts the SAP Application Server Instance resource.",
        "parameters": [
          {
            "$ref": "../../../../../common-types/resource-management/v3/types.json#/parameters/SubscriptionIdParameter"
          },
          {
            "$ref": "../../../../../common-types/resource-management/v3/types.json#/parameters/ResourceGroupNameParameter"
          },
          {
            "$ref": "#/parameters/SAPVirtualInstanceNameParameter"
          },
          {
            "$ref": "#/parameters/SAPApplicationInstanceNameParameter"
          },
          {
            "$ref": "../../../../../common-types/resource-management/v3/types.json#/parameters/ApiVersionParameter"
          },
          {
            "in": "body",
            "name": "body",
            "description": "The SAP Application Server Instance resource request body.",
            "schema": {
              "$ref": "#/definitions/UpdateSAPApplicationInstanceRequest"
            }
          }
        ],
        "responses": {
          "201": {
            "description": "Describes the SAP Application Server Instance resource.",
            "schema": {
              "$ref": "#/definitions/SAPApplicationServerInstance"
            }
          },
          "200": {
            "description": "Describes the SAP Application Server Instance resource.",
            "schema": {
              "$ref": "#/definitions/SAPApplicationServerInstance"
            }
          },
          "default": {
            "description": "Error response describing why the operation failed.",
            "schema": {
              "$ref": "../../../../../common-types/resource-management/v3/types.json#/definitions/ErrorResponse"
            }
          }
        }
      },
      "delete": {
        "tags": [
          "SAPApplicationServerInstances"
        ],
        "operationId": "SAPApplicationServerInstances_Delete",
        "x-ms-long-running-operation": true,
        "x-ms-long-running-operation-options": {
          "final-state-via": "azure-async-operation"
        },
        "produces": [
          "application/json"
        ],
        "x-ms-examples": {
          "SAPApplicationServerInstances_Delete": {
            "$ref": "./examples/sapvirtualinstances/SAPApplicationServerInstances_Delete.json"
          }
        },
        "description": "Deletes the SAP Application Server Instance resource. <br><br>This operation will be used by service only. Delete by end user will return a Bad Request error.",
        "parameters": [
          {
            "$ref": "../../../../../common-types/resource-management/v3/types.json#/parameters/SubscriptionIdParameter"
          },
          {
            "$ref": "../../../../../common-types/resource-management/v3/types.json#/parameters/ResourceGroupNameParameter"
          },
          {
            "$ref": "#/parameters/SAPVirtualInstanceNameParameter"
          },
          {
            "$ref": "#/parameters/SAPApplicationInstanceNameParameter"
          },
          {
            "$ref": "../../../../../common-types/resource-management/v3/types.json#/parameters/ApiVersionParameter"
          }
        ],
        "responses": {
          "200": {
            "description": "OK",
            "schema": {
              "$ref": "../../../../../common-types/resource-management/v3/types.json#/definitions/OperationStatusResult"
            }
          },
          "202": {
            "description": "Accepted"
          },
          "204": {
            "description": "NoContent"
          },
          "default": {
            "description": "Error response describing why the operation failed.",
            "schema": {
              "$ref": "../../../../../common-types/resource-management/v3/types.json#/definitions/ErrorResponse"
            }
          }
        }
      }
    },
    "/subscriptions/{subscriptionId}/resourceGroups/{resourceGroupName}/providers/Microsoft.Workloads/sapVirtualInstances/{sapVirtualInstanceName}/applicationInstances": {
      "get": {
        "tags": [
          "SAPApplicationServerInstances"
        ],
        "operationId": "SAPApplicationServerInstances_List",
        "x-ms-examples": {
          "SAPApplicationServerInstances_List": {
            "$ref": "./examples/sapvirtualinstances/SAPApplicationServerInstances_List.json"
          }
        },
        "x-ms-pageable": {
          "nextLinkName": "nextLink"
        },
        "description": "Lists the SAP Application Server Instance resources for a given Virtual Instance for SAP solutions resource.",
        "parameters": [
          {
            "$ref": "../../../../../common-types/resource-management/v3/types.json#/parameters/SubscriptionIdParameter"
          },
          {
            "$ref": "../../../../../common-types/resource-management/v3/types.json#/parameters/ResourceGroupNameParameter"
          },
          {
            "$ref": "#/parameters/SAPVirtualInstanceNameParameter"
          },
          {
            "$ref": "../../../../../common-types/resource-management/v3/types.json#/parameters/ApiVersionParameter"
          }
        ],
        "responses": {
          "200": {
            "description": "List of SAP Application Server Instance resources.",
            "schema": {
              "$ref": "#/definitions/SAPApplicationServerInstanceList"
            }
          },
          "default": {
            "description": "Error response describing why the operation failed.",
            "schema": {
              "$ref": "../../../../../common-types/resource-management/v3/types.json#/definitions/ErrorResponse"
            }
          }
        }
      }
    },
    "/subscriptions/{subscriptionId}/resourceGroups/{resourceGroupName}/providers/Microsoft.Workloads/sapVirtualInstances/{sapVirtualInstanceName}/start": {
      "post": {
        "tags": [
          "SAPVirtualInstances"
        ],
        "operationId": "SAPVirtualInstances_Start",
        "x-ms-long-running-operation": true,
        "x-ms-long-running-operation-options": {
          "final-state-via": "azure-async-operation"
        },
        "produces": [
          "application/json"
        ],
        "x-ms-examples": {
          "SAPVirtualInstances_Start": {
            "$ref": "./examples/sapvirtualinstances/SAPVirtualInstances_Start.json"
          }
        },
        "description": "Starts the SAP application, that is the Central Services instance and Application server instances.",
        "parameters": [
          {
            "$ref": "../../../../../common-types/resource-management/v3/types.json#/parameters/SubscriptionIdParameter"
          },
          {
            "$ref": "../../../../../common-types/resource-management/v3/types.json#/parameters/ResourceGroupNameParameter"
          },
          {
            "$ref": "#/parameters/SAPVirtualInstanceNameParameter"
          },
          {
            "$ref": "../../../../../common-types/resource-management/v3/types.json#/parameters/ApiVersionParameter"
          }
        ],
        "responses": {
          "202": {
            "description": "Accepted"
          },
          "200": {
            "description": "OK",
            "schema": {
              "$ref": "../../../../../common-types/resource-management/v3/types.json#/definitions/OperationStatusResult"
            }
          },
          "default": {
            "description": "Error response describing why the operation failed.",
            "schema": {
              "$ref": "../../../../../common-types/resource-management/v3/types.json#/definitions/ErrorResponse"
            }
          }
        }
      }
    },
    "/subscriptions/{subscriptionId}/resourceGroups/{resourceGroupName}/providers/Microsoft.Workloads/sapVirtualInstances/{sapVirtualInstanceName}/stop": {
      "post": {
        "tags": [
          "SAPVirtualInstances"
        ],
        "operationId": "SAPVirtualInstances_Stop",
        "x-ms-long-running-operation": true,
        "x-ms-long-running-operation-options": {
          "final-state-via": "azure-async-operation"
        },
        "produces": [
          "application/json"
        ],
        "x-ms-examples": {
          "SAPVirtualInstances_Stop": {
            "$ref": "./examples/sapvirtualinstances/SAPVirtualInstances_Stop.json"
          }
        },
        "description": "Stops the SAP Application, that is the Application server instances and Central Services instance.",
        "parameters": [
          {
            "$ref": "../../../../../common-types/resource-management/v3/types.json#/parameters/SubscriptionIdParameter"
          },
          {
            "$ref": "../../../../../common-types/resource-management/v3/types.json#/parameters/ResourceGroupNameParameter"
          },
          {
            "$ref": "#/parameters/SAPVirtualInstanceNameParameter"
          },
          {
            "$ref": "../../../../../common-types/resource-management/v3/types.json#/parameters/ApiVersionParameter"
          },
          {
            "in": "body",
            "name": "body",
            "description": "The Virtual Instance for SAP solutions resource stop request body.",
            "schema": {
              "$ref": "#/definitions/StopRequest"
            }
          }
        ],
        "responses": {
          "202": {
            "description": "Accepted"
          },
          "200": {
            "description": "OK",
            "schema": {
              "$ref": "../../../../../common-types/resource-management/v3/types.json#/definitions/OperationStatusResult"
            }
          },
          "default": {
            "description": "Error response describing why the operation failed.",
            "schema": {
              "$ref": "../../../../../common-types/resource-management/v3/types.json#/definitions/ErrorResponse"
            }
          }
        }
      }
    }
  },
  "definitions": {
    "HealthState": {
      "description": "Defines the health of SAP Instances.",
      "enum": [
        "Unknown",
        "Healthy",
        "Unhealthy",
        "Degraded"
      ],
      "type": "string",
      "x-ms-enum": {
        "name": "SAPHealthState",
        "modelAsString": true
      }
    },
    "DeploymentType": {
      "description": "The type of SAP deployment, single server or Three tier.",
      "enum": [
        "SingleServer",
        "ThreeTier"
      ],
      "type": "string",
      "x-ms-enum": {
        "name": "SAPDeploymentType",
        "modelAsString": true
      },
      "x-ms-mutability": [
        "create",
        "read"
      ]
    },
    "SAPSoftwareInstallationType": {
      "description": "The SAP software installation Type.",
      "enum": [
        "ServiceInitiated",
        "SAPInstallWithoutOSConfig",
        "External"
      ],
      "type": "string",
      "x-ms-enum": {
        "name": "SAPSoftwareInstallationType",
        "modelAsString": true
      },
      "x-ms-mutability": [
        "create",
        "read"
      ]
    },
    "HighAvailabilityType": {
      "description": "The high availability Type. AvailabilitySet guarantees 99.95% availability. Availability Zone guarantees 99.99% availability.",
      "enum": [
        "AvailabilitySet",
        "AvailabilityZone"
      ],
      "type": "string",
      "x-ms-enum": {
        "name": "SAPHighAvailabilityType",
        "modelAsString": true
      },
      "x-ms-mutability": [
        "create",
        "read"
      ]
    },
    "DatabaseScaleMethod": {
      "description": "The database scale method.",
      "enum": [
        "ScaleUp"
      ],
      "type": "string",
      "x-ms-enum": {
        "name": "SAPDatabaseScaleMethod",
        "modelAsString": true
      },
      "x-ms-mutability": [
        "create",
        "read"
      ]
    },
    "ConfigurationType": {
      "description": "The configuration Type.",
      "enum": [
        "Deployment",
        "Discovery",
        "DeploymentWithOSConfig"
      ],
      "type": "string",
      "x-ms-enum": {
        "name": "SAPConfigurationType",
        "modelAsString": true
      },
      "x-ms-mutability": [
        "create",
        "read"
      ]
    },
    "SAPVirtualInstanceStatus": {
      "description": "Defines the SAP Instance status.",
      "enum": [
        "Starting",
        "Running",
        "Stopping",
        "Offline",
        "PartiallyRunning",
        "Unavailable"
      ],
      "type": "string",
      "x-ms-enum": {
        "name": "SAPVirtualInstanceStatus",
        "modelAsString": true
      }
    },
    "SAPVirtualInstanceState": {
      "description": "Defines the Virtual Instance for SAP state.",
      "enum": [
        "InfrastructureDeploymentPending",
        "InfrastructureDeploymentInProgress",
        "InfrastructureDeploymentFailed",
        "SoftwareInstallationPending",
        "SoftwareInstallationInProgress",
        "SoftwareInstallationFailed",
        "SoftwareDetectionInProgress",
        "SoftwareDetectionFailed",
        "DiscoveryPending",
        "DiscoveryInProgress",
        "DiscoveryFailed",
        "RegistrationComplete"
      ],
      "type": "string",
      "x-ms-enum": {
        "name": "SAPVirtualInstanceState",
        "modelAsString": true
      }
    },
    "EnvironmentType": {
      "description": "Defines the environment type - Production/Non Production.",
      "enum": [
        "NonProd",
        "Prod"
      ],
      "type": "string",
      "x-ms-enum": {
        "name": "SAPEnvironmentType",
        "modelAsString": true
      },
      "x-ms-mutability": [
        "create",
        "read"
      ]
    },
    "CentralServerVirtualMachineType": {
      "description": "Defines the type of central server VM.",
      "enum": [
        "Primary",
        "Secondary",
        "Unknown",
        "ASCS",
        "ERSInactive",
        "ERS",
        "Standby"
      ],
      "type": "string",
      "readOnly": true,
      "x-ms-enum": {
        "name": "CentralServerVirtualMachineType",
        "modelAsString": true
      },
      "x-ms-mutability": [
        "read"
      ]
    },
    "SAPDatabaseType": {
      "description": "Defines the supported SAP Database types.",
      "enum": [
        "HANA",
        "DB2"
      ],
      "type": "string",
      "x-ms-enum": {
        "name": "SAPDatabaseType",
        "modelAsString": true
      },
      "x-ms-mutability": [
        "create",
        "read"
      ]
    },
    "SAPProductType": {
      "description": "Defines the SAP Product type.",
      "enum": [
        "ECC",
        "S4HANA",
        "Other"
      ],
      "type": "string",
      "x-ms-enum": {
        "name": "SAPProductType",
        "modelAsString": true
      },
      "x-ms-mutability": [
        "create",
        "read"
      ]
    },
    "EnqueueReplicationServerType": {
      "description": "Defines the type of Enqueue Replication Server.",
      "enum": [
        "EnqueueReplicator1",
        "EnqueueReplicator2"
      ],
      "type": "string",
      "readOnly": true,
      "x-ms-enum": {
        "name": "EnqueueReplicationServerType",
        "modelAsString": true
      },
      "x-ms-mutability": [
        "read"
      ]
    },
    "ProvisioningState": {
      "description": "Defines the provisioning states.",
      "enum": [
        "Succeeded",
        "Updating",
        "Creating",
        "Failed",
        "Deleting"
      ],
      "type": "string",
      "readOnly": true,
      "x-ms-enum": {
        "name": "SapVirtualInstanceProvisioningState",
        "modelAsString": true
      }
    },
    "DiskSkuName": {
      "description": "Defines the disk sku name.",
      "enum": [
        "Standard_LRS",
        "Premium_LRS",
        "StandardSSD_LRS",
        "UltraSSD_LRS",
        "Premium_ZRS",
        "StandardSSD_ZRS",
        "PremiumV2_LRS"
      ],
      "type": "string",
      "x-ms-enum": {
        "name": "DiskSkuName",
        "modelAsString": true
      }
    },
    "SAPVirtualInstanceError": {
      "type": "object",
      "properties": {
        "properties": {
          "type": "object",
          "description": "The Virtual Instance for SAP error body.",
          "$ref": "#/definitions/ErrorDefinition"
        }
      },
      "description": "An error response from the Virtual Instance for SAP Workload service."
    },
    "UpdateSAPVirtualInstanceRequest": {
      "description": "Defines the request body for updating Virtual Instance for SAP.",
      "type": "object",
      "properties": {
        "tags": {
          "description": "Gets or sets the Resource tags.",
          "type": "object",
          "additionalProperties": {
            "type": "string"
          }
        },
        "identity": {
          "$ref": "./commonTypes.json#/definitions/UserAssignedServiceIdentity"
        }
      }
    },
    "UpdateSAPApplicationInstanceRequest": {
      "description": "Defines the request body for updating SAP Application Instance.",
      "type": "object",
      "properties": {
        "tags": {
          "description": "Gets or sets the Resource tags.",
          "type": "object",
          "additionalProperties": {
            "type": "string"
          }
        }
      }
    },
    "UpdateSAPDatabaseInstanceRequest": {
      "description": "Defines the request body for updating SAP Database Instance.",
      "type": "object",
      "properties": {
        "tags": {
          "description": "Gets or sets the Resource tags.",
          "type": "object",
          "additionalProperties": {
            "type": "string"
          }
        }
      }
    },
    "UpdateSAPCentralInstanceRequest": {
      "description": "Defines the request body for updating SAP Central Instance.",
      "type": "object",
      "properties": {
        "tags": {
          "description": "Gets or sets the Resource tags.",
          "type": "object",
          "additionalProperties": {
            "type": "string"
          }
        }
      }
    },
    "ImageReference": {
      "type": "object",
      "properties": {
        "publisher": {
          "type": "string",
          "description": "The image publisher."
        },
        "offer": {
          "type": "string",
          "description": "Specifies the offer of the platform image or marketplace image used to create the virtual machine."
        },
        "sku": {
          "type": "string",
          "description": "The image SKU."
        },
        "version": {
          "type": "string",
          "description": "Specifies the version of the platform image or marketplace image used to create the virtual machine. The allowed formats are Major.Minor.Build or 'latest'. Major, Minor, and Build are decimal numbers. Specify 'latest' to use the latest version of an image available at deploy time. Even if you use 'latest', the VM image will not automatically update after deploy time even if a new version becomes available."
        },
        "exactVersion": {
          "type": "string",
          "readOnly": true,
          "description": "Specifies in decimal numbers, the version of platform image or marketplace image used to create the virtual machine. This readonly field differs from 'version', only if the value specified in 'version' field is 'latest'."
        },
        "sharedGalleryImageId": {
          "type": "string",
          "description": "Specified the shared gallery image unique id for vm deployment. This can be fetched from shared gallery image GET call."
        }
      },
      "description": "Specifies information about the image to use. You can specify information about platform images, marketplace images, or virtual machine images. This element is required when you want to use a platform image, marketplace image, or virtual machine image, but is not used in other creation operations. NOTE: Image reference publisher and offer can only be set when you create the scale set."
    },
    "WindowsConfiguration": {
      "type": "object",
      "x-ms-discriminator-value": "Windows",
      "allOf": [
        {
          "$ref": "#/definitions/OSConfiguration"
        }
      ],
      "properties": {},
      "description": "Specifies Windows operating system settings on the virtual machine."
    },
    "SshPublicKey": {
      "type": "object",
      "properties": {
        "keyData": {
          "type": "string",
          "description": "SSH public key certificate used to authenticate with the VM through ssh. The key needs to be at least 2048-bit and in ssh-rsa format. <br><br> For creating ssh keys, see [Create SSH keys on Linux and Mac for Linux VMs in Azure](https://docs.microsoft.com/azure/virtual-machines/linux/create-ssh-keys-detailed)."
        }
      },
      "description": "Contains information about SSH certificate public key and the path on the Linux VM where the public key is placed."
    },
    "SshConfiguration": {
      "type": "object",
      "properties": {
        "publicKeys": {
          "type": "array",
          "items": {
            "$ref": "#/definitions/SshPublicKey"
          },
          "description": "The list of SSH public keys used to authenticate with linux based VMs.",
          "x-ms-identifiers": []
        }
      },
      "description": "SSH configuration for Linux based VMs running on Azure"
    },
    "LinuxConfiguration": {
      "type": "object",
      "x-ms-discriminator-value": "Linux",
      "allOf": [
        {
          "$ref": "#/definitions/OSConfiguration"
        }
      ],
      "properties": {
        "disablePasswordAuthentication": {
          "type": "boolean",
          "description": "Specifies whether password authentication should be disabled."
        },
        "ssh": {
          "$ref": "#/definitions/SshConfiguration",
          "description": "Specifies the ssh key configuration for a Linux OS. (This property is deprecated, please use 'sshKeyPair' instead)"
        },
        "sshKeyPair": {
          "$ref": "#/definitions/SshKeyPair",
          "description": "The SSH Key-pair used to authenticate with the VM's."
        }
      },
      "description": "Specifies the Linux operating system settings on the virtual machine. <br><br>For a list of supported Linux distributions, see [Linux on Azure-Endorsed Distributions](https://docs.microsoft.com/azure/virtual-machines/linux/endorsed-distros)."
    },
    "OSConfiguration": {
      "description": "Defines the OS configuration.",
      "type": "object",
      "required": [
        "osType"
      ],
      "properties": {
        "osType": {
          "description": "The OS Type",
          "enum": [
            "Linux",
            "Windows"
          ],
          "type": "string",
          "x-ms-enum": {
            "name": "OSType",
            "modelAsString": true
          },
          "x-ms-mutability": [
            "create",
            "read"
          ]
        }
      },
      "discriminator": "osType"
    },
    "OSProfile": {
      "type": "object",
      "properties": {
        "adminUsername": {
          "type": "string",
          "description": "Specifies the name of the administrator account. <br><br> This property cannot be updated after the VM is created. <br><br> **Windows-only restriction:** Cannot end in \".\" <br><br> **Disallowed values:** \"administrator\", \"admin\", \"user\", \"user1\", \"test\", \"user2\", \"test1\", \"user3\", \"admin1\", \"1\", \"123\", \"a\", \"actuser\", \"adm\", \"admin2\", \"aspnet\", \"backup\", \"console\", \"david\", \"guest\", \"john\", \"owner\", \"root\", \"server\", \"sql\", \"support\", \"support_388945a0\", \"sys\", \"test2\", \"test3\", \"user4\", \"user5\". <br><br> **Minimum-length (Linux):** 1  character <br><br> **Max-length (Linux):** 64 characters <br><br> **Max-length (Windows):** 20 characters."
        },
        "adminPassword": {
          "type": "string",
          "x-ms-secret": true,
          "description": "Specifies the password of the administrator account. <br><br> **Minimum-length (Windows):** 8 characters <br><br> **Minimum-length (Linux):** 6 characters <br><br> **Max-length (Windows):** 123 characters <br><br> **Max-length (Linux):** 72 characters <br><br> **Complexity requirements:** 3 out of 4 conditions below need to be fulfilled <br> Has lower characters <br>Has upper characters <br> Has a digit <br> Has a special character (Regex match [\\W_]) <br><br> **Disallowed values:** \"abc@123\", \"P@$$w0rd\", \"P@ssw0rd\", \"P@ssword123\", \"Pa$$word\", \"pass@word1\", \"Password!\", \"Password1\", \"Password22\", \"iloveyou!\" <br><br> For resetting the password, see [How to reset the Remote Desktop service or its login password in a Windows VM](https://docs.microsoft.com/troubleshoot/azure/virtual-machines/reset-rdp) <br><br> For resetting root password, see [Manage users, SSH, and check or repair disks on Azure Linux VMs using the VMAccess Extension](https://docs.microsoft.com/troubleshoot/azure/virtual-machines/troubleshoot-ssh-connection)"
        },
        "osConfiguration": {
          "$ref": "#/definitions/OSConfiguration",
          "description": "Specifies Windows operating system settings on the virtual machine."
        }
      },
      "description": "Specifies the operating system settings for the virtual machine. Some of the settings cannot be changed once VM is provisioned."
    },
    "SingleServerRecommendationResult": {
      "x-ms-discriminator-value": "SingleServer",
      "description": "The recommended configuration for a single server SAP system.",
      "type": "object",
      "allOf": [
        {
          "$ref": "#/definitions/SAPSizingRecommendationResult"
        }
      ],
      "properties": {
        "vmSku": {
          "description": "The recommended VM SKU for single server.",
          "type": "string"
        }
      }
    },
    "ThreeTierRecommendationResult": {
      "x-ms-discriminator-value": "ThreeTier",
      "description": "The recommended configuration for a three tier SAP system.",
      "type": "object",
      "allOf": [
        {
          "$ref": "#/definitions/SAPSizingRecommendationResult"
        }
      ],
      "properties": {
        "dbVmSku": {
          "description": "The database VM SKU.",
          "type": "string"
        },
        "databaseInstanceCount": {
          "description": "The database server instance count.",
          "type": "integer",
          "format": "int64"
        },
        "centralServerVmSku": {
          "description": "The central server VM SKU.",
          "type": "string"
        },
        "centralServerInstanceCount": {
          "description": "The central server instance count.",
          "type": "integer",
          "format": "int64"
        },
        "applicationServerVmSku": {
          "description": "The application server VM SKU.",
          "type": "string"
        },
        "applicationServerInstanceCount": {
          "description": "The application server instance count.",
          "type": "integer",
          "format": "int64"
        }
      }
    },
    "SAPSizingRecommendationRequest": {
      "description": "The SAP Sizing Recommendation request.",
      "type": "object",
      "properties": {
        "appLocation": {
          "type": "string",
          "description": "The geo-location where the resource is to be created."
        },
        "environment": {
          "$ref": "#/definitions/EnvironmentType"
        },
        "sapProduct": {
          "$ref": "#/definitions/SAPProductType"
        },
        "deploymentType": {
          "description": "The deployment type. Eg: SingleServer/ThreeTier",
          "$ref": "#/definitions/DeploymentType"
        },
        "saps": {
          "description": "The SAP Application Performance Standard measurement.",
          "type": "integer",
          "format": "int64"
        },
        "dbMemory": {
          "description": "The database memory configuration.",
          "type": "integer",
          "format": "int64"
        },
        "databaseType": {
          "description": "The database type.",
          "$ref": "#/definitions/SAPDatabaseType"
        },
        "dbScaleMethod": {
          "description": "The DB scale method.",
          "$ref": "#/definitions/DatabaseScaleMethod"
        },
        "highAvailabilityType": {
          "description": "The high availability type.",
          "$ref": "#/definitions/HighAvailabilityType"
        }
      },
      "required": [
        "appLocation",
        "environment",
        "sapProduct",
        "deploymentType",
        "saps",
        "dbMemory",
        "databaseType"
      ]
    },
    "SAPSizingRecommendationResult": {
      "description": "The SAP sizing recommendation result.",
      "type": "object",
      "required": [
        "deploymentType"
      ],
      "properties": {
        "deploymentType": {
          "$ref": "#/definitions/DeploymentType"
        }
      },
      "discriminator": "deploymentType"
    },
    "SAPSupportedSkusRequest": {
      "description": "The SAP request to get list of supported SKUs.",
      "type": "object",
      "properties": {
        "appLocation": {
          "type": "string",
          "description": "The geo-location where the resource is to be created."
        },
        "environment": {
          "$ref": "#/definitions/EnvironmentType"
        },
        "sapProduct": {
          "$ref": "#/definitions/SAPProductType"
        },
        "deploymentType": {
          "description": "The deployment type. Eg: SingleServer/ThreeTier",
          "$ref": "#/definitions/DeploymentType"
        },
        "databaseType": {
          "description": "The database type. Eg: HANA, DB2, etc",
          "$ref": "#/definitions/SAPDatabaseType"
        },
        "highAvailabilityType": {
          "description": "The high availability type.",
          "$ref": "#/definitions/HighAvailabilityType"
        }
      },
      "required": [
        "appLocation",
        "environment",
        "sapProduct",
        "databaseType",
        "deploymentType"
      ]
    },
    "SAPSupportedSku": {
      "description": "The SAP supported SKU.",
      "type": "object",
      "properties": {
        "vmSku": {
          "type": "string",
          "description": "The VM Sku."
        },
        "isAppServerCertified": {
          "description": "True if the Sku is certified for App server in the SAP system.",
          "type": "boolean"
        },
        "isDatabaseCertified": {
          "description": "True if the Sku is certified for Database server in the SAP system.",
          "type": "boolean"
        }
      }
    },
    "SAPSupportedResourceSkusResult": {
      "description": "The list of supported SKUs for different resources which are part of SAP deployment.",
      "type": "object",
      "properties": {
        "supportedSkus": {
          "description": "Gets the list of SAP supported SKUs.",
          "type": "array",
          "items": {
            "$ref": "#/definitions/SAPSupportedSku"
          },
          "x-ms-identifiers": []
        }
      }
    },
    "SAPDiskConfigurationsRequest": {
      "description": "The SAP request to get list of disk configurations.",
      "type": "object",
      "properties": {
        "appLocation": {
          "type": "string",
          "description": "The geo-location where the SAP resources will be created."
        },
        "environment": {
          "$ref": "#/definitions/EnvironmentType"
        },
        "sapProduct": {
          "$ref": "#/definitions/SAPProductType"
        },
        "databaseType": {
          "description": "The database type. Eg: HANA, DB2, etc",
          "$ref": "#/definitions/SAPDatabaseType"
        },
        "deploymentType": {
          "description": "The deployment type. Eg: SingleServer/ThreeTier",
          "$ref": "#/definitions/DeploymentType"
        },
        "dbVmSku": {
          "description": "The VM SKU for database instance.",
          "type": "string"
        }
      },
      "required": [
        "appLocation",
        "environment",
        "sapProduct",
        "databaseType",
        "deploymentType",
        "dbVmSku"
      ]
    },
    "SAPDiskConfiguration": {
      "description": "The SAP Disk Configuration.",
      "type": "object",
      "properties": {
        "volume": {
          "type": "string",
          "description": "The volume name."
        },
        "diskType": {
          "type": "string",
          "description": "The disk type."
        },
        "diskCount": {
          "description": "The disk count.",
          "type": "integer",
          "format": "int64"
        },
        "diskSizeGB": {
          "description": "The disk size in GB.",
          "type": "integer",
          "format": "int64"
        },
        "diskIopsReadWrite": {
          "description": "The disk Iops.",
          "type": "integer",
          "format": "int64"
        },
        "diskMBpsReadWrite": {
          "description": "The disk provisioned throughput in MBps.",
          "type": "integer",
          "format": "int64"
        },
        "diskStorageType": {
          "description": "The disk storage type",
          "type": "string"
        }
      }
    },
    "SAPDiskConfigurationsResult": {
      "description": "The list of disk configuration for vmSku which are part of SAP deployment.",
      "type": "object",
      "properties": {
        "diskConfigurations": {
          "description": "Gets the list of Disk Configurations.",
          "type": "array",
          "items": {
            "$ref": "#/definitions/SAPDiskConfiguration"
          },
          "x-ms-identifiers": []
        }
      }
    },
    "SAPAvailabilityZoneDetailsRequest": {
      "description": "The SAP request to get list of availability zones.",
      "type": "object",
      "properties": {
        "appLocation": {
          "type": "string",
          "description": "The geo-location where the SAP resources will be created."
        },
        "sapProduct": {
          "$ref": "#/definitions/SAPProductType"
        },
        "databaseType": {
          "description": "The database type. Eg: HANA, DB2, etc",
          "$ref": "#/definitions/SAPDatabaseType"
        }
      },
      "required": [
        "appLocation",
        "sapProduct",
        "databaseType"
      ]
    },
    "SAPAvailabilityZonePair": {
      "description": "The SAP Availability Zone Pair.",
      "type": "object",
      "properties": {
        "zoneA": {
          "description": "The zone A.",
          "type": "integer",
          "format": "int64"
        },
        "zoneB": {
          "description": "The zone B.",
          "type": "integer",
          "format": "int64"
        }
      }
    },
    "SAPAvailabilityZoneDetailsResult": {
      "description": "The list of supported availability zone pairs which are part of SAP HA deployment.",
      "type": "object",
      "properties": {
        "availabilityZonePairs": {
          "description": "Gets the list of availability zone pairs.",
          "type": "array",
          "items": {
            "$ref": "#/definitions/SAPAvailabilityZonePair"
          },
          "x-ms-identifiers": []
        }
      }
    },
    "DiskSku": {
      "description": "The disk sku.",
      "type": "object",
      "properties": {
        "name": {
          "$ref": "#/definitions/DiskSkuName"
        }
      }
    },
    "DiskVolumeConfiguration": {
      "description": "The disk configuration required for the selected volume.",
      "type": "object",
      "properties": {
        "count": {
          "description": "The total number of disks required for the concerned volume.",
          "type": "integer",
          "format": "int64"
        },
        "sizeGB": {
          "description": "The disk size in GB.",
          "type": "integer",
          "format": "int64"
        },
        "sku": {
          "description": "The disk SKU details.",
          "$ref": "#/definitions/DiskSku"
        }
      }
    },
    "DiskConfiguration": {
      "description": "The Disk Configuration Details.",
      "type": "object",
      "properties": {
        "diskVolumeConfigurations": {
          "description": "The disk configuration for the db volume. For HANA, Required volumes are: ['hana/data', 'hana/log', hana/shared', 'usr/sap', 'os'], Optional volume : ['backup'].",
          "type": "object",
          "additionalProperties": {
            "$ref": "#/definitions/DiskVolumeConfiguration"
          }
        }
      }
    },
    "VirtualMachineConfiguration": {
      "description": "Defines the virtual machine configuration.",
      "type": "object",
      "properties": {
        "vmSize": {
          "type": "string",
          "description": "The virtual machine size."
        },
        "imageReference": {
          "description": "The image reference.",
          "$ref": "#/definitions/ImageReference"
        },
        "osProfile": {
          "description": "The OS profile.",
          "$ref": "#/definitions/OSProfile"
        }
      },
      "required": [
        "vmSize",
        "imageReference",
        "osProfile"
      ]
    },
    "SingleServerConfiguration": {
      "x-ms-discriminator-value": "SingleServer",
      "description": "Gets or sets the single server configuration.",
      "type": "object",
      "allOf": [
        {
          "$ref": "#/definitions/InfrastructureConfiguration"
        }
      ],
      "properties": {
        "networkConfiguration": {
          "description": "Network configuration for the server",
          "$ref": "#/definitions/NetworkConfiguration"
        },
        "databaseType": {
          "description": "The database type.",
          "$ref": "#/definitions/SAPDatabaseType"
        },
        "subnetId": {
          "description": "The subnet id.",
          "type": "string"
        },
        "virtualMachineConfiguration": {
          "description": "Gets or sets the virtual machine configuration.",
          "$ref": "#/definitions/VirtualMachineConfiguration"
        },
        "dbDiskConfiguration": {
          "description": "Gets or sets the disk configuration.",
          "$ref": "#/definitions/DiskConfiguration"
        }
      },
      "required": [
        "subnetId",
        "virtualMachineConfiguration"
      ]
    },
    "CentralServerConfiguration": {
      "description": "Gets or sets the central server configuration.",
      "type": "object",
      "properties": {
        "subnetId": {
          "description": "The subnet id.",
          "type": "string"
        },
        "virtualMachineConfiguration": {
          "description": "Gets or sets the virtual machine configuration.",
          "$ref": "#/definitions/VirtualMachineConfiguration"
        },
        "instanceCount": {
          "description": "The number of central server VMs.",
          "type": "integer",
          "format": "int64"
        }
      },
      "required": [
        "subnetId",
        "virtualMachineConfiguration",
        "instanceCount"
      ]
    },
    "DatabaseConfiguration": {
      "description": "Gets or sets the database configuration.",
      "type": "object",
      "properties": {
        "databaseType": {
          "description": "The database type.",
          "$ref": "#/definitions/SAPDatabaseType"
        },
        "subnetId": {
          "description": "The subnet id.",
          "type": "string"
        },
        "virtualMachineConfiguration": {
          "description": "Gets or sets the virtual machine configuration.",
          "$ref": "#/definitions/VirtualMachineConfiguration"
        },
        "instanceCount": {
          "description": "The number of database VMs.",
          "type": "integer",
          "format": "int64"
        },
        "diskConfiguration": {
          "description": "Gets or sets the disk configuration.",
          "$ref": "#/definitions/DiskConfiguration"
        }
      },
      "required": [
        "subnetId",
        "virtualMachineConfiguration",
        "instanceCount"
      ]
    },
    "ApplicationServerConfiguration": {
      "description": "Gets or sets the application server configuration.",
      "type": "object",
      "properties": {
        "subnetId": {
          "description": "The subnet id.",
          "type": "string"
        },
        "virtualMachineConfiguration": {
          "description": "Gets or sets the virtual machine configuration.",
          "$ref": "#/definitions/VirtualMachineConfiguration"
        },
        "instanceCount": {
          "description": "The number of app server instances.",
          "type": "integer",
          "format": "int64"
        }
      },
      "required": [
        "subnetId",
        "virtualMachineConfiguration",
        "instanceCount"
      ]
    },
    "HighAvailabilityConfiguration": {
      "description": "Gets or sets the high availability configuration.",
      "type": "object",
      "properties": {
        "highAvailabilityType": {
          "description": "The high availability type.",
          "$ref": "#/definitions/HighAvailabilityType"
        }
      },
      "required": [
        "highAvailabilityType"
      ]
    },
    "FileShareConfigurationType": {
      "description": "The type of file share config.",
      "enum": [
        "Skip",
        "CreateAndMount",
        "Mount"
      ],
      "type": "string",
      "x-ms-enum": {
        "name": "configurationType",
        "modelAsString": true
      },
      "x-ms-mutability": [
        "create",
        "read"
      ]
    },
    "SkipFileShareConfiguration": {
      "x-ms-discriminator-value": "Skip",
      "description": "Gets or sets the file share configuration for scenarios where transport directory fileshare is not created or required.",
      "type": "object",
      "allOf": [
        {
          "$ref": "#/definitions/FileShareConfiguration"
        }
      ]
    },
    "CreateAndMountFileShareConfiguration": {
      "x-ms-discriminator-value": "CreateAndMount",
      "description": "Gets or sets the file share configuration where the transport directory fileshare is created and mounted as a part of the create infra flow.",
      "type": "object",
      "allOf": [
        {
          "$ref": "#/definitions/FileShareConfiguration"
        }
      ],
      "properties": {
        "resourceGroup": {
          "type": "string",
          "description": "The name of file share resource group. The app rg is used in case of missing input."
        },
        "storageAccountName": {
          "type": "string",
          "description": "The name of file share storage account name . A custom name is used in case of missing input."
        }
      }
    },
    "MountFileShareConfiguration": {
      "x-ms-discriminator-value": "Mount",
      "description": "Gets or sets the file share configuration where the transport directory fileshare already exists, and user wishes to mount the fileshare as a part of the create infra flow.",
      "type": "object",
      "allOf": [
        {
          "$ref": "#/definitions/FileShareConfiguration"
        }
      ],
      "properties": {
        "id": {
          "type": "string",
          "description": "The fileshare resource ID"
        },
        "privateEndpointId": {
          "type": "string",
          "description": "The private endpoint resource ID"
        }
      },
      "required": [
        "id",
        "privateEndpointId"
      ]
    },
    "FileShareConfiguration": {
      "description": "File Share configuration details, populated with information on storage configuration mounted on the VIS. The createAndMount option is selected in case of missing input.",
      "type": "object",
      "properties": {
        "configurationType": {
          "$ref": "#/definitions/FileShareConfigurationType"
        }
      },
      "discriminator": "configurationType",
      "required": [
        "configurationType"
      ]
    },
    "StorageConfiguration": {
      "description": "Gets or sets the storage configuration.",
      "type": "object",
      "properties": {
        "transportFileShareConfiguration": {
          "description": "The properties of the transport directory attached to the VIS. The default for transportFileShareConfiguration is the createAndMount flow if storage configuration is missing.",
          "$ref": "#/definitions/FileShareConfiguration"
        }
      }
    },
    "ThreeTierConfiguration": {
      "x-ms-discriminator-value": "ThreeTier",
      "x-ms-client-flatten": true,
      "description": "Gets or sets the three tier SAP configuration.",
      "type": "object",
      "allOf": [
        {
          "$ref": "#/definitions/InfrastructureConfiguration"
        }
      ],
      "properties": {
        "networkConfiguration": {
          "description": "Network configuration common to all servers",
          "$ref": "#/definitions/NetworkConfiguration"
        },
        "centralServer": {
          "description": "The central server configuration.",
          "$ref": "#/definitions/CentralServerConfiguration"
        },
        "applicationServer": {
          "description": "The application server configuration.",
          "$ref": "#/definitions/ApplicationServerConfiguration"
        },
        "databaseServer": {
          "description": "The database configuration.",
          "$ref": "#/definitions/DatabaseConfiguration"
        },
        "highAvailabilityConfig": {
          "description": "The high availability configuration.",
          "$ref": "#/definitions/HighAvailabilityConfiguration"
        },
        "storageConfiguration": {
          "description": "The storage configuration.",
          "$ref": "#/definitions/StorageConfiguration"
        }
      },
      "required": [
        "centralServer",
        "applicationServer",
        "databaseServer"
      ]
    },
    "InfrastructureConfiguration": {
      "description": "Deploy SAP Infrastructure Details.",
      "type": "object",
      "required": [
        "deploymentType",
        "appResourceGroup"
      ],
      "properties": {
        "deploymentType": {
          "$ref": "#/definitions/DeploymentType"
        },
        "appResourceGroup": {
          "type": "string",
          "description": "The application resource group where SAP system resources will be deployed."
        }
      },
      "discriminator": "deploymentType"
    },
    "SoftwareConfiguration": {
      "description": "The SAP Software configuration Input.",
      "type": "object",
      "properties": {
        "softwareInstallationType": {
          "$ref": "#/definitions/SAPSoftwareInstallationType"
        }
      },
      "required": [
        "softwareInstallationType"
      ],
      "discriminator": "softwareInstallationType"
    },
    "ServiceInitiatedSoftwareConfiguration": {
      "description": "The SAP Software configuration Input when the software is to be installed by service.",
      "type": "object",
      "x-ms-discriminator-value": "ServiceInitiated",
      "x-ms-client-flatten": true,
      "allOf": [
        {
          "$ref": "#/definitions/SoftwareConfiguration"
        }
      ],
      "properties": {
        "bomUrl": {
          "type": "string",
          "description": "The URL to the SAP Build of Materials(BOM) file."
        },
        "softwareVersion": {
          "type": "string",
          "description": "The software version to install."
        },
        "sapBitsStorageAccountId": {
          "type": "string",
          "description": "The SAP bits storage account id."
        },
        "sapFqdn": {
          "type": "string",
          "description": "The FQDN to set for the SAP system during install."
        },
        "sshPrivateKey": {
          "type": "string",
          "x-ms-secret": true,
          "description": "The SSH private key."
        },
        "highAvailabilitySoftwareConfiguration": {
          "$ref": "#/definitions/HighAvailabilitySoftwareConfiguration"
        }
      },
      "required": [
        "bomUrl",
        "softwareVersion",
        "sapBitsStorageAccountId",
        "sapFqdn",
        "sshPrivateKey"
      ]
    },
    "SAPInstallWithoutOSConfigSoftwareConfiguration": {
      "description": "The SAP Software configuration Input when the software is to be installed by service without OS Configurations",
      "type": "object",
      "x-ms-discriminator-value": "SAPInstallWithoutOSConfig",
      "x-ms-client-flatten": true,
      "allOf": [
        {
          "$ref": "#/definitions/SoftwareConfiguration"
        }
      ],
      "properties": {
        "bomUrl": {
          "type": "string",
          "description": "The URL to the SAP Build of Materials(BOM) file."
        },
        "sapBitsStorageAccountId": {
          "type": "string",
          "description": "The SAP bits storage account id."
        },
        "softwareVersion": {
          "type": "string",
          "description": "The software version to install."
        },
        "highAvailabilitySoftwareConfiguration": {
          "$ref": "#/definitions/HighAvailabilitySoftwareConfiguration"
        }
      },
      "required": [
        "bomUrl",
        "sapBitsStorageAccountId",
        "softwareVersion"
      ]
    },
    "ExternalInstallationSoftwareConfiguration": {
      "description": "The SAP Software configuration Input when the software is installed externally outside the service.",
      "type": "object",
      "x-ms-discriminator-value": "External",
      "x-ms-client-flatten": true,
      "allOf": [
        {
          "$ref": "#/definitions/SoftwareConfiguration"
        }
      ],
      "properties": {
        "centralServerVmId": {
          "type": "string",
          "description": "The resource ID of the virtual machine containing the central server instance."
        }
      }
    },
    "HighAvailabilitySoftwareConfiguration": {
      "description": "Gets or sets the HA software configuration.",
      "type": "object",
      "properties": {
        "fencingClientId": {
          "description": "The fencing client id.",
          "type": "string"
        },
        "fencingClientPassword": {
          "description": "The fencing client id secret/password. The secret should never expire. This will be used pacemaker to start/stop the cluster VMs.",
          "x-ms-secret": true,
          "type": "string"
        }
      },
      "required": [
        "fencingClientId",
        "fencingClientPassword"
      ]
    },
    "StopRequest": {
      "description": "Stop SAP Request.",
      "type": "object",
      "properties": {
        "hardStop": {
          "type": "boolean",
          "default": false,
          "description": "A boolean to specify if the SAP system should be hard-stopped."
        }
      }
    },
    "DiscoveryConfiguration": {
      "x-ms-discriminator-value": "Discovery",
      "description": "Discovery Details.",
      "type": "object",
      "allOf": [
        {
          "$ref": "#/definitions/SAPConfiguration"
        }
      ],
      "properties": {
        "centralServerVmId": {
          "type": "string",
          "description": "The virtual machine ID of the Central Server."
        },
        "appLocation": {
          "type": "string",
          "readOnly": true,
          "description": "The geo-location where the SAP system exists."
        }
      }
    },
    "DeploymentConfiguration": {
      "x-ms-discriminator-value": "Deployment",
      "description": "Deployment Configuration.",
      "type": "object",
      "allOf": [
        {
          "$ref": "#/definitions/SAPConfiguration"
        }
      ],
      "properties": {
        "appLocation": {
          "type": "string",
          "description": "The geo-location where the SAP system is to be created."
        },
        "infrastructureConfiguration": {
          "$ref": "#/definitions/InfrastructureConfiguration",
          "description": "The infrastructure configuration."
        },
        "softwareConfiguration": {
          "$ref": "#/definitions/SoftwareConfiguration",
          "description": "The software configuration."
        }
      }
    },
    "DeploymentWithOSConfiguration": {
      "x-ms-discriminator-value": "DeploymentWithOSConfig",
      "description": "Deployment along with OS Configuration.",
      "type": "object",
      "allOf": [
        {
          "$ref": "#/definitions/SAPConfiguration"
        }
      ],
      "properties": {
        "appLocation": {
          "type": "string",
          "description": "The geo-location where the SAP system is to be created."
        },
        "infrastructureConfiguration": {
          "$ref": "#/definitions/InfrastructureConfiguration",
          "description": "The infrastructure configuration."
        },
        "softwareConfiguration": {
          "$ref": "#/definitions/SoftwareConfiguration",
          "description": "The software configuration."
        },
        "osSapConfiguration": {
          "$ref": "#/definitions/OsSapConfiguration",
          "description": "The OS and SAP configuration."
        }
      }
    },
    "OsSapConfiguration": {
      "description": "Defines the OS and SAP Configurations for Deployment",
      "type": "object",
      "properties": {
        "deployerVmPackages": {
          "$ref": "#/definitions/DeployerVmPackages",
          "description": "The url and storage account ID where deployer VM packages are uploaded"
        },
        "sapFqdn": {
          "type": "string",
          "description": "The FQDN to set for the SAP system"
        }
      }
    },
    "DeployerVmPackages": {
      "description": "Defines the url and storage account ID where deployer VM packages are uploaded",
      "type": "object",
      "properties": {
        "url": {
          "type": "string",
          "description": "The URL to the deployer VM packages file."
        },
        "storageAccountId": {
          "type": "string",
          "description": "The deployer VM packages storage account id"
        }
      }
    },
    "SshKeyPair": {
      "description": "The SSH Key-pair used to authenticate with the VM. The key needs to be at least 2048-bit and in ssh-rsa format. <br><br> For creating ssh keys, see [Create SSH keys on Linux and Mac for Linux VMs in Azure](https://docs.microsoft.com/azure/virtual-machines/linux/create-ssh-keys-detailed).",
      "type": "object",
      "properties": {
        "publicKey": {
          "type": "string",
          "description": "SSH public key"
        },
        "privateKey": {
          "type": "string",
          "x-ms-secret": true,
          "description": "SSH private key."
        }
      }
    },
    "SAPConfiguration": {
      "description": "The SAP Configuration.",
      "type": "object",
      "required": [
        "configurationType"
      ],
      "properties": {
        "configurationType": {
          "$ref": "#/definitions/ConfigurationType"
        }
      },
      "discriminator": "configurationType"
    },
    "LoadBalancerDetails": {
      "description": "The Load Balancer details such as Load Balancer ID.",
      "type": "object",
      "properties": {
        "id": {
          "type": "string",
          "readOnly": true
        }
      }
    },
    "StorageInformation": {
      "description": "Storage details of all the Storage accounts attached to the VM. For e.g. NFS on AFS Shared Storage. ",
      "type": "object",
      "properties": {
        "id": {
          "type": "string",
          "readOnly": true
        }
      }
    },
    "CentralServerVmDetails": {
      "description": "The SAP Central Services Instance VM details.",
      "type": "object",
      "properties": {
        "type": {
          "$ref": "#/definitions/CentralServerVirtualMachineType",
          "readOnly": true
        },
        "virtualMachineId": {
          "type": "string",
          "readOnly": true
        },
        "storageDetails": {
          "description": "Storage details of all the Storage Accounts attached to the ASCS Virtual Machine. For e.g. NFS on AFS Shared Storage.",
          "type": "array",
          "items": {
            "$ref": "#/definitions/StorageInformation"
          },
          "x-ms-identifiers": [],
          "readOnly": true
        }
      }
    },
    "DatabaseVmDetails": {
      "description": "Database VM details.",
      "type": "object",
      "properties": {
        "virtualMachineId": {
          "type": "string",
          "readOnly": true
        },
        "status": {
          "$ref": "#/definitions/SAPVirtualInstanceStatus",
          "readOnly": true
        },
        "storageDetails": {
          "description": "Storage details of all the Storage Accounts attached to the Database Virtual Machine. For e.g. NFS on AFS Shared Storage.",
          "type": "array",
          "items": {
            "$ref": "#/definitions/StorageInformation"
          },
          "x-ms-identifiers": [],
          "readOnly": true
        }
      }
    },
    "ManagedRGConfiguration": {
      "description": "Managed resource group configuration",
      "type": "object",
      "properties": {
        "name": {
          "type": "string",
          "description": "Managed resource group name"
        }
      }
    },
    "SAPVirtualInstanceProperties": {
      "description": "Defines the Virtual Instance for SAP solutions resource properties.",
      "type": "object",
      "required": [
        "environment",
        "sapProduct",
        "configuration"
      ],
      "properties": {
        "environment": {
          "$ref": "#/definitions/EnvironmentType",
          "x-ms-mutability": [
            "create",
            "read"
          ]
        },
        "sapProduct": {
          "$ref": "#/definitions/SAPProductType",
          "x-ms-mutability": [
            "create",
            "read"
          ]
        },
        "configuration": {
          "description": "Defines if the SAP system is being created using Azure Center for SAP solutions (ACSS) or if an existing SAP system is being registered with ACSS",
          "$ref": "#/definitions/SAPConfiguration"
        },
        "managedResourceGroupConfiguration": {
          "description": "Managed resource group configuration",
          "$ref": "#/definitions/ManagedRGConfiguration"
        },
        "status": {
          "$ref": "#/definitions/SAPVirtualInstanceStatus",
          "readOnly": true
        },
        "health": {
          "$ref": "#/definitions/HealthState",
          "readOnly": true
        },
        "state": {
          "$ref": "#/definitions/SAPVirtualInstanceState",
          "readOnly": true
        },
        "provisioningState": {
          "$ref": "#/definitions/ProvisioningState",
          "readOnly": true
        },
        "errors": {
          "description": "Indicates any errors on the Virtual Instance for SAP solutions resource.",
          "$ref": "#/definitions/SAPVirtualInstanceError",
          "readOnly": true
        }
      }
    },
    "SAPVirtualInstance": {
      "description": "Define the Virtual Instance for SAP solutions resource.",
      "type": "object",
      "allOf": [
        {
          "$ref": "../../../../../common-types/resource-management/v3/types.json#/definitions/TrackedResource"
        }
      ],
      "properties": {
        "identity": {
          "$ref": "./commonTypes.json#/definitions/UserAssignedServiceIdentity"
        },
        "properties": {
          "x-ms-client-flatten": true,
          "$ref": "#/definitions/SAPVirtualInstanceProperties"
        }
      },
      "required": [
        "properties"
      ]
    },
    "SAPVirtualInstanceList": {
      "description": "Defines the collection of Virtual Instance for SAP solutions resources.",
      "type": "object",
      "properties": {
        "value": {
          "description": "Gets the list of Virtual Instances for SAP solutions resources.",
          "type": "array",
          "items": {
            "$ref": "#/definitions/SAPVirtualInstance"
          },
          "x-ms-identifiers": []
        },
        "nextLink": {
          "description": "Gets the value of next link.",
          "type": "string"
        }
      }
    },
    "SAPCentralInstanceList": {
      "description": "Defines the collection of SAP Central Services Instance resources.",
      "type": "object",
      "properties": {
        "value": {
          "description": "Gets the list of SAP central services instance resources.",
          "type": "array",
          "items": {
            "$ref": "#/definitions/SAPCentralServerInstance"
          },
          "x-ms-identifiers": []
        },
        "nextLink": {
          "description": "Gets the value of next link.",
          "type": "string"
        }
      }
    },
    "SAPDatabaseInstanceList": {
      "description": "Defines the collection of SAP Database Instances.",
      "type": "object",
      "properties": {
        "value": {
          "description": "Gets the list of SAP Database instances.",
          "type": "array",
          "items": {
            "$ref": "#/definitions/SAPDatabaseInstance"
          },
          "x-ms-identifiers": []
        },
        "nextLink": {
          "description": "Gets the value of next link.",
          "type": "string"
        }
      }
    },
    "SAPApplicationServerInstanceList": {
      "description": "Defines the collection of SAP Application Server Instance resources.",
      "type": "object",
      "properties": {
        "value": {
          "description": "Gets the list of SAP Application Server instance resources.",
          "type": "array",
          "items": {
            "$ref": "#/definitions/SAPApplicationServerInstance"
          },
          "x-ms-identifiers": []
        },
        "nextLink": {
          "description": "Gets the value of next link.",
          "type": "string"
        }
      }
    },
    "SAPApplicationServerProperties": {
      "description": "Defines the SAP Application Server instance properties.",
      "type": "object",
      "properties": {
        "instanceNo": {
          "type": "string",
          "description": "Application server Instance Number.",
          "readOnly": true
        },
        "subnet": {
          "type": "string",
          "description": "Application server Subnet.",
          "readOnly": true
        },
        "hostname": {
          "type": "string",
          "description": "Application server instance SAP hostname.",
          "readOnly": true
        },
        "kernelVersion": {
          "type": "string",
          "description": " Application server instance SAP Kernel Version.",
          "readOnly": true
        },
        "kernelPatch": {
          "type": "string",
          "description": "Application server instance SAP Kernel Patch level.",
          "readOnly": true
        },
        "ipAddress": {
          "type": "string",
          "description": " Application server instance SAP IP Address.",
          "readOnly": true
        },
        "gatewayPort": {
          "type": "integer",
          "format": "int64",
          "description": "Application server instance gateway Port.",
          "readOnly": true,
          "x-nullable": true
        },
        "icmHttpPort": {
          "type": "integer",
          "format": "int64",
          "description": "Application server instance ICM HTTP Port.",
          "readOnly": true,
          "x-nullable": true
        },
        "icmHttpsPort": {
          "type": "integer",
          "format": "int64",
          "description": "Application server instance ICM HTTPS Port.",
          "readOnly": true,
          "x-nullable": true
        },
        "virtualMachineId": {
          "type": "string",
          "description": "The virtual machine.",
          "readOnly": true
        },
        "status": {
          "$ref": "#/definitions/SAPVirtualInstanceStatus",
          "readOnly": true
        },
        "storageDetails": {
          "description": "Storage details of all the Storage Accounts attached to the App Virtual Machine. For e.g. NFS on AFS Shared Storage.",
          "type": "array",
          "items": {
            "$ref": "#/definitions/StorageInformation"
          },
          "x-ms-identifiers": [],
          "readOnly": true
        },
        "health": {
          "$ref": "#/definitions/HealthState",
          "readOnly": true
        },
        "provisioningState": {
          "$ref": "#/definitions/ProvisioningState",
          "readOnly": true
        },
        "errors": {
          "description": "Defines the Application Instance errors.",
          "readOnly": true,
          "$ref": "#/definitions/SAPVirtualInstanceError"
        }
      }
    },
    "SAPApplicationServerInstance": {
      "description": "Define the SAP Application Server Instance resource.",
      "type": "object",
      "allOf": [
        {
          "$ref": "../../../../../common-types/resource-management/v3/types.json#/definitions/TrackedResource"
        }
      ],
      "properties": {
        "properties": {
          "x-ms-client-flatten": true,
          "$ref": "#/definitions/SAPApplicationServerProperties"
        }
      }
    },
    "MessageServerProperties": {
      "description": "Defines the SAP Message Server properties.",
      "type": "object",
      "properties": {
        "msPort": {
          "type": "integer",
          "format": "int64",
          "description": "Message Server port.",
          "readOnly": true,
          "x-nullable": true
        },
        "internalMsPort": {
          "type": "integer",
          "format": "int64",
          "description": "Message Server internal MS port.",
          "readOnly": true,
          "x-nullable": true
        },
        "httpPort": {
          "type": "integer",
          "format": "int64",
          "description": "Message Server HTTP Port.",
          "readOnly": true,
          "x-nullable": true
        },
        "httpsPort": {
          "type": "integer",
          "format": "int64",
          "description": "Message Server HTTPS Port.",
          "readOnly": true,
          "x-nullable": true
        },
        "hostname": {
          "type": "string",
          "description": "Message Server SAP Hostname.",
          "readOnly": true
        },
        "ipAddress": {
          "type": "string",
          "description": "Message server IP Address.",
          "readOnly": true
        },
        "health": {
          "$ref": "#/definitions/HealthState",
          "readOnly": true
        }
      }
    },
    "EnqueueServerProperties": {
      "description": "Defines the SAP Enqueue Server properties.",
      "type": "object",
      "properties": {
        "hostname": {
          "type": "string",
          "description": "Enqueue Server SAP Hostname.",
          "readOnly": true
        },
        "ipAddress": {
          "type": "string",
          "description": "Enqueue Server SAP IP Address.",
          "readOnly": true
        },
        "port": {
          "type": "integer",
          "format": "int64",
          "description": "Enqueue Server Port.",
          "readOnly": true,
          "x-nullable": true
        },
        "health": {
          "$ref": "#/definitions/HealthState",
          "readOnly": true
        }
      }
    },
    "GatewayServerProperties": {
      "description": "Defines the SAP Gateway Server properties.",
      "type": "object",
      "properties": {
        "port": {
          "type": "integer",
          "format": "int64",
          "description": "Gateway Port.",
          "readOnly": true,
          "x-nullable": true
        },
        "health": {
          "$ref": "#/definitions/HealthState",
          "readOnly": true
        }
      }
    },
    "EnqueueReplicationServerProperties": {
      "description": "Defines the SAP Enqueue Replication Server (ERS) properties.",
      "type": "object",
      "properties": {
        "ersVersion": {
          "$ref": "#/definitions/EnqueueReplicationServerType",
          "readOnly": true
        },
        "instanceNo": {
          "type": "string",
          "description": "ERS Instance Number.",
          "readOnly": true
        },
        "hostname": {
          "type": "string",
          "description": "ERS SAP Hostname.",
          "readOnly": true
        },
        "kernelVersion": {
          "type": "string",
          "description": "ERS SAP Kernel Version.",
          "readOnly": true
        },
        "kernelPatch": {
          "type": "string",
          "description": "ERS SAP Kernel Patch level.",
          "readOnly": true
        },
        "ipAddress": {
          "type": "string",
          "description": "ERS SAP IP Address.",
          "readOnly": true
        },
        "health": {
          "$ref": "#/definitions/HealthState",
          "readOnly": true
        }
      }
    },
    "SAPCentralServerProperties": {
      "description": "Defines the SAP Central Services Instance properties.",
      "type": "object",
      "properties": {
        "instanceNo": {
          "type": "string",
          "description": "The central services instance number.",
          "readOnly": true
        },
        "subnet": {
          "type": "string",
          "description": "The central services instance subnet.",
          "readOnly": true
        },
        "messageServerProperties": {
          "$ref": "#/definitions/MessageServerProperties"
        },
        "enqueueServerProperties": {
          "$ref": "#/definitions/EnqueueServerProperties"
        },
        "gatewayServerProperties": {
          "$ref": "#/definitions/GatewayServerProperties"
        },
        "enqueueReplicationServerProperties": {
          "$ref": "#/definitions/EnqueueReplicationServerProperties"
        },
        "kernelVersion": {
          "type": "string",
          "description": "The central services instance Kernel Version.",
          "readOnly": true,
          "x-nullable": true
        },
        "kernelPatch": {
          "type": "string",
          "description": "The central services instance Kernel Patch level.",
          "readOnly": true,
          "x-nullable": true
        },
        "loadBalancerDetails": {
          "description": "The Load Balancer details such as LoadBalancer ID attached to ASCS Virtual Machines",
          "$ref": "#/definitions/LoadBalancerDetails",
          "readOnly": true
        },
        "vmDetails": {
          "description": "The list of virtual machines corresponding to the Central Services instance.",
          "type": "array",
          "items": {
            "$ref": "#/definitions/CentralServerVmDetails"
          },
          "x-ms-identifiers": [],
          "readOnly": true
        },
        "status": {
          "$ref": "#/definitions/SAPVirtualInstanceStatus",
          "readOnly": true
        },
        "health": {
          "$ref": "#/definitions/HealthState",
          "readOnly": true
        },
        "provisioningState": {
          "$ref": "#/definitions/ProvisioningState",
          "readOnly": true
        },
        "errors": {
          "description": "Defines the errors related to SAP Central Services Instance resource.",
          "readOnly": true,
          "$ref": "#/definitions/SAPVirtualInstanceError"
        }
      }
    },
    "SAPCentralServerInstance": {
      "description": "Define the SAP Central Services Instance resource.",
      "type": "object",
      "allOf": [
        {
          "$ref": "../../../../../common-types/resource-management/v3/types.json#/definitions/TrackedResource"
        }
      ],
      "properties": {
        "properties": {
          "x-ms-client-flatten": true,
          "$ref": "#/definitions/SAPCentralServerProperties"
        }
      }
    },
    "SAPDatabaseProperties": {
      "description": "Defines the Database properties.",
      "type": "object",
      "properties": {
        "subnet": {
          "type": "string",
          "description": "Database subnet.",
          "readOnly": true
        },
        "databaseSid": {
          "type": "string",
          "description": "Database SID name.",
          "readOnly": true
        },
        "databaseType": {
          "type": "string",
          "description": "Database type, that is if the DB is HANA, DB2, Oracle, SAP ASE, Max DB or MS SQL Server.",
          "readOnly": true
        },
        "ipAddress": {
          "type": "string",
          "description": "Database IP Address.",
          "readOnly": true
        },
        "loadBalancerDetails": {
          "description": "The Load Balancer details such as LoadBalancer ID attached to Database Virtual Machines",
          "$ref": "#/definitions/LoadBalancerDetails",
          "readOnly": true
        },
        "vmDetails": {
          "description": "The list of virtual machines corresponding to the Database resource.",
          "type": "array",
          "items": {
            "$ref": "#/definitions/DatabaseVmDetails"
          },
          "x-ms-identifiers": [],
          "readOnly": true
        },
        "status": {
          "$ref": "#/definitions/SAPVirtualInstanceStatus",
          "readOnly": true
        },
        "provisioningState": {
          "$ref": "#/definitions/ProvisioningState",
          "readOnly": true
        },
        "errors": {
          "description": "Defines the errors related to Database resource.",
          "readOnly": true,
          "$ref": "#/definitions/SAPVirtualInstanceError"
        }
      }
    },
    "SAPDatabaseInstance": {
      "description": "Define the Database resource.",
      "type": "object",
      "allOf": [
        {
          "$ref": "../../../../../common-types/resource-management/v3/types.json#/definitions/TrackedResource"
        }
      ],
      "properties": {
        "properties": {
          "x-ms-client-flatten": true,
          "$ref": "#/definitions/SAPDatabaseProperties"
        }
      }
    },
    "NetworkConfiguration": {
      "description": "Defines the network configuration type for SAP system infrastructure that is being deployed ",
      "type": "object",
      "properties": {
        "isSecondaryIpEnabled": {
          "type": "boolean",
          "description": "Specifies whether a secondary IP address should be added to the network interface on all VMs of the SAP system being deployed",
          "default": false
        }
      }
    },
    "ErrorDefinition": {
      "type": "object",
      "description": "Error definition.",
      "properties": {
        "code": {
          "description": "Service specific error code which serves as the substatus for the HTTP error code.",
          "type": "string",
          "readOnly": true
        },
        "message": {
          "description": "Description of the error.",
          "type": "string",
          "readOnly": true
        },
        "details": {
          "description": "Internal error details.",
          "type": "array",
          "items": {
            "$ref": "#/definitions/ErrorDefinition"
          },
          "x-ms-identifiers": [],
          "readOnly": true
        }
      }
    }
  },
  "parameters": {
    "SAPVirtualInstanceNameParameter": {
      "name": "sapVirtualInstanceName",
      "in": "path",
      "required": true,
      "type": "string",
      "description": "The name of the Virtual Instances for SAP solutions resource",
      "x-ms-parameter-location": "method"
    },
    "SAPApplicationInstanceNameParameter": {
      "name": "applicationInstanceName",
      "in": "path",
      "required": true,
      "type": "string",
      "description": "The name of SAP Application Server instance resource.",
      "x-ms-parameter-location": "method"
    },
    "DatabaseNameParameter": {
      "name": "databaseInstanceName",
      "in": "path",
      "required": true,
      "type": "string",
      "description": "Database resource name string modeled as parameter for auto generation to work correctly.",
      "x-ms-parameter-location": "method"
    },
    "CentralInstanceNameParameter": {
      "name": "centralInstanceName",
      "in": "path",
      "required": true,
      "type": "string",
      "description": "Central Services Instance resource name string modeled as parameter for auto generation to work correctly.",
      "x-ms-parameter-location": "method"
    }
  }
}<|MERGE_RESOLUTION|>--- conflicted
+++ resolved
@@ -275,25 +275,8 @@
           "Create Infrastructure for HA System with Availability Zone": {
             "$ref": "./examples/sapvirtualinstances/SAPVirtualInstances_Create_WithOSConfig_HA_AvZone.json"
           },
-<<<<<<< HEAD
           "Create Infrastructure without SAP Trans Fileshare": {
-            "$ref": "./examples/sapvirtualinstances/SAPVirtualInstances_Create_Distributed_SkipTransMount.json"
-=======
-          "Create Infrastructure only for Distributed System": {
-            "$ref": "./examples/sapvirtualinstances/SAPVirtualInstances_Create_Distributed.json"
-          },
-          "Create Infrastructure only for HA System with Availability Set": {
-            "$ref": "./examples/sapvirtualinstances/SAPVirtualInstances_Create_HA_AvSet.json"
-          },
-          "Create Infrastructure only for HA System with Availability Zone": {
-            "$ref": "./examples/sapvirtualinstances/SAPVirtualInstances_Create_HA_AvZone.json"
-          },
-          "Create Infrastructure only for Single Server System": {
-            "$ref": "./examples/sapvirtualinstances/SAPVirtualInstances_Create_SingleServer.json"
-          },
-          "Create Infrastructure without SAP Transport Directory Fileshare": {
             "$ref": "./examples/sapvirtualinstances/SAPVirtualInstances_Create_Distributed_SkipTransport.json"
->>>>>>> e0aca4c3
           },
           "Create Infrastructure with a new SAP Transport Directory Fileshare": {
             "$ref": "./examples/sapvirtualinstances/SAPVirtualInstances_Create_Distributed_CreateTransport.json"

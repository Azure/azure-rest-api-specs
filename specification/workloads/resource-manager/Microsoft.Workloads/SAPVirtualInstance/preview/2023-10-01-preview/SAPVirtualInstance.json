--- conflicted
+++ resolved
@@ -341,16 +341,14 @@
           "Create Infrastructure (with OS configuration) with custom resource names for HA system with Availability Zone": {
             "$ref": "./examples/sapvirtualinstances/SAPVirtualInstances_Create_CustomFullResourceNames_HA_AvZone.json"
           },
-<<<<<<< HEAD
           "Create Infrastructure (with OS configuration) with Azure Compute Gallery Image": {
             "$ref": "./examples/sapvirtualinstances/SAPVirtualInstances_Create_Custom_Image.json"
-=======
+          },
           "Create Infrastructure (with OS configuration) with trusted access enabled": {
             "$ref": "./examples/sapvirtualinstances/SAPVirtualInstances_Create_WithOSConfig_WithTrustedAccess.json"
           },
           "Register with trusted access enabled": {
             "$ref": "./examples/sapvirtualinstances/SAPVirtualInstances_Create_Discover_TrustedAccessEnable.json"
->>>>>>> 5f2f6aa3
           }
         },
         "description": "Creates a Virtual Instance for SAP solutions (VIS) resource",

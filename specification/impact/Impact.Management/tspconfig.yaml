parameters:
  service-dir:
    default: "sdk/impactreporting"
emit:
  - "@azure-tools/typespec-autorest"
linter:
  extends:
    - "@azure-tools/typespec-azure-rulesets/resource-manager"
options:
  "@azure-tools/typespec-autorest":
    use-read-only-status-schema: true
    emitter-output-dir: "{project-root}/.."
    azure-resource-provider-folder: "resource-manager"
    output-file: "{azure-resource-provider-folder}/{service-name}/{version-status}/{version}/impact.json"
  "@azure-tools/typespec-csharp":
    flavor: azure
    package-dir: "Azure.ResourceManager.ImpactReporting"
    clear-output-folder: true
    model-namespace: false
    namespace: "{package-dir}"
  "@azure-tools/typespec-python":
    package-dir: "azure-mgmt-impactreporting"
    package-name: "{package-dir}"
    generate-test: true
    generate-sample: true
    flavor: "azure"
  "@azure-tools/typespec-java":
    package-dir: "azure-resourcemanager-impactreporting"
    namespace: "com.azure.resourcemanager.impactreporting"
    service-name: "Impact Reporting"
    flavor: azure
  "@azure-tools/typespec-go":
    service-dir: "sdk/resourcemanager/impactreporting"
    package-dir: "armimpactreporting"
    module: "github.com/Azure/azure-sdk-for-go/{service-dir}/{package-dir}"
    fix-const-stuttering: true
    flavor: "azure"
    generate-samples: true
    generate-fakes: true
    head-as-boolean: true
    inject-spans: true
  "@azure-tools/typespec-ts":
    flavor: "azure"
<<<<<<< HEAD
    isModularLibrary: true
    experimentalExtensibleEnums: true
    generateSample: true
=======
    is-modular-library: true
    hierarchy-client: false
    experimental-extensible-enums: true
    enable-operation-group: true
    generate-sample: true
>>>>>>> bda0e172
    package-dir: "arm-impactreporting"
    package-details:
      name: "@azure/arm-impactreporting"<|MERGE_RESOLUTION|>--- conflicted
+++ resolved
@@ -41,17 +41,11 @@
     inject-spans: true
   "@azure-tools/typespec-ts":
     flavor: "azure"
-<<<<<<< HEAD
-    isModularLibrary: true
-    experimentalExtensibleEnums: true
-    generateSample: true
-=======
     is-modular-library: true
     hierarchy-client: false
     experimental-extensible-enums: true
     enable-operation-group: true
     generate-sample: true
->>>>>>> bda0e172
     package-dir: "arm-impactreporting"
     package-details:
       name: "@azure/arm-impactreporting"
{
  "parameters": {
    "subscriptionId": "00000000-1111-2222-3333-444444444444",
    "resourceGroupName": "testrg",
    "dataControllerName": "testdataController",
    "api-version": "2017-07-24",
    "dataControllerResource": {
      "location": "northeurope",
      "tags": {
        "mytag": "myval"
      },
      "properties": {
        "onPremiseProperty": {
          "id": "12345678-1234-1234-ab12-1a2b3c4d5e6f",
          "publicSigningKey": "publicOnPremSigningKey"
        }
      }
    }
  },
  "responses": {
    "200": {
      "body": {
<<<<<<< HEAD
        "properties": {},
=======
        "properties": {
          "onPremiseProperty": {
            "id": "12345678-1234-1234-ab12-1a2b3c4d5e6f",
            "publicSigningKey": "publicOnPremSigningKey",
            "signingCertificateThumbprint": "Unique thumbprint returned to customer to verify the certificate being uploaded"
          }
        },
>>>>>>> 97db8d10
        "systemData": {
          "createdBy": "user1",
          "createdByType": "user",
          "createdAt": "2020-01-01T17:18:19.1234567Z",
          "lastModifiedBy": "user2",
          "lastModifiedByType": "user",
          "lastModifiedAt": "2020-01-02T17:18:19.1234567Z"
        },
        "location": "northeurope",
        "tags": {
          "mytag": "myval"
        },
        "id": "/subscriptions/00000000-1111-2222-3333-444444444444/resourceGroups/testrg/providers/Microsoft.AzureData/dataControllers/testdataController",
        "name": "testdataController",
        "type": "Microsoft.AzureData/dataControllers"
      }
    },
    "201": {
      "body": {
        "properties": {
          "onPremiseProperty": {
            "id": "12345678-1234-1234-ab12-1a2b3c4d5e6f",
            "publicSigningKey": "publicOnPremSigningKey",
            "signingCertificateThumbprint": "Unique thumbprint returned to customer to verify the certificate being uploaded"
          }
        },
        "location": "northeurope",
        "systemData": {
          "createdBy": "user1",
          "createdByType": "user",
          "createdAt": "2020-01-01T17:18:19.1234567Z",
          "lastModifiedBy": "user2",
          "lastModifiedByType": "user",
          "lastModifiedAt": "2020-01-02T17:18:19.1234567Z"
        },
        "tags": {
          "mytag": "myval"
        },
        "id": "/subscriptions/00000000-1111-2222-3333-444444444444/resourceGroups/testrg/providers/Microsoft.AzureData/dataControllers/testdataController",
        "name": "testdataController",
        "type": "Microsoft.AzureData/dataControllers"
      }
    }
  }
}<|MERGE_RESOLUTION|>--- conflicted
+++ resolved
@@ -20,9 +20,6 @@
   "responses": {
     "200": {
       "body": {
-<<<<<<< HEAD
-        "properties": {},
-=======
         "properties": {
           "onPremiseProperty": {
             "id": "12345678-1234-1234-ab12-1a2b3c4d5e6f",
@@ -30,7 +27,6 @@
             "signingCertificateThumbprint": "Unique thumbprint returned to customer to verify the certificate being uploaded"
           }
         },
->>>>>>> 97db8d10
         "systemData": {
           "createdBy": "user1",
           "createdByType": "user",

parameters:
  "service-dir":
    default: "sdk/widgetanalytics"
  "dependencies":
    default: ""
emit:
  - "@azure-tools/typespec-autorest"
linter:
  extends:
    - "@azure-tools/typespec-azure-rulesets/data-plane"
options:
  "@azure-tools/typespec-autorest":
    # TODO: Does anything need this set, if it's not used in output-file?
    azure-resource-provider-folder: "data-plane"
    emit-lro-options: "none"
    emitter-output-dir: "{project-root}"
    output-file: "{version-status}/{version}/widgetanalytics.json"
  "@azure-tools/typespec-python":
    emitter-output-dir: "{output-dir}/{service-dir}/azure-widget-analytics"
    namespace: "azure.widget.analytics"
    generate-test: true
    generate-sample: true
    flavor: azure
  "@azure-tools/typespec-csharp":
    emitter-output-dir: "{output-dir}/{service-dir}/{namespace}"
    clear-output-folder: true
    model-namespace: false
    namespace: "Azure.WidgetAnalytics"
    flavor: azure
  "@azure-tools/typespec-ts":
<<<<<<< HEAD
    emitter-output-dir: "{output-dir}/{service-dir}/widget-analytics-rest"
    generate-sample: true
    is-modular-library: true
=======
    emitter-output-dir: "{output-dir}/sdk/template/template"
>>>>>>> c6b8ccf2
    package-details:
      name: "@azure/template"
    is-modular-library: true
    experimental-extensible-enums: true
    flavor: azure
  "@azure-tools/typespec-java":
    emitter-output-dir: "{output-dir}/{service-dir}/azure-widget-analytics"
    namespace: com.azure.widget.analytics
    flavor: azure
  "@azure-tools/typespec-go":
    module: "github.com/Azure/azure-sdk-for-go/{service-dir}/azmanager"
    service-dir: "sdk/widget-analytics"
    emitter-output-dir: "{output-dir}/{service-dir}/azmanager"
    generate-fakes: true
    inject-spans: true
    single-client: true
    slice-elements-byval: true
    flavor: azure<|MERGE_RESOLUTION|>--- conflicted
+++ resolved
@@ -28,16 +28,11 @@
     namespace: "Azure.WidgetAnalytics"
     flavor: azure
   "@azure-tools/typespec-ts":
-<<<<<<< HEAD
-    emitter-output-dir: "{output-dir}/{service-dir}/widget-analytics-rest"
+    emitter-output-dir: "{output-dir}/sdk/template/template"
     generate-sample: true
     is-modular-library: true
-=======
-    emitter-output-dir: "{output-dir}/sdk/template/template"
->>>>>>> c6b8ccf2
     package-details:
       name: "@azure/template"
-    is-modular-library: true
     experimental-extensible-enums: true
     flavor: azure
   "@azure-tools/typespec-java":

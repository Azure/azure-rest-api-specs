--- conflicted
+++ resolved
@@ -423,11 +423,7 @@
       "x-ms-parameter-location": "method"
     },
     "ScaleOutScaleUnitParametersInBody": {
-<<<<<<< HEAD
-      "name": "scaleNodeList",
-=======
       "name": "scaleUnitNodeParameters",
->>>>>>> 5e95a316
       "description": "A list of input data that allows for adding a set of scale unit nodes.",
       "in": "body",
       "required": true,

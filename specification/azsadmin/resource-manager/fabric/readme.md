# Fabric Admin

> see https://aka.ms/autorest

This is the AutoRest configuration file for Fabric Admin.

---
## Getting Started
To build the SDK for Fabric Admin, simply [Install AutoRest](https://aka.ms/autorest/install) and in this folder, run:

> `autorest`

To see additional help and options, run:

> `autorest --help`
---

## Configuration

### Basic Information
These are the global settings for the Fabric API.

``` yaml
title: FabricAdminClient
description: Fabric Admin Client
openapi-type: arm
tag: package-2016-05-01
```

### Tag: package-2016-05-01

These settings apply only when `--tag=package-2016-05-01` is specified on the command line.

``` yaml $(tag) == 'package-2016-05-01'
input-file:
    - "Microsoft.Fabric.Admin/preview/2016-05-01/ApplicationOperationResults.json"
    - "Microsoft.Fabric.Admin/preview/2016-05-01/ComputeOperationResults.json"
    - "Microsoft.Fabric.Admin/preview/2016-05-01/Fabric.json"
    - "Microsoft.Fabric.Admin/preview/2016-05-01/EdgeGateway.json"
    - "Microsoft.Fabric.Admin/preview/2016-05-01/EdgeGatewayPool.json"
    - "Microsoft.Fabric.Admin/preview/2016-05-01/FabricLocation.json"
    - "Microsoft.Fabric.Admin/preview/2016-05-01/FileShare.json"
    - "Microsoft.Fabric.Admin/preview/2016-05-01/InfraRole.json"
    - "Microsoft.Fabric.Admin/preview/2016-05-01/InfraRoleInstance.json"
    - "Microsoft.Fabric.Admin/preview/2016-05-01/IpPool.json"
    - "Microsoft.Fabric.Admin/preview/2016-05-01/LogicalNetwork.json"
    - "Microsoft.Fabric.Admin/preview/2016-05-01/StoragePool.json"
    - "Microsoft.Fabric.Admin/preview/2016-05-01/StorageSystem.json"
    - "Microsoft.Fabric.Admin/preview/2016-05-01/Volume.json"
    - "Microsoft.Fabric.Admin/preview/2016-05-01/LogicalSubnet.json"
    - "Microsoft.Fabric.Admin/preview/2016-05-01/MacAddressPool.json"
    - "Microsoft.Fabric.Admin/preview/2016-05-01/NetworkOperationResults.json"
    - "Microsoft.Fabric.Admin/preview/2016-05-01/ScaleUnit.json"
    - "Microsoft.Fabric.Admin/preview/2016-05-01/ScaleUnitNode.json"
    - "Microsoft.Fabric.Admin/preview/2016-05-01/SlbMuxInstance.json"
    - "Microsoft.Fabric.Admin/preview/2016-05-01/StorageOperationResults.json"
```

### Tag: package-2018-10-01

These settings apply only when `--tag=package-2018-10-01` is specified on the command line.

``` yaml $(tag) == 'package-2018-10-01'
input-file:
    - "Microsoft.Fabric.Admin/preview/2016-05-01/ApplicationOperationResults.json"
    - "Microsoft.Fabric.Admin/preview/2016-05-01/ComputeOperationResults.json"
    - "Microsoft.Fabric.Admin/preview/2016-05-01/Fabric.json"
    - "Microsoft.Fabric.Admin/preview/2016-05-01/EdgeGateway.json"
    - "Microsoft.Fabric.Admin/preview/2016-05-01/EdgeGatewayPool.json"
    - "Microsoft.Fabric.Admin/preview/2016-05-01/FabricLocation.json"
    - "Microsoft.Fabric.Admin/preview/2016-05-01/FileShare.json"
    - "Microsoft.Fabric.Admin/preview/2016-05-01/InfraRole.json"
    - "Microsoft.Fabric.Admin/preview/2016-05-01/InfraRoleInstance.json"
    - "Microsoft.Fabric.Admin/preview/2016-05-01/IpPool.json"
    - "Microsoft.Fabric.Admin/preview/2016-05-01/LogicalNetwork.json"
    - "Microsoft.Fabric.Admin/preview/2016-05-01/StoragePool.json"
    - "Microsoft.Fabric.Admin/preview/2016-05-01/StorageSystem.json"
    - "Microsoft.Fabric.Admin/preview/2016-05-01/LogicalSubnet.json"
    - "Microsoft.Fabric.Admin/preview/2016-05-01/MacAddressPool.json"
    - "Microsoft.Fabric.Admin/preview/2016-05-01/NetworkOperationResults.json"
    - "Microsoft.Fabric.Admin/preview/2016-05-01/ScaleUnit.json"
    - "Microsoft.Fabric.Admin/preview/2016-05-01/ScaleUnitNode.json"
    - "Microsoft.Fabric.Admin/preview/2016-05-01/SlbMuxInstance.json"
    - "Microsoft.Fabric.Admin/preview/2016-05-01/StorageOperationResults.json"
    - "Microsoft.Fabric.Admin/preview/2018-10-01/Drive.json"
    - "Microsoft.Fabric.Admin/preview/2018-10-01/StorageSubSystem.json"
    - "Microsoft.Fabric.Admin/preview/2018-10-01/Volume.json"
```

<<<<<<< HEAD
=======
### Tag: package-2019-05-01

These settings apply only when `--tag=package-2019-05-01` is specified on the command line.

``` yaml $(tag) == 'package-2019-05-01'
input-file:
    - "Microsoft.Fabric.Admin/preview/2016-05-01/ApplicationOperationResults.json"
    - "Microsoft.Fabric.Admin/preview/2016-05-01/ComputeOperationResults.json"
    - "Microsoft.Fabric.Admin/preview/2016-05-01/Fabric.json"
    - "Microsoft.Fabric.Admin/preview/2016-05-01/EdgeGateway.json"
    - "Microsoft.Fabric.Admin/preview/2016-05-01/EdgeGatewayPool.json"
    - "Microsoft.Fabric.Admin/preview/2016-05-01/FabricLocation.json"
    - "Microsoft.Fabric.Admin/preview/2016-05-01/FileShare.json"
    - "Microsoft.Fabric.Admin/preview/2016-05-01/InfraRole.json"
    - "Microsoft.Fabric.Admin/preview/2016-05-01/InfraRoleInstance.json"
    - "Microsoft.Fabric.Admin/preview/2016-05-01/IpPool.json"
    - "Microsoft.Fabric.Admin/preview/2016-05-01/LogicalNetwork.json"
    - "Microsoft.Fabric.Admin/preview/2016-05-01/LogicalSubnet.json"
    - "Microsoft.Fabric.Admin/preview/2016-05-01/MacAddressPool.json"
    - "Microsoft.Fabric.Admin/preview/2016-05-01/NetworkOperationResults.json"
    - "Microsoft.Fabric.Admin/preview/2016-05-01/ScaleUnit.json"
    - "Microsoft.Fabric.Admin/preview/2016-05-01/ScaleUnitNode.json"
    - "Microsoft.Fabric.Admin/preview/2016-05-01/SlbMuxInstance.json"
    - "Microsoft.Fabric.Admin/preview/2016-05-01/StorageOperationResults.json"
    - "Microsoft.Fabric.Admin/preview/2018-10-01/StorageSubSystem.json"
    - "Microsoft.Fabric.Admin/preview/2019-05-01/Drive.json"
    - "Microsoft.Fabric.Admin/preview/2019-05-01/Volume.json"
```

## Suppression
``` yaml
directive:
  - suppress: DefinitionsPropertiesNamesCamelCase
    from: FabricLocation.json
    where: $.definitions.FabricLocationModel.properties.externalDNSIPAddress01      
    reason: externalDNSIPAddress01 is a customized name, no camel case restriction needed.
  - suppress: DefinitionsPropertiesNamesCamelCase
    from: FabricLocation.json
    where: $.definitions.FabricLocationModel.properties.externalDNSIPAddress02      
    reason: externalDNSIPAddress02 is a customized name, no camel case restriction needed.
```

>>>>>>> 7b1a2ffc
---
# Code Generation

## C#

These settings apply only when `--csharp` is specified on the command line.
Please also specify `--csharp-sdks-folder=<path to "SDKs" directory of your azure-sdk-for-net clone>`.

``` yaml $(csharp)
csharp:
  azure-arm: true
  license-header: MICROSOFT_MIT_NO_VERSION
  namespace: Microsoft.AzureStack.Management.Fabric.Admin
  payload-flattening-threshold: 1
  output-folder: $(csharp-sdks-folder)/Generated
  clear-output-folder: true
```<|MERGE_RESOLUTION|>--- conflicted
+++ resolved
@@ -87,8 +87,6 @@
     - "Microsoft.Fabric.Admin/preview/2018-10-01/Volume.json"
 ```
 
-<<<<<<< HEAD
-=======
 ### Tag: package-2019-05-01
 
 These settings apply only when `--tag=package-2019-05-01` is specified on the command line.
@@ -131,8 +129,6 @@
     reason: externalDNSIPAddress02 is a customized name, no camel case restriction needed.
 ```
 
->>>>>>> 7b1a2ffc
----
 # Code Generation
 
 ## C#

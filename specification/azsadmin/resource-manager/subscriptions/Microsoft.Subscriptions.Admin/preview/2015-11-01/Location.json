{
  "swagger": "2.0",
  "info": {
    "version": "2015-11-01",
    "title": "SubscriptionsManagementClient",
    "description": "The Admin Subscriptions Management Client."
  },
  "host": "adminmanagement.local.azurestack.external",
  "schemes": [
    "https"
  ],
  "produces": [
    "application/json"
  ],
  "consumes": [
    "application/json"
  ],
  "paths": {
    "/subscriptions/{subscriptionId}/providers/Microsoft.Subscriptions.Admin/locations": {
      "get": {
        "x-ms-examples": {
          "Get a list of all AzureStack location.": {
            "$ref": "./examples/Location/List.json"
          }
        },
<<<<<<< HEAD
        "/subscriptions/{subscriptionId}/providers/Microsoft.Subscriptions.Admin/locations/{location}": {
            "get": {
                "x-ms-examples": {
                    "Get the specified location.": {
                        "$ref": "./examples/Location/Get.json"
                    }
                },
                "description": "Get the specified location.",
                "tags": [
                    "Locations"
                ],
                "operationId": "Locations_Get",
                "parameters": [
                    {
                        "$ref": "Subscriptions.json#/parameters/SubscriptionIdParameter"
                    },
                    {
                        "$ref": "Subscriptions.json#/parameters/LocationParameter"
                    },
                    {
                        "$ref": "Subscriptions.json#/parameters/ApiVersionParameter"
                    }
                ],
                "responses": {
                    "200": {
                        "description": "OK",
                        "schema": {
                            "$ref": "#/definitions/Location"
                        }
                    }
                }
            },
            "put": {
                "x-ms-examples": {
                    "Updates the specified location.": {
                        "$ref": "./examples/Location/Put.json"
                    }
                },
                "description": "Updates the specified location.",
                "tags": [
                    "Locations"
                ],
                "operationId": "Locations_CreateOrUpdate",
                "parameters": [
                    {
                        "$ref": "Subscriptions.json#/parameters/SubscriptionIdParameter"
                    },
                    {
                        "$ref": "Subscriptions.json#/parameters/LocationParameter"
                    },
                    {
                        "$ref": "Subscriptions.json#/parameters/ApiVersionParameter"
                    },
                    {
                        "$ref": "#/parameters/NewLocationParameter"
                    }
                ],
                "responses": {
                    "200": {
                        "description": "OK",
                        "schema": {
                            "$ref": "#/definitions/Location"
                        }
                    }
                }
=======
        "description": "Get a list of all AzureStack location.",
        "tags": [
          "Locations"
        ],
        "operationId": "Locations_List",
        "parameters": [
          {
            "$ref": "Subscriptions.json#/parameters/SubscriptionIdParameter"
          },
          {
            "$ref": "Subscriptions.json#/parameters/ApiVersionParameter"
          }
        ],
        "responses": {
          "200": {
            "description": "OK",
            "schema": {
              "$ref": "#/definitions/LocationList"
>>>>>>> 6d348f4f
            }
          }
        },
        "x-ms-pageable": {
          "nextLinkName": "nextLink"
        }
      }
    },
    "/subscriptions/{subscriptionId}/providers/Microsoft.Subscriptions.Admin/locations/{location}": {
      "get": {
        "x-ms-examples": {
          "Get the specified location.": {
            "$ref": "./examples/Location/Get.json"
          }
        },
        "description": "Get the specified location.",
        "tags": [
          "Locations"
        ],
        "operationId": "Locations_Get",
        "parameters": [
          {
            "$ref": "Subscriptions.json#/parameters/SubscriptionIdParameter"
          },
          {
            "$ref": "Subscriptions.json#/parameters/LocationParameter"
          },
          {
            "$ref": "Subscriptions.json#/parameters/ApiVersionParameter"
          }
        ],
        "responses": {
          "200": {
            "description": "OK",
            "schema": {
              "$ref": "#/definitions/Location"
            }
          }
        }
      },
      "put": {
        "x-ms-examples": {
          "Updates the specified location.": {
            "$ref": "./examples/Location/Put.json"
          }
        },
        "description": "Updates the specified location.",
        "tags": [
          "Locations"
        ],
        "operationId": "Locations_CreateOrUpdate",
        "parameters": [
          {
            "$ref": "Subscriptions.json#/parameters/SubscriptionIdParameter"
          },
          {
            "$ref": "Subscriptions.json#/parameters/LocationParameter"
          },
          {
            "$ref": "Subscriptions.json#/parameters/ApiVersionParameter"
          },
          {
            "$ref": "#/parameters/NewLocationParameter"
          }
        ],
        "responses": {
          "200": {
            "description": "OK",
            "schema": {
              "$ref": "#/definitions/Location"
            }
          }
        }
      }
    },
    "/subscriptions/{subscriptionId}/providers/Microsoft.Subscriptions.Admin/locations/{location}/operationsStatus/{operationsStatusName}": {
      "get": {
        "x-ms-examples": {
          "Get the specified operation status.": {
            "$ref": "./examples/Location/GetOperationsStatus.json"
          }
        },
        "description": "Get the operation status.",
        "tags": [
          "Locations"
        ],
        "operationId": "Locations_GetOperationsStatus",
        "parameters": [
          {
            "$ref": "Subscriptions.json#/parameters/SubscriptionIdParameter"
          },
          {
            "$ref": "Subscriptions.json#/parameters/LocationParameter"
          },
          {
            "$ref": "Subscriptions.json#/parameters/OperationsStatusParameter"
          },
          {
            "$ref": "Subscriptions.json#/parameters/ApiVersionParameter"
          }
        ],
        "responses": {
          "200": {
            "description": "OK",
            "schema": {
              "$ref": "#/definitions/OperationsStatus"
            }
          },
          "202": {
            "description": "Accepted"
          },
          "204": {
            "description": "Not Content"
          },
          "404": {
            "description": "Not Found"
          }
        }
      }
    }
  },
  "definitions": {
    "Location": {
      "description": "Contains information about a geographical location where resource providers can be deployed.",
      "type": "object",
      "properties": {
        "displayName": {
          "description": "Display name of the location.",
          "type": "string"
        },
        "id": {
          "description": "Location identifier.",
          "type": "string"
        },
        "latitude": {
          "description": "Latitude of the location.",
          "type": "string"
        },
        "longitude": {
          "description": "Longitude of the location.",
          "type": "string"
        },
        "name": {
          "description": "Location name.",
          "type": "string"
        }
      }
    },
    "LocationList": {
      "description": "List of locations.",
      "properties": {
        "value": {
          "description": "List of locations.",
          "type": "array",
          "items": {
            "$ref": "#/definitions/Location"
          }
        },
        "nextLink": {
          "description": "URI to next page.",
          "type": "string"
        }
      }
    },
    "OperationsStatus": {
      "description": "A long running operation status.",
      "type": "object",
      "properties": {
        "id": {
          "description": "The operation status identifier.",
          "$ref": "#/definitions/OperationsStatusIdentifier"
        },
        "status": {
          "description": "The status of the operation.",
          "type": "string"
        },
        "startTime": {
          "description": "The start time of the operation.",
          "type": "string",
          "format": "date-time"
        },
        "endTime": {
          "description": "The end time of the operation.",
          "type": "string",
          "format": "date-time"
        },
        "percentComplete": {
          "description": "The completion percentage of the operation.",
          "type": "number"
        },
        "properties": {
          "description": "The internal operation properties.",
          "type": "object"
        },
        "error": {
          "description": "The operation error.",
          "$ref": "#/definitions/ExtendedErrorInfo"
        },
        "retryAfter": {
          "description": "The amount of time clients should wait..",
          "type": "string"
        },
        "terminalHttpStatusCode": {
          "description": "The terminal http status code for the operation.",
          "type": "string"
        },
        "responseContent": {
          "description": "The content of the response.",
          "type": "object"
        }
      }
    },
    "OperationsStatusIdentifier": {
      "description": "The admin offer identifier for the location wide SubscriptionsAdminResourceTypes.OperationsStatus resource type.",
      "properties": {
        "location": {
          "description": "The location of the operations status.",
          "type": "string"
        },
        "name": {
          "description": "The name of the operations status.",
          "type": "string"
        },
        "subscriptionId": {
          "description": "The subscription identifier..",
          "type": "string"
        }
      }
    },
    "ExtendedErrorInfo": {
      "description": "The extended error information.",
      "properties": {
        "code": {
          "description": "The error code.",
          "type": "string"
        },
        "message": {
          "description": "The error message.",
          "type": "string"
        },
        "details": {
          "description": "The detailed error message details.",
          "$ref": "#/definitions/ExtendedErrorInfoList"
        }
      }
    },
    "ExtendedErrorInfoList": {
      "description": "List of the extended error information.",
      "properties": {
        "value": {
          "description": "List of the extended error information.",
          "type": "array",
          "items": {
            "$ref": "#/definitions/ExtendedErrorInfo"
          }
        },
        "nextLink": {
          "description": "URI to next page.",
          "type": "string"
        }
      }
    }
  },
  "parameters": {
    "NewLocationParameter": {
      "description": "The new location",
      "name": "newLocation",
      "required": true,
      "in": "body",
      "schema": {
        "$ref": "#/definitions/Location"
      },
      "x-ms-parameter-location": "method"
    }
  },
  "securityDefinitions": {
    "azure_auth": {
      "type": "oauth2",
      "authorizationUrl": "https://login.microsoftonline.com/common/oauth2/authorize",
      "flow": "implicit",
      "description": "Azure Active Directory OAuth2 flow",
      "scopes": {
        "user_impersonation": "impersonate your user account"
      }
    }
  },
  "security": [
    {
      "azure_auth": [
        "user_impersonation"
      ]
    }
  ]
}<|MERGE_RESOLUTION|>--- conflicted
+++ resolved
@@ -23,73 +23,6 @@
             "$ref": "./examples/Location/List.json"
           }
         },
-<<<<<<< HEAD
-        "/subscriptions/{subscriptionId}/providers/Microsoft.Subscriptions.Admin/locations/{location}": {
-            "get": {
-                "x-ms-examples": {
-                    "Get the specified location.": {
-                        "$ref": "./examples/Location/Get.json"
-                    }
-                },
-                "description": "Get the specified location.",
-                "tags": [
-                    "Locations"
-                ],
-                "operationId": "Locations_Get",
-                "parameters": [
-                    {
-                        "$ref": "Subscriptions.json#/parameters/SubscriptionIdParameter"
-                    },
-                    {
-                        "$ref": "Subscriptions.json#/parameters/LocationParameter"
-                    },
-                    {
-                        "$ref": "Subscriptions.json#/parameters/ApiVersionParameter"
-                    }
-                ],
-                "responses": {
-                    "200": {
-                        "description": "OK",
-                        "schema": {
-                            "$ref": "#/definitions/Location"
-                        }
-                    }
-                }
-            },
-            "put": {
-                "x-ms-examples": {
-                    "Updates the specified location.": {
-                        "$ref": "./examples/Location/Put.json"
-                    }
-                },
-                "description": "Updates the specified location.",
-                "tags": [
-                    "Locations"
-                ],
-                "operationId": "Locations_CreateOrUpdate",
-                "parameters": [
-                    {
-                        "$ref": "Subscriptions.json#/parameters/SubscriptionIdParameter"
-                    },
-                    {
-                        "$ref": "Subscriptions.json#/parameters/LocationParameter"
-                    },
-                    {
-                        "$ref": "Subscriptions.json#/parameters/ApiVersionParameter"
-                    },
-                    {
-                        "$ref": "#/parameters/NewLocationParameter"
-                    }
-                ],
-                "responses": {
-                    "200": {
-                        "description": "OK",
-                        "schema": {
-                            "$ref": "#/definitions/Location"
-                        }
-                    }
-                }
-=======
         "description": "Get a list of all AzureStack location.",
         "tags": [
           "Locations"
@@ -108,7 +41,6 @@
             "description": "OK",
             "schema": {
               "$ref": "#/definitions/LocationList"
->>>>>>> 6d348f4f
             }
           }
         },

--- conflicted
+++ resolved
@@ -1178,292 +1178,6 @@
         "x-ms-long-running-operation": true,
         "x-ms-long-running-operation-options": {
           "final-state-via": "location"
-        }
-      }
-    },
-    "/subscriptions/{subscriptionId}/resourceGroups/{resourceGroupName}/providers/Microsoft.DeviceUpdate/accounts/{accountName}/privateEndpointConnections": {
-      "get": {
-        "tags": [
-          "PrivateEndpointConnections"
-        ],
-        "description": "List all private endpoint connections in a device update account.",
-        "operationId": "PrivateEndpointConnections_ListByAccount",
-        "parameters": [
-          {
-            "$ref": "#/parameters/ApiVersionParameter"
-          },
-          {
-            "$ref": "#/parameters/SubscriptionIdParameter"
-          },
-          {
-            "$ref": "#/parameters/ResourceGroupNameParameter"
-          },
-          {
-            "$ref": "#/parameters/AccountNameParameter"
-          }
-        ],
-        "responses": {
-          "200": {
-            "description": "The request was successful; the request was well-formed and received properly.",
-            "schema": {
-              "$ref": "../../../../../common-types/resource-management/v3/privatelinks.json#/definitions/PrivateEndpointConnectionListResult"
-            }
-          },
-          "default": {
-            "description": "Error response describing the reason for operation failure.",
-            "schema": {
-              "$ref": "../../../../../common-types/resource-management/v3/types.json#/definitions/ErrorResponse"
-            }
-          }
-        },
-        "x-ms-examples": {
-          "PrivateEndpointConnectionList": {
-            "$ref": "./examples/PrivateEndpointConnections/PrivateEndpointConnection_ListByAccount.json"
-          }
-        },
-        "x-ms-pageable": {
-          "nextLinkName": null
-        }
-      }
-    },
-    "/subscriptions/{subscriptionId}/resourceGroups/{resourceGroupName}/providers/Microsoft.DeviceUpdate/accounts/{accountName}/privateEndpointConnections/{privateEndpointConnectionName}": {
-      "get": {
-        "tags": [
-          "PrivateEndpointConnections"
-        ],
-        "description": "Get the specified private endpoint connection associated with the device update account.",
-        "operationId": "PrivateEndpointConnections_Get",
-        "parameters": [
-          {
-            "$ref": "#/parameters/ApiVersionParameter"
-          },
-          {
-            "$ref": "#/parameters/SubscriptionIdParameter"
-          },
-          {
-            "$ref": "#/parameters/ResourceGroupNameParameter"
-          },
-          {
-            "$ref": "#/parameters/AccountNameParameter"
-          },
-          {
-            "$ref": "../../../../../common-types/resource-management/v3/privatelinks.json#/parameters/PrivateEndpointConnectionName"
-          }
-        ],
-        "responses": {
-          "200": {
-            "description": "The request was successful; the request was well-formed and received properly.",
-            "schema": {
-              "$ref": "../../../../../common-types/resource-management/v3/privatelinks.json#/definitions/PrivateEndpointConnection"
-            }
-          },
-          "default": {
-            "description": "Error response describing the reason for operation failure.",
-            "schema": {
-              "$ref": "../../../../../common-types/resource-management/v3/types.json#/definitions/ErrorResponse"
-            }
-          }
-        },
-        "x-ms-examples": {
-          "PrivateEndpointConnectionGet": {
-            "$ref": "./examples/PrivateEndpointConnections/PrivateEndpointConnection_Get.json"
-          }
-        }
-      },
-      "put": {
-        "tags": [
-          "PrivateEndpointConnections"
-        ],
-        "description": "Update the state of specified private endpoint connection associated with the device update account.",
-        "operationId": "PrivateEndpointConnections_CreateOrUpdate",
-        "parameters": [
-          {
-            "$ref": "#/parameters/ApiVersionParameter"
-          },
-          {
-            "$ref": "#/parameters/SubscriptionIdParameter"
-          },
-          {
-            "$ref": "#/parameters/ResourceGroupNameParameter"
-          },
-          {
-            "$ref": "#/parameters/AccountNameParameter"
-          },
-          {
-            "$ref": "../../../../../common-types/resource-management/v3/privatelinks.json#/parameters/PrivateEndpointConnectionName"
-          },
-          {
-            "name": "privateEndpointConnection",
-            "in": "body",
-            "description": "The parameters for creating a private endpoint connection.",
-            "required": true,
-            "schema": {
-              "$ref": "../../../../../common-types/resource-management/v3/privatelinks.json#/definitions/PrivateEndpointConnection"
-            }
-          }
-        ],
-        "responses": {
-          "201": {
-            "description": "The request was successful; the operation will complete asynchronously.",
-            "schema": {
-              "$ref": "../../../../../common-types/resource-management/v3/privatelinks.json#/definitions/PrivateEndpointConnection"
-            }
-          },
-          "default": {
-            "description": "Error response describing the reason for operation failure.",
-            "schema": {
-              "$ref": "../../../../../common-types/resource-management/v3/types.json#/definitions/ErrorResponse"
-            }
-          }
-        },
-        "x-ms-examples": {
-          "PrivateEndpointConnectionCreateOrUpdate": {
-            "$ref": "./examples/PrivateEndpointConnections/PrivateEndpointConnection_CreateOrUpdate.json"
-          }
-        },
-        "x-ms-long-running-operation": true,
-        "x-ms-long-running-operation-options": {
-          "final-state-via": "azure-async-operation"
-        }
-      },
-      "delete": {
-        "tags": [
-          "PrivateEndpointConnections"
-        ],
-        "description": "Deletes the specified private endpoint connection associated with the device update account.",
-        "operationId": "PrivateEndpointConnections_Delete",
-        "parameters": [
-          {
-            "$ref": "#/parameters/ApiVersionParameter"
-          },
-          {
-            "$ref": "#/parameters/SubscriptionIdParameter"
-          },
-          {
-            "$ref": "#/parameters/ResourceGroupNameParameter"
-          },
-          {
-            "$ref": "#/parameters/AccountNameParameter"
-          },
-          {
-            "$ref": "../../../../../common-types/resource-management/v3/privatelinks.json#/parameters/PrivateEndpointConnectionName"
-          }
-        ],
-        "responses": {
-          "200": {
-            "description": "The request was successful; the operation completed synchronously."
-          },
-          "202": {
-            "description": "The request was successful; the operation will complete asynchronously."
-          },
-          "204": {
-            "description": "The private endpoint connection does not exist in the subscription."
-          },
-          "default": {
-            "description": "Error response describing the reason for operation failure.",
-            "schema": {
-              "$ref": "../../../../../common-types/resource-management/v3/types.json#/definitions/ErrorResponse"
-            }
-          }
-        },
-        "x-ms-examples": {
-          "PrivateEndpointConnectionDelete": {
-            "$ref": "./examples/PrivateEndpointConnections/PrivateEndpointConnection_Delete.json"
-          }
-        },
-        "x-ms-long-running-operation": true,
-        "x-ms-long-running-operation-options": {
-          "final-state-via": "location"
-        }
-      }
-    },
-    "/subscriptions/{subscriptionId}/resourceGroups/{resourceGroupName}/providers/Microsoft.DeviceUpdate/accounts/{accountName}/privateLinkResources": {
-      "get": {
-        "tags": [
-          "PrivateLinkResources"
-        ],
-        "description": "List all private link resources in a device update account.",
-        "operationId": "PrivateLinkResources_ListByAccount",
-        "parameters": [
-          {
-            "$ref": "#/parameters/ApiVersionParameter"
-          },
-          {
-            "$ref": "#/parameters/SubscriptionIdParameter"
-          },
-          {
-            "$ref": "#/parameters/ResourceGroupNameParameter"
-          },
-          {
-            "$ref": "#/parameters/AccountNameParameter"
-          }
-        ],
-        "responses": {
-          "200": {
-            "description": "The request was successful; the request was well-formed and received properly.",
-            "schema": {
-              "$ref": "#/definitions/PrivateLinkResourceListResult"
-            }
-          },
-          "default": {
-            "description": "Error response describing the reason for operation failure.",
-            "schema": {
-              "$ref": "../../../../../common-types/resource-management/v3/types.json#/definitions/ErrorResponse"
-            }
-          }
-        },
-        "x-ms-examples": {
-          "PrivateLinkResourcesList": {
-            "$ref": "./examples/PrivateLinkResources/PrivateLinkResources_ListByAccount.json"
-          }
-        },
-        "x-ms-pageable": {
-          "nextLinkName": null
-        }
-      }
-    },
-    "/subscriptions/{subscriptionId}/resourceGroups/{resourceGroupName}/providers/Microsoft.DeviceUpdate/accounts/{accountName}/privateLinkResources/{groupId}": {
-      "get": {
-        "tags": [
-          "PrivateLinkResources"
-        ],
-        "description": "Get the specified private link resource associated with the device update account.",
-        "operationId": "PrivateLinkResources_Get",
-        "parameters": [
-          {
-            "$ref": "#/parameters/ApiVersionParameter"
-          },
-          {
-            "$ref": "#/parameters/SubscriptionIdParameter"
-          },
-          {
-            "$ref": "#/parameters/ResourceGroupNameParameter"
-          },
-          {
-            "$ref": "#/parameters/AccountNameParameter"
-          },
-          {
-            "$ref": "#/parameters/GroupIdParameter"
-          }
-        ],
-        "responses": {
-          "200": {
-            "description": "The request was successful; the request was well-formed and received properly.",
-            "schema": {
-              "$ref": "#/definitions/GroupInformation"
-            }
-          },
-          "default": {
-            "description": "Error response describing the reason for operation failure.",
-            "schema": {
-              "$ref": "../../../../../common-types/resource-management/v3/types.json#/definitions/ErrorResponse"
-            }
-          }
-        },
-        "x-ms-examples": {
-          "PrivateLinkResourcesGet": {
-            "$ref": "./examples/PrivateLinkResources/PrivateLinkResources_Get.json"
-          }
         }
       }
     },
@@ -1677,37 +1391,6 @@
         }
       }
     },
-<<<<<<< HEAD
-    "Identity": {
-      "description": "Identity for the resource.",
-      "type": "object",
-      "properties": {
-        "principalId": {
-          "readOnly": true,
-          "type": "string",
-          "description": "The principal ID of resource identity."
-        },
-        "tenantId": {
-          "readOnly": true,
-          "type": "string",
-          "description": "The tenant ID of resource."
-        },
-        "type": {
-          "enum": [
-            "SystemAssigned",
-            "None"
-          ],
-          "x-ms-enum": {
-            "name": "ResourceIdentityType",
-            "modelAsString": false
-          },
-          "type": "string",
-          "description": "The identity type."
-        }
-      }
-    },
-=======
->>>>>>> 1d5f5252
     "IotHubSettings": {
       "type": "object",
       "description": "Device Update account integration with IoT Hub settings.",
@@ -1825,8 +1508,6 @@
           }
         }
       }
-<<<<<<< HEAD
-=======
     },
     "PrivateEndpointConnectionProxyListResult": {
       "description": "The available private endpoint connection proxies for an Account (not to be used by anyone, here because of ARM requirements)",
@@ -2066,7 +1747,6 @@
         "name": "PrivateEndpointConnectionProxyProvisioningState",
         "modelAsString": true
       }
->>>>>>> 1d5f5252
     }
   },
   "parameters": {
@@ -2121,8 +1801,6 @@
       "type": "string",
       "description": "The group ID of the private link resource.",
       "x-ms-parameter-location": "method"
-<<<<<<< HEAD
-=======
     },
     "PrivateEndpointConnectionProxyIdParameter": {
       "name": "privateEndpointConnectionProxyId",
@@ -2131,7 +1809,6 @@
       "type": "string",
       "description": "The ID of the private endpoint connection proxy object.",
       "x-ms-parameter-location": "method"
->>>>>>> 1d5f5252
     }
   }
 }
import "@azure-tools/typespec-azure-core";
import "@azure-tools/typespec-azure-resource-manager";
import "@typespec/openapi";
import "@typespec/rest";
import "./models.tsp";
import "./Server.tsp";

using TypeSpec.Rest;
using Azure.ResourceManager;
using TypeSpec.Http;
using TypeSpec.OpenAPI;

namespace Microsoft.DBforPostgreSQL;
/**
 * Firewall rule.
 */
@parentResource(Server)
model FirewallRule
  is Azure.ResourceManager.ProxyResource<FirewallRuleProperties, false> {
  ...ResourceNameParameter<
    Resource = FirewallRule,
    KeyName = "firewallRuleName",
    SegmentName = "firewallRules",
    NamePattern = "^[a-zA-Z0-9][-_a-zA-Z0-9]{0,79}(?<!-)$"
  >;
}

@armResourceOperations
interface FirewallRules {
  /**
   * Gets information about a firewall rule in a server.
   */
  get is ArmResourceRead<FirewallRule>;

  /**
   * Creates a new firewall rule or updates an existing firewall rule.
   */
  #suppress "@azure-tools/typespec-azure-resource-manager/arm-put-operation-response-codes" "FIXME: Update justification, follow aka.ms/tsp/conversion-fix for details"
  @Azure.Core.useFinalStateVia("azure-async-operation")
  createOrUpdate is ArmResourceCreateOrReplaceAsync<
    FirewallRule,
<<<<<<< HEAD
    Response = ArmAcceptedLroResponse<LroHeaders = ArmAsyncOperationHeader &
      ArmLroLocationHeader<FinalResult = FirewallRule> &
=======
    Response = ArmAcceptedLroResponse<LroHeaders = ArmCombinedLroHeaders<FinalResult = FirewallRule> &
>>>>>>> b7e17bc7
      Azure.Core.Foundations.RetryAfterHeader>
  >;

  /**
   * Deletes an existing firewall rule.
   */
  delete is ArmResourceDeleteWithoutOkAsync<
    FirewallRule,
    Response = ArmDeleteAcceptedLroResponse<LroHeaders = ArmCombinedLroHeaders &
      Azure.Core.Foundations.RetryAfterHeader> | ArmDeletedNoContentResponse
  >;

  /**
   * Lists information about all firewall rules in a server.
   */
  listByServer is ArmResourceListByParent<
    FirewallRule,
    Response = ArmResponse<FirewallRuleList>
  >;
}

@@maxLength(FirewallRule.name, 80);
@@minLength(FirewallRule.name, 1);
@@doc(FirewallRule.name, "Name of the firewall rule.");
@@doc(FirewallRule.properties, "Properties of a firewall rule.");
@@doc(FirewallRules.createOrUpdate::parameters.resource,
  "Parameters required for creating or updating a firewall rule."
);<|MERGE_RESOLUTION|>--- conflicted
+++ resolved
@@ -39,12 +39,7 @@
   @Azure.Core.useFinalStateVia("azure-async-operation")
   createOrUpdate is ArmResourceCreateOrReplaceAsync<
     FirewallRule,
-<<<<<<< HEAD
-    Response = ArmAcceptedLroResponse<LroHeaders = ArmAsyncOperationHeader &
-      ArmLroLocationHeader<FinalResult = FirewallRule> &
-=======
     Response = ArmAcceptedLroResponse<LroHeaders = ArmCombinedLroHeaders<FinalResult = FirewallRule> &
->>>>>>> b7e17bc7
       Azure.Core.Foundations.RetryAfterHeader>
   >;
 

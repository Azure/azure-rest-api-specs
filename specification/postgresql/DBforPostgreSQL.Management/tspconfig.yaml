parameters:
  "service-dir":
    default: "sdk/postgresql"
emit:
  - "@azure-tools/typespec-autorest"
options:
  "@azure-tools/typespec-autorest":
    omit-unreachable-types: true
    emitter-output-dir: "{project-root}/.."
    azure-resource-provider-folder: "resource-manager"
    output-file: "{azure-resource-provider-folder}/{service-name}/{version-status}/{version}/openapi.json"
    examples-dir: "{project-root}/examples"
    arm-resource-flattening: true
    emit-lro-options: "all"
  "@azure-typespec/http-client-csharp-mgmt":
    emitter-output-dir: "{output-dir}/{service-dir}/{namespace}"
    package-name: "Azure.ResourceManager.PostgreSql"
    namespace: "{package-name}"
  "@azure-tools/typespec-python":
    emitter-output-dir: "{output-dir}/{service-dir}/azure-mgmt-postgresql"
    namespace: "azure.mgmt.postgresql"
    generate-test: true
    generate-sample: true
    flavor: "azure"
  "@azure-tools/typespec-java":
<<<<<<< HEAD
    service-dir: "postgresqlflexibleserver"
=======
    service-dir: "sdk/postgresqlflexibleserver"
>>>>>>> 441142c0
    emitter-output-dir: "{output-dir}/{service-dir}/azure-resourcemanager-postgresqlflexibleserver"
    namespace: "com.azure.resourcemanager.postgresqlflexibleserver"
    service-name: "PostgreSql"
    flavor: azure
    use-object-for-unknown: true
  "@azure-tools/typespec-ts":
    emitter-output-dir: "{output-dir}/{service-dir}/arm-postgresql"
    is-modular-library: true
    flavor: "azure"
    experimental-extensible-enums: true
    package-details:
      name: "@azure/arm-postgresql"
  "@azure-tools/typespec-go":
    service-dir: "sdk/resourcemanager/postgresql"
    emitter-output-dir: "{output-dir}/{service-dir}/armpostgresql"
    module: "github.com/Azure/azure-sdk-for-go/{service-dir}/armpostgresql"
    fix-const-stuttering: true
    flavor: "azure"
    generate-samples: true
    generate-fakes: true
    head-as-boolean: true
    inject-spans: true
linter:
  extends:
    - "@azure-tools/typespec-azure-rulesets/resource-manager"<|MERGE_RESOLUTION|>--- conflicted
+++ resolved
@@ -23,11 +23,7 @@
     generate-sample: true
     flavor: "azure"
   "@azure-tools/typespec-java":
-<<<<<<< HEAD
-    service-dir: "postgresqlflexibleserver"
-=======
     service-dir: "sdk/postgresqlflexibleserver"
->>>>>>> 441142c0
     emitter-output-dir: "{output-dir}/{service-dir}/azure-resourcemanager-postgresqlflexibleserver"
     namespace: "com.azure.resourcemanager.postgresqlflexibleserver"
     service-name: "PostgreSql"

--- conflicted
+++ resolved
@@ -61,12 +61,7 @@
   update is ArmCustomPatchAsync<
     Server,
     PatchModel = ServerForPatch,
-<<<<<<< HEAD
-    Response = ArmAcceptedLroResponse<LroHeaders = ArmAsyncOperationHeader &
-      ArmLroLocationHeader<FinalResult = Server> &
-=======
     Response = ArmAcceptedLroResponse<LroHeaders = ArmCombinedLroHeaders<FinalResult = Server> &
->>>>>>> b7e17bc7
       Azure.Core.Foundations.RetryAfterHeader>
   >;
 

## Go

These settings apply only when `--go` is specified on the command line.

``` yaml $(go) && $(track2) && $(package-singleservers)
license-header: MICROSOFT_MIT_NO_VERSION
module-name: sdk/resourcemanager/postgresql/armpostgresql
module: github.com/Azure/azure-sdk-for-go/$(module-name)
output-folder: $(go-sdk-folder)/$(module-name)
azure-arm: true
```

``` yaml $(go) && $(track2) && $(package-flexibleservers)
license-header: MICROSOFT_MIT_NO_VERSION
module-name: sdk/resourcemanager/postgresql/armpostgresqlflexibleservers
module: github.com/Azure/azure-sdk-for-go/$(module-name)
output-folder: $(go-sdk-folder)/$(module-name)
azure-arm: true
<<<<<<< HEAD
```

### Go multi-api

``` yaml $(go) && $(multiapi)
batch:
  - tag: package-flexibleserver-2025-01-preview
  - tag: package-flexibleserver-2022-03-preview
  - tag: package-flexibleserver-2022-03-privatepreview
  - tag: package-flexibleserver-2021-06
  - tag: package-flexibleserver-2021-06-preview
  - tag: package-2020-11-05-preview
  - tag: package-2020-02-14-preview
  - tag: package-2020-01-01
  - tag: package-2017-12-01-preview
  - tag: package-2017-12-01
```

### Tag: package-flexibleserver-2025-01-preview and go

These settings apply only when `--tag=package-flexibleserver-2025-01-preview --go` is specified on the command line.
Please also specify `--go-sdk-folder=<path to the root directory of your azure-sdk-for-go clone>`.

``` yaml $(tag) == 'package-flexibleserver-2025-01-preview' && $(go)
rpname: postgresql
namespace: postgresqlflexibleservers
output-folder: $(go-sdk-folder)/services/$(rpname)/mgmt/2025-01-01-preview/$(namespace)
```

### Tag: package-flexibleserver-2022-03-preview and go

These settings apply only when `--tag=package-flexibleserver-2022-03-preview --go` is specified on the command line.
Please also specify `--go-sdk-folder=<path to the root directory of your azure-sdk-for-go clone>`.

``` yaml $(tag) == 'package-flexibleserver-2022-03-preview' && $(go)
rpname: postgresql
namespace: postgresqlflexibleservers
output-folder: $(go-sdk-folder)/services/$(rpname)/mgmt/2022-03-08-preview/$(namespace)
```

### Tag: package-flexibleserver-2022-03-privatepreview and go

These settings apply only when `--tag=package-flexibleserver-2022-03-privatepreview --go` is specified on the command line.
Please also specify `--go-sdk-folder=<path to the root directory of your azure-sdk-for-go clone>`.

``` yaml $(tag) == 'package-flexibleserver-2022-03-privatepreview' && $(go)
rpname: postgresql
namespace: postgresqlflexibleservers
output-folder: $(go-sdk-folder)/services/$(rpname)/mgmt/2022-03-08-privatepreview/$(namespace)
```

### Tag: package-flexibleserver-2021-06 and go

These settings apply only when `--tag=package-flexibleserver-2021-06 --go` is specified on the command line.
Please also specify `--go-sdk-folder=<path to the root directory of your azure-sdk-for-go clone>`.

``` yaml $(tag) == 'package-flexibleserver-2021-06' && $(go)
rpname: postgresql
namespace: postgresqlflexibleservers
output-folder: $(go-sdk-folder)/services/$(rpname)/mgmt/2021-06-01/$(namespace)
```

### Tag: package-flexibleserver-2021-06-preview and go

These settings apply only when `--tag=package-flexibleserver-2021-06-preview --go` is specified on the command line.
Please also specify `--go-sdk-folder=<path to the root directory of your azure-sdk-for-go clone>`.

``` yaml $(tag) == 'package-flexibleserver-2021-06-preview' && $(go)
rpname: postgresql
namespace: postgresqlflexibleservers
output-folder: $(go-sdk-folder)/services/preview/$(rpname)/mgmt/2021-06-01-preview/$(namespace)
```

### Tag: package-2020-11-05 and go

These settings apply only when `--tag=package-2020-11-05-preview --go` is specified on the command line.
Please also specify `--go-sdk-folder=<path to the root directory of your azure-sdk-for-go clone>`.

``` yaml $(tag) == 'package-2020-11-05-preview' && $(go)
rpname: postgresql
namespace: postgresqlflexibleservers
output-folder: $(go-sdk-folder)/services/preview/$(rpname)/mgmt/2020-11-05-preview/$(namespace)
```

### Tag: package-2020-02-14 and go

These settings apply only when `--tag=package-2020-02-14-preview --go` is specified on the command line.
Please also specify `--go-sdk-folder=<path to the root directory of your azure-sdk-for-go clone>`.

``` yaml $(tag) == 'package-2020-02-14-preview' && $(go)
rpname: postgresql
namespace: postgresqlflexibleservers
output-folder: $(go-sdk-folder)/services/preview/$(rpname)/mgmt/2020-02-14-preview/$(namespace)
```

### Tag: package-2020-01-01 and go

These settings apply only when `--tag=package-2020-01-01 --go` is specified on the command line.
Please also specify `--go-sdk-folder=<path to the root directory of your azure-sdk-for-go clone>`.

``` yaml $(tag) == 'package-2020-01-01' && $(go)
namespace: postgresql
output-folder: $(go-sdk-folder)/services/$(namespace)/mgmt/2020-01-01/$(namespace)
```

### Tag: package-2017-12-01-preview and go

These settings apply only when `--tag=package-2017-12-01-preview --go` is specified on the command line.
Please also specify `--go-sdk-folder=<path to the root directory of your azure-sdk-for-go clone>`.

``` yaml $(tag) == 'package-2017-12-01-preview' && $(go)
namespace: postgresql
output-folder: $(go-sdk-folder)/services/preview/$(namespace)/mgmt/2017-12-01-preview/$(namespace)
```

### Tag: package-2017-12-01 and go

These settings apply only when `--tag=package-2017-12-01 --go` is specified on the command line.
Please also specify `--go-sdk-folder=<path to the root directory of your azure-sdk-for-go clone>`.

``` yaml $(tag) == 'package-2017-12-01' && $(go)
namespace: postgresql
output-folder: $(go-sdk-folder)/services/$(namespace)/mgmt/2017-12-01/$(namespace)
=======
>>>>>>> 17365a7e
```<|MERGE_RESOLUTION|>--- conflicted
+++ resolved
@@ -16,130 +16,4 @@
 module: github.com/Azure/azure-sdk-for-go/$(module-name)
 output-folder: $(go-sdk-folder)/$(module-name)
 azure-arm: true
-<<<<<<< HEAD
-```
-
-### Go multi-api
-
-``` yaml $(go) && $(multiapi)
-batch:
-  - tag: package-flexibleserver-2025-01-preview
-  - tag: package-flexibleserver-2022-03-preview
-  - tag: package-flexibleserver-2022-03-privatepreview
-  - tag: package-flexibleserver-2021-06
-  - tag: package-flexibleserver-2021-06-preview
-  - tag: package-2020-11-05-preview
-  - tag: package-2020-02-14-preview
-  - tag: package-2020-01-01
-  - tag: package-2017-12-01-preview
-  - tag: package-2017-12-01
-```
-
-### Tag: package-flexibleserver-2025-01-preview and go
-
-These settings apply only when `--tag=package-flexibleserver-2025-01-preview --go` is specified on the command line.
-Please also specify `--go-sdk-folder=<path to the root directory of your azure-sdk-for-go clone>`.
-
-``` yaml $(tag) == 'package-flexibleserver-2025-01-preview' && $(go)
-rpname: postgresql
-namespace: postgresqlflexibleservers
-output-folder: $(go-sdk-folder)/services/$(rpname)/mgmt/2025-01-01-preview/$(namespace)
-```
-
-### Tag: package-flexibleserver-2022-03-preview and go
-
-These settings apply only when `--tag=package-flexibleserver-2022-03-preview --go` is specified on the command line.
-Please also specify `--go-sdk-folder=<path to the root directory of your azure-sdk-for-go clone>`.
-
-``` yaml $(tag) == 'package-flexibleserver-2022-03-preview' && $(go)
-rpname: postgresql
-namespace: postgresqlflexibleservers
-output-folder: $(go-sdk-folder)/services/$(rpname)/mgmt/2022-03-08-preview/$(namespace)
-```
-
-### Tag: package-flexibleserver-2022-03-privatepreview and go
-
-These settings apply only when `--tag=package-flexibleserver-2022-03-privatepreview --go` is specified on the command line.
-Please also specify `--go-sdk-folder=<path to the root directory of your azure-sdk-for-go clone>`.
-
-``` yaml $(tag) == 'package-flexibleserver-2022-03-privatepreview' && $(go)
-rpname: postgresql
-namespace: postgresqlflexibleservers
-output-folder: $(go-sdk-folder)/services/$(rpname)/mgmt/2022-03-08-privatepreview/$(namespace)
-```
-
-### Tag: package-flexibleserver-2021-06 and go
-
-These settings apply only when `--tag=package-flexibleserver-2021-06 --go` is specified on the command line.
-Please also specify `--go-sdk-folder=<path to the root directory of your azure-sdk-for-go clone>`.
-
-``` yaml $(tag) == 'package-flexibleserver-2021-06' && $(go)
-rpname: postgresql
-namespace: postgresqlflexibleservers
-output-folder: $(go-sdk-folder)/services/$(rpname)/mgmt/2021-06-01/$(namespace)
-```
-
-### Tag: package-flexibleserver-2021-06-preview and go
-
-These settings apply only when `--tag=package-flexibleserver-2021-06-preview --go` is specified on the command line.
-Please also specify `--go-sdk-folder=<path to the root directory of your azure-sdk-for-go clone>`.
-
-``` yaml $(tag) == 'package-flexibleserver-2021-06-preview' && $(go)
-rpname: postgresql
-namespace: postgresqlflexibleservers
-output-folder: $(go-sdk-folder)/services/preview/$(rpname)/mgmt/2021-06-01-preview/$(namespace)
-```
-
-### Tag: package-2020-11-05 and go
-
-These settings apply only when `--tag=package-2020-11-05-preview --go` is specified on the command line.
-Please also specify `--go-sdk-folder=<path to the root directory of your azure-sdk-for-go clone>`.
-
-``` yaml $(tag) == 'package-2020-11-05-preview' && $(go)
-rpname: postgresql
-namespace: postgresqlflexibleservers
-output-folder: $(go-sdk-folder)/services/preview/$(rpname)/mgmt/2020-11-05-preview/$(namespace)
-```
-
-### Tag: package-2020-02-14 and go
-
-These settings apply only when `--tag=package-2020-02-14-preview --go` is specified on the command line.
-Please also specify `--go-sdk-folder=<path to the root directory of your azure-sdk-for-go clone>`.
-
-``` yaml $(tag) == 'package-2020-02-14-preview' && $(go)
-rpname: postgresql
-namespace: postgresqlflexibleservers
-output-folder: $(go-sdk-folder)/services/preview/$(rpname)/mgmt/2020-02-14-preview/$(namespace)
-```
-
-### Tag: package-2020-01-01 and go
-
-These settings apply only when `--tag=package-2020-01-01 --go` is specified on the command line.
-Please also specify `--go-sdk-folder=<path to the root directory of your azure-sdk-for-go clone>`.
-
-``` yaml $(tag) == 'package-2020-01-01' && $(go)
-namespace: postgresql
-output-folder: $(go-sdk-folder)/services/$(namespace)/mgmt/2020-01-01/$(namespace)
-```
-
-### Tag: package-2017-12-01-preview and go
-
-These settings apply only when `--tag=package-2017-12-01-preview --go` is specified on the command line.
-Please also specify `--go-sdk-folder=<path to the root directory of your azure-sdk-for-go clone>`.
-
-``` yaml $(tag) == 'package-2017-12-01-preview' && $(go)
-namespace: postgresql
-output-folder: $(go-sdk-folder)/services/preview/$(namespace)/mgmt/2017-12-01-preview/$(namespace)
-```
-
-### Tag: package-2017-12-01 and go
-
-These settings apply only when `--tag=package-2017-12-01 --go` is specified on the command line.
-Please also specify `--go-sdk-folder=<path to the root directory of your azure-sdk-for-go clone>`.
-
-``` yaml $(tag) == 'package-2017-12-01' && $(go)
-namespace: postgresql
-output-folder: $(go-sdk-folder)/services/$(namespace)/mgmt/2017-12-01/$(namespace)
-=======
->>>>>>> 17365a7e
 ```
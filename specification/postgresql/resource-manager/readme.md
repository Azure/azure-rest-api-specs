# PostgreSQL

> see https://aka.ms/autorest

This is the AutoRest configuration file for Sql.



---
## Getting Started
To build the SDK for PostgreSQL, simply [Install AutoRest](https://aka.ms/autorest/install) and in this folder, run:

> `autorest`

To see additional help and options, run:

> `autorest --help`
---

## Configuration



### Basic Information
These are the global settings for the PostgreSQL API.

``` yaml
title: PostgreSQLManagementClient
description: The Microsoft Azure management API provides create, read, update, and delete functionality for Azure PostgreSQL resources including servers, databases, firewall rules, VNET rules, security alert policies, log files and configurations with new business model.
openapi-type: arm
tag: package-flexibleserver-2021-06
```

### Tag: package-flexibleserver-2021-06

These settings apply only when `--tag=package-flexibleserver-2021-06` is specified on the command line.

``` yaml $(tag) == 'package-flexibleserver-2021-06'
input-file:
- Microsoft.DBforPostgreSQL/stable/2021-06-01/postgresql.json
- Microsoft.DBforPostgreSQL/stable/2021-06-01/Databases.json
- Microsoft.DBforPostgreSQL/stable/2021-06-01/PrivateDnsZone.json
```

### Tag: package-flexibleserver-2021-06-preview

These settings apply only when `--tag=package-flexibleserver-2021-06-preview` is specified on the command line.

``` yaml $(tag) == 'package-flexibleserver-2021-06-preview'
input-file:
- Microsoft.DBforPostgreSQL/preview/2021-06-01-preview/postgresql.json
- Microsoft.DBforPostgreSQL/preview/2020-11-05-preview/Databases.json
- Microsoft.DBforPostgreSQL/preview/2021-03-31-privatepreview/PrivateDnsZone.json
- Microsoft.DBforPostgreSQL/preview/2021-06-01-preview/IntelligentPerformance.json
- Microsoft.DBforPostgreSQL/preview/2021-06-01-preview/QueryPerformanceInsights.json
```

### Tag: package-2021-04-10-privatepreview

These settings apply only when `--tag=package-2021-04-10-privatepreview` is specified on the command line.

``` yaml $(tag) == 'package-2021-04-10-privatepreview'
input-file:
- Microsoft.DBforPostgreSQL/preview/2020-11-05-preview/Databases.json
- Microsoft.DBforPostgreSQL/preview/2021-03-31-privatepreview/PrivateDnsZone.json
- Microsoft.DBforPostgreSQL/preview/2021-04-10-privatepreview/postgresql.json
```

### Tag: package-2021-03-31-privatepreview

These settings apply only when `--tag=package-2021-03-31-privatepreview` is specified on the command line.

``` yaml $(tag) == 'package-2021-03-31-privatepreview'
input-file:
- Microsoft.DBforPostgreSQL/preview/2020-02-14-preview/postgresql.json
- Microsoft.DBforPostgreSQL/preview/2020-11-05-preview/Databases.json
- Microsoft.DBforPostgreSQL/preview/2021-03-31-privatepreview/PrivateDnsZone.json
```



### Tag: package-2020-11-05-preview

These settings apply only when `--tag=package-2020-11-05-preview` is specified on the command line.


``` yaml $(tag) == 'package-2020-11-05-preview'
input-file:
- Microsoft.DBforPostgreSQL/preview/2020-02-14-preview/postgresql.json
- Microsoft.DBforPostgreSQL/preview/2020-11-05-preview/Databases.json
```


### Tag: package-2020-02-14-preview

These settings apply only when `--tag=package-2020-02-14-preview` is specified on the command line.


``` yaml $(tag) == 'package-2020-02-14-preview'
input-file:
- Microsoft.DBforPostgreSQL/preview/2020-02-14-preview/postgresql.json
```


### Tag: package-2020-02-14-privatepreview

These settings apply only when `--tag=package-2020-02-14-privatepreview` is specified on the command line.


``` yaml $(tag) == 'package-2020-02-14-privatepreview'
input-file:
- Microsoft.DBforPostgreSQL/preview/2020-02-14-privatepreview/postgresql.json
```

### Tag: package-2020-01-01-privatepreview

These settings apply only when `--tag=package-2020-01-01-privatepreview` is specified on the command line.


``` yaml $(tag) == 'package-2020-01-01-privatepreview'
input-file:
- Microsoft.DBforPostgreSQL/preview/2020-01-01-privatepreview/DataEncryptionKeys.json
```


### Tag: package-2020-01-01

These settings apply only when `--tag=package-2020-01-01` is specified on the command line.


``` yaml $(tag) == 'package-2020-01-01'
input-file:
- Microsoft.DBforPostgreSQL/stable/2017-12-01/postgresql.json
- Microsoft.DBforPostgreSQL/stable/2017-12-01/ServerSecurityAlertPolicies.json
- Microsoft.DBforPostgreSQL/stable/2018-06-01/PrivateEndpointConnections.json
- Microsoft.DBforPostgreSQL/stable/2018-06-01/PrivateLinkResources.json
- Microsoft.DBforPostgreSQL/stable/2020-01-01/DataEncryptionKeys.json
```


### Tag: package-2018-06-01-privatepreview

These settings apply only when `--tag=package-2018-06-01-privatepreview` is specified on the command line.


``` yaml $(tag) == 'package-2018-06-01-privatepreview'
input-file:
- Microsoft.DBforPostgreSQL/preview/2018-06-01-privatepreview/PrivateEndpointConnections.json
- Microsoft.DBforPostgreSQL/preview/2018-06-01-privatepreview/PrivateLinkResources.json
```

### Tag: package-2018-06-01

These settings apply only when `--tag=package-2018-06-01` is specified on the command line.


``` yaml $(tag) == 'package-2018-06-01'
input-file:
- Microsoft.DBforPostgreSQL/stable/2017-12-01/postgresql.json
- Microsoft.DBforPostgreSQL/stable/2017-12-01/ServerSecurityAlertPolicies.json
- Microsoft.DBforPostgreSQL/stable/2018-06-01/PrivateEndpointConnections.json
- Microsoft.DBforPostgreSQL/stable/2018-06-01/PrivateLinkResources.json
- Microsoft.DBforPostgreSQL/stable/2018-06-01/QueryPerformanceInsights.json
- Microsoft.DBforPostgreSQL/stable/2018-06-01/PerformanceRecommendations.json

```


### Tag: package-2017-12-01-preview

These settings apply only when `--tag=package-2017-12-01-preview` is specified on the command line.


``` yaml $(tag) == 'package-2017-12-01-preview'
input-file:
- Microsoft.DBforPostgreSQL/preview/2017-12-01-preview/postgresql.json
```


### Tag: package-2017-12-01

These settings apply only when `--tag=package-2017-12-01` is specified on the command line.


``` yaml $(tag) == 'package-2017-12-01'
input-file:
- Microsoft.DBforPostgreSQL/stable/2017-12-01/postgresql.json
- Microsoft.DBforPostgreSQL/stable/2017-12-01/ServerSecurityAlertPolicies.json
```

## Suppression
``` yaml
directive:
  - suppress: PathResourceProviderNamePascalCase
    reason: The name of the provider is DBforPostgreSQL
```

---
# Code Generation


## Swagger to SDK

This section describes what SDK should be generated by the automatic system.
This is not used by Autorest itself.

``` yaml $(swagger-to-sdk)
swagger-to-sdk:
  - repo: azure-sdk-for-python-track2
  - repo: azure-sdk-for-java
  - repo: azure-sdk-for-go
  - repo: azure-sdk-for-js
  - repo: azure-resource-manager-schemas
    after_scripts:
      - node sdkauto_afterscript.js postgresql/resource-manager
```

### C#

These settings apply only when `--csharp` is specified on the command line.
Please also specify `--csharp-sdks-folder=<path to "SDKs" directory of your azure-sdk-for-net clone>`.

``` yaml $(csharp)
csharp:
  azure-arm: true
  license-header: MICROSOFT_MIT_NO_VERSION
  namespace: Microsoft.Azure.Management.PostgreSQL
  output-folder: $(csharp-sdks-folder)/postgresql/Microsoft.Azure.Management.PostgreSQL/src/postgresql/Generated
  clear-output-folder: true
```

## Python

See configuration in [readme.python.md](./readme.python.md)

## Go

See configuration in [readme.go.md](./readme.go.md)

## Java

See configuration in [readme.java.md](./readme.java.md)

<<<<<<< HEAD
## AzureResourceSchema
=======
## TypeScript

See configuration in [readme.typescript.md](./readme.typescript.md)

>>>>>>> c7616be7

See configuration in [readme.azureresourceschema.md](./readme.azureresourceschema.md)

## Multi-API/Profile support for AutoRest v3 generators

AutoRest V3 generators require the use of `--tag=all-api-versions` to select api files.

This block is updated by an automatic script. Edits may be lost!

``` yaml $(tag) == 'all-api-versions' /* autogenerated */
# include the azure profile definitions from the standard location
require: $(this-folder)/../../../profiles/readme.md

# all the input files across all versions
input-file:
  - $(this-folder)/Microsoft.DBforPostgreSQL/preview/2020-11-05-preview/Databases.json
  - $(this-folder)/Microsoft.DBforPostgreSQL/preview/2020-02-14-preview/postgresql.json
  - $(this-folder)/Microsoft.DBforPostgreSQL/preview/2020-02-14-privatepreview/postgresql.json
  - $(this-folder)/Microsoft.DBforPostgreSQL/preview/2021-04-10-privatepreview/postgresql.json
  - $(this-folder)/Microsoft.DBforPostgreSQL/preview/2020-01-01-privatepreview/DataEncryptionKeys.json
  - $(this-folder)/Microsoft.DBforPostgreSQL/preview/2021-03-31-privatepreview/PrivateDnsZone.json
  - $(this-folder)/Microsoft.DBforPostgreSQL/preview/2021-06-01-preview/postgresql.json
  - $(this-folder)/Microsoft.DBforPostgreSQL/preview/2021-06-01-preview/IntelligentPerformance.json
  - $(this-folder)/Microsoft.DBforPostgreSQL/preview/2021-06-01-preview/QueryPerformanceInsights.json
  - $(this-folder)/Microsoft.DBforPostgreSQL/stable/2017-12-01/postgresql.json
  - $(this-folder)/Microsoft.DBforPostgreSQL/stable/2017-12-01/ServerSecurityAlertPolicies.json
  - $(this-folder)/Microsoft.DBforPostgreSQL/stable/2018-06-01/PrivateEndpointConnections.json
  - $(this-folder)/Microsoft.DBforPostgreSQL/stable/2018-06-01/PrivateLinkResources.json
  - $(this-folder)/Microsoft.DBforPostgreSQL/stable/2018-06-01/QueryPerformanceInsights.json
  - $(this-folder)/Microsoft.DBforPostgreSQL/stable/2018-06-01/PerformanceRecommendations.json
  - $(this-folder)/Microsoft.DBforPostgreSQL/stable/2020-01-01/DataEncryptionKeys.json
  - $(this-folder)/Microsoft.DBforPostgreSQL/stable/2021-06-01/postgresql.json
  - $(this-folder)/Microsoft.DBforPostgreSQL/stable/2021-06-01/Databases.json
  - $(this-folder)/Microsoft.DBforPostgreSQL/stable/2021-06-01/PrivateDnsZone.json
  - $(this-folder)/Microsoft.DBforPostgreSQL/preview/2018-06-01-privatepreview/PrivateEndpointConnections.json
  - $(this-folder)/Microsoft.DBforPostgreSQL/preview/2018-06-01-privatepreview/PrivateLinkResources.json
  - $(this-folder)/Microsoft.DBforPostgreSQL/preview/2017-12-01-preview/postgresql.json

```

If there are files that should not be in the `all-api-versions` set,
uncomment the  `exclude-file` section below and add the file paths.

``` yaml $(tag) == 'all-api-versions'
#exclude-file:
#  - $(this-folder)/Microsoft.Example/stable/2010-01-01/somefile.json
```<|MERGE_RESOLUTION|>--- conflicted
+++ resolved
@@ -211,8 +211,6 @@
   - repo: azure-sdk-for-go
   - repo: azure-sdk-for-js
   - repo: azure-resource-manager-schemas
-    after_scripts:
-      - node sdkauto_afterscript.js postgresql/resource-manager
 ```
 
 ### C#
@@ -241,16 +239,11 @@
 
 See configuration in [readme.java.md](./readme.java.md)
 
-<<<<<<< HEAD
-## AzureResourceSchema
-=======
 ## TypeScript
 
 See configuration in [readme.typescript.md](./readme.typescript.md)
 
->>>>>>> c7616be7
-
-See configuration in [readme.azureresourceschema.md](./readme.azureresourceschema.md)
+
 
 ## Multi-API/Profile support for AutoRest v3 generators
 

# PostgreSQL

> see https://aka.ms/autorest

This is the AutoRest configuration file for Sql.

---

## Getting Started

To build the SDK for PostgreSQL, simply [Install AutoRest](https://aka.ms/autorest/install) and in this folder, run:

> `autorest`

To see additional help and options, run:

> `autorest --help`

---

## Configuration

### Basic Information

These are the global settings for the PostgreSQL API.

``` yaml
title: PostgreSQLServerManagementClient
description: The Microsoft Azure management API provides create, read, update, and delete functionality for Azure PostgreSQL resources including servers, databases, firewall rules, VNET rules, security alert policies, log files and configurations with new business model.
openapi-type: arm
<<<<<<< HEAD
tag: package-flexibleserver-2024-11-01-preview
```

``` yaml $(package-flexibleservers)
tag: package-flexibleserver-2024-11-01-preview
=======
tag: package-flexibleserver-2024-08-01
```

``` yaml $(package-flexibleservers)
tag: package-flexibleserver-2024-08-01
>>>>>>> 3bf9bcd1
```

``` yaml $(package-singleservers)
tag: package-2020-01-01
```

### Tag: package-flexibleserver-2024-08-01

These settings apply only when `--tag=package-flexibleserver-2024-08-01` is specified on the command line.

``` yaml $(tag) == 'package-flexibleserver-2024-08-01'
input-file:
  - Microsoft.DBforPostgreSQL/stable/2024-08-01/Administrators.json
  - Microsoft.DBforPostgreSQL/stable/2024-08-01/Backups.json
  - Microsoft.DBforPostgreSQL/stable/2024-08-01/Capabilities.json
  - Microsoft.DBforPostgreSQL/stable/2024-08-01/CheckNameAvailability.json
  - Microsoft.DBforPostgreSQL/stable/2024-08-01/Configuration.json
  - Microsoft.DBforPostgreSQL/stable/2024-08-01/Databases.json
  - Microsoft.DBforPostgreSQL/stable/2024-08-01/FirewallRules.json
  - Microsoft.DBforPostgreSQL/stable/2024-08-01/FlexibleServers.json
  - Microsoft.DBforPostgreSQL/stable/2024-08-01/LongTermRetentionOperation.json
  - Microsoft.DBforPostgreSQL/stable/2024-08-01/Migrations.json
  - Microsoft.DBforPostgreSQL/stable/2024-08-01/Operations.json
  - Microsoft.DBforPostgreSQL/stable/2024-08-01/PrivateDnsZone.json
  - Microsoft.DBforPostgreSQL/stable/2024-08-01/PrivateEndpointConnections.json
  - Microsoft.DBforPostgreSQL/stable/2024-08-01/PrivateLinkResources.json
  - Microsoft.DBforPostgreSQL/stable/2024-08-01/Replicas.json
  - Microsoft.DBforPostgreSQL/stable/2024-08-01/ServerLogs.json
  - Microsoft.DBforPostgreSQL/stable/2024-08-01/ServerStartStopRestart.json
  - Microsoft.DBforPostgreSQL/stable/2024-08-01/ThreatProtection.json
  - Microsoft.DBforPostgreSQL/stable/2024-08-01/VirtualEndpoints.json
  - Microsoft.DBforPostgreSQL/stable/2024-08-01/VirtualNetwork.json
suppressions:
  - code: PutResponseCodes
    from: PrivateEndpointConnections.json
    reason: FlexibleServers namespace is already returning 202 as response for PUT. These APIs are under same namespace and hence keeping it as-is.
  - code: ProvisioningStateSpecifiedForLROPut
    from: ThreatProtection.json
    reason: FlexibleServers namespace is already returning 202 as response for PUT. These APIs are under same namespace and hence keeping it as-is.
  - code: PutResponseCodes
    from: ThreatProtection.json
    reason: FlexibleServers namespace is already returning 202 as response for PUT. These APIs are under same namespace and hence keeping it as-is.
  - code: ProvisioningStateSpecifiedForLROPut
    from: VirtualEndpoints.json
    reason: FlexibleServers namespace is already returning 202 as response for PUT. These APIs are under same namespace and hence keeping it as-is.
  - code: ProvisioningStateSpecifiedForLROPatch
    from: VirtualEndpoints.json
    reason: FlexibleServers namespace is already returning 202 as response for PUT. These APIs are under same namespace and hence keeping it as-is.
  - code: PutResponseCodes
    from: VirtualEndpoints.json
    reason: FlexibleServers namespace is already returning 202 as response for PUT. These APIs are under same namespace and hence keeping it as-is.
  - code: PutResponseCodes
    from: Backups.json
    reason: FlexibleServers namespace is already returning 202 as response for PUT. These APIs are under same namespace and hence keeping it as-is.
  - code: ProvisioningStateSpecifiedForLROPut
    from: Backups.json
    reason: FlexibleServers namespace is already returning 202 as response for PUT. These APIs are under same namespace and hence keeping it as-is.
```

### Tag: package-flexibleserver-2024-11-preview

These settings apply only when `--tag=package-flexibleserver-2024-11-01-preview` is specified on the command line.

``` yaml $(tag) == 'package-flexibleserver-2024-11-01-preview'
input-file:
  - Microsoft.DBforPostgreSQL/preview/2024-11-01-preview/Administrators.json
  - Microsoft.DBforPostgreSQL/preview/2024-11-01-preview/Backups.json
  - Microsoft.DBforPostgreSQL/preview/2024-11-01-preview/Capabilities.json
  - Microsoft.DBforPostgreSQL/preview/2024-11-01-preview/CheckNameAvailability.json
  - Microsoft.DBforPostgreSQL/preview/2024-11-01-preview/Configuration.json
  - Microsoft.DBforPostgreSQL/preview/2024-11-01-preview/Databases.json
  - Microsoft.DBforPostgreSQL/preview/2024-11-01-preview/FirewallRules.json
  - Microsoft.DBforPostgreSQL/preview/2024-11-01-preview/FlexibleServers.json
  - Microsoft.DBforPostgreSQL/preview/2024-11-01-preview/LongTermRetentionOperation.json
  - Microsoft.DBforPostgreSQL/preview/2024-11-01-preview/Migrations.json
  - Microsoft.DBforPostgreSQL/preview/2024-11-01-preview/Operations.json
  - Microsoft.DBforPostgreSQL/preview/2024-11-01-preview/PrivateDnsZone.json
  - Microsoft.DBforPostgreSQL/preview/2024-11-01-preview/PrivateEndpointConnections.json
  - Microsoft.DBforPostgreSQL/preview/2024-11-01-preview/PrivateLinkResources.json
  - Microsoft.DBforPostgreSQL/preview/2024-11-01-preview/QuotaUsages.json
  - Microsoft.DBforPostgreSQL/preview/2024-11-01-preview/Replicas.json
  - Microsoft.DBforPostgreSQL/preview/2024-11-01-preview/ServerLogs.json
  - Microsoft.DBforPostgreSQL/preview/2024-11-01-preview/ServerStartStopRestart.json
  - Microsoft.DBforPostgreSQL/preview/2024-11-01-preview/ThreatProtection.json
  - Microsoft.DBforPostgreSQL/preview/2024-11-01-preview/TuningOptions.json
  - Microsoft.DBforPostgreSQL/preview/2024-11-01-preview/VirtualEndpoints.json
  - Microsoft.DBforPostgreSQL/preview/2024-11-01-preview/VirtualNetwork.json
suppressions:
  - code: PutResponseCodes
    from: PrivateEndpointConnections.json
    reason: FlexibleServers namespace is already returning 202 as response for PUT. These APIs are under same namespace and hence keeping it as-is.
  - code: ProvisioningStateSpecifiedForLROPut
    from: ThreatProtection.json
    reason: FlexibleServers namespace is already returning 202 as response for PUT. These APIs are under same namespace and hence keeping it as-is.
  - code: PutResponseCodes
    from: ThreatProtection.json
    reason: FlexibleServers namespace is already returning 202 as response for PUT. These APIs are under same namespace and hence keeping it as-is.
  - code: ProvisioningStateSpecifiedForLROPut
    from: VirtualEndpoints.json
    reason: FlexibleServers namespace is already returning 202 as response for PUT. These APIs are under same namespace and hence keeping it as-is.
  - code: ProvisioningStateSpecifiedForLROPatch
    from: VirtualEndpoints.json
    reason: FlexibleServers namespace is already returning 202 as response for PUT. These APIs are under same namespace and hence keeping it as-is.
  - code: PutResponseCodes
    from: VirtualEndpoints.json
    reason: FlexibleServers namespace is already returning 202 as response for PUT. These APIs are under same namespace and hence keeping it as-is.
  - code: PutResponseCodes
    from: Backups.json
    reason: FlexibleServers namespace is already returning 202 as response for PUT. These APIs are under same namespace and hence keeping it as-is.
  - code: ProvisioningStateSpecifiedForLROPut
    from: Backups.json
    reason: FlexibleServers namespace is already returning 202 as response for PUT. These APIs are under same namespace and hence keeping it as-is.
```


### Tag: package-flexibleserver-2024-03-preview

These settings apply only when `--tag=package-flexibleserver-2024-03-01-preview` is specified on the command line.

``` yaml $(tag) == 'package-flexibleserver-2024-03-01-preview'
input-file:
  - Microsoft.DBforPostgreSQL/preview/2024-03-01-preview/Administrators.json
  - Microsoft.DBforPostgreSQL/preview/2024-03-01-preview/Backups.json
  - Microsoft.DBforPostgreSQL/preview/2024-03-01-preview/Capabilities.json
  - Microsoft.DBforPostgreSQL/preview/2024-03-01-preview/CheckNameAvailability.json
  - Microsoft.DBforPostgreSQL/preview/2024-03-01-preview/Configuration.json
  - Microsoft.DBforPostgreSQL/preview/2024-03-01-preview/Databases.json
  - Microsoft.DBforPostgreSQL/preview/2024-03-01-preview/FirewallRules.json
  - Microsoft.DBforPostgreSQL/preview/2024-03-01-preview/FlexibleServers.json
  - Microsoft.DBforPostgreSQL/preview/2024-03-01-preview/LongTermRetentionOperation.json
  - Microsoft.DBforPostgreSQL/preview/2024-03-01-preview/Migrations.json
  - Microsoft.DBforPostgreSQL/preview/2024-03-01-preview/Operations.json
  - Microsoft.DBforPostgreSQL/preview/2024-03-01-preview/PrivateDnsZone.json
  - Microsoft.DBforPostgreSQL/preview/2024-03-01-preview/PrivateEndpointConnections.json
  - Microsoft.DBforPostgreSQL/preview/2024-03-01-preview/PrivateLinkResources.json
  - Microsoft.DBforPostgreSQL/preview/2024-03-01-preview/QuotaUsages.json
  - Microsoft.DBforPostgreSQL/preview/2024-03-01-preview/Replicas.json
  - Microsoft.DBforPostgreSQL/preview/2024-03-01-preview/ServerLogs.json
  - Microsoft.DBforPostgreSQL/preview/2024-03-01-preview/ServerStartStopRestart.json
  - Microsoft.DBforPostgreSQL/preview/2024-03-01-preview/ThreatProtection.json
  - Microsoft.DBforPostgreSQL/preview/2024-03-01-preview/VirtualEndpoints.json
  - Microsoft.DBforPostgreSQL/preview/2024-03-01-preview/VirtualNetwork.json
suppressions:
  - code: PutResponseCodes
    from: PrivateEndpointConnections.json
    reason: FlexibleServers namespace is already returning 202 as response for PUT. These APIs are under same namespace and hence keeping it as-is.
  - code: ProvisioningStateSpecifiedForLROPut
    from: ThreatProtection.json
    reason: FlexibleServers namespace is already returning 202 as response for PUT. These APIs are under same namespace and hence keeping it as-is.
  - code: PutResponseCodes
    from: ThreatProtection.json
    reason: FlexibleServers namespace is already returning 202 as response for PUT. These APIs are under same namespace and hence keeping it as-is.
  - code: ProvisioningStateSpecifiedForLROPut
    from: VirtualEndpoints.json
    reason: FlexibleServers namespace is already returning 202 as response for PUT. These APIs are under same namespace and hence keeping it as-is.
  - code: ProvisioningStateSpecifiedForLROPatch
    from: VirtualEndpoints.json
    reason: FlexibleServers namespace is already returning 202 as response for PUT. These APIs are under same namespace and hence keeping it as-is.
  - code: PutResponseCodes
    from: VirtualEndpoints.json
    reason: FlexibleServers namespace is already returning 202 as response for PUT. These APIs are under same namespace and hence keeping it as-is.
  - code: PutResponseCodes
    from: Backups.json
    reason: FlexibleServers namespace is already returning 202 as response for PUT. These APIs are under same namespace and hence keeping it as-is.
  - code: ProvisioningStateSpecifiedForLROPut
    from: Backups.json
    reason: FlexibleServers namespace is already returning 202 as response for PUT. These APIs are under same namespace and hence keeping it as-is.
```


### Tag: package-preview-2023-12

These settings apply only when `--tag=package-flexibleserver-2023-12-01-preview` is specified on the command line.

``` yaml $(tag) == 'package-flexibleserver-2023-12-01-preview'
input-file:
  - Microsoft.DBforPostgreSQL/preview/2023-12-01-preview/Administrators.json
  - Microsoft.DBforPostgreSQL/preview/2023-12-01-preview/Backups.json
  - Microsoft.DBforPostgreSQL/preview/2023-12-01-preview/Capabilities.json
  - Microsoft.DBforPostgreSQL/preview/2023-12-01-preview/CheckNameAvailability.json
  - Microsoft.DBforPostgreSQL/preview/2023-12-01-preview/Configuration.json
  - Microsoft.DBforPostgreSQL/preview/2023-12-01-preview/Databases.json
  - Microsoft.DBforPostgreSQL/preview/2023-12-01-preview/FirewallRules.json
  - Microsoft.DBforPostgreSQL/preview/2023-12-01-preview/FlexibleServers.json
  - Microsoft.DBforPostgreSQL/preview/2023-12-01-preview/LongTermRetentionOperation.json
  - Microsoft.DBforPostgreSQL/preview/2023-12-01-preview/Migrations.json
  - Microsoft.DBforPostgreSQL/preview/2023-12-01-preview/Operations.json
  - Microsoft.DBforPostgreSQL/preview/2023-12-01-preview/PrivateDnsZone.json
  - Microsoft.DBforPostgreSQL/preview/2023-12-01-preview/PrivateEndpointConnections.json
  - Microsoft.DBforPostgreSQL/preview/2023-12-01-preview/PrivateLinkResources.json
  - Microsoft.DBforPostgreSQL/preview/2023-12-01-preview/QuotaUsages.json
  - Microsoft.DBforPostgreSQL/preview/2023-12-01-preview/Replicas.json
  - Microsoft.DBforPostgreSQL/preview/2023-12-01-preview/ServerLogs.json
  - Microsoft.DBforPostgreSQL/preview/2023-12-01-preview/ServerStartStopRestart.json
  - Microsoft.DBforPostgreSQL/preview/2023-12-01-preview/ThreatProtection.json
  - Microsoft.DBforPostgreSQL/preview/2023-12-01-preview/VirtualEndpoints.json
  - Microsoft.DBforPostgreSQL/preview/2023-12-01-preview/VirtualNetwork.json
suppressions:
  - code: PutResponseCodes
    from: PrivateEndpointConnections.json
    reason: FlexibleServers namespace is already returning 202 as response for PUT. These APIs are under same namespace and hence keeping it as-is.
  - code: ProvisioningStateSpecifiedForLROPut
    from: ThreatProtection.json
    reason: FlexibleServers namespace is already returning 202 as response for PUT. These APIs are under same namespace and hence keeping it as-is.
  - code: PutResponseCodes
    from: ThreatProtection.json
    reason: FlexibleServers namespace is already returning 202 as response for PUT. These APIs are under same namespace and hence keeping it as-is.
  - code: ProvisioningStateSpecifiedForLROPut
    from: VirtualEndpoints.json
    reason: FlexibleServers namespace is already returning 202 as response for PUT. These APIs are under same namespace and hence keeping it as-is.
  - code: ProvisioningStateSpecifiedForLROPatch
    from: VirtualEndpoints.json
    reason: FlexibleServers namespace is already returning 202 as response for PUT. These APIs are under same namespace and hence keeping it as-is.
  - code: PutResponseCodes
    from: VirtualEndpoints.json
    reason: FlexibleServers namespace is already returning 202 as response for PUT. These APIs are under same namespace and hence keeping it as-is.
```

### Tag: package-preview-2023-06

These settings apply only when `--tag=package-flexibleserver-2023-06-01-preview` is specified on the command line.

``` yaml $(tag) == 'package-flexibleserver-2023-06-01-preview'
input-file:
  - Microsoft.DBforPostgreSQL/preview/2023-06-01-preview/Administrators.json
  - Microsoft.DBforPostgreSQL/preview/2023-06-01-preview/Backups.json
  - Microsoft.DBforPostgreSQL/preview/2023-06-01-preview/Capabilities.json
  - Microsoft.DBforPostgreSQL/preview/2023-06-01-preview/CheckNameAvailability.json
  - Microsoft.DBforPostgreSQL/preview/2023-06-01-preview/Configuration.json
  - Microsoft.DBforPostgreSQL/preview/2023-06-01-preview/Databases.json
  - Microsoft.DBforPostgreSQL/preview/2023-06-01-preview/FirewallRules.json
  - Microsoft.DBforPostgreSQL/preview/2023-06-01-preview/FlexibleServers.json
  - Microsoft.DBforPostgreSQL/preview/2023-06-01-preview/LongTermRetentionOperation.json
  - Microsoft.DBforPostgreSQL/preview/2023-06-01-preview/Migrations.json
  - Microsoft.DBforPostgreSQL/preview/2023-06-01-preview/Operations.json
  - Microsoft.DBforPostgreSQL/preview/2023-06-01-preview/PrivateDnsZone.json
  - Microsoft.DBforPostgreSQL/preview/2023-06-01-preview/PrivateEndpointConnections.json
  - Microsoft.DBforPostgreSQL/preview/2023-06-01-preview/PrivateLinkResources.json
  - Microsoft.DBforPostgreSQL/preview/2023-06-01-preview/QuotaUsages.json
  - Microsoft.DBforPostgreSQL/preview/2023-06-01-preview/Replicas.json
  - Microsoft.DBforPostgreSQL/preview/2023-06-01-preview/ServerLogs.json
  - Microsoft.DBforPostgreSQL/preview/2023-06-01-preview/ServerStartStopRestart.json
  - Microsoft.DBforPostgreSQL/preview/2023-06-01-preview/ThreatProtection.json
  - Microsoft.DBforPostgreSQL/preview/2023-06-01-preview/VirtualEndpoints.json
  - Microsoft.DBforPostgreSQL/preview/2023-06-01-preview/VirtualNetwork.json
suppressions:
  - code: PutResponseCodes
    from: PrivateEndpointConnections.json
    reason: FlexibleServers namespace is already returning 202 as response for PUT. These APIs are under same namespace and hence keeping it as-is.
  - code: ProvisioningStateSpecifiedForLROPut
    from: ThreatProtection.json
    reason: FlexibleServers namespace is already returning 202 as response for PUT. These APIs are under same namespace and hence keeping it as-is.
  - code: PutResponseCodes
    from: ThreatProtection.json
    reason: FlexibleServers namespace is already returning 202 as response for PUT. These APIs are under same namespace and hence keeping it as-is.
  - code: ProvisioningStateSpecifiedForLROPut
    from: VirtualEndpoints.json
    reason: FlexibleServers namespace is already returning 202 as response for PUT. These APIs are under same namespace and hence keeping it as-is.
  - code: ProvisioningStateSpecifiedForLROPatch
    from: VirtualEndpoints.json
    reason: FlexibleServers namespace is already returning 202 as response for PUT. These APIs are under same namespace and hence keeping it as-is.
  - code: PutResponseCodes
    from: VirtualEndpoints.json
    reason: FlexibleServers namespace is already returning 202 as response for PUT. These APIs are under same namespace and hence keeping it as-is.
```

### Tag: package-flexibleserver-2023-03-01-preview

These settings apply only when `--tag=package-flexibleserver-2023-03-01-preview` is specified on the command line.

``` yaml $(tag) == 'package-flexibleserver-2023-03-01-preview'
input-file:
  - Microsoft.DBforPostgreSQL/preview/2023-03-01-preview/Administrators.json
  - Microsoft.DBforPostgreSQL/preview/2023-03-01-preview/Backups.json
  - Microsoft.DBforPostgreSQL/preview/2023-03-01-preview/Capabilities.json
  - Microsoft.DBforPostgreSQL/preview/2023-03-01-preview/CheckNameAvailability.json
  - Microsoft.DBforPostgreSQL/preview/2023-03-01-preview/Configuration.json
  - Microsoft.DBforPostgreSQL/preview/2023-03-01-preview/Databases.json
  - Microsoft.DBforPostgreSQL/preview/2023-03-01-preview/FirewallRules.json
  - Microsoft.DBforPostgreSQL/preview/2023-03-01-preview/FlexibleServers.json
  - Microsoft.DBforPostgreSQL/preview/2023-03-01-preview/Migrations.json
  - Microsoft.DBforPostgreSQL/preview/2023-03-01-preview/Operations.json
  - Microsoft.DBforPostgreSQL/preview/2023-03-01-preview/PrivateDnsZone.json
  - Microsoft.DBforPostgreSQL/preview/2023-03-01-preview/Replicas.json
  - Microsoft.DBforPostgreSQL/preview/2023-03-01-preview/ServerLogs.json
  - Microsoft.DBforPostgreSQL/preview/2023-03-01-preview/ServerStartStopRestart.json
  - Microsoft.DBforPostgreSQL/preview/2023-03-01-preview/VirtualNetwork.json
  - Microsoft.DBforPostgreSQL/preview/2023-03-01-preview/LongTermRetentionOperation.json
```

### Tag: package-flexibleserver-2022-12-01

These settings apply only when `--tag=package-flexibleserver-2022-12-01` is specified on the command line.

``` yaml $(tag) == 'package-flexibleserver-2022-12-01'
input-file:
  - Microsoft.DBforPostgreSQL/stable/2022-12-01/Administrators.json
  - Microsoft.DBforPostgreSQL/stable/2022-12-01/Backups.json
  - Microsoft.DBforPostgreSQL/stable/2022-12-01/Capabilities.json
  - Microsoft.DBforPostgreSQL/stable/2022-12-01/CheckNameAvailability.json
  - Microsoft.DBforPostgreSQL/stable/2022-12-01/Configuration.json
  - Microsoft.DBforPostgreSQL/stable/2022-12-01/Databases.json
  - Microsoft.DBforPostgreSQL/stable/2022-12-01/FirewallRules.json
  - Microsoft.DBforPostgreSQL/stable/2022-12-01/FlexibleServers.json
  - Microsoft.DBforPostgreSQL/stable/2022-12-01/Operations.json
  - Microsoft.DBforPostgreSQL/stable/2022-12-01/PrivateDnsZone.json
  - Microsoft.DBforPostgreSQL/stable/2022-12-01/Replicas.json
  - Microsoft.DBforPostgreSQL/stable/2022-12-01/ServerStartStopRestart.json
  - Microsoft.DBforPostgreSQL/stable/2022-12-01/VirtualNetwork.json
```

### Tag: package-flexibleserver-2022-05-01-preview-only

These settings apply only when `--tag=package-flexibleserver-2022-05-01-preview-only` is specified on the command line.

``` yaml $(tag) == 'package-flexibleserver-2022-05-01-preview-only'
input-file:
  - Microsoft.DBforPostgreSQL/preview/2022-05-01-preview/Migrations.json
  - Microsoft.DBforPostgreSQL/preview/2022-05-01-preview/Operations.json
```

### Tag: package-flexibleserver-2022-03-preview

These settings apply only when `--tag=package-flexibleserver-2022-03-preview` is specified on the command line.

``` yaml $(tag) == 'package-flexibleserver-2022-03-preview'
input-file:
  - Microsoft.DBforPostgreSQL/preview/2022-03-08-preview/Administrators.json
  - Microsoft.DBforPostgreSQL/preview/2022-03-08-preview/Backups.json
  - Microsoft.DBforPostgreSQL/preview/2022-03-08-preview/Capabilities.json
  - Microsoft.DBforPostgreSQL/preview/2022-03-08-preview/CheckNameAvailability.json
  - Microsoft.DBforPostgreSQL/preview/2022-03-08-preview/Configuration.json
  - Microsoft.DBforPostgreSQL/preview/2022-03-08-preview/Databases.json
  - Microsoft.DBforPostgreSQL/preview/2022-03-08-preview/FirewallRules.json
  - Microsoft.DBforPostgreSQL/preview/2022-03-08-preview/FlexibleServers.json
  - Microsoft.DBforPostgreSQL/preview/2022-03-08-preview/Operations.json
  - Microsoft.DBforPostgreSQL/preview/2022-03-08-preview/PrivateDnsZone.json
  - Microsoft.DBforPostgreSQL/preview/2022-03-08-preview/Replicas.json
  - Microsoft.DBforPostgreSQL/preview/2022-03-08-preview/VirtualNetwork.json
  - Microsoft.DBforPostgreSQL/preview/2022-03-08-preview/ServerStartStopRestart.json
```

### Tag: package-flexibleserver-2022-03-privatepreview

These settings apply only when `--tag=package-flexibleserver-2022-03-privatepreview` is specified on the command line.

``` yaml $(tag) == 'package-flexibleserver-2022-03-privatepreview'
input-file:
- Microsoft.DBforPostgreSQL/preview/2022-03-08-privatepreview/getCachedServerName.json
- Microsoft.DBforPostgreSQL/preview/2022-01-20-preview/Databases.json
- Microsoft.DBforPostgreSQL/preview/2022-01-20-preview/PrivateDnsZone.json
- Microsoft.DBforPostgreSQL/preview/2022-01-20-preview/postgresql.json
```

### Tag: package-flexibleserver-2022-01-preview

These settings apply only when `--tag=package-flexibleserver-2022-01-preview` is specified on the command line.

``` yaml $(tag) == 'package-flexibleserver-2022-01-preview'
input-file:
  - Microsoft.DBforPostgreSQL/preview/2022-01-20-preview/Databases.json
  - Microsoft.DBforPostgreSQL/preview/2022-01-20-preview/PrivateDnsZone.json
  - Microsoft.DBforPostgreSQL/preview/2022-01-20-preview/postgresql.json
```

### Tag: package-2021-06-15-privatepreview

These settings apply only when `--tag=package-2021-06-15-privatepreview` is specified on the command line.

``` yaml $(tag) == 'package-2021-06-15-privatepreview'
input-file:
- Microsoft.DBforPostgreSQL/preview/2021-06-15-privatepreview/Migrations.json
- Microsoft.DBforPostgreSQL/preview/2021-06-15-privatepreview/postgresql.json
```

### Tag: package-flexibleserver-2021-06

These settings apply only when `--tag=package-flexibleserver-2021-06` is specified on the command line.

``` yaml $(tag) == 'package-flexibleserver-2021-06'
input-file:
- Microsoft.DBforPostgreSQL/stable/2021-06-01/postgresql.json
- Microsoft.DBforPostgreSQL/stable/2021-06-01/Databases.json
- Microsoft.DBforPostgreSQL/stable/2021-06-01/PrivateDnsZone.json
```

### Tag: package-flexibleserver-2021-06-preview

These settings apply only when `--tag=package-flexibleserver-2021-06-preview` is specified on the command line.cd ..

``` yaml $(tag) == 'package-flexibleserver-2021-06-preview'
input-file:
- Microsoft.DBforPostgreSQL/preview/2021-06-01-preview/postgresql.json
- Microsoft.DBforPostgreSQL/preview/2021-06-01-preview/Databases.json
- Microsoft.DBforPostgreSQL/preview/2021-03-31-privatepreview/PrivateDnsZone.json
- Microsoft.DBforPostgreSQL/preview/2021-06-01-preview/IntelligentPerformance.json
- Microsoft.DBforPostgreSQL/preview/2021-06-01-preview/QueryPerformanceInsights.json
```

### Tag: package-2021-04-10-privatepreview

These settings apply only when `--tag=package-2021-04-10-privatepreview` is specified on the command line.

``` yaml $(tag) == 'package-2021-04-10-privatepreview'
input-file:
- Microsoft.DBforPostgreSQL/preview/2020-11-05-preview/Databases.json
- Microsoft.DBforPostgreSQL/preview/2021-03-31-privatepreview/PrivateDnsZone.json
- Microsoft.DBforPostgreSQL/preview/2021-04-10-privatepreview/postgresql.json
```

### Tag: package-2021-03-31-privatepreview

These settings apply only when `--tag=package-2021-03-31-privatepreview` is specified on the command line.

``` yaml $(tag) == 'package-2021-03-31-privatepreview'
input-file:
- Microsoft.DBforPostgreSQL/preview/2020-02-14-preview/postgresql.json
- Microsoft.DBforPostgreSQL/preview/2020-11-05-preview/Databases.json
- Microsoft.DBforPostgreSQL/preview/2021-03-31-privatepreview/PrivateDnsZone.json
```

### Tag: package-2020-11-05-preview

These settings apply only when `--tag=package-2020-11-05-preview` is specified on the command line.

``` yaml $(tag) == 'package-2020-11-05-preview'
input-file:
- Microsoft.DBforPostgreSQL/preview/2020-02-14-preview/postgresql.json
- Microsoft.DBforPostgreSQL/preview/2020-11-05-preview/Databases.json
```

### Tag: package-2020-02-14-preview

These settings apply only when `--tag=package-2020-02-14-preview` is specified on the command line.

``` yaml $(tag) == 'package-2020-02-14-preview'
input-file:
- Microsoft.DBforPostgreSQL/preview/2020-02-14-preview/postgresql.json
```

### Tag: package-2020-02-14-privatepreview

These settings apply only when `--tag=package-2020-02-14-privatepreview` is specified on the command line.

``` yaml $(tag) == 'package-2020-02-14-privatepreview'
input-file:
- Microsoft.DBforPostgreSQL/preview/2020-02-14-privatepreview/postgresql.json
```

### Tag: package-2020-01-01-privatepreview

These settings apply only when `--tag=package-2020-01-01-privatepreview` is specified on the command line.

``` yaml $(tag) == 'package-2020-01-01-privatepreview'
input-file:
- Microsoft.DBforPostgreSQL/preview/2020-01-01-privatepreview/DataEncryptionKeys.json
```

### Tag: package-2020-01-01

These settings apply only when `--tag=package-2020-01-01` is specified on the command line.

``` yaml $(tag) == 'package-2020-01-01'
input-file:
- Microsoft.DBforPostgreSQL/stable/2017-12-01/postgresql.json
- Microsoft.DBforPostgreSQL/stable/2017-12-01/ServerSecurityAlertPolicies.json
- Microsoft.DBforPostgreSQL/stable/2018-06-01/PrivateEndpointConnections.json
- Microsoft.DBforPostgreSQL/stable/2018-06-01/PrivateLinkResources.json
- Microsoft.DBforPostgreSQL/stable/2020-01-01/DataEncryptionKeys.json
```

### Tag: package-2018-06-01-privatepreview

These settings apply only when `--tag=package-2018-06-01-privatepreview` is specified on the command line.

``` yaml $(tag) == 'package-2018-06-01-privatepreview'
input-file:
- Microsoft.DBforPostgreSQL/preview/2018-06-01-privatepreview/PrivateEndpointConnections.json
- Microsoft.DBforPostgreSQL/preview/2018-06-01-privatepreview/PrivateLinkResources.json
```

### Tag: package-2018-06-01

These settings apply only when `--tag=package-2018-06-01` is specified on the command line.

``` yaml $(tag) == 'package-2018-06-01'
input-file:
- Microsoft.DBforPostgreSQL/stable/2017-12-01/postgresql.json
- Microsoft.DBforPostgreSQL/stable/2017-12-01/ServerSecurityAlertPolicies.json
- Microsoft.DBforPostgreSQL/stable/2018-06-01/PrivateEndpointConnections.json
- Microsoft.DBforPostgreSQL/stable/2018-06-01/PrivateLinkResources.json
- Microsoft.DBforPostgreSQL/stable/2018-06-01/QueryPerformanceInsights.json
- Microsoft.DBforPostgreSQL/stable/2018-06-01/PerformanceRecommendations.json

```

### Tag: package-2017-12-01-preview

These settings apply only when `--tag=package-2017-12-01-preview` is specified on the command line.

``` yaml $(tag) == 'package-2017-12-01-preview'
input-file:
- Microsoft.DBforPostgreSQL/preview/2017-12-01-preview/postgresql.json
```

### Tag: package-2017-12-01

These settings apply only when `--tag=package-2017-12-01` is specified on the command line.

``` yaml $(tag) == 'package-2017-12-01'
input-file:
- Microsoft.DBforPostgreSQL/stable/2017-12-01/postgresql.json
- Microsoft.DBforPostgreSQL/stable/2017-12-01/ServerSecurityAlertPolicies.json
```

## Suppression

``` yaml
directive:
  - suppress: PathResourceProviderNamePascalCase
    reason: The name of the provider is DBforPostgreSQL
```

---

# Code Generation

## Swagger to SDK

This section describes what SDK should be generated by the automatic system.
This is not used by Autorest itself.

``` yaml $(swagger-to-sdk)
swagger-to-sdk:
  - repo: azure-sdk-for-net-track2
  - repo: azure-sdk-for-python
  - repo: azure-sdk-for-java
  - repo: azure-sdk-for-go
  - repo: azure-sdk-for-js
  - repo: azure-resource-manager-schemas
  - repo: azure-powershell
```

### C#

These settings apply only when `--csharp` is specified on the command line.
Please also specify `--csharp-sdks-folder=<path to "SDKs" directory of your azure-sdk-for-net clone>`.

``` yaml $(csharp)
csharp:
  azure-arm: true
  license-header: MICROSOFT_MIT_NO_VERSION
  namespace: Microsoft.Azure.Management.PostgreSQL
  output-folder: $(csharp-sdks-folder)/postgresql/Microsoft.Azure.Management.PostgreSQL/src/postgresql/Generated
  clear-output-folder: true
```

## Python

See configuration in [readme.python.md](./readme.python.md)

## Go

See configuration in [readme.go.md](./readme.go.md)

## Java

See configuration in [readme.java.md](./readme.java.md)

## TypeScript

See configuration in [readme.typescript.md](./readme.typescript.md)<|MERGE_RESOLUTION|>--- conflicted
+++ resolved
@@ -28,76 +28,15 @@
 title: PostgreSQLServerManagementClient
 description: The Microsoft Azure management API provides create, read, update, and delete functionality for Azure PostgreSQL resources including servers, databases, firewall rules, VNET rules, security alert policies, log files and configurations with new business model.
 openapi-type: arm
-<<<<<<< HEAD
 tag: package-flexibleserver-2024-11-01-preview
 ```
 
 ``` yaml $(package-flexibleservers)
 tag: package-flexibleserver-2024-11-01-preview
-=======
-tag: package-flexibleserver-2024-08-01
-```
-
-``` yaml $(package-flexibleservers)
-tag: package-flexibleserver-2024-08-01
->>>>>>> 3bf9bcd1
 ```
 
 ``` yaml $(package-singleservers)
 tag: package-2020-01-01
-```
-
-### Tag: package-flexibleserver-2024-08-01
-
-These settings apply only when `--tag=package-flexibleserver-2024-08-01` is specified on the command line.
-
-``` yaml $(tag) == 'package-flexibleserver-2024-08-01'
-input-file:
-  - Microsoft.DBforPostgreSQL/stable/2024-08-01/Administrators.json
-  - Microsoft.DBforPostgreSQL/stable/2024-08-01/Backups.json
-  - Microsoft.DBforPostgreSQL/stable/2024-08-01/Capabilities.json
-  - Microsoft.DBforPostgreSQL/stable/2024-08-01/CheckNameAvailability.json
-  - Microsoft.DBforPostgreSQL/stable/2024-08-01/Configuration.json
-  - Microsoft.DBforPostgreSQL/stable/2024-08-01/Databases.json
-  - Microsoft.DBforPostgreSQL/stable/2024-08-01/FirewallRules.json
-  - Microsoft.DBforPostgreSQL/stable/2024-08-01/FlexibleServers.json
-  - Microsoft.DBforPostgreSQL/stable/2024-08-01/LongTermRetentionOperation.json
-  - Microsoft.DBforPostgreSQL/stable/2024-08-01/Migrations.json
-  - Microsoft.DBforPostgreSQL/stable/2024-08-01/Operations.json
-  - Microsoft.DBforPostgreSQL/stable/2024-08-01/PrivateDnsZone.json
-  - Microsoft.DBforPostgreSQL/stable/2024-08-01/PrivateEndpointConnections.json
-  - Microsoft.DBforPostgreSQL/stable/2024-08-01/PrivateLinkResources.json
-  - Microsoft.DBforPostgreSQL/stable/2024-08-01/Replicas.json
-  - Microsoft.DBforPostgreSQL/stable/2024-08-01/ServerLogs.json
-  - Microsoft.DBforPostgreSQL/stable/2024-08-01/ServerStartStopRestart.json
-  - Microsoft.DBforPostgreSQL/stable/2024-08-01/ThreatProtection.json
-  - Microsoft.DBforPostgreSQL/stable/2024-08-01/VirtualEndpoints.json
-  - Microsoft.DBforPostgreSQL/stable/2024-08-01/VirtualNetwork.json
-suppressions:
-  - code: PutResponseCodes
-    from: PrivateEndpointConnections.json
-    reason: FlexibleServers namespace is already returning 202 as response for PUT. These APIs are under same namespace and hence keeping it as-is.
-  - code: ProvisioningStateSpecifiedForLROPut
-    from: ThreatProtection.json
-    reason: FlexibleServers namespace is already returning 202 as response for PUT. These APIs are under same namespace and hence keeping it as-is.
-  - code: PutResponseCodes
-    from: ThreatProtection.json
-    reason: FlexibleServers namespace is already returning 202 as response for PUT. These APIs are under same namespace and hence keeping it as-is.
-  - code: ProvisioningStateSpecifiedForLROPut
-    from: VirtualEndpoints.json
-    reason: FlexibleServers namespace is already returning 202 as response for PUT. These APIs are under same namespace and hence keeping it as-is.
-  - code: ProvisioningStateSpecifiedForLROPatch
-    from: VirtualEndpoints.json
-    reason: FlexibleServers namespace is already returning 202 as response for PUT. These APIs are under same namespace and hence keeping it as-is.
-  - code: PutResponseCodes
-    from: VirtualEndpoints.json
-    reason: FlexibleServers namespace is already returning 202 as response for PUT. These APIs are under same namespace and hence keeping it as-is.
-  - code: PutResponseCodes
-    from: Backups.json
-    reason: FlexibleServers namespace is already returning 202 as response for PUT. These APIs are under same namespace and hence keeping it as-is.
-  - code: ProvisioningStateSpecifiedForLROPut
-    from: Backups.json
-    reason: FlexibleServers namespace is already returning 202 as response for PUT. These APIs are under same namespace and hence keeping it as-is.
 ```
 
 ### Tag: package-flexibleserver-2024-11-preview
@@ -155,6 +94,58 @@
     reason: FlexibleServers namespace is already returning 202 as response for PUT. These APIs are under same namespace and hence keeping it as-is.
 ```
 
+### Tag: package-flexibleserver-2024-08-01
+
+These settings apply only when `--tag=package-flexibleserver-2024-08-01` is specified on the command line.
+
+``` yaml $(tag) == 'package-flexibleserver-2024-08-01'
+input-file:
+  - Microsoft.DBforPostgreSQL/stable/2024-08-01/Administrators.json
+  - Microsoft.DBforPostgreSQL/stable/2024-08-01/Backups.json
+  - Microsoft.DBforPostgreSQL/stable/2024-08-01/Capabilities.json
+  - Microsoft.DBforPostgreSQL/stable/2024-08-01/CheckNameAvailability.json
+  - Microsoft.DBforPostgreSQL/stable/2024-08-01/Configuration.json
+  - Microsoft.DBforPostgreSQL/stable/2024-08-01/Databases.json
+  - Microsoft.DBforPostgreSQL/stable/2024-08-01/FirewallRules.json
+  - Microsoft.DBforPostgreSQL/stable/2024-08-01/FlexibleServers.json
+  - Microsoft.DBforPostgreSQL/stable/2024-08-01/LongTermRetentionOperation.json
+  - Microsoft.DBforPostgreSQL/stable/2024-08-01/Migrations.json
+  - Microsoft.DBforPostgreSQL/stable/2024-08-01/Operations.json
+  - Microsoft.DBforPostgreSQL/stable/2024-08-01/PrivateDnsZone.json
+  - Microsoft.DBforPostgreSQL/stable/2024-08-01/PrivateEndpointConnections.json
+  - Microsoft.DBforPostgreSQL/stable/2024-08-01/PrivateLinkResources.json
+  - Microsoft.DBforPostgreSQL/stable/2024-08-01/Replicas.json
+  - Microsoft.DBforPostgreSQL/stable/2024-08-01/ServerLogs.json
+  - Microsoft.DBforPostgreSQL/stable/2024-08-01/ServerStartStopRestart.json
+  - Microsoft.DBforPostgreSQL/stable/2024-08-01/ThreatProtection.json
+  - Microsoft.DBforPostgreSQL/stable/2024-08-01/VirtualEndpoints.json
+  - Microsoft.DBforPostgreSQL/stable/2024-08-01/VirtualNetwork.json
+suppressions:
+  - code: PutResponseCodes
+    from: PrivateEndpointConnections.json
+    reason: FlexibleServers namespace is already returning 202 as response for PUT. These APIs are under same namespace and hence keeping it as-is.
+  - code: ProvisioningStateSpecifiedForLROPut
+    from: ThreatProtection.json
+    reason: FlexibleServers namespace is already returning 202 as response for PUT. These APIs are under same namespace and hence keeping it as-is.
+  - code: PutResponseCodes
+    from: ThreatProtection.json
+    reason: FlexibleServers namespace is already returning 202 as response for PUT. These APIs are under same namespace and hence keeping it as-is.
+  - code: ProvisioningStateSpecifiedForLROPut
+    from: VirtualEndpoints.json
+    reason: FlexibleServers namespace is already returning 202 as response for PUT. These APIs are under same namespace and hence keeping it as-is.
+  - code: ProvisioningStateSpecifiedForLROPatch
+    from: VirtualEndpoints.json
+    reason: FlexibleServers namespace is already returning 202 as response for PUT. These APIs are under same namespace and hence keeping it as-is.
+  - code: PutResponseCodes
+    from: VirtualEndpoints.json
+    reason: FlexibleServers namespace is already returning 202 as response for PUT. These APIs are under same namespace and hence keeping it as-is.
+  - code: PutResponseCodes
+    from: Backups.json
+    reason: FlexibleServers namespace is already returning 202 as response for PUT. These APIs are under same namespace and hence keeping it as-is.
+  - code: ProvisioningStateSpecifiedForLROPut
+    from: Backups.json
+    reason: FlexibleServers namespace is already returning 202 as response for PUT. These APIs are under same namespace and hence keeping it as-is.
+```
 
 ### Tag: package-flexibleserver-2024-03-preview
 

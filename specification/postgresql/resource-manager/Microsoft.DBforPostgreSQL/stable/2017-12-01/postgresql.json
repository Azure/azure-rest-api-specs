--- conflicted
+++ resolved
@@ -2,11 +2,7 @@
   "swagger": "2.0",
   "info": {
     "title": "PostgreSQLManagementClient",
-<<<<<<< HEAD
-    "description": "The Microsoft Azure management API provides create, read, update, and delete functionality for Azure PostgreSQL resources including servers, databases, firewall rules, VNET rules, log files and configurations with new business model.",
-=======
-    "description": "The Microsoft Azure management API provides create, read, update, and delete functionality for Azure PostgreSQL resources including servers, databases, firewall rules, security alert policies, log files and configurations with new business model.",
->>>>>>> 617a162a
+    "description": "The Microsoft Azure management API provides create, read, update, and delete functionality for Azure PostgreSQL resources including servers, databases, firewall rules, VNET rules, security alert policies, log files and configurations with new business model.",
     "version": "2017-12-01"
   },
   "host": "management.azure.com",

--- conflicted
+++ resolved
@@ -1531,10 +1531,7 @@
         },
         "maintenanceWindow": {
           "$ref": "#/definitions/MaintenanceWindow",
-<<<<<<< HEAD
-=======
           "default": null,
->>>>>>> 1d5f5252
           "description": "Maintenance window properties of a server.",
           "x-ms-mutability": [
             "update",

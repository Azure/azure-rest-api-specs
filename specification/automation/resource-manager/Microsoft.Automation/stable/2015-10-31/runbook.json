--- conflicted
+++ resolved
@@ -1,3 +1,4 @@
+
 {
   "swagger": "2.0",
   "info": {
@@ -131,7 +132,7 @@
             "schema": {
               "type": "string"
             },
-            "description": "The runbook draft content."
+            "description": "The runbook draft content."
           },
           {
             "$ref": "../../common/v1/definitions.json#/parameters/ApiVersionParameter"
@@ -1039,87 +1040,6 @@
     }
   },
   "definitions": {
-<<<<<<< HEAD
-=======
-    "JobStream": {
-      "properties": {
-        "id": {
-          "type": "string",
-          "description": "Gets or sets the id of the resource."
-        },
-        "properties": {
-          "$ref": "#/definitions/JobStreamProperties",
-          "x-ms-client-flatten": true,
-          "description": "Gets or sets the id of the job stream."
-        }
-      },
-      "description": "Definition of the job stream."
-    },
-    "JobStreamProperties": {
-      "properties": {
-        "jobStreamId": {
-          "type": "string",
-          "description": "Gets or sets the id of the job stream."
-        },
-        "time": {
-          "type": "string",
-          "format": "date-time",
-          "description": "Gets or sets the creation time of the job.",
-          "x-nullable": false
-        },
-        "streamType": {
-          "type": "string",
-          "description": "Gets or sets the stream type.",
-          "enum": [
-            "Progress",
-            "Output",
-            "Warning",
-            "Error",
-            "Debug",
-            "Verbose",
-            "Any"
-          ],
-          "x-ms-enum": {
-            "name": "JobStreamType",
-            "modelAsString": true
-          }
-        },
-        "streamText": {
-          "type": "string",
-          "description": "Gets or sets the stream text."
-        },
-        "summary": {
-          "type": "string",
-          "description": "Gets or sets the summary."
-        },
-        "value": {
-          "type": "object",
-          "additionalProperties": {
-            "type": "object"
-          },
-          "description": "Gets or sets the values of the job stream."
-        }
-      },
-      "x-ms-client-flatten": true,
-      "description": "Definition of the job stream."
-    },
-    "JobStreamListResult": {
-      "properties": {
-        "value": {
-          "type": "array",
-          "items": {
-            "$ref": "#/definitions/JobStream"
-          },
-          "description": "A list of job streams."
-        },
-        "nextLink": {
-          "type": "string",
-          "description": "Gets or sets the next link."
-        }
-      },
-      "description": "The response model for the list job stream operation."
-    },
->>>>>>> d54f5c2e
     "ContentHash": {
       "properties": {
         "algorithm": {

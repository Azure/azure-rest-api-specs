--- conflicted
+++ resolved
@@ -3753,11 +3753,7 @@
       "type": "string",
       "pattern": "^[-\\w\\._]+$",
       "description": "The resource group name.",
-<<<<<<< HEAD
       "x-ms-parameter-location": "client"
-=======
-      "x-ms-parameter-location": "method"
->>>>>>> f79c186e
     }
   }
 }
--- conflicted
+++ resolved
@@ -3796,15 +3796,10 @@
       "required": true,
       "type": "string",
       "pattern": "^[-\\w\\._]+$",
-<<<<<<< HEAD
       "minLength": 1,
       "maxLength": 90,
       "x-ms-parameter-location": "client",
       "description": "Name of an Azure Resource group."
-=======
-      "description": "The resource group name.",
-      "x-ms-parameter-location": "method"
->>>>>>> 53d281a7
     }
   }
 }
--- conflicted
+++ resolved
@@ -1,352 +1,278 @@
-{
-    "parameters": {
-<<<<<<< HEAD
-        "subscriptionId": "51766542-3ed7-4a72-a187-0c8ab644ddab",
-        "resourceGroupName": "mygroup",
-        "automationAccountName": "myaccount",
-        "softwareUpdateConfigurationName": "testpatch",
-        "api-version": "2017-05-15-preview",
-        "parameters": {
-            "properties": {
-                "updateConfiguration": {
-                    "operatingSystem": "Windows",
-                    "duration": "PT2H0M",
-                    "windows": {
-                        "excludedKbNumbers": [
-                            "168934",
-                            "168973"
-                        ],
-                        "includedUpdateClassifications": "Critical",
-                        "rebootSetting": "IfRequired"
-                    },
-                    "azureVirtualMachines": [
-                        "/subscriptions/5ae68d89-69a4-454f-b5ce-e443cc4e0067/resourceGroups/myresources/providers/Microsoft.Compute/virtualMachines/vm-01",
-                        "/subscriptions/5ae68d89-69a4-454f-b5ce-e443cc4e0067/resourceGroups/myresources/providers/Microsoft.Compute/virtualMachines/vm-02",
-                        "/subscriptions/5ae68d89-69a4-454f-b5ce-e443cc4e0067/resourceGroups/myresources/providers/Microsoft.Compute/virtualMachines/vm-03"
-                    ],
-                    "nonAzureComputerNames": [
-                        "box1.contoso.com",
-                        "box2.contoso.com"
-                    ],
-                    "targets":
-                        {
-                            "azureQueries":[
-                                {
-                                    "scope":[
-                                     "/subscriptions/5ae68d89-69a4-454f-b5ce-e443cc4e0067/resourceGroups/myresources",
-                                     "/subscriptions/5ae68d89-69a4-454f-b5ce-e443cc4e0067"
-                                    ],
-                                    "tagSettings":{
-                                        "tags":[
-                                            {
-                                                "tag1": ["tag1Value1", "tag1Value2", "tag1Value3"]
-                                            },
-                                            {
-                                                "tag2": ["tag2Value1", "tag2Value2", "tag2Value3"]
-                                            }
-                                        ],
-                                        "filterOperator" : "All"
-                                    },
-                                    "locations":[
-                                        "Japan East",
-                                        "UK South"
-                                    ]
-                                 }
-                            ],
-                            "nonAzureQueries":[
-                                {
-                                    "FunctionAlias": "SavedSearch1",
-                                    "WorkspaceId" : "WorkspaceId1"
-                                },
-                                {
-                                    "FunctionAlias": "SavedSearch2",
-                                    "WorkspaceId" : "WorkspaceId2"
-                                }                                
-                            ]
-                            
-                        }                    
-                },
-                "scheduleInfo": {
-                    "frequency": "Hour",
-                    "startTime": "2017-10-19T12:22:57+00:00",
-                    "timeZone": "America/Los_Angeles",
-                    "interval": 1,
-                    "expiryTime": "2018-11-09T11:22:57+00:00",
-                    "advancedSchedule": {
-                        "weekDays": [
-                            "Monday",
-                            "Thursday"
-=======
-      "subscriptionId": "51766542-3ed7-4a72-a187-0c8ab644ddab",
-      "resourceGroupName": "mygroup",
-      "automationAccountName": "myaccount",
-      "softwareUpdateConfigurationName": "testpatch",
-      "api-version": "2017-05-15-preview",
-      "parameters": {
-        "properties": {
-          "updateConfiguration": {
-            "operatingSystem": "Windows",
-            "duration": "PT2H0M",
-            "windows": {
-              "excludedKbNumbers": [
-                "168934",
-                "168973"
-              ],
-              "includedUpdateClassifications": "Critical",
-              "rebootSetting": "IfRequired"
-            },
-            "azureVirtualMachines": [
-              "/subscriptions/5ae68d89-69a4-454f-b5ce-e443cc4e0067/resourceGroups/myresources/providers/Microsoft.Compute/virtualMachines/vm-01",
-              "/subscriptions/5ae68d89-69a4-454f-b5ce-e443cc4e0067/resourceGroups/myresources/providers/Microsoft.Compute/virtualMachines/vm-02",
-              "/subscriptions/5ae68d89-69a4-454f-b5ce-e443cc4e0067/resourceGroups/myresources/providers/Microsoft.Compute/virtualMachines/vm-03"
-            ],
-            "nonAzureComputerNames": [
-              "box1.contoso.com",
-              "box2.contoso.com"
-            ],
-            "targets": [
-              {
-                "azureQueries": {
-                  "scope": [
-                    "/subscriptions/5ae68d89-69a4-454f-b5ce-e443cc4e0067/resourceGroups/myresources",
-                    "/subscriptions/5ae68d89-69a4-454f-b5ce-e443cc4e0067"
-                  ],
-                  "tagSettings": {
-                    "tags": [
-                      {
-                        "tag1": [
-                          "tag1Value1",
-                          "tag1Value2",
-                          "tag1Value3"
->>>>>>> 789256cb
-                        ]
-                      },
-                      {
-                        "tag2": [
-                          "tag2Value1",
-                          "tag2Value2",
-                          "tag2Value3"
-                        ]
-                      }
-                    ],
-                    "filterOperator": "All"
-                  },
-                  "locations": [
-                    "Japan East",
-                    "UK South"
-                  ]
-                }
-              }
-            ]
-          },
-          "scheduleInfo": {
-            "frequency": "Hour",
-            "startTime": "2017-10-19T12:22:57+00:00",
-            "timeZone": "America/Los_Angeles",
-            "interval": 1,
-            "expiryTime": "2018-11-09T11:22:57+00:00",
-            "advancedSchedule": {
-              "weekDays": [
-                "Monday",
-                "Thursday"
-              ]
-            }
-          },
-          "tasks": {
-            "preTask": {
-              "source": "HelloWorld",
-              "parameters": {
-                "COMPUTERNAME": "Computer1"
-              }
-            },
-            "postTask": {
-              "source": "GetCache",
-              "parameters": null
-            }
-          }
-        }
-      }
-    },
-    "responses": {
-      "200": {
-        "headers": {},
-        "body": {
-          "name": "testpatch",
-          "id": "/subscriptions/51766542-3ed7-4a72-a187-0c8ab644ddab/resourceGroups/mygroup/providers/Microsoft.Automation/automationAccounts/myaccount/softwareUpdateConfigurations/testpatch",
-          "properties": {
-            "updateConfiguration": {
-              "operatingSystem": "Windows",
-              "windows": {
-                "includedUpdateClassifications": "Critical",
-                "excludedKbNumbers": [
-                  "168934",
-                  "168973"
-                ]
-              },
-              "linux": {},
-              "targets": {
-                "azureQueries": [
-                  {
-                    "scope": [
-                      "/subscriptions/422b6c61-95b0-4213-b3be-7282315df71d/resourceGroups/a-stasku-rg0",
-                      "/subscriptions/422b6c61-95b0-4213-b3be-7282315df71d"
-                    ],
-                    "tagSettings": {
-                      "tags": {
-                        "tag1": [
-                          "tag1Value1",
-                          "tag1Value2"
-                        ],
-                        "tag2": [
-                          "tag2Value1",
-                          "tag2Value2"
-                        ]
-                      },
-                      "filterOperator": "All"
-                    },
-                    "locations": [
-                      "Japan East",
-                      "UK South"
-                    ]
-                  }
-                ]
-              },
-              "duration": "PT2H",
-              "azureVirtualMachines": [
-                "/subscriptions/5ae68d89-69a4-454f-b5ce-e443cc4e0067/resourceGroups/myresources/providers/Microsoft.Compute/virtualMachines/vm-01",
-                "/subscriptions/5ae68d89-69a4-454f-b5ce-e443cc4e0067/resourceGroups/myresources/providers/Microsoft.Compute/virtualMachines/vm-02",
-                "/subscriptions/5ae68d89-69a4-454f-b5ce-e443cc4e0067/resourceGroups/myresources/providers/Microsoft.Compute/virtualMachines/vm-03"
-              ],
-              "nonAzureComputerNames": [
-                "box1.contoso.com",
-                "box2.contoso.com"
-              ]
-            },
-            "scheduleInfo": {
-              "description": "",
-              "startTime": "2017-10-19T12:22:00-07:00",
-              "startTimeOffsetMinutes": -420,
-              "expiryTime": "2018-11-09T11:22:00-08:00",
-              "expiryTimeOffsetMinutes": -480,
-              "isEnabled": true,
-              "nextRun": "2017-10-19T12:22:00-07:00",
-              "nextRunOffsetMinutes": -420,
-              "interval": 1,
-              "frequency": "Week",
-              "creationTime": "2017-10-19T18:54:50.5233333+00:00",
-              "lastModifiedTime": "2017-10-19T18:54:50.5233333+00:00",
-              "timeZone": "America/Los_Angeles",
-              "advancedSchedule": {}
-            },
-            "tasks": {
-              "preTask": {
-                "source": "HelloWorld",
-                "parameters": {
-                  "COMPUTERNAME": "Computer1"
-                }
-              },
-              "postTask": {
-                "source": "GetCache",
-                "parameters": null
-              }
-            },
-            "provisioningState": "Provisioning",
-            "error": {},
-            "creationTime": "2017-10-19T18:54:50.5233333+00:00",
-            "createdBy": "adam@contoso.com",
-            "lastModifiedBy": "adam@contoso.com",
-            "lastModifiedTime": "2017-10-19T18:54:50.68+00:00"
-          }
-        }
-      },
-      "201": {
-        "headers": {},
-        "body": {
-          "name": "testpatch",
-          "id": "/subscriptions/51766542-3ed7-4a72-a187-0c8ab644ddab/resourceGroups/mygroup/providers/Microsoft.Automation/automationAccounts/myaccount/softwareUpdateConfigurations/testpatch",
-          "properties": {
-            "updateConfiguration": {
-              "operatingSystem": "Windows",
-              "windows": {
-                "includedUpdateClassifications": "Critical",
-                "excludedKbNumbers": [
-                  "168934",
-                  "168973"
-                ]
-              },
-              "linux": {},
-              "targets": {
-                "azureQueries": [
-                  {
-                    "scope": [
-                      "/subscriptions/422b6c61-95b0-4213-b3be-7282315df71d/resourceGroups/a-stasku-rg0",
-                      "/subscriptions/422b6c61-95b0-4213-b3be-7282315df71d"
-                    ],
-                    "tagSettings": {
-                      "tags": {
-                        "tag1": [
-                          "tag1Value1",
-                          "tag1Value2"
-                        ],
-                        "tag2": [
-                          "tag2Value1",
-                          "tag2Value2"
-                        ]
-                      },
-                      "filterOperator": "All"
-                    },
-                    "locations": [
-                      "Japan East",
-                      "UK South"
-                    ]
-                  }
-                ]
-              },
-              "duration": "PT2H",
-              "azureVirtualMachines": [
-                "/subscriptions/5ae68d89-69a4-454f-b5ce-e443cc4e0067/resourceGroups/myresources/providers/Microsoft.Compute/virtualMachines/vm-01",
-                "/subscriptions/5ae68d89-69a4-454f-b5ce-e443cc4e0067/resourceGroups/myresources/providers/Microsoft.Compute/virtualMachines/vm-02",
-                "/subscriptions/5ae68d89-69a4-454f-b5ce-e443cc4e0067/resourceGroups/myresources/providers/Microsoft.Compute/virtualMachines/vm-03"
-              ],
-              "nonAzureComputerNames": [
-                "box1.contoso.com",
-                "box2.contoso.com"
-              ]
-            },
-            "scheduleInfo": {
-              "description": "",
-              "startTime": "2017-10-19T12:22:00-07:00",
-              "startTimeOffsetMinutes": -420,
-              "expiryTime": "2018-11-09T11:22:00-08:00",
-              "expiryTimeOffsetMinutes": -480,
-              "isEnabled": true,
-              "nextRun": "2017-10-19T12:22:00-07:00",
-              "nextRunOffsetMinutes": -420,
-              "interval": 1,
-              "frequency": "Week",
-              "creationTime": "2017-10-19T18:54:50.5233333+00:00",
-              "lastModifiedTime": "2017-10-19T18:54:50.5233333+00:00",
-              "timeZone": "America/Los_Angeles"
-            },
-            "tasks": {
-              "preTask": {
-                "source": "HelloWorld",
-                "parameters": {
-                  "COMPUTERNAME": "Computer1"
-                }
-              },
-              "postTask": {
-                "source": "GetCache",
-                "parameters": null
-              }
-            },
-            "provisioningState": "Provisioning",
-            "error": {},
-            "creationTime": "2017-10-19T18:54:50.5233333+00:00",
-            "lastModifiedBy": "",
-            "lastModifiedTime": "2017-10-19T18:54:50.68+00:00"
-          }
-        }
-      }
-    }
+{
+    "parameters": {
+        "subscriptionId": "51766542-3ed7-4a72-a187-0c8ab644ddab",
+        "resourceGroupName": "mygroup",
+        "automationAccountName": "myaccount",
+        "softwareUpdateConfigurationName": "testpatch",
+        "api-version": "2017-05-15-preview",
+        "parameters": {
+            "properties": {
+                "updateConfiguration": {
+                    "operatingSystem": "Windows",
+                    "duration": "PT2H0M",
+                    "windows": {
+                        "excludedKbNumbers": [
+                            "168934",
+                            "168973"
+                        ],
+                        "includedUpdateClassifications": "Critical",
+                        "rebootSetting": "IfRequired"
+                    },
+                    "azureVirtualMachines": [
+                        "/subscriptions/5ae68d89-69a4-454f-b5ce-e443cc4e0067/resourceGroups/myresources/providers/Microsoft.Compute/virtualMachines/vm-01",
+                        "/subscriptions/5ae68d89-69a4-454f-b5ce-e443cc4e0067/resourceGroups/myresources/providers/Microsoft.Compute/virtualMachines/vm-02",
+                        "/subscriptions/5ae68d89-69a4-454f-b5ce-e443cc4e0067/resourceGroups/myresources/providers/Microsoft.Compute/virtualMachines/vm-03"
+                    ],
+                    "nonAzureComputerNames": [
+                        "box1.contoso.com",
+                        "box2.contoso.com"
+                    ],
+                    "targets":
+                        {
+                            "azureQueries":[
+                                {
+                                    "scope":[
+                                     "/subscriptions/5ae68d89-69a4-454f-b5ce-e443cc4e0067/resourceGroups/myresources",
+                                     "/subscriptions/5ae68d89-69a4-454f-b5ce-e443cc4e0067"
+                                    ],
+                                    "tagSettings":{
+                                        "tags":[
+                                            {
+                                                "tag1": ["tag1Value1", "tag1Value2", "tag1Value3"]
+                                            },
+                                            {
+                                                "tag2": ["tag2Value1", "tag2Value2", "tag2Value3"]
+                                            }
+                                        ],
+                                        "filterOperator" : "All"
+                                    },
+                                    "locations":[
+                                        "Japan East",
+                                        "UK South"
+                                    ]
+                                 }
+                            ],
+                            "nonAzureQueries":[
+                                {
+                                    "FunctionAlias": "SavedSearch1",
+                                    "WorkspaceId" : "WorkspaceId1"
+                                },
+                                {
+                                    "FunctionAlias": "SavedSearch2",
+                                    "WorkspaceId" : "WorkspaceId2"
+                                }                                
+                            ]
+                            
+                        }                    
+                },
+                "scheduleInfo": {
+                    "frequency": "Hour",
+                    "startTime": "2017-10-19T12:22:57+00:00",
+                    "timeZone": "America/Los_Angeles",
+                    "interval": 1,
+                    "expiryTime": "2018-11-09T11:22:57+00:00",
+                    "advancedSchedule": {
+                        "weekDays": [
+                            "Monday",
+                            "Thursday"         
+                          ]
+                     }
+                },
+          "tasks": {
+            "preTask": {
+              "source": "HelloWorld",
+              "parameters": {
+                "COMPUTERNAME": "Computer1"
+              }
+            },
+            "postTask": {
+              "source": "GetCache",
+              "parameters": null
+            }
+          }
+        }
+      }
+    },
+    "responses": {
+      "200": {
+        "headers": {},
+        "body": {
+          "name": "testpatch",
+          "id": "/subscriptions/51766542-3ed7-4a72-a187-0c8ab644ddab/resourceGroups/mygroup/providers/Microsoft.Automation/automationAccounts/myaccount/softwareUpdateConfigurations/testpatch",
+          "properties": {
+            "updateConfiguration": {
+              "operatingSystem": "Windows",
+              "windows": {
+                "includedUpdateClassifications": "Critical",
+                "excludedKbNumbers": [
+                  "168934",
+                  "168973"
+                ]
+              },
+              "linux": {},
+              "targets": {
+                "azureQueries": [
+                  {
+                    "scope": [
+                      "/subscriptions/422b6c61-95b0-4213-b3be-7282315df71d/resourceGroups/a-stasku-rg0",
+                      "/subscriptions/422b6c61-95b0-4213-b3be-7282315df71d"
+                    ],
+                    "tagSettings": {
+                      "tags": {
+                        "tag1": [
+                          "tag1Value1",
+                          "tag1Value2"
+                        ],
+                        "tag2": [
+                          "tag2Value1",
+                          "tag2Value2"
+                        ]
+                      },
+                      "filterOperator": "All"
+                    },
+                    "locations": [
+                      "Japan East",
+                      "UK South"
+                    ]
+                  }
+                ]
+              },
+              "duration": "PT2H",
+              "azureVirtualMachines": [
+                "/subscriptions/5ae68d89-69a4-454f-b5ce-e443cc4e0067/resourceGroups/myresources/providers/Microsoft.Compute/virtualMachines/vm-01",
+                "/subscriptions/5ae68d89-69a4-454f-b5ce-e443cc4e0067/resourceGroups/myresources/providers/Microsoft.Compute/virtualMachines/vm-02",
+                "/subscriptions/5ae68d89-69a4-454f-b5ce-e443cc4e0067/resourceGroups/myresources/providers/Microsoft.Compute/virtualMachines/vm-03"
+              ],
+              "nonAzureComputerNames": [
+                "box1.contoso.com",
+                "box2.contoso.com"
+              ]
+            },
+            "scheduleInfo": {
+              "description": "",
+              "startTime": "2017-10-19T12:22:00-07:00",
+              "startTimeOffsetMinutes": -420,
+              "expiryTime": "2018-11-09T11:22:00-08:00",
+              "expiryTimeOffsetMinutes": -480,
+              "isEnabled": true,
+              "nextRun": "2017-10-19T12:22:00-07:00",
+              "nextRunOffsetMinutes": -420,
+              "interval": 1,
+              "frequency": "Week",
+              "creationTime": "2017-10-19T18:54:50.5233333+00:00",
+              "lastModifiedTime": "2017-10-19T18:54:50.5233333+00:00",
+              "timeZone": "America/Los_Angeles",
+              "advancedSchedule": {}
+            },
+            "tasks": {
+              "preTask": {
+                "source": "HelloWorld",
+                "parameters": {
+                  "COMPUTERNAME": "Computer1"
+                }
+              },
+              "postTask": {
+                "source": "GetCache",
+                "parameters": null
+              }
+            },
+            "provisioningState": "Provisioning",
+            "error": {},
+            "creationTime": "2017-10-19T18:54:50.5233333+00:00",
+            "createdBy": "adam@contoso.com",
+            "lastModifiedBy": "adam@contoso.com",
+            "lastModifiedTime": "2017-10-19T18:54:50.68+00:00"
+          }
+        }
+      },
+      "201": {
+        "headers": {},
+        "body": {
+          "name": "testpatch",
+          "id": "/subscriptions/51766542-3ed7-4a72-a187-0c8ab644ddab/resourceGroups/mygroup/providers/Microsoft.Automation/automationAccounts/myaccount/softwareUpdateConfigurations/testpatch",
+          "properties": {
+            "updateConfiguration": {
+              "operatingSystem": "Windows",
+              "windows": {
+                "includedUpdateClassifications": "Critical",
+                "excludedKbNumbers": [
+                  "168934",
+                  "168973"
+                ]
+              },
+              "linux": {},
+              "targets": {
+                "azureQueries": [
+                  {
+                    "scope": [
+                      "/subscriptions/422b6c61-95b0-4213-b3be-7282315df71d/resourceGroups/a-stasku-rg0",
+                      "/subscriptions/422b6c61-95b0-4213-b3be-7282315df71d"
+                    ],
+                    "tagSettings": {
+                      "tags": {
+                        "tag1": [
+                          "tag1Value1",
+                          "tag1Value2"
+                        ],
+                        "tag2": [
+                          "tag2Value1",
+                          "tag2Value2"
+                        ]
+                      },
+                      "filterOperator": "All"
+                    },
+                    "locations": [
+                      "Japan East",
+                      "UK South"
+                    ]
+                  }
+                ]
+              },
+              "duration": "PT2H",
+              "azureVirtualMachines": [
+                "/subscriptions/5ae68d89-69a4-454f-b5ce-e443cc4e0067/resourceGroups/myresources/providers/Microsoft.Compute/virtualMachines/vm-01",
+                "/subscriptions/5ae68d89-69a4-454f-b5ce-e443cc4e0067/resourceGroups/myresources/providers/Microsoft.Compute/virtualMachines/vm-02",
+                "/subscriptions/5ae68d89-69a4-454f-b5ce-e443cc4e0067/resourceGroups/myresources/providers/Microsoft.Compute/virtualMachines/vm-03"
+              ],
+              "nonAzureComputerNames": [
+                "box1.contoso.com",
+                "box2.contoso.com"
+              ]
+            },
+            "scheduleInfo": {
+              "description": "",
+              "startTime": "2017-10-19T12:22:00-07:00",
+              "startTimeOffsetMinutes": -420,
+              "expiryTime": "2018-11-09T11:22:00-08:00",
+              "expiryTimeOffsetMinutes": -480,
+              "isEnabled": true,
+              "nextRun": "2017-10-19T12:22:00-07:00",
+              "nextRunOffsetMinutes": -420,
+              "interval": 1,
+              "frequency": "Week",
+              "creationTime": "2017-10-19T18:54:50.5233333+00:00",
+              "lastModifiedTime": "2017-10-19T18:54:50.5233333+00:00",
+              "timeZone": "America/Los_Angeles"
+            },
+            "tasks": {
+              "preTask": {
+                "source": "HelloWorld",
+                "parameters": {
+                  "COMPUTERNAME": "Computer1"
+                }
+              },
+              "postTask": {
+                "source": "GetCache",
+                "parameters": null
+              }
+            },
+            "provisioningState": "Provisioning",
+            "error": {},
+            "creationTime": "2017-10-19T18:54:50.5233333+00:00",
+            "lastModifiedBy": "",
+            "lastModifiedTime": "2017-10-19T18:54:50.68+00:00"
+          }
+        }
+      }
+    }
   }
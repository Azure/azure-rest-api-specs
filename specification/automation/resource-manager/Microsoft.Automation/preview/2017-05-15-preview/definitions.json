--- conflicted
+++ resolved
@@ -103,7 +103,6 @@
       },
       "allOf": [
         {
-<<<<<<< HEAD
           "$ref": "#/definitions/ProxyResource"
         }
       ]
@@ -196,11 +195,6 @@
         }
       },
       "description": "Definition of job properties."
-=======
-          "$ref": "../../stable/2015-10-31/definitions.json#/definitions/ProxyResource"
-        }
-      ]
->>>>>>> 53d281a7
     },
     "JobCollectionItem": {
       "description": "Job collection item properties.",
@@ -214,11 +208,7 @@
       },
       "allOf": [
         {
-<<<<<<< HEAD
           "$ref": "#/definitions/ProxyResource"
-=======
-          "$ref": "../../stable/2015-10-31/definitions.json#/definitions/ProxyResource"
->>>>>>> 53d281a7
         }
       ],
       "required": [

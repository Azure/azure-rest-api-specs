{
  "swagger": "2.0",
  "info": {
    "title": "AutomationManagement",
    "version": "2017-05-15-preview",
    "x-ms-code-generation-settings": {
      "useDateTimeOffset": true
    }
  },
  "host": "management.azure.com",
  "schemes": [
    "https"
  ],
  "consumes": [
    "application/json"
  ],
  "produces": [
    "application/json"
  ],
  "security": [
    {
      "azure_auth": [
        "user_impersonation"
      ]
    }
  ],
  "securityDefinitions": {
    "azure_auth": {
      "type": "oauth2",
      "authorizationUrl": "https://login.microsoftonline.com/common/oauth2/authorize",
      "flow": "implicit",
      "description": "Azure Active Directory OAuth2 Flow",
      "scopes": {
        "user_impersonation": "impersonate your user account"
      }
    }
  },
  "paths": {},
  "definitions": {
    "AdvancedScheduleMonthlyOccurrence": {
      "properties": {
        "occurrence": {
          "type": "integer",
          "format": "int32",
          "description": "Occurrence of the week within the month. Must be between 1 and 5"
        },
        "day": {
          "type": "string",
          "description": "Day of the occurrence. Must be one of monday, tuesday, wednesday, thursday, friday, saturday, sunday.",
          "enum": [
            "Monday",
            "Tuesday",
            "Wednesday",
            "Thursday",
            "Friday",
            "Saturday",
            "Sunday"
          ],
          "x-ms-enum": {
            "name": "ScheduleDay",
            "modelAsString": true
          }
        }
      },
      "description": "The properties of the create advanced schedule monthly occurrence."
    },
    "AdvancedSchedule": {
      "properties": {
        "weekDays": {
          "type": "array",
          "items": {
            "type": "string"
          },
          "description": "Days of the week that the job should execute on."
        },
        "monthDays": {
          "type": "array",
          "items": {
            "type": "integer",
            "format": "int32",
            "x-nullable": false
          },
          "description": "Days of the month that the job should execute on. Must be between 1 and 31."
        },
        "monthlyOccurrences": {
          "type": "array",
          "items": {
            "$ref": "#/definitions/AdvancedScheduleMonthlyOccurrence"
          },
          "description": "Occurrences of days within a month."
        }
      },
      "description": "The properties of the create Advanced Schedule."
    },
    "Job": {
      "description": "Definition of the job.",
      "x-ms-mutability": [
        "read",
        "create"
      ],
      "properties": {
        "properties": {
          "$ref": "#/definitions/JobProperties",
          "x-ms-client-flatten": true,
          "description": "The properties of the job."
        }
      },
      "allOf": [
        {
          "$ref": "#/definitions/ProxyResource"
        }
      ]
    },
    "JobProperties": {
      "properties": {
        "runbook": {
          "$ref": "#/definitions/RunbookAssociationProperty",
          "description": "Gets or sets the runbook."
        },
        "startedBy": {
          "type": "string",
          "description": "Gets or sets the job started by."
        },
        "runOn": {
          "type": "string",
          "description": "Gets or sets the runOn which specifies the group name where the job is to be executed."
        },
        "jobId": {
          "type": "string",
          "format": "uuid",
          "description": "Gets or sets the id of the job.",
          "x-nullable": false
        },
        "creationTime": {
          "type": "string",
          "format": "date-time",
          "x-nullable": false,
          "description": "Gets or sets the creation time of the job."
        },
        "status": {
          "type": "string",
          "description": "Gets or sets the status of the job.",
          "enum": [
            "New",
            "Activating",
            "Running",
            "Completed",
            "Failed",
            "Stopped",
            "Blocked",
            "Suspended",
            "Disconnected",
            "Suspending",
            "Stopping",
            "Resuming",
            "Removing"
          ],
          "x-ms-enum": {
            "name": "JobStatus",
            "modelAsString": true
          }
        },
        "statusDetails": {
          "type": "string",
          "description": "Gets or sets the status details of the job."
        },
        "startTime": {
          "type": "string",
          "format": "date-time",
          "x-nullable": true,
          "description": "Gets or sets the start time of the job."
        },
        "endTime": {
          "type": "string",
          "format": "date-time",
          "x-nullable": true,
          "description": "Gets or sets the end time of the job."
        },
        "exception": {
          "type": "string",
          "description": "Gets or sets the exception of the job."
        },
        "lastModifiedTime": {
          "type": "string",
          "format": "date-time",
          "x-nullable": true,
          "description": "Gets or sets the last modified time of the job."
        },
        "lastStatusModifiedTime": {
          "type": "string",
          "format": "date-time",
          "x-nullable": true,
          "description": "Gets or sets the last status modified time of the job."
        },
        "parameters": {
          "type": "object",
          "additionalProperties": {
            "type": "string"
          },
          "description": "Gets or sets the parameters of the job."
        },
        "provisioningState": {
          "type": "string",
          "description": "The provisioning state of a resource.",
          "readOnly": true
        }
      },
      "description": "Definition of job properties."
    },
    "JobCollectionItem": {
      "description": "Job collection item properties.",
      "type": "object",
      "properties": {
        "properties": {
          "x-ms-client-flatten": true,
          "description": "Job properties.",
          "$ref": "#/definitions/JobCollectionItemProperties"
        }
      },
      "allOf": [
        {
          "$ref": "#/definitions/ProxyResource"
        }
      ],
      "required": [
        "properties"
      ]
    },
    "JobStream": {
      "properties": {
        "id": {
          "type": "string",
          "description": "Gets or sets the id of the resource."
        },
        "properties": {
          "$ref": "./definitions.json#/definitions/JobStreamProperties",
          "x-ms-client-flatten": true,
          "description": "Gets or sets the id of the job stream."
        }
      },
      "description": "Definition of the job stream."
    },
    "JobStreamProperties": {
      "properties": {
        "jobStreamId": {
          "type": "string",
          "description": "Gets or sets the id of the job stream."
        },
        "time": {
          "type": "string",
          "format": "date-time",
          "x-nullable": false,
          "description": "Gets or sets the creation time of the job."
        },
        "streamType": {
          "type": "string",
          "description": "Gets or sets the stream type.",
          "enum": [
            "Progress",
            "Output",
            "Warning",
            "Error",
            "Debug",
            "Verbose",
            "Any"
          ],
          "x-ms-enum": {
            "name": "JobStreamType",
            "modelAsString": true
          }
        },
        "streamText": {
          "type": "string",
          "description": "Gets or sets the stream text."
        },
        "summary": {
          "type": "string",
          "description": "Gets or sets the summary."
        },
        "value": {
          "type": "object",
          "additionalProperties": {
            "type": "object"
          },
          "description": "Gets or sets the values of the job stream."
        }
      },
      "description": "Definition of the job stream."
    },
    "JobStreamListResult": {
      "properties": {
        "value": {
          "type": "array",
          "items": {
            "$ref": "./definitions.json#/definitions/JobStream"
          },
          "description": "A list of job streams."
        },
        "nextLink": {
          "type": "string",
          "description": "Gets or sets the next link."
        }
      },
      "description": "The response model for the list job stream operation."
    },
    "JobCreateParameters": {
      "properties": {
        "properties": {
          "$ref": "./definitions.json#/definitions/JobCreateProperties",
          "x-ms-client-flatten": true,
          "description": "Gets or sets the list of job properties."
        }
      },
      "required": [
        "properties"
      ],
      "description": "The parameters supplied to the create job operation."
    },
    "RunbookAssociationProperty": {
      "properties": {
        "name": {
          "type": "string",
          "description": "Gets or sets the name of the runbook."
        }
      },
      "description": "The runbook property associated with the entity."
    },
    "JobCollectionItemProperties": {
      "description": "Job collection item properties.",
      "properties": {
        "runbook": {
          "$ref": "#/definitions/RunbookAssociationProperty",
          "readOnly": true,
          "description": "The runbook association."
        },
        "jobId": {
          "type": "string",
          "format": "uuid",
          "readOnly": true,
          "description": "The id of the job.",
          "x-nullable": false
        },
        "creationTime": {
          "type": "string",
          "format": "date-time",
          "x-nullable": false,
          "readOnly": true,
          "description": "The creation time of the job."
        },
        "status": {
          "type": "string",
          "readOnly": true,
          "description": "The status of the job.",
          "enum": [
            "New",
            "Activating",
            "Running",
            "Completed",
            "Failed",
            "Stopped",
            "Blocked",
            "Suspended",
            "Disconnected",
            "Suspending",
            "Stopping",
            "Resuming",
            "Removing"
          ],
          "x-ms-enum": {
            "name": "JobStatus",
            "modelAsString": true
          }
        },
        "startTime": {
          "type": "string",
          "format": "date-time",
          "x-nullable": true,
          "readOnly": true,
          "description": "The start time of the job."
        },
        "endTime": {
          "type": "string",
          "format": "date-time",
          "x-nullable": true,
          "readOnly": true,
          "description": "The end time of the job."
        },
        "lastModifiedTime": {
          "type": "string",
          "format": "date-time",
          "x-nullable": true,
          "readOnly": true,
          "description": "The last modified time of the job."
        },
        "provisioningState": {
          "type": "string",
          "description": "The provisioning state of a resource.",
          "readOnly": true
        }
      }
    },
    "JobProvisioningStateProperty": {
      "properties": {
        "provisioningState": {
          "readOnly": true,
          "type": "string",
          "description": "The provisioning state of the resource.",
          "enum": [
            "Failed",
            "Succeeded",
            "Suspended",
            "Processing"
          ],
          "x-ms-enum": {
            "name": "JobProvisioningState",
            "modelAsString": true
          }
        }
      },
      "description": "The provisioning state property."
    },
    "JobListResultV2": {
      "properties": {
        "value": {
          "type": "array",
          "items": {
            "$ref": "./definitions.json#/definitions/JobCollectionItem",
            "readOnly": true
          },
          "description": "List of jobs."
        },
        "nextLink": {
          "type": "string",
          "readOnly": true,
          "description": "The  link to the next page."
        }
      },
      "description": "The response model for the list job operation."
    },
    "softwareUpdateConfigurationProperties": {
      "description": "Software update configuration properties.",
      "properties": {
        "updateConfiguration": {
          "description": "update specific properties for the Software update configuration",
          "$ref": "#/definitions/updateConfiguration"
        },
        "scheduleInfo": {
          "description": "Schedule information for the Software update configuration",
          "$ref": "#/definitions/ScheduleProperties"
        },
        "provisioningState": {
          "type": "string",
          "description": "Provisioning state for the software update configuration, which only appears in the response.",
          "readOnly": true
        },
        "error": {
          "description": "detailes of provisioning error",
          "$ref": "#/definitions/ErrorResponse"
        },
        "creationTime": {
          "type": "string",
          "description": "Creation time of theresource, which only appears in the response.",
          "format": "date-time",
          "x-nullable": false,
          "readOnly": true
        },
        "createdBy": {
          "type": "string",
          "description": "createdBy property, which only appears in the response.",
          "readOnly": true
        },
        "lastModifiedTime": {
          "type": "string",
          "description": "Last time resource was modified, which only appears in the response.",
          "format": "date-time",
          "x-nullable": false,
          "readOnly": true
        },
        "lastModifiedBy": {
          "type": "string",
          "description": "lastModifiedBy property, which only appears in the response.",
          "readOnly": true
        }
      },
      "required": [
        "updateConfiguration",
        "scheduleInfo"
      ]
    },
    "softwareUpdateConfiguration": {
      "x-ms-azure-resource": true,
      "description": "Software update configuration properties.",
      "type": "object",
      "properties": {
        "name": {
          "readOnly": true,
          "type": "string",
          "description": "Resource name."
        },
        "id": {
          "readOnly": true,
          "type": "string",
          "description": "Resource Id."
        },
        "type": {
          "readOnly": true,
          "type": "string",
          "description": "Resource type"
        },
        "properties": {
          "x-ms-client-flatten": true,
          "description": "Software update configuration properties.",
          "$ref": "#/definitions/softwareUpdateConfigurationProperties"
        }
      },
      "required": [
        "properties"
      ]
    },
    "softwareUpdateConfigurationListResult": {
      "description": "result of listing all software update configuration",
      "properties": {
        "value": {
          "description": "outer object returned when listing all software update configurations",
          "type": "array",
          "items": {
            "$ref": "./definitions.json#/definitions/softwareUpdateConfigurationCollectionItem"
          }
        }
      }
    },
    "collectionItemUpdateConfiguration": {
      "description": "object returned when requesting a collection of software update configuration",
      "properties": {
        "azureVirtualMachines": {
          "type": "array",
          "description": "List of azure resource Ids for azure virtual machines targeted by the software update configuration.",
          "items": {
            "type": "string",
            "description": "Azure Resource Manager Id for a virtual machine."
          }
        },
        "duration": {
          "type": "string",
          "format": "duration",
          "description": "Maximum time allowed for the software update configuration run. Duration needs to be specified using the format PT[n]H[n]M[n]S as per ISO8601"
        }
      }
    },
    "softwareUpdateConfigurationCollectionItem": {
      "description": "Software update configuration collection item properties.",
      "type": "object",
      "properties": {
        "name": {
          "readOnly": true,
          "type": "string",
          "description": "Name of the software update configuration."
        },
        "id": {
          "readOnly": true,
          "type": "string",
          "description": "Resource Id of the software update configuration"
        },
        "properties": {
          "x-ms-client-flatten": true,
          "description": "Software update configuration properties.",
          "$ref": "#/definitions/softwareUpdateConfigurationCollectionItemProperties"
        }
      },
      "required": [
        "properties"
      ]
    },
    "scheduleFrequency": {
      "type": "string",
      "description": "Gets or sets the frequency of the schedule.",
      "enum": [
        "OneTime",
        "Day",
        "Hour",
        "Week",
        "Month"
      ],
      "x-ms-enum": {
        "name": "ScheduleFrequency",
        "modelAsString": true
      }
    },
    "softwareUpdateConfigurationCollectionItemProperties": {
      "description": "Software update configuration collection item properties.",
      "properties": {
        "updateConfiguration": {
          "description": "Update specific properties of the software update configuration.",
          "$ref": "#/definitions/collectionItemUpdateConfiguration"
        },
        "frequency": {
          "description": "execution frequency of the schedule associated with the software update configuration",
          "type": "string",
          "$ref": "#/definitions/scheduleFrequency"
        },
        "startTime": {
          "type": "string",
          "format": "date-time",
          "x-nullable": false,
          "description": "the start time of the update."
        },
        "creationTime": {
          "type": "string",
          "description": "Creation time of the software update configuration, which only appears in the response.",
          "format": "date-time",
          "x-nullable": false,
          "readOnly": true
        },
        "lastModifiedTime": {
          "type": "string",
          "description": "Last time software update configuration was modified, which only appears in the response.",
          "format": "date-time",
          "x-nullable": false,
          "readOnly": true
        },
        "provisioningState": {
          "type": "string",
          "description": "Provisioning state for the software update configuration, which only appears in the response.",
          "readOnly": true
        },
        "nextRun": {
          "type": "string",
          "format": "date-time",
          "x-nullable": true,
          "description": "ext run time of the update."
        }
      }
    },
    "operatingSystemType": {
      "type": "string",
      "description": "Target operating system for the software update configuration.",
      "enum": [
        "Windows",
        "Linux"
      ],
      "x-ms-enum": {
        "modelAsString": false,
        "name": "OperatingSystemType"
      }
    },
    "updateConfiguration": {
      "type": "object",
      "description": "Update specifc properties of the software update configuration.",
      "properties": {
        "operatingSystem": {
          "description": "operating system of target machines",
          "$ref": "#/definitions/operatingSystemType"
        },
        "windows": {
          "description": "Windows specific update configuration.",
          "$ref": "#/definitions/WindowsProperties"
        },
        "linux": {
          "description": "Linux specific update configuration.",
          "$ref": "#/definitions/LinuxProperties"
        },
        "duration": {
          "type": "string",
          "format": "duration",
          "description": "Maximum time allowed for the software update configuration run. Duration needs to be specified using the format PT[n]H[n]M[n]S as per ISO8601"
        },
        "azureVirtualMachines": {
          "type": "array",
          "description": "List of azure resource Ids for azure virtual machines targeted by the software update configuration.",
          "items": {
            "type": "string",
            "description": "Azure Resource Manager Id for a virtual machine."
          }
        },
        "nonAzureComputerNames": {
          "type": "array",
          "description": "List of names of non-azure machines targeted by the software update configuration.",
          "items": {
            "type": "string",
            "description": "Name of Non-Azure OMS Computer."
          }
        }
      },
      "required": [
        "operatingSystem"
      ]
    },
    "WindowsProperties": {
      "type": "object",
      "description": "Windows specific update configuration.",
      "properties": {
        "includedUpdateClassifications": {
          "description": "Update classification included in the software update configuration. A comma separated string with required values",
          "type": "string",
          "enum": [
            "Unclassified",
            "Critical",
            "Security",
            "UpdateRollup",
            "FeaturePack",
            "ServicePack",
            "Definition",
            "Tools",
            "Updates"
          ],
          "x-ms-enum": {
            "name": "WindowsUpdateClasses",
            "modelAsString": true
          }
        },
        "excludedKbNumbers": {
          "type": "array",
          "description": "KB numbers excluded from the software update configuration.",
          "items": {
            "type": "string"
          }
<<<<<<< HEAD
		},
        "rebootSetting": {
          "description": "Reboot setting for the software update configuration.",
          "type": "string"
=======
        },
        "includedKbNumbers": {
          "type": "array",
          "description": "KB numbers included from the software update configuration.",
          "items": {
            "type": "string"
          }
>>>>>>> 054927b7
        }
      }
    },
    "LinuxProperties": {
      "type": "object",
      "description": "Linux specific update configuration.",
      "properties": {
        "includedPackageClassifications": {
          "description": "Update classifications included in the software update configuration.",
          "type": "string",
          "enum": [
            "Unclassified",
            "Critical",
            "Security",
            "Other"
          ],
          "x-ms-enum": {
            "name": "LinuxUpdateClasses",
            "modelAsString": true
          }
        },
        "excludedPackageNameMasks": {
          "type": "array",
          "description": "packages excluded from the software update configuration.",
          "items": {
            "type": "string"
          }
        },
<<<<<<< HEAD
        "rebootSetting": {
          "description": "Reboot setting for the software update configuration.",
          "type": "string"
=======
        "includedPackageNameMasks": {
          "type": "array",
          "description": "packages included from the software update configuration.",
          "items": {
            "type": "string"
          }
>>>>>>> 054927b7
        }
      }
    },
    "updateConfigurationNavigation": {
      "description": "Software update configuration Run Navigation model.",
      "type": "object",
      "properties": {
        "name": {
          "description": "Name of the software update configuration triggered the software update configuration run",
          "type": "string",
          "readOnly": true
        }
      }
    },
    "jobNavigation": {
      "description": "Software update configuration machine run job navigation properties.",
      "type": "object",
      "properties": {
        "id": {
          "description": "Id of the job associated with the software update configuration run",
          "type": "string",
          "readOnly": true
        }
      }
    },
    "Resource": {
      "description": "The core properties of ARM resources",
      "properties": {
        "id": {
          "readOnly": true,
          "type": "string",
          "description": "Fully qualified resource Id for the resource"
        },
        "name": {
          "readOnly": true,
          "type": "string",
          "description": "The name of the resource"
        },
        "type": {
          "readOnly": true,
          "type": "string",
          "description": "The type of the resource."
        }
      },
      "x-ms-azure-resource": true
    },
    "TrackedResource": {
      "description": "The resource model definition for a ARM tracked top level resource",
      "properties": {
        "tags": {
          "type": "object",
          "additionalProperties": {
            "type": "string"
          },
          "x-ms-mutability": [
            "read",
            "create",
            "update"
          ],
          "description": "Resource tags."
        },
        "location": {
          "type": "string",
          "x-ms-mutability": [
            "read",
            "create"
          ],
          "description": "The Azure Region where the resource lives"
        }
      },
      "allOf": [
        {
          "$ref": "#/definitions/Resource"
        }
      ]
    },
    "ProxyResource": {
      "description": "The resource model definition for a ARM proxy resource. It will have everything other than required location and tags",
      "allOf": [
        {
          "$ref": "#/definitions/Resource"
        }
      ]
    },
    "softwareUpdateConfigurationRunListResult": {
      "description": "result of listing all software update configuration runs",
      "properties": {
        "value": {
          "description": "outer object returned when listing all software update configuration runs",
          "type": "array",
          "items": {
            "$ref": "./definitions.json#/definitions/softwareUpdateConfigurationRun"
          }
        },
        "nextLink": {
          "type": "string",
          "description": "link to next page of results."
        }
      }
    },
    "softwareUpdateConfigurationRun": {
      "description": "Software update configuration Run properties.",
      "x-ms-azure-resource": false,
      "type": "object",
      "properties": {
        "name": {
          "readOnly": true,
          "type": "string",
          "description": "Name of the software update configuration run."
        },
        "id": {
          "readOnly": true,
          "type": "string",
          "description": "Resource Id of the software update configuration run"
        },
        "properties": {
          "x-ms-client-flatten": true,
          "description": "Software update configuration Run properties.",
          "$ref": "#/definitions/softwareUpdateConfigurationRunProperties"
        }
      }
    },
    "softwareUpdateConfigurationRunProperties": {
      "description": "Software update configuration properties.",
      "properties": {
        "softwareUpdateConfiguration": {
          "description": "software update configuration triggered this run",
          "$ref": "#/definitions/updateConfigurationNavigation"
        },
        "status": {
          "type": "string",
          "description": "Status of the software update configuration run.",
          "readOnly": true
        },
        "configuredDuration": {
          "type": "string",
          "description": "configured duration for the software update configuration run.",
          "readOnly": true
        },
        "osType": {
          "type": "string",
          "description": "Operating system target of the software update configuration triggered this run",
          "readOnly": true
        },
        "startTime": {
          "type": "string",
          "format": "date-time",
          "x-nullable": false,
          "description": "Etart time of the software update configuration run.",
          "readOnly": true
        },
        "endTime": {
          "type": "string",
          "format": "date-time",
          "x-nullable": true,
          "description": "End time of the software update configuration run.",
          "readOnly": true
        },
        "computerCount": {
          "type": "integer",
          "description": "Number of computers in the software update configuration run.",
          "readOnly": true
        },
        "failedCount": {
          "type": "integer",
          "description": "Number of computers with failed status.",
          "readOnly": true
        },
        "creationTime": {
          "type": "string",
          "description": "Creation time of theresource, which only appears in the response.",
          "format": "date-time",
          "x-nullable": false,
          "readOnly": true
        },
        "createdBy": {
          "type": "string",
          "description": "createdBy property, which only appears in the response.",
          "readOnly": true
        },
        "lastModifiedTime": {
          "type": "string",
          "description": "Last time resource was modified, which only appears in the response.",
          "format": "date-time",
          "x-nullable": false,
          "readOnly": true
        },
        "lastModifiedBy": {
          "type": "string",
          "description": "lastModifiedBy property, which only appears in the response.",
          "readOnly": true
        }
      }
    },
    "softwareUpdateConfigurationMachineRunListResult": {
      "description": "result of listing all software update configuration machine runs",
      "properties": {
        "value": {
          "description": "outer object returned when listing all software update configuration machine runs",
          "type": "array",
          "items": {
            "$ref": "./definitions.json#/definitions/softwareUpdateConfigurationMachineRun"
          }
        },
        "nextLink": {
          "type": "string",
          "description": "link to next page of results."
        }
      }
    },
    "updateConfigurationMachineRunProperties": {
      "description": "Software update configuration machine run properties.",
      "properties": {
        "targetComputer": {
          "type": "string",
          "description": "name of the updated computer",
          "readOnly": true
        },
        "targetComputerType": {
          "type": "string",
          "description": "type of the updated computer.",
          "readOnly": true
        },
        "softwareUpdateConfiguration": {
          "description": "software update configuration triggered this run",
          "$ref": "#/definitions/updateConfigurationNavigation"
        },
        "status": {
          "type": "string",
          "description": "Status of the software update configuration machine run.",
          "readOnly": true
        },
        "osType": {
          "type": "string",
          "description": "Operating system target of the software update configuration triggered this run",
          "readOnly": true
        },
        "correlationId": {
          "type": "string",
          "format": "uuid",
          "description": "correlation id of the software update configuration machine run",
          "readOnly": true
        },
        "sourceComputerId": {
          "type": "string",
          "format": "uuid",
          "description": "source computer id of the software update configuration machine run",
          "readOnly": true
        },
        "startTime": {
          "type": "string",
          "format": "date-time",
          "x-nullable": false,
          "description": "Start time of the software update configuration machine run.",
          "readOnly": true
        },
        "endTime": {
          "type": "string",
          "format": "date-time",
          "x-nullable": true,
          "description": "End time of the software update configuration machine run.",
          "readOnly": true
        },
        "configuredDuration": {
          "type": "string",
          "description": "configured duration for the software update configuration run.",
          "readOnly": true
        },
        "job": {
          "description": "Job associated with the software update configuration machine run",
          "$ref": "#/definitions/jobNavigation"
        },
        "creationTime": {
          "type": "string",
          "description": "Creation time of theresource, which only appears in the response.",
          "format": "date-time",
          "x-nullable": false,
          "readOnly": true
        },
        "createdBy": {
          "type": "string",
          "description": "createdBy property, which only appears in the response.",
          "readOnly": true
        },
        "lastModifiedTime": {
          "type": "string",
          "description": "Last time resource was modified, which only appears in the response.",
          "format": "date-time",
          "x-nullable": false,
          "readOnly": true
        },
        "lastModifiedBy": {
          "type": "string",
          "description": "lastModifiedBy property, which only appears in the response.",
          "readOnly": true
        }
      }
    },
    "softwareUpdateConfigurationMachineRun": {
      "description": "Software update configuration machine run model.",
      "x-ms-azure-resource": false,
      "type": "object",
      "properties": {
        "name": {
          "readOnly": true,
          "type": "string",
          "description": "Name of the software update configuration machine run"
        },
        "id": {
          "readOnly": true,
          "type": "string",
          "description": "Resource Id of the software update configuration machine run"
        },
        "properties": {
          "x-ms-client-flatten": true,
          "description": "Software update configuration machine run properties.",
          "$ref": "#/definitions/updateConfigurationMachineRunProperties"
        }
      }
    },
    "SourceControlCreateOrUpdateProperties": {
      "properties": {
        "repoUrl": {
          "type": "string",
          "maxLength": 2000,
          "description": "Gets or sets the repo url of the source control."
        },
        "branch": {
          "type": "string",
          "maxLength": 255,
          "description": "Gets or sets the repo branch of the source control. Include branch as empty string for VsoTfvc."
        },
        "folderPath": {
          "type": "string",
          "maxLength": 255,
          "description": "Gets or sets the folder path of the source control. Path must be relative."
        },
        "autoSync": {
          "type": "boolean",
          "description": "Gets or sets auto async of the source control. Default is false."
        },
        "publishRunbook": {
          "type": "boolean",
          "description": "Gets or sets the auto publish of the source control. Default is true."
        },
        "sourceType": {
          "type": "string",
          "description": "The source type. Must be one of VsoGit, VsoTfvc, GitHub, case sensitive.",
          "enum": [
            "VsoGit",
            "VsoTfvc",
            "GitHub"
          ],
          "x-ms-enum": {
            "name": "sourceType",
            "modelAsString": true
          }
        },
        "securityToken": {
          "type": "string",
          "maxLength": 1024,
          "description": "Gets or sets the authorization token for the repo of the source control."
        },
        "description": {
          "type": "string",
          "maxLength": 512,
          "description": "Gets or sets the user description of the source control."
        }
      },
      "description": "The properties of the create source control operation."
    },
    "SourceControlCreateOrUpdateParameters": {
      "properties": {
        "properties": {
          "$ref": "#/definitions/SourceControlCreateOrUpdateProperties",
          "x-ms-client-flatten": true,
          "description": "Gets or sets the properties of the source control."
        }
      },
      "required": [
        "properties"
      ],
      "description": "The parameters supplied to the create or update source control operation."
    },
    "SourceControlProperties": {
      "properties": {
        "repoUrl": {
          "type": "string",
          "description": "Gets or sets the repo url of the source control."
        },
        "branch": {
          "type": "string",
          "description": "Gets or sets the repo branch of the source control. Include branch as empty string for VsoTfvc."
        },
        "folderPath": {
          "type": "string",
          "description": "Gets or sets the folder path of the source control."
        },
        "autoSync": {
          "type": "boolean",
          "description": "Gets or sets auto async of the source control. Default is false."
        },
        "publishRunbook": {
          "type": "boolean",
          "description": "Gets or sets the auto publish of the source control. Default is true."
        },
        "sourceType": {
          "type": "string",
          "description": "The source type. Must be one of VsoGit, VsoTfvc, GitHub.",
          "enum": [
            "VsoGit",
            "VsoTfvc",
            "GitHub"
          ],
          "x-ms-enum": {
            "name": "sourceType",
            "modelAsString": true
          }
        },
        "description": {
          "type": "string",
          "description": "Gets or sets the description."
        },
        "creationTime": {
          "type": "string",
          "format": "date-time",
          "x-nullable": false,
          "description": "Gets or sets the creation time."
        },
        "lastModifiedTime": {
          "type": "string",
          "format": "date-time",
          "x-nullable": false,
          "description": "Gets or sets the last modified time."
        }
      },
      "description": "Definition of the source control properties"
    },
    "SourceControl": {
      "x-ms-azure-resource": true,
      "properties": {
        "name": {
          "readOnly": true,
          "type": "string",
          "description": "Resource name."
        },
        "id": {
          "readOnly": true,
          "type": "string",
          "description": "Resource Id."
        },
        "type": {
          "readOnly": true,
          "type": "string",
          "description": "Resource type."
        },
        "properties": {
          "$ref": "#/definitions/SourceControlProperties",
          "x-ms-client-flatten": true,
          "description": "Gets or sets the properties of the source control."
        }
      },
      "description": "Definition of the source control."
    },
    "SourceControlListResult": {
      "properties": {
        "value": {
          "type": "array",
          "items": {
            "$ref": "#/definitions/SourceControl"
          },
          "description": "Gets or sets a list of souce controls."
        },
        "nextLink": {
          "type": "string",
          "description": "Gets or sets the next link."
        }
      },
      "description": "The response model for the list source controls operation."
    },
    "SourceControlUpdateProperties": {
      "properties": {
        "branch": {
          "type": "string",
          "description": "Gets or sets the repo branch of the source control."
        },
        "folderPath": {
          "type": "string",
          "description": "Gets or sets the folder path of the source control. Path must be relative."
        },
        "autoSync": {
          "type": "boolean",
          "description": "Gets or sets auto async of the source control. Default is false."
        },
        "publishRunbook": {
          "type": "boolean",
          "description": "Gets or sets the auto publish of the source control. Default is true."
        },
        "securityToken": {
          "type": "string",
          "description": "Gets or sets the authorization token for the repo of the source control."
        },
        "description": {
          "type": "string",
          "description": "Gets or sets the user description of the source control."
        }
      },
      "description": "The properties of the update source control"
    },
    "SourceControlUpdateParameters": {
      "properties": {
        "properties": {
          "$ref": "#/definitions/SourceControlUpdateProperties",
          "x-ms-client-flatten": true,
          "description": "Gets or sets the value of the source control."
        }
      },
      "description": "The parameters supplied to the update source control operation."
    },
    "SourceControlSyncJob": {
      "properties": {
        "name": {
          "readOnly": true,
          "type": "string",
          "description": "Resource name."
        },
        "type": {
          "readOnly": true,
          "type": "string",
          "description": "Resource type."
        },
        "id": {
          "readOnly": true,
          "type": "string",
          "description": "Resource id."
        },
        "properties": {
          "$ref": "#/definitions/SourceControlSyncJobProperties",
          "x-ms-client-flatten": true,
          "description": "Gets the properties of the source control sync job."
        }
      },
      "description": "Definition of the source control sync job."
    },
    "SourceControlSyncJobProperties": {
      "properties": {
        "sourceControlSyncJobId": {
          "type": "string",
          "description": "Gets the source control sync job id."
        },
        "creationTime": {
          "type": "string",
          "format": "date-time",
          "x-nullable": false,
          "readOnly": true,
          "description": "Gets the creation time of the job."
        },
        "provisioningState": {
          "type": "string",
          "description": "Gets the provisioning state of the job.",
          "enum": [
            "Completed",
            "Failed",
            "Running"
          ],
          "x-ms-enum": {
            "name": "provisioningState",
            "modelAsString": true
          }
        },
        "startTime": {
          "type": "string",
          "format": "date-time",
          "x-nullable": true,
          "readOnly": true,
          "description": "Gets the start time of the job."
        },
        "endTime": {
          "type": "string",
          "format": "date-time",
          "x-nullable": true,
          "readOnly": true,
          "description": "Gets the end time of the job."
        },
        "startedBy": {
          "type": "string",
          "description": "Gets the user who started the sync job."
        }
      },
      "description": "Definition of source control sync job properties."
    },
    "SourceControlSyncJobCreateParameters": {
      "properties": {
        "properties": {
          "$ref": "#/definitions/SourceControlSyncJobCreateProperties",
          "x-ms-client-flatten": true,
          "description": "Sets the properties of the source control sync job."
        }
      },
      "required": [
        "properties"
      ],
      "description": "The parameters supplied to the create source control sync job operation."
    },
    "SourceControlSyncJobCreateProperties": {
      "properties": {
        "commitId": {
          "type": "string",
          "description": "Sets the commit id of the source control sync job."
        }
      },
      "description": "Definition of create source control sync job properties."
    },
    "SourceControlSyncJobListResult": {
      "properties": {
        "value": {
          "type": "array",
          "items": {
            "$ref": "#/definitions/SourceControlSyncJob"
          },
          "description": "Gets a list of source control sync jobs."
        },
        "nextLink": {
          "type": "string",
          "description": "Gets or sets the next link."
        }
      },
      "description": "The response model for the list source control sync jobs operation."
    },
    "SourceControlSyncJobById": {
      "properties": {
        "id": {
          "type": "string",
          "description": "Gets the id of the job."
        },
        "properties": {
          "$ref": "#/definitions/SourceControlSyncJobByIdProperties",
          "x-ms-client-flatten": true,
          "description": "Gets the properties of the source control sync job."
        }
      },
      "description": "Definition of the source control sync job."
    },
    "SourceControlSyncJobByIdProperties": {
      "properties": {
        "sourceControlSyncJobId": {
          "type": "string",
          "description": "Gets the source control sync job id."
        },
        "creationTime": {
          "type": "string",
          "format": "date-time",
          "x-nullable": false,
          "readOnly": true,
          "description": "Gets the creation time of the job."
        },
        "provisioningState": {
          "type": "string",
          "description": "Gets the provisioning state of the job.",
          "enum": [
            "Completed",
            "Failed",
            "Running"
          ],
          "x-ms-enum": {
            "name": "provisioningState",
            "modelAsString": true
          }
        },
        "startTime": {
          "type": "string",
          "format": "date-time",
          "x-nullable": true,
          "readOnly": true,
          "description": "Gets the start time of the job."
        },
        "endTime": {
          "type": "string",
          "format": "date-time",
          "x-nullable": true,
          "readOnly": true,
          "description": "Gets the end time of the job."
        },
        "startedBy": {
          "type": "string",
          "description": "Gets the user who started the sync job."
        },
        "errors": {
          "description": "Error details of the source control sync job.",
          "$ref": "#/definitions/SourceControlSyncJobByIdErrors"
        }
      },
      "description": "Definition of source control sync job properties."
    },
    "SourceControlSyncJobByIdErrors": {
      "type": "object",
      "properties": {
        "code": {
          "type": "string",
          "description": "Gets the error code for the job."
        },
        "message": {
          "type": "string",
          "description": "Gets the error message for the job."
        }
      },
      "description": "Error details of the source control sync job."
    },
    "ErrorResponse": {
      "type": "object",
      "properties": {
        "code": {
          "description": "Error code",
          "type": "string"
        },
        "message": {
          "description": "Error message indicating why the operation failed.",
          "type": "string"
        }
      },
      "description": "Error response of an operation failure"
    },
    "ScheduleProperties": {
      "properties": {
        "startTime": {
          "type": "string",
          "format": "date-time",
          "x-nullable": false,
          "description": "Gets or sets the start time of the schedule."
        },
        "startTimeOffsetMinutes": {
          "readOnly": true,
          "type": "number",
          "format": "double",
          "description": "Gets the start time's offset in minutes.",
          "x-nullable": false
        },
        "expiryTime": {
          "type": "string",
          "format": "date-time",
          "x-nullable": true,
          "description": "Gets or sets the end time of the schedule."
        },
        "expiryTimeOffsetMinutes": {
          "type": "number",
          "format": "double",
          "description": "Gets or sets the expiry time's offset in minutes.",
          "x-nullable": false
        },
        "isEnabled": {
          "type": "boolean",
          "default": false,
          "description": "Gets or sets a value indicating whether this schedule is enabled."
        },
        "nextRun": {
          "type": "string",
          "format": "date-time",
          "x-nullable": true,
          "description": "Gets or sets the next run time of the schedule."
        },
        "nextRunOffsetMinutes": {
          "type": "number",
          "format": "double",
          "description": "Gets or sets the next run time's offset in minutes.",
          "x-nullable": false
        },
        "interval": {
          "type": "integer",
          "description": "Gets or sets the interval of the schedule."
        },
        "frequency": {
          "type": "string",
          "description": "Gets or sets the frequency of the schedule.",
          "enum": [
            "OneTime",
            "Day",
            "Hour",
            "Week",
            "Month"
          ],
          "x-ms-enum": {
            "name": "ScheduleFrequency",
            "modelAsString": true
          }
        },
        "timeZone": {
          "type": "string",
          "description": "Gets or sets the time zone of the schedule."
        },
        "advancedSchedule": {
          "$ref": "#/definitions/AdvancedSchedule",
          "description": "Gets or sets the advanced schedule."
        },
        "creationTime": {
          "type": "string",
          "format": "date-time",
          "x-nullable": false,
          "description": "Gets or sets the creation time."
        },
        "lastModifiedTime": {
          "type": "string",
          "format": "date-time",
          "x-nullable": false,
          "description": "Gets or sets the last modified time."
        },
        "description": {
          "type": "string",
          "description": "Gets or sets the description."
        }
      },
      "description": "Definition of schedule parameters."
    },
    "JobCreateProperties": {
      "properties": {
        "runbook": {
          "$ref": "#/definitions/RunbookAssociationProperty",
          "description": "Gets or sets the runbook."
        },
        "parameters": {
          "type": "object",
          "additionalProperties": {
            "type": "string"
          },
          "description": "Gets or sets the parameters of the job."
        },
        "runOn": {
          "type": "string",
          "description": "Gets or sets the runOn which specifies the group name where the job is to be executed."
        }
      }
    }
  },
  "parameters": {
    "SubscriptionIdParameter": {
      "name": "subscriptionId",
      "in": "path",
      "required": true,
      "type": "string",
      "description": "Gets subscription credentials which uniquely identify Microsoft Azure subscription. The subscription ID forms part of the URI for every service call."
    },
    "ApiVersionParameter": {
      "name": "api-version",
      "in": "query",
      "required": true,
      "type": "string",
      "description": "Client Api Version."
    },
    "ResourceGroupNameParameter": {
      "name": "resourceGroupName",
      "in": "path",
      "required": true,
      "type": "string",
      "pattern": "^[-\\w\\._]+$",
      "minLength": 1,
      "maxLength": 90,
      "x-ms-parameter-location": "method",
      "description": "Name of an Azure Resource group."
    },
    "AutomationAccountNameParameter": {
      "name": "automationAccountName",
      "description": "The name of the automation account.",
      "type": "string",
      "required": true,
      "in": "path",
      "x-ms-parameter-location": "method"
    },
    "automationAccountName": {
      "name": "automationAccountName",
      "description": "The name of the automation account.",
      "type": "string",
      "required": true,
      "in": "path",
      "x-ms-parameter-location": "method"
    },
    "clientRequestId": {
      "name": "clientRequestId",
      "description": "Identifies this specific client request.",
      "type": "string",
      "required": false,
      "in": "header",
      "x-ms-parameter-location": "method"
    }
  }
}<|MERGE_RESOLUTION|>--- conflicted
+++ resolved
@@ -714,12 +714,6 @@
           "items": {
             "type": "string"
           }
-<<<<<<< HEAD
-		},
-        "rebootSetting": {
-          "description": "Reboot setting for the software update configuration.",
-          "type": "string"
-=======
         },
         "includedKbNumbers": {
           "type": "array",
@@ -727,7 +721,10 @@
           "items": {
             "type": "string"
           }
->>>>>>> 054927b7
+        },
+        "rebootSetting": {
+          "description": "Reboot setting for the software update configuration.",
+          "type": "string"
         }
       }
     },
@@ -756,18 +753,16 @@
             "type": "string"
           }
         },
-<<<<<<< HEAD
-        "rebootSetting": {
-          "description": "Reboot setting for the software update configuration.",
-          "type": "string"
-=======
         "includedPackageNameMasks": {
           "type": "array",
           "description": "packages included from the software update configuration.",
           "items": {
             "type": "string"
           }
->>>>>>> 054927b7
+        },
+        "rebootSetting": {
+          "description": "Reboot setting for the software update configuration.",
+          "type": "string"
         }
       }
     },

import "@typespec/http";
import "@typespec/rest";
import "@azure-tools/typespec-azure-core";
import "@azure-tools/typespec-client-generator-core";

using TypeSpec.Http;
using TypeSpec.Rest;
using Azure.Core;
using Azure.Core.Foundations;
using Azure.Core.Traits;
using Azure.ClientGenerator.Core;
namespace Easm;

// Traits
@trait
model PageResultBodyFields<TResultFields, Context = TraitContext.List> {
  @traitContext(Context)
  responseFields: {
    @traitLocation(TraitLocation.Response)
    parameters: TResultFields;
  };
}

alias AssetsListTrait = {
  ...PageResultBodyFields<{
    @doc("The total number of items available in the full result set.")
    totalElements?: int64;

    @doc("The cursor mark to be used on the next request.  Not set if using paging.")
    mark?: string;
  }>;
  ...QueryParametersTrait<{
    ...FilterQueryParameter;
    ...OrderByParameter;
    ...SkipQueryParameter;
    ...MaxPageSizeQueryParameter;
    ...MarkParameter;
  }>;
};
alias AssetsUpdateParameter = {
  ...RequiredFilterParameter;
};
alias DataConnectionsListTrait = {
  ...PageResultBodyFields<{
    @doc("The total number of items available in the full result set.")
    totalElements?: int64;
  }>;
  ...QueryParametersTrait<{
    ...SkipQueryParameter;
    ...MaxPageSizeQueryParameter;
  }>;
};
alias DiscoGroupsListRunsParameter = {
  ...FilterQueryParameter;
  ...SkipQueryParameter;
  ...MaxPageSizeQueryParameter;
  ...DiscoGroupNameParameter;
};
alias TasksListTrait = {
  ...PageResultBodyFields<{
    @doc("The total number of items available in the full result set.")
    totalElements?: int64;
  }>;
  ...QueryParametersTrait<{
    ...FilterQueryParameter;
    ...OrderByParameter;
    ...SkipQueryParameter;
    ...MaxPageSizeQueryParameter;
  }>;
};
alias DiscoGroupsListTrait = {
  ...PageResultBodyFields<{
    @doc("The total number of items available in the full result set.")
    totalElements?: int64;
  }>;
  ...QueryParametersTrait<{
    ...FilterQueryParameter;
    ...SkipQueryParameter;
    ...MaxPageSizeQueryParameter;
  }>;
};
alias DiscoTemplatesListTrait = {
  ...PageResultBodyFields<{
    @doc("The total number of items available in the full result set.")
    totalElements?: int64;
  }>;
  ...QueryParametersTrait<{
    ...FilterQueryParameter;
    ...SkipQueryParameter;
    ...MaxPageSizeQueryParameter;
  }>;
};
alias SavedFiltersListTrait = {
  ...PageResultBodyFields<{
    @doc("The total number of items available in the full result set.")
    totalElements?: int64;
  }>;
  ...QueryParametersTrait<{
    ...FilterQueryParameter;
    ...SkipQueryParameter;
    ...MaxPageSizeQueryParameter;
  }>;
};

// Models
#suppress "@azure-tools/typespec-azure-core/documentation-required" "Documentation will be added next preview version"
@projectedName("java", "AlexaDetails")
model AlexaInfo {
  alexaRank?: int64;
  category?: string;
  firstSeen?: utcDateTime;
  lastSeen?: utcDateTime;
  count?: int64;
  recent?: boolean;
}

#suppress "@azure-tools/typespec-azure-core/documentation-required" "Documentation will be added next preview version"
model AsAsset extends InventoryAsset {
  asn?: int64;
  asNames?: ObservedString[];
  orgNames?: ObservedString[];
  orgIds?: ObservedString[];
  countries?: ObservedString[];
  registries?: ObservedString[];
  sources?: Source[];
  firstSeen?: utcDateTime;
  lastSeen?: utcDateTime;
  count?: int64;
  registrarCreatedAt?: ObservedLong[];
  registrarUpdatedAt?: ObservedLong[];
  registrantContacts?: ObservedString[];
  adminContacts?: ObservedString[];
  technicalContacts?: ObservedString[];
  registrarNames?: ObservedString[];
  registrantNames?: ObservedString[];
  adminNames?: ObservedString[];
  technicalNames?: ObservedString[];
  adminOrgs?: ObservedString[];
  technicalOrgs?: ObservedString[];
  registrantPhones?: ObservedString[];
  adminPhones?: ObservedString[];
  technicalPhones?: ObservedString[];
  detailedFromWhoisAt?: utcDateTime;
}

@doc("The page of assets that match the provided metric.")
@pagedResult
model AssetPageResult {
  @doc("The total number of items available in the full result set.")
  totalElements?: int64;

  @doc("The cursor mark to be used on the next request.  Not set if using paging.")
  mark?: string;

  @doc("The link to access the next page of results.  Not set if at the end of the result set.")
  @nextLink
  nextLink?: string;

  @doc("The items in the current page of results.")
  @items
  value?: AssetResource[];
}

#suppress "@azure-tools/typespec-azure-core/documentation-required" "Documentation will be added next preview version"
@doc("The items in the current page of results.")
@discriminator("kind")
@resource("assets")
model AssetResource {
  @doc("The system generated unique id for the resource.")
  @key("assetId")
  @visibility("read")
  id: string;

  @doc("The caller provided unique name for the resource.")
  name?: string;

  @doc("The name that can be used for display purposes.")
  displayName?: string;

  @doc("Global UUID for the asset.")
  uuid?: uuid;

  @doc("The date this asset was first added to this workspace.")
  createdDate?: utcDateTime;

  @doc("The date this asset was last updated for this workspace.")
  updatedDate?: utcDateTime;

  state?: AssetState;

  @doc("An optional customer provided identifier for this asset.")
  externalId?: string;

  @doc("Customer labels assigned to this asset.")
  labels?: string[];

  @doc("An indicator of whether this asset represents a wildcard rollup of assets on this domain.")
  wildcard?: boolean;

  @doc("The name of the DiscoGroup that brought added this asset to the workspace.")
  discoGroupName?: string;

  @doc("The history of how this asset was pulled into the workspace through the discovery process.")
  auditTrail?: AuditTrailItem[];

  reason?: string;
}

#suppress "@azure-tools/typespec-azure-core/documentation-required" "Documentation will be added next preview version"
model AssetSecurityPolicy {
  policyName?: string;
  isAffected?: boolean;
  description?: string;
  firstSeen?: utcDateTime;
  lastSeen?: utcDateTime;
  count?: int64;
  recent?: boolean;
  sources?: Source[];
}

@doc("The collection of asset summaries.")
model AssetSummaryResult {
  @doc("The name of the summary response.  Depending on the request time this will either be the asset filter, risk category, or risk metric.")
  displayName?: string;

  @doc("The description of the summary response.  Filters don't have a description.")
  description?: string;

  @doc("The last time risk categories or risk metrics were captured. Set to the current time for asset filter requests, which always pull the live asset data.")
  updatedAt?: utcDateTime;

  @doc("If the request is for a metric category, this will contain the requested unique category name.")
  metricCategory?: string;

  @doc("If the request is for a metric, this will contain the requested unique metric name.")
  metric?: string;

  @doc("If the request is for an asset filter, this will contain the corresponding filter.")
  filter?: string;

  @doc("An optional label used to filter requests results.")
  labelName?: string;

  @doc("The count of assets matching the request parameters.")
  count?: int64;

  @doc("The link to the corresponding asset details.")
  link?: string;

  @doc("The corresponding child entities.  For metric categories this will contain metrics.  For filters with groupBy and segmentBy this will contain facets.")
  children?: AssetSummaryResult[];
}

@doc("A request body used to update an asset.")
@projectedName("csharp", "AssetUpdatePayload")
model AssetUpdateData {
  @doc("The state to update the asset to.")
  state?: AssetUpdateState;

  @doc("A string which can be used to identify the asset in external systems.")
  externalId?: string;

  @doc("Any Labels to update the asset with.")
  labels?: Record<boolean>;

  @doc("A list of asset types to cascade the updates to.")
  transfers?: AssetUpdateTransfers;
}

#suppress "@azure-tools/typespec-azure-core/documentation-required" "Documentation will be added next preview version"
@projectedName("csharp", "AttributeDetails")
model Attribute {
  attributeType?: string;
  attributeValue?: string;
  sources?: Source[];
  firstSeen?: utcDateTime;
  lastSeen?: utcDateTime;
  count?: int64;
  recent?: boolean;
}

@doc("The history of how this asset was pulled into the workspace through the discovery process.")
model AuditTrailItem {
  @doc("The system generated unique id for the resource.")
  id?: string;

  @doc("The caller provided unique name for the resource.")
  name?: string;

  @doc("The name that can be used for display purposes.")
  displayName?: string;

  @doc("The kind of asset.")
  kind?: AuditTrailItemKind;

  @doc("An explanation of why this audit trail node was discovered from the previous node.")
  reason?: string;
}

#suppress "@azure-tools/typespec-azure-core/documentation-required" "Documentation will be added next preview version"
model AzureDataExplorerDataConnectionProperties
  extends DataConnectionProperties {
  @doc("The azure data explorer cluster name")
  clusterName?: string;

  @doc("The azure data explorer region")
  region?: string;

  @doc("The azure data explorer database name")
  databaseName?: string;
}

#suppress "@azure-tools/typespec-azure-core/documentation-required" "Documentation will be added next preview version"
#suppress "@azure-tools/typespec-azure-core/property-name-conflict"
@projectedName("csharp", "BannerDetails")
model Banner {
  port?: int32;

  @projectedName("csharp", "bannerName")
  banner?: string;

  firstSeen?: utcDateTime;
  lastSeen?: utcDateTime;
  count?: int64;
  scanType?: string;
  bannerMetadata?: string;
  recent?: boolean;
  sha256?: string;
  sources?: Source[];
}

#suppress "@azure-tools/typespec-azure-core/documentation-required" "Documentation will be added next preview version"
#suppress "@azure-tools/typespec-azure-core/casing-style"
model Cvss3Summary {
  version?: string;
  vectorString?: string;
  attackVector?: string;
  attackComplexity?: string;
  privilegesRequired?: string;
  userInteraction?: string;
  scope?: string;
  confidentialityImpact?: string;
  integrityImpact?: string;
  availabilityImpact?: string;
  baseScore?: float32;
  baseSeverity?: string;
  exploitCodeMaturity?: string;
  remediationLevel?: string;
  reportConfidence?: string;
  exploitabilityScore?: float32;
  impactScore?: float32;
}

#suppress "@azure-tools/typespec-azure-core/documentation-required" "Documentation will be added next preview version"
model ContactAsset extends InventoryAsset {
  email?: string;
  names?: ObservedString[];
  organizations?: ObservedString[];
  sources?: Source[];
  firstSeen?: utcDateTime;
  lastSeen?: utcDateTime;
  count?: int64;
}

#suppress "@azure-tools/typespec-azure-core/documentation-required" "Documentation will be added next preview version"
@projectedName("csharp", "CookieDetails")
model Cookie {
  cookieName?: string;
  cookieDomain?: string;
  firstSeen?: utcDateTime;
  lastSeen?: utcDateTime;
  count?: int64;
  recent?: boolean;
  cookieExpiryDate?: utcDateTime;
}

#suppress "@azure-tools/typespec-azure-core/documentation-required" "Documentation will be added next preview version"
@projectedName("csharp", "CveDetails")
model Cve {
  name?: string;
  cweId?: string;
  cvssScore?: float32;
  cvss3Summary?: Cvss3Summary;
}

@doc("The properties required to establish connection to a particular service")
model DataConnectionProperties {}

#suppress "@azure-tools/typespec-azure-core/documentation-required" "Documentation will be added next preview version"
@discriminator("kind")
@projectedName("csharp", "DataConnectionPayload")
model DataConnectionData {
  @doc("The name of data connection")
  name?: string;

  @doc("The type of data the data connection will transfer.")
  content?: DataConnectionContent;

  @doc("The rate at which the data connection will receive updates.")
  frequency?: DataConnectionFrequency;

  @doc("The day to update the data connection on. (1-7 for weekly, 1-31 for monthly)")
  frequencyOffset?: int32;
}

#suppress "@azure-tools/typespec-azure-core/documentation-required" "Documentation will be added next preview version"
@discriminator("kind")
@resource("dataConnections")
model DataConnection {
  @doc("The system generated unique id for the resource.")
  id?: string;

  @doc("The caller provided unique name for the resource.")
  @key("dataConnectionName")
  @visibility("read")
  name: string;

  @doc("The name that can be used for display purposes.")
  displayName?: string;

  @doc("The type of data the data connection will transfer")
  content?: DataConnectionContent;

  @doc("The date the data connection was created.")
  @visibility("read")
  createdDate?: utcDateTime;

  @doc("The rate at which the data connection will receive updates.")
  frequency?: DataConnectionFrequency;

  @doc("The day to update the data connection on.")
  frequencyOffset?: int32;

  @doc("The date the data connection was last updated.")
  @visibility("read")
  updatedDate?: utcDateTime;

  @doc("The date the data connection was last updated by user.")
  @visibility("read")
  userUpdatedAt?: utcDateTime;

  @doc("An indicator of whether the data connection is active.")
  active?: boolean;

  @doc("A message that specifies details about data connection if inactive.")
  @visibility("read")
  inactiveMessage?: string;
}

#suppress "@azure-tools/typespec-azure-core/documentation-required" "Documentation will be added next preview version"
model DependentResource {
  md5?: string;
  responseBodySize?: int64;
  firstSeen?: utcDateTime;
  lastSeen?: utcDateTime;
  count?: int64;
  firstSeenCrawlGuid?: string;
  firstSeenPageGuid?: string;
  firstSeenResourceGuid?: string;
  lastSeenCrawlGuid?: string;
  lastSeenPageGuid?: string;
  lastSeenResourceGuid?: string;
  responseBodyMinhash?: int32[];
  contentType?: string;
  sha256?: string;
  sha384?: string;
  sha512?: string;
  url?: url;
  cached?: boolean;
  sriChecks?: SubResourceIntegrityCheck[];
  host?: string;
  lastObservedViolation?: utcDateTime;
  lastObservedValidation?: utcDateTime;
  lastObservedActualSriHash?: string;
  lastObservedExpectedSriHash?: string;
}

@doc("A request body used to create a discovery group.")
@projectedName("csharp", "DiscoveryGroupPayload")
model DiscoGroupData {
  @doc("The name for a disco group.")
  name?: string;

  @doc("The description for a disco group.")
  description?: string;

  @doc("The tier for the disco group which will affect the algorithm used for the disco runs in this group.")
  tier?: string;

  @doc("The frequency at which the disco group is supposed to be rerun in milliseconds.")
  frequencyMilliseconds?: int64;

  @doc("The list of seeds used for the disco group runs.")
  seeds?: DiscoSource[];

  @doc("The list of names used for the disco group runs.")
  names?: string[];

  @doc("The list of excludes used for the disco group runs, aka assets to exclude from the discovery algorithm.")
  excludes?: DiscoSource[];

  @doc("The unique identifier for the disco template used for the disco group creation.")
  templateId?: string;
}

#suppress "@azure-tools/typespec-azure-core/documentation-required" "Documentation will be added next preview version"
@resource("discoGroups")
@projectedName("csharp", "DiscoveryGroup")
model DiscoGroup {
  @doc("The system generated unique id for the resource.")
  id?: string;

  @doc("The caller provided unique name for the resource.")
  @key("groupName")
  @visibility("read")
  name: string;

  @doc("The name that can be used for display purposes.")
  displayName?: string;

  @doc("The description for a disco group.")
  description?: string;

  @doc("The tier for the disco group which will affect the algorithm used for the disco runs in this group.")
  tier?: string;

  @doc("The frequency at which the disco group is supposed to be rerun in milliseconds.")
  frequencyMilliseconds?: int64;

  @doc("The list of seeds used for the disco group runs.")
  seeds?: DiscoSource[];

  @doc("The list of names used for the disco group runs.")
  names?: string[];

  @doc("The list of excludes used for the disco group runs, aka assets to exclude from the discovery algorithm.")
  excludes?: DiscoSource[];

  @doc("The latest run of this disco group with some limited information, null if the group has never been run.")
  latestRun?: DiscoRunResult;

  @doc("The date for the disco group was created.")
  createdDate?: utcDateTime;

  @doc("The unique identifier for the disco template used for the disco group creation.")
  templateId?: string;
}

#suppress "@azure-tools/typespec-azure-core/documentation-required" "Documentation will be added next preview version"
@pagedResult
@projectedName("csharp", "DiscoveryRunPageResult")
model DiscoRunPageResult {
  @doc("The total number of items available in the full result set.")
  totalElements?: int64;

  @doc("The link to access the next page of results.  Not set if at the end of the result set.")
  @nextLink
  nextLink?: string;

  @doc("The items in the current page of results.")
  @items
  value?: DiscoRunResult[];
}

@doc("The latest run of this disco group with some limited information, null if the group has never been run.")
@projectedName("csharp", "DiscoveryRunResult")
model DiscoRunResult {
  @doc("The date for when the disco run was created in the system.")
  submittedDate?: utcDateTime;

  @doc("The date for when the disco run was actually started by the system.")
  startedDate?: utcDateTime;

  @doc("The date for when the disco run was completed by the system.")
  completedDate?: utcDateTime;

  @doc("The tier which will affect the algorithm used for the disco run.")
  tier?: string;

  @doc("The State of the disco run.")
  state?: DiscoRunState;

  @doc("The total count of assets that were found this disco run.")
  totalAssetsFoundCount?: int64;

  @doc("The list of seeds used for the disco run.")
  seeds?: DiscoSource[];

  @doc("The list of excludes used for the disco run, aka assets to exclude from the discovery algorithm.")
  excludes?: DiscoSource[];

  @doc("The list of names used for the disco run.")
  names?: string[];
}

@doc("Source entity used to drive discovery.")
@projectedName("csharp", "DiscoverySource")
model DiscoSource {
  @doc("The kind of disco source.")
  kind?: DiscoSourceKind;

  @doc("The name for the disco source.")
  name?: string;
}

@doc("The items in the current page of results.")
@projectedName("csharp", "DiscoveryTemplate")
@resource("discoTemplates")
model DiscoTemplate {
  @doc("The system generated unique id for the resource.")
  @key("templateId")
  @visibility("read")
  id: string;

  @doc("The caller provided unique name for the resource.")
  name?: string;

  @doc("The name that can be used for display purposes.")
  displayName?: string;

  @doc("The name of the industry.")
  industry?: string;

  @doc("The name of the region.")
  region?: string;

  @doc("The country code.")
  countryCode?: string;

  @doc("The state code.")
  stateCode?: string;

  @doc("The name of the city.")
  city?: string;

  @doc("The list of disco template seeds.")
  seeds?: DiscoSource[];

  @doc("The list of disco template names.")
  names?: string[];
}

#suppress "@azure-tools/typespec-azure-core/documentation-required" "Documentation will be added next preview version"
model DomainAsset {
  domain?: string;
  whoisId?: int64;
  registrarIanaIds?: ObservedInteger[];
  registrantContacts?: ObservedString[];
  registrantOrgs?: ObservedString[];
  adminContacts?: ObservedString[];
  technicalContacts?: ObservedString[];
  alexaInfos?: AlexaInfo[];
  nameServers?: ObservedString[];
  mailServers?: ObservedString[];
  whoisServers?: ObservedString[];
  domainStatuses?: ObservedString[];
  registrarCreatedAt?: ObservedLong[];
  registrarUpdatedAt?: ObservedLong[];
  registrarExpiresAt?: ObservedLong[];
  soaRecords?: SoaRecord[];
  detailedFromWhoisAt?: utcDateTime;
  registrarNames?: ObservedString[];
  sources?: Source[];
  firstSeen?: utcDateTime;
  lastSeen?: utcDateTime;
  count?: int64;
  parkedDomain?: ObservedBoolean[];
  registrantNames?: ObservedString[];
  adminNames?: ObservedString[];
  technicalNames?: ObservedString[];
  adminOrgs?: ObservedString[];
  technicalOrgs?: ObservedString[];
  registrantPhones?: ObservedString[];
  adminPhones?: ObservedString[];
  technicalPhones?: ObservedString[];
}

@doc("This is the top-level error object whose code matches the x-ms-error-code response header.")
model ErrorDetail {
  @doc("This is one of a server-defined set of error codes.")
  code: string;

  @doc("This is a human-readable representation of the error.")
  message: string;

  @doc("This is the error target.")
  target?: string;

  @doc("This is an array of details about specific errors that led to this reported error.")
  details?: ErrorDetail[];

  @doc("This is an object containing more specific information than the current object about the error.")
  innererror?: InnerError;
}

#suppress "@azure-tools/typespec-azure-core/documentation-required" "Documentation will be added next preview version"
model GuidPair {
  pageGuid?: string;
  crawlStateGuid?: string;
  loadDate?: utcDateTime;
  recent?: boolean;
}

#suppress "@azure-tools/typespec-azure-core/documentation-required" "Documentation will be added next preview version"
model HostAsset extends InventoryAsset {
  host?: string;
  domain?: string;
  ipAddresses?: ObservedString[];
  webComponents?: WebComponent[];
  headers?: ObservedHeader[];
  attributes?: Attribute[];
  cookies?: Cookie[];
  sslCerts?: SslCertAsset[];
  parentHosts?: ObservedString[];
  childHosts?: ObservedString[];
  hostCore?: HostCore;
  services?: Service[];
  cnames?: ObservedString[];
  sources?: Source[];
  firstSeen?: utcDateTime;
  lastSeen?: utcDateTime;
  count?: int64;
  resourceUrls?: ResourceUrl[];
  scanMetadata?: ScanMetadata[];
  asns?: ObservedLong[];
  ipBlocks?: IpBlock[];
  responseBodies?: ObservedString[];
  domainAsset?: DomainAsset;
  nsRecord?: ObservedBoolean[];
  mxRecord?: ObservedBoolean[];
  webserver?: ObservedBoolean[];
  location?: ObservedLocation[];
  nxdomain?: ObservedBoolean[];
  sslServerConfig?: SslServerConfig[];
  isWildcard?: ObservedBoolean[];
  banners?: Banner[];
  ipv4?: ObservedBoolean[];
  ipv6?: ObservedBoolean[];
}

#suppress "@azure-tools/typespec-azure-core/documentation-required" "Documentation will be added next preview version"
model HostCore {
  host?: string;
  domain?: string;
  firstSeen?: utcDateTime;
  lastSeen?: utcDateTime;
  count?: int64;
  blacklistCauseFirstSeen?: utcDateTime;
  blacklistCauseLastSeen?: utcDateTime;
  blacklistCauseCount?: int64;
  blacklistResourceFirstSeen?: utcDateTime;
  blacklistResourceLastSeen?: utcDateTime;
  blacklistResourceCount?: int64;
  blacklistSequenceFirstSeen?: utcDateTime;
  blacklistSequenceLastSeen?: utcDateTime;
  blacklistSequenceCount?: int64;
  phishCauseCount?: int64;
  malwareCauseCount?: int64;
  spamCauseCount?: int64;
  scamCauseCount?: int64;
  phishResourceCount?: int64;
  malwareResourceCount?: int64;
  spamResourceCount?: int64;
  scamResourceCount?: int64;
  phishSequenceCount?: int64;
  malwareSequenceCount?: int64;
  spamSequenceCount?: int64;
  scamSequenceCount?: int64;
  alexaRank?: int32;
  hostReputationScore?: int32;
  hostPhishReputationScore?: int32;
  hostMalwareReputationScore?: int32;
  hostSpamReputationScore?: int32;
  hostScamReputationScore?: int32;
  domainReputationScore?: int32;
  domainPhishReputationScore?: int32;
  domainMalwareReputationScore?: int32;
  domainSpamReputationScore?: int32;
  domainScamReputationScore?: int32;
  uuid?: string;
}

@doc("This is an object containing more specific information than the current object about the error.")
model InnerError {
  @doc("This is a more specific error code than was provided by the containing error.")
  code?: string;

  #suppress "@azure-tools/typespec-azure-core/no-unknown"
  @doc("This is an additional field representing the value that caused the error to help with debugging.")
  value?: unknown;
}

@doc("A inventory base model created for swagger documentation purpose")
model InventoryAsset {}

#suppress "@azure-tools/typespec-azure-core/documentation-required" "Documentation will be added next preview version"
model IpAddressAsset extends InventoryAsset {
  ipAddress?: string;
  asns?: ObservedLong[];
  reputations?: Reputation[];
  webComponents?: WebComponent[];
  netRanges?: ObservedString[];
  headers?: ObservedHeader[];
  attributes?: Attribute[];
  cookies?: Cookie[];
  sslCerts?: SslCertAsset[];
  services?: Service[];
  ipBlocks?: IpBlock[];
  sources?: Source[];
  firstSeen?: utcDateTime;
  lastSeen?: utcDateTime;
  count?: int64;
  banners?: Banner[];
  scanMetadata?: ScanMetadata[];
  nsRecord?: ObservedBoolean[];
  mxRecord?: ObservedBoolean[];
  location?: ObservedLocation[];
  hosts?: ObservedString[];
  nxdomain?: ObservedBoolean[];
  sslServerConfig?: SslServerConfig[];
  ipv4?: boolean;
  ipv6?: boolean;
}

#suppress "@azure-tools/typespec-azure-core/documentation-required" "Documentation will be added next preview version"
#suppress "@azure-tools/typespec-azure-core/property-name-conflict"
model IpBlock {
  @projectedName("csharp", "ipBlockName")
  ipBlock?: string;

  sources?: Source[];
  firstSeen?: utcDateTime;
  lastSeen?: utcDateTime;
  count?: int64;
  recent?: boolean;
}

#suppress "@azure-tools/typespec-azure-core/documentation-required" "Documentation will be added next preview version"
model IpBlockAsset extends InventoryAsset {
  ipBlock?: string;
  asns?: ObservedLong[];
  bgpPrefixes?: ObservedString[];
  netNames?: ObservedString[];
  registrantContacts?: ObservedString[];
  registrantOrgs?: ObservedString[];
  adminContacts?: ObservedString[];
  technicalContacts?: ObservedString[];
  registrarCreatedAt?: ObservedLong[];
  registrarUpdatedAt?: ObservedLong[];
  netRanges?: ObservedString[];
  startIp?: string;
  endIp?: string;
  reputations?: Reputation[];
  detailedFromWhoisAt?: utcDateTime;
  sources?: Source[];
  firstSeen?: utcDateTime;
  lastSeen?: utcDateTime;
  count?: int64;
  location?: ObservedLocation[];
  registrarExpiresAt?: ObservedLong[];
  registrantNames?: ObservedString[];
  adminNames?: ObservedString[];
  technicalNames?: ObservedString[];
  adminOrgs?: ObservedString[];
  technicalOrgs?: ObservedString[];
  registrantPhones?: ObservedString[];
  adminPhones?: ObservedString[];
  technicalPhones?: ObservedString[];
  ipv4?: boolean;
  ipv6?: boolean;
}

#suppress "@azure-tools/typespec-azure-core/documentation-required" "Documentation will be added next preview version"
@projectedName("csharp", "ObservedLocationDetails")
model Location {
  countryCode?: string;
  countryName?: string;
  region?: string;
  regionName?: string;
  city?: string;
  areaCode?: int32;
  postalCode?: string;
  latitude?: float32;
  longitude?: float32;
  dmaCode?: int32;
  metroCodeId?: int32;
}

#suppress "@azure-tools/typespec-azure-core/documentation-required" "Documentation will be added next preview version"
model LogAnalyticsDataConnectionProperties extends DataConnectionProperties {
  @doc("log analytics api key")
  apiKey?: string;

  @doc("log analytics workspace id")
  workspaceId?: string;
}

#suppress "@azure-tools/typespec-azure-core/documentation-required" "Documentation will be added next preview version"
model ObservedBoolean extends ObservedValue {
  value?: boolean;
  sources?: Source[];
}

#suppress "@azure-tools/typespec-azure-core/documentation-required" "Documentation will be added next preview version"
model ObservedHeader extends ObservedValue {
  headerName?: string;
  headerValue?: string;
}

#suppress "@azure-tools/typespec-azure-core/documentation-required" "Documentation will be added next preview version"
model ObservedInteger extends ObservedValue {
  value?: int32;
  sources?: Source[];
}

#suppress "@azure-tools/typespec-azure-core/documentation-required" "Documentation will be added next preview version"
model ObservedIntegers extends ObservedValue {
  values?: int32[];
  sources?: Source[];
}

#suppress "@azure-tools/typespec-azure-core/documentation-required" "Documentation will be added next preview version"
model ObservedLocation extends ObservedValue {
  value?: Location;
  sources?: Source[];
}

#suppress "@azure-tools/typespec-azure-core/documentation-required" "Documentation will be added next preview version"
model ObservedLong extends ObservedValue {
  value?: int64;
  sources?: Source[];
}

#suppress "@azure-tools/typespec-azure-core/documentation-required" "Documentation will be added next preview version"
model ObservedPortState extends ObservedValue {
  value?: ObservedPortStateValue;
  port?: int32;
}

#suppress "@azure-tools/typespec-azure-core/documentation-required" "Documentation will be added next preview version"
model ObservedString extends ObservedValue {
  value?: string;
  sources?: Source[];
}

#suppress "@azure-tools/typespec-azure-core/documentation-required" "Documentation will be added next preview version"
model PageAsset extends InventoryAsset {
  url?: url;
  httpMethod?: string;
  service?: string;
  ipAddresses?: ObservedString[];
  successful?: ObservedBoolean[];
  httpResponseCodes?: ObservedInteger[];
  httpResponseMessages?: ObservedString[];
  responseTimes?: ObservedLong[];
  frames?: ObservedBoolean[];
  windows?: ObservedBoolean[];
  nonHtmlFrames?: ObservedBoolean[];
  undirectedContent?: ObservedBoolean[];
  contentTypes?: ObservedString[];
  contentLengths?: ObservedLong[];
  windowNames?: ObservedString[];
  charsets?: ObservedString[];
  titles?: ObservedString[];
  languages?: ObservedString[];
  responseHeaders?: ObservedHeader[];
  cookies?: Cookie[];
  webComponents?: WebComponent[];
  attributes?: Attribute[];
  assetSecurityPolicies?: AssetSecurityPolicy[];
  responseBodyMinhashSignatures?: ObservedIntegers[];
  fullDomMinhashSignatures?: ObservedIntegers[];
  responseBodyHashSignatures?: ObservedString[];
  errors?: ObservedString[];
  sslCerts?: SslCertAsset[];
  sources?: Source[];
  firstSeen?: utcDateTime;
  lastSeen?: utcDateTime;
  count?: int64;
  cause?: PageCause;
  referrer?: string;
  redirectUrls?: ObservedString[];
  redirectType?: PageAssetRedirectType;
  finalUrls?: ObservedString[];
  finalResponseCodes?: ObservedInteger[];
  parkedPage?: ObservedBoolean[];
  resourceUrls?: ResourceUrl[];
  guids?: GuidPair[];
  finalIpAddresses?: ObservedString[];
  asns?: ObservedLong[];
  ipBlocks?: IpBlock[];
  finalAsns?: ObservedLong[];
  finalIpBlocks?: IpBlock[];
  responseBodies?: ObservedString[];
  domainAsset?: DomainAsset;
  rootUrl?: ObservedBoolean;
  isRootUrl?: boolean;
  location?: ObservedLocation[];
  services?: Service[];
  siteStatus?: string;
  cnames?: ObservedString[];
  cdns?: ObservedString[];
  host?: string;
  domain?: string;
  sslServerConfig?: SslServerConfig[];
  gdprAssetSecurityPolicies?: AssetSecurityPolicy[];
  ipv4?: ObservedBoolean[];
  ipv6?: ObservedBoolean[];
}

#suppress "@azure-tools/typespec-azure-core/documentation-required" "Documentation will be added next preview version"
model PageCause {
  cause?: string;
  #suppress "@azure-tools/typespec-azure-core/casing-style"
  causeElementXPath?: string;
  location?: string;
  possibleMatches?: int32;
  loopDetected?: boolean;
  version?: int32;
  domChangeIndex?: int32;
}

#suppress "@azure-tools/typespec-azure-core/documentation-required" "Documentation will be added next preview version"
#suppress "@azure-tools/typespec-azure-core/property-name-conflict"
@projectedName("csharp", "PortDetails")
model Port {
  @projectedName("csharp", "portName")
  port?: int32;

  firstSeen?: utcDateTime;
  lastSeen?: utcDateTime;
  count?: int64;
}

@doc("A request body used for an asset report snapshot export.")
@projectedName("csharp", "ReportAssetSnapshotExportPayload")
model ReportAssetSnapshotExportRequest {
  @doc("The metric to retrieve a snapshot for.")
  metric?: string;

  @doc("The filename of the exported file.")
  fileName?: string;

  @doc("The columns to include in the export")
  columns?: string[];
}

@doc("A request body used to retrieve an asset report snapshot.")
@projectedName("csharp", "ReportAssetSnapshotPayload")
model ReportAssetSnapshotRequest {
  @doc("The metric to retrieve a snapshot for.")
  metric?: string;

  @doc("The name of the label to retrieve a snapshot for.")
  labelName?: string;

  @doc("The number of assets per page.")
  size?: int32;

  @doc("The page to retrieve.")
  page?: int32;
}

@doc("A snapshot of assets captured daily for the provided metric.  Asset details only contain primary properties.  Detailed asset data can be retrieved from the asset endpoints.")
model ReportAssetSnapshotResult {
  @doc("The name of the metric.")
  displayName?: string;

  @doc("The unique metric name.")
  metric?: string;

  @doc("The customer label that was filtered on, if one was provided.")
  labelName?: string;

  @doc("The last time this asset data was updated on this metric.")
  updatedAt?: utcDateTime;

  @doc("A description of what the metric represents.")
  description?: string;

  @doc("The page of assets that match the provided metric.")
  assets?: AssetPageResult;
}

@doc("A request body used to retrieve summary asset information. One and only one collection of summary identifiers must be provided: filters, metrics, or metricCategories.")
@projectedName("csharp", "ReportAssetSummaryPayload")
model ReportAssetSummaryRequest {
  @doc("Categories to retrieve risk reporting data for.")
  metricCategories?: string[];

  @doc("Metrics to retrieve risk reporting data for.")
  metrics?: string[];

  @doc("Query filters to apply to the asset summary.")
  filters?: string[];

  @doc("A parameter to group the assets by (first level facet field), only used when the chosen summary identifier is filters.")
  groupBy?: string;

  @doc("A parameter to segment the assets by (second level facet field), only used when the chosen summary identifier is filters.")
  segmentBy?: string;

  @doc("Currently unused.")
  labelName?: string;
}

#suppress "@azure-tools/typespec-azure-core/documentation-required" "Documentation will be added next preview version"
model ReportAssetSummaryResult {
  @doc("The collection of asset summaries.")
  assetSummaries?: AssetSummaryResult[];
}

@doc("The breakdown of billable asset counts for each asset type.")
model ReportBillableAssetBreakdown {
  @doc("The kind of billable asset.")
  kind?: ReportBillableAssetBreakdownKind;

  @doc("The number of assets of this type.")
  count?: int64;
}

#suppress "@azure-tools/typespec-azure-core/documentation-required" "Documentation will be added next preview version"
model ReportBillableAssetSnapshotResult {
  @doc("The date these assets were billed on.")
  date?: plainDate;

  @doc("The total number of billable assets for this date.")
  total?: int64;

  @doc("The breakdown of billable asset counts for each asset type.")
  assetBreakdown?: ReportBillableAssetBreakdown[];
}

#suppress "@azure-tools/typespec-azure-core/documentation-required" "Documentation will be added next preview version"
model ReportBillableAssetSummaryResult {
  assetSummaries?: ReportBillableAssetSnapshotResult[];
}

#suppress "@azure-tools/typespec-azure-core/documentation-required" "Documentation will be added next preview version"
@projectedName("csharp", "ReputationDetails")
model Reputation {
  listName?: string;
  threatType?: string;
  trusted?: boolean;
  cidr?: string;
  firstSeen?: utcDateTime;
  lastSeen?: utcDateTime;
  listUpdatedAt?: utcDateTime;
  recent?: boolean;
}

#suppress "@azure-tools/typespec-azure-core/documentation-required" "Documentation will be added next preview version"
@projectedName("csharp", "ResourceUri")
model ResourceUrl {
  url?: url;
  resources?: DependentResource[];
  firstSeen?: utcDateTime;
  lastSeen?: utcDateTime;
  count?: int64;
  recent?: boolean;
}

@doc("A request body used to create a saved filter.")
@projectedName("csharp", "SavedFilterPayload")
model SavedFilterData {
  @doc("An expression on the resource type that selects the resources to be returned.")
  filter: string;

  @doc("A human readable description of the saved filter.")
  description: string;
}

#suppress "@azure-tools/typespec-azure-core/documentation-required" "Documentation will be added next preview version"
@resource("savedFilters")
model SavedFilter {
  @doc("The system generated unique id for the resource.")
  id?: string;

  @doc("The caller provided unique name for the resource.")
  @key("filterName")
  @visibility("read")
  name: string;

  @doc("The name that can be used for display purposes.")
  displayName?: string;

  filter?: string;
  description?: string;
}

#suppress "@azure-tools/typespec-azure-core/documentation-required" "Documentation will be added next preview version"
model ScanMetadata {
  port?: int32;
  bannerMetadata?: string;
  startScan?: utcDateTime;
  endScan?: utcDateTime;
}

#suppress "@azure-tools/typespec-azure-core/documentation-required" "Documentation will be added next preview version"
@projectedName("csharp", "AssetService")
model Service {
  scheme?: string;
  port?: int32;
  webComponents?: WebComponent[];
  sslCerts?: SslCertAsset[];
  exceptions?: ObservedString[];
  sources?: Source[];
  firstSeen?: utcDateTime;
  lastSeen?: utcDateTime;
  count?: int64;
  recent?: boolean;
  portStates?: ObservedPortState[];
}

#suppress "@azure-tools/typespec-azure-core/documentation-required" "Documentation will be added next preview version"
model SoaRecord {
  nameServer?: string;
  email?: string;
  firstSeen?: utcDateTime;
  lastSeen?: utcDateTime;
  count?: int64;
  serialNumber?: int64;
  recent?: boolean;
}

#suppress "@azure-tools/typespec-azure-core/documentation-required" "Documentation will be added next preview version"
#suppress "@azure-tools/typespec-azure-core/property-name-conflict"
@projectedName("csharp", "SourceDetails")
model Source {
  @projectedName("csharp", "sourceName")
  source?: string;

  firstSeen?: utcDateTime;
  lastSeen?: utcDateTime;
  count?: int64;
  reason?: string;
}

#suppress "@azure-tools/typespec-azure-core/documentation-required" "Documentation will be added next preview version"
model SslCertAsset extends InventoryAsset {
  sha1?: string;
  subjectCommonNames?: string[];
  organizations?: string[];
  organizationalUnits?: string[];
  issuerCommonNames?: string[];
  sigAlgName?: string;
  invalidAfter?: utcDateTime;
  serialNumber?: string;
  subjectAlternativeNames?: string[];
  issuerAlternativeNames?: string[];
  sources?: Source[];
  firstSeen?: utcDateTime;
  lastSeen?: utcDateTime;
  count?: int64;
  invalidBefore?: utcDateTime;
  keySize?: int32;
  keyAlgorithm?: string;
  subjectLocality?: string[];
  subjectState?: string[];
  subjectCountry?: string[];
  issuerLocality?: string[];
  issuerState?: string[];
  issuerCountry?: string[];
  subjectOrganizations?: string[];
  subjectOrganizationalUnits?: string[];
  issuerOrganizations?: string[];
  issuerOrganizationalUnits?: string[];
  version?: int32;
  certificateAuthority?: boolean;
  selfSigned?: boolean;
  sigAlgOid?: string;
  recent?: boolean;
  validationType?: SslCertAssetValidationType;
}

#suppress "@azure-tools/typespec-azure-core/documentation-required" "Documentation will be added next preview version"
model SslServerConfig {
  tlsVersions?: string[];
  cipherSuites?: string[];
  firstSeen?: utcDateTime;
  lastSeen?: utcDateTime;
  count?: int64;
  sources?: Source[];
}

#suppress "@azure-tools/typespec-azure-core/documentation-required" "Documentation will be added next preview version"
model SubResourceIntegrityCheck {
  violation?: boolean;
  firstSeen?: utcDateTime;
  lastSeen?: utcDateTime;
  count?: int64;
  causePageUrl?: string;
  crawlGuid?: string;
  pageGuid?: string;
  resourceGuid?: string;
  expectedHash?: string;
}

#suppress "@azure-tools/typespec-azure-core/documentation-required" "Documentation will be added next preview version"
@resource("tasks")
@projectedName("csharp", "TaskResource")
model Task {
  @doc("The unique identifier of the task.")
  @key("taskId")
  @visibility("read")
  id: string;

  @doc("The time the task started.")
  startedAt?: utcDateTime;

  @doc("The time the task completed.")
  completedAt?: utcDateTime;

  @doc("The last time the status of the task was updated.")
  lastPolledAt?: utcDateTime;

  @doc("The state the task is in.")
  state?: TaskState;

  @doc("The phase the task is in.")
  phase?: TaskPhase;

  @doc("The reason the task was moved into its current state, if the task wasn't completed.")
  reason?: string;

  #suppress "@azure-tools/typespec-azure-core/bad-record-type"
  @doc("Attributes unique to the task.  This differs by task type.")
  metadata?: Record<unknown>;
}

@doc("Validate result for validate action endpoints")
model ValidateResult {
  @doc("This is the top-level error object whose code matches the x-ms-error-code response header.")
  error?: ErrorDetail;
}

#suppress "@azure-tools/typespec-azure-core/documentation-required" "Documentation will be added next preview version"
model WebComponent {
  name?: string;
  type?: string;
  version?: string;
  ruleId?: string[];
  firstSeen?: utcDateTime;
  lastSeen?: utcDateTime;
  count?: int64;
  cve?: Cve[];
  endOfLife?: int64;
  recent?: boolean;
  ports?: Port[];
  sources?: Source[];
  service?: string;
}

#suppress "@azure-tools/typespec-azure-core/documentation-required" "Documentation will be added next preview version"
@doc("Template model for observed values")
model ObservedValue {
  firstSeen?: utcDateTime;
  lastSeen?: utcDateTime;
  count?: int64;
  recent?: boolean;
}
#suppress "@azure-tools/typespec-azure-core/documentation-required" "Documentation will be added next preview version"
@doc("A list of asset types to cascade the updates to.")
union AssetUpdateTransfers {
  string,
  "as",
  "contact",
  "domain",
  "host",
  "ipAddress",
  "ipBlock",
  "page",
  "sslCert",
}

#suppress "@azure-tools/typespec-azure-core/documentation-required" "Documentation will be added next preview version"
@doc("The kind of billable asset.")
union ReportBillableAssetBreakdownKind {
  string,
  "domain",
  "host",
  "ipAddress",
}

#suppress "@azure-tools/typespec-azure-core/documentation-required" "Documentation will be added next preview version"
@doc("The state the task is in.")
<<<<<<< HEAD
union TaskState {
  string,
  "pending",
  "running",
  "paused",
  "complete",
  "incomplete",
  "failed",
  "warning",
=======
@projectedName("csharp", "TaskResourceState")
enum TaskState {
  pending,
  running,
  paused,
  complete,
  incomplete,
  failed,
  warning,
>>>>>>> 6dedbc06
}

#suppress "@azure-tools/typespec-azure-core/documentation-required" "Documentation will be added next preview version"
@doc("The phase the task is in.")
<<<<<<< HEAD
union TaskPhase {
  string,
  "running",
  "polling",
  "complete",
=======
@projectedName("csharp", "TaskResourcePhase")
enum TaskPhase {
  running,
  polling,
  complete,
>>>>>>> 6dedbc06
}

#suppress "@azure-tools/typespec-azure-core/documentation-required" "Documentation will be added next preview version"
@doc("The kind of data connection.")
union DataConnectionKind {
  string,
  "logAnalytics",
  "azureDataExplorer",
}

#suppress "@azure-tools/typespec-azure-core/documentation-required" "Documentation will be added next preview version"
@doc("The rate at which the data connection will receive updates.")
union DataConnectionFrequency {
  string,
  "daily",
  "weekly",
  "monthly",
}

#suppress "@azure-tools/typespec-azure-core/documentation-required" "Documentation will be added next preview version"
@doc("The kind of asset.")
union AssetKind {
  string,
  "as",
  "contact",
  "domain",
  "host",
  "ipAddress",
  "ipBlock",
  "page",
  "sslCert",
}

#suppress "@azure-tools/typespec-azure-core/documentation-required" "Documentation will be added next preview version"
@doc("The State of the disco run.")
union DiscoRunState {
  string,
  "pending",
  "running",
  "completed",
  "failed",
}

#suppress "@azure-tools/typespec-azure-core/documentation-required" "Documentation will be added next preview version"
@doc("The type of data the data connection will transfer")
union DataConnectionContent {
  string,
  "assets",
  "attackSurfaceInsights",
}

#suppress "@azure-tools/typespec-azure-core/documentation-required" "Documentation will be added next preview version"
@doc("The kind of disco source.")
<<<<<<< HEAD
union DiscoSourceKind {
  string,
  "as",
  "attribute",
  "contact",
  "domain",
  "host",
  "ipBlock",
}

#suppress "@azure-tools/typespec-azure-core/documentation-required" "Documentation will be added next preview version"
union ObservedPortStateValue {
  string,
  "open",
  "closed",
  "filtered",
=======
@projectedName("csharp", "DiscoverySourceKind")
enum DiscoSourceKind {
  as,
  attribute,
  contact,
  domain,
  host,
  ipBlock,
}

#suppress "@azure-tools/typespec-azure-core/documentation-required" "Documentation will be added next preview version"
@doc("state of observed port")
enum ObservedPortStateValue {
  open,
  closed,
  filtered,
>>>>>>> 6dedbc06
}

#suppress "@azure-tools/typespec-azure-core/documentation-required" "Documentation will be added next preview version"
@doc("The state to update the asset to.")
union AssetUpdateState {
  string,
  "candidate",
  "confirmed",
  "dismissed",
  "candidateInvestigate",
  "associatedPartner",
  "associatedThirdparty",
}

#suppress "@azure-tools/typespec-azure-core/documentation-required" "Documentation will be added next preview version"
<<<<<<< HEAD
union AssetState {
  string,
  AssetUpdateState,
  "archived",
=======
@doc("The state of assets")
enum AssetState {
  ...AssetUpdateState,
  archived,
>>>>>>> 6dedbc06
}

#suppress "@azure-tools/typespec-azure-core/documentation-required" "Documentation will be added next preview version"
@doc("The kind of asset.")
union AuditTrailItemKind {
  string,
  "as",
  "contact",
  "domain",
  "host",
  "ipAddress",
  "ipBlock",
  "page",
  "sslCert",
}

#suppress "@azure-tools/typespec-azure-core/documentation-required" "Documentation will be added next preview version"
<<<<<<< HEAD
union PageAssetRedirectType {
  string,
  "httpHeader",
  "metaRefresh",
  "javascript",
  "final",
}

#suppress "@azure-tools/typespec-azure-core/documentation-required" "Documentation will be added next preview version"
union SslCertAssetValidationType {
  string,
  "domainValidation",
  "organizationValidation",
  "extendedValidation",
=======
@doc("The redirect type of a page")
enum PageAssetRedirectType {
  httpHeader,
  metaRefresh,
  javascript,
  final,
}

#suppress "@azure-tools/typespec-azure-core/documentation-required" "Documentation will be added next preview version"
@doc("The validation type of a Ssl certificate")
enum SslCertAssetValidationType {
  domainValidation,
  organizationValidation,
  extendedValidation,
>>>>>>> 6dedbc06
}

#suppress "@azure-tools/typespec-azure-core/documentation-required" "Documentation will be added next preview version"
@projectedName("csharp", "LogAnalyticsDataConnectionPayload")
model LogAnalyticsDataConnectionData extends DataConnectionData {
  @doc("The kind of DataConnectionData")
  kind: "logAnalytics";

  @doc("properties")
  properties: LogAnalyticsDataConnectionProperties;
}

#suppress "@azure-tools/typespec-azure-core/documentation-required" "Documentation will be added next preview version"
@projectedName("csharp", "AzureDataExplorerDataConnectionPayload")
model AzureDataExplorerDataConnectionData extends DataConnectionData {
  @doc("The kind of DataConnectionData")
  kind: "azureDataExplorer";

  @doc("properties")
  properties: AzureDataExplorerDataConnectionProperties;
}

#suppress "@azure-tools/typespec-azure-core/documentation-required" "Documentation will be added next preview version"
model AsAssetResource extends AssetResource {
  @doc("The kind of AssetResource")
  kind: "as";

  @doc("asset")
  asset: AsAsset;
}

#suppress "@azure-tools/typespec-azure-core/documentation-required" "Documentation will be added next preview version"
model ContactAssetResource extends AssetResource {
  @doc("The kind of AssetResource")
  kind: "contact";

  @doc("asset")
  asset: ContactAsset;
}

#suppress "@azure-tools/typespec-azure-core/documentation-required" "Documentation will be added next preview version"
model DomainAssetResource extends AssetResource {
  @doc("The kind of AssetResource")
  kind: "domain";

  @doc("asset")
  asset: DomainAsset;
}

#suppress "@azure-tools/typespec-azure-core/documentation-required" "Documentation will be added next preview version"
model HostAssetResource extends AssetResource {
  @doc("The kind of AssetResource")
  kind: "host";

  @doc("asset")
  asset: HostAsset;
}

#suppress "@azure-tools/typespec-azure-core/documentation-required" "Documentation will be added next preview version"
model IpAddressAssetResource extends AssetResource {
  @doc("The kind of AssetResource")
  kind: "ipAddress";

  @doc("asset")
  asset: IpAddressAsset;
}

#suppress "@azure-tools/typespec-azure-core/documentation-required" "Documentation will be added next preview version"
model IpBlockAssetResource extends AssetResource {
  @doc("The kind of AssetResource")
  kind: "ipBlock";

  @doc("asset")
  asset: IpBlockAsset;
}

#suppress "@azure-tools/typespec-azure-core/documentation-required" "Documentation will be added next preview version"
model PageAssetResource extends AssetResource {
  @doc("The kind of AssetResource")
  kind: "page";

  @doc("asset")
  asset: PageAsset;
}

#suppress "@azure-tools/typespec-azure-core/documentation-required" "Documentation will be added next preview version"
model SslCertAssetResource extends AssetResource {
  @doc("The kind of AssetResource")
  kind: "sslCert";

  @doc("asset")
  asset: SslCertAsset;
}

#suppress "@azure-tools/typespec-azure-core/documentation-required" "Documentation will be added next preview version"
model LogAnalyticsDataConnection extends DataConnection {
  @doc("The kind of DataConnection")
  kind: "logAnalytics";

  @doc("properties")
  properties: LogAnalyticsDataConnectionProperties;
}

#suppress "@azure-tools/typespec-azure-core/documentation-required" "Documentation will be added next preview version"
model AzureDataExplorerDataConnection extends DataConnection {
  @doc("The kind of DataConnection")
  kind: "azureDataExplorer";

  @doc("properties")
  properties: AzureDataExplorerDataConnectionProperties;
}

@doc("The unique identifier for the discovery group.")
@projectedName("csharp", "DiscoveryGroupNameParameter")
model DiscoGroupNameParameter {
  @doc("The unique identifier for the discovery group.")
  @path("groupName")
  groupName: string;
}

@doc("A list of expressions that specify the order of the returned resources.")
model OrderByParameter {
  @doc("A list of expressions that specify the order of the returned resources.")
  @query("orderby")
  orderby?: string;
}

@doc("Specify this value instead of 'skip' to use cursor-based searching. Initial value is '*' and subsequent values are returned in the response.")
model MarkParameter {
  @doc("Specify this value instead of 'skip' to use cursor-based searching. Initial value is '*' and subsequent values are returned in the response.")
  @query("mark")
  mark?: string;
}

@doc("An expression on the resource type that selects the resources to be returned.")
model RequiredFilterParameter {
  @doc("An expression on the resource type that selects the resources to be returned.")
  @query("filter")
  filter: string;
}<|MERGE_RESOLUTION|>--- conflicted
+++ resolved
@@ -1384,7 +1384,7 @@
 
 #suppress "@azure-tools/typespec-azure-core/documentation-required" "Documentation will be added next preview version"
 @doc("The state the task is in.")
-<<<<<<< HEAD
+@projectedName("csharp", "TaskResourceState")
 union TaskState {
   string,
   "pending",
@@ -1394,34 +1394,16 @@
   "incomplete",
   "failed",
   "warning",
-=======
-@projectedName("csharp", "TaskResourceState")
-enum TaskState {
-  pending,
-  running,
-  paused,
-  complete,
-  incomplete,
-  failed,
-  warning,
->>>>>>> 6dedbc06
 }
 
 #suppress "@azure-tools/typespec-azure-core/documentation-required" "Documentation will be added next preview version"
 @doc("The phase the task is in.")
-<<<<<<< HEAD
+@projectedName("csharp", "TaskResourcePhase")
 union TaskPhase {
   string,
   "running",
   "polling",
   "complete",
-=======
-@projectedName("csharp", "TaskResourcePhase")
-enum TaskPhase {
-  running,
-  polling,
-  complete,
->>>>>>> 6dedbc06
 }
 
 #suppress "@azure-tools/typespec-azure-core/documentation-required" "Documentation will be added next preview version"
@@ -1475,7 +1457,7 @@
 
 #suppress "@azure-tools/typespec-azure-core/documentation-required" "Documentation will be added next preview version"
 @doc("The kind of disco source.")
-<<<<<<< HEAD
+@projectedName("csharp", "DiscoverySourceKind")
 union DiscoSourceKind {
   string,
   "as",
@@ -1487,29 +1469,12 @@
 }
 
 #suppress "@azure-tools/typespec-azure-core/documentation-required" "Documentation will be added next preview version"
+@doc("state of observed port")
 union ObservedPortStateValue {
   string,
   "open",
   "closed",
   "filtered",
-=======
-@projectedName("csharp", "DiscoverySourceKind")
-enum DiscoSourceKind {
-  as,
-  attribute,
-  contact,
-  domain,
-  host,
-  ipBlock,
-}
-
-#suppress "@azure-tools/typespec-azure-core/documentation-required" "Documentation will be added next preview version"
-@doc("state of observed port")
-enum ObservedPortStateValue {
-  open,
-  closed,
-  filtered,
->>>>>>> 6dedbc06
 }
 
 #suppress "@azure-tools/typespec-azure-core/documentation-required" "Documentation will be added next preview version"
@@ -1525,17 +1490,11 @@
 }
 
 #suppress "@azure-tools/typespec-azure-core/documentation-required" "Documentation will be added next preview version"
-<<<<<<< HEAD
+@doc("The state of assets")
 union AssetState {
   string,
   AssetUpdateState,
   "archived",
-=======
-@doc("The state of assets")
-enum AssetState {
-  ...AssetUpdateState,
-  archived,
->>>>>>> 6dedbc06
 }
 
 #suppress "@azure-tools/typespec-azure-core/documentation-required" "Documentation will be added next preview version"
@@ -1553,7 +1512,7 @@
 }
 
 #suppress "@azure-tools/typespec-azure-core/documentation-required" "Documentation will be added next preview version"
-<<<<<<< HEAD
+@doc("The redirect type of a page")
 union PageAssetRedirectType {
   string,
   "httpHeader",
@@ -1563,27 +1522,12 @@
 }
 
 #suppress "@azure-tools/typespec-azure-core/documentation-required" "Documentation will be added next preview version"
+@doc("The validation type of a Ssl certificate")
 union SslCertAssetValidationType {
   string,
   "domainValidation",
   "organizationValidation",
   "extendedValidation",
-=======
-@doc("The redirect type of a page")
-enum PageAssetRedirectType {
-  httpHeader,
-  metaRefresh,
-  javascript,
-  final,
-}
-
-#suppress "@azure-tools/typespec-azure-core/documentation-required" "Documentation will be added next preview version"
-@doc("The validation type of a Ssl certificate")
-enum SslCertAssetValidationType {
-  domainValidation,
-  organizationValidation,
-  extendedValidation,
->>>>>>> 6dedbc06
 }
 
 #suppress "@azure-tools/typespec-azure-core/documentation-required" "Documentation will be added next preview version"

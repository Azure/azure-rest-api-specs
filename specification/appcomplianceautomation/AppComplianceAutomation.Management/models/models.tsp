--- conflicted
+++ resolved
@@ -6,9 +6,7 @@
 import "@azure-tools/typespec-azure-core";
 import "@typespec/openapi";
 
-using TypeSpec.Rest;
 using TypeSpec.Http;
-using Azure.ResourceManager;
 using Azure.ResourceManager.Foundations;
 using OpenAPI;
 using Azure.Core;
@@ -793,13 +791,8 @@
   /**
    * List of synchronized certification records.
    */
-<<<<<<< HEAD
-  @visibility(Lifecycle.Read)
-  @extension("x-ms-identifiers", ["offerGuid"])
-=======
-  @visibility("read")
+  @visibility(Lifecycle.Read) 
   @extension("x-ms-identifiers", #["offerGuid"])
->>>>>>> 8e015e1d
   certRecords?: CertSyncRecord[];
 
   /**
@@ -1132,13 +1125,8 @@
   /**
    * List of compliance results.
    */
-<<<<<<< HEAD
-  @visibility(Lifecycle.Read)
-  @extension("x-ms-identifiers", ["complianceName"])
-=======
-  @visibility("read")
+  @visibility(Lifecycle.Read)
   @extension("x-ms-identifiers", #["complianceName"])
->>>>>>> 8e015e1d
   complianceResults?: ComplianceResult[];
 }
 
@@ -1155,13 +1143,8 @@
   /**
    * List of categories.
    */
-<<<<<<< HEAD
-  @visibility(Lifecycle.Read)
-  @extension("x-ms-identifiers", ["categoryName"])
-=======
-  @visibility("read")
+  @visibility(Lifecycle.Read)
   @extension("x-ms-identifiers", #["categoryName"])
->>>>>>> 8e015e1d
   categories?: Category[];
 }
 
@@ -1184,13 +1167,8 @@
   /**
    * List of control families.
    */
-<<<<<<< HEAD
-  @visibility(Lifecycle.Read)
-  @extension("x-ms-identifiers", ["controlFamilyName"])
-=======
-  @visibility("read")
+  @visibility(Lifecycle.Read)
   @extension("x-ms-identifiers", #["controlFamilyName"])
->>>>>>> 8e015e1d
   controlFamilies?: ControlFamily[];
 }
 
@@ -1213,13 +1191,8 @@
   /**
    * List of controls.
    */
-<<<<<<< HEAD
-  @visibility(Lifecycle.Read)
-  @extension("x-ms-identifiers", ["controlId"])
-=======
-  @visibility("read")
+  @visibility(Lifecycle.Read)
   @extension("x-ms-identifiers", #["controlId"])
->>>>>>> 8e015e1d
   controls?: Control[];
 }
 
@@ -1266,13 +1239,8 @@
   /**
    * List of customer responsibility.
    */
-<<<<<<< HEAD
-  @visibility(Lifecycle.Read)
-  @extension("x-ms-identifiers", ["responsibilityId"])
-=======
-  @visibility("read")
+  @visibility(Lifecycle.Read)
   @extension("x-ms-identifiers", #["responsibilityId"])
->>>>>>> 8e015e1d
   responsibilities?: Responsibility[];
 }
 
@@ -1335,25 +1303,15 @@
   /**
    * List of resource.
    */
-<<<<<<< HEAD
-  @visibility(Lifecycle.Read)
-  @extension("x-ms-identifiers", ["resourceId"])
-=======
-  @visibility("read")
+  @visibility(Lifecycle.Read)
   @extension("x-ms-identifiers", #["resourceId"])
->>>>>>> 8e015e1d
   resourceList?: ResponsibilityResource[];
 
   /**
    * List of recommendation.
    */
-<<<<<<< HEAD
-  @visibility(Lifecycle.Read)
-  @extension("x-ms-identifiers", ["recommendationId"])
-=======
-  @visibility("read")
+  @visibility(Lifecycle.Read)
   @extension("x-ms-identifiers", #["recommendationId"])
->>>>>>> 8e015e1d
   recommendationList?: Recommendation[];
 
   /**
@@ -1440,13 +1398,8 @@
   /**
    * List of recommendation solutions.
    */
-<<<<<<< HEAD
-  @visibility(Lifecycle.Read)
-  @extension("x-ms-identifiers", ["recommendationSolutionIndex"])
-=======
-  @visibility("read")
+  @visibility(Lifecycle.Read)
   @extension("x-ms-identifiers", #["recommendationSolutionIndex"])
->>>>>>> 8e015e1d
   recommendationSolutions?: RecommendationSolution[];
 }
 
@@ -1501,25 +1454,15 @@
   /**
    * Resource list of the report
    */
-<<<<<<< HEAD
-  @visibility(Lifecycle.Read)
-  @extension("x-ms-identifiers", ["resourceId"])
-=======
-  @visibility("read")
+  @visibility(Lifecycle.Read)
   @extension("x-ms-identifiers", #["resourceId"])
->>>>>>> 8e015e1d
   resourceList?: ResourceItem[];
 
   /**
    * List of the compliance result
    */
-<<<<<<< HEAD
-  @visibility(Lifecycle.Read)
-  @extension("x-ms-identifiers", ["controlId"])
-=======
-  @visibility("read")
+  @visibility(Lifecycle.Read)
   @extension("x-ms-identifiers", #["controlId"])
->>>>>>> 8e015e1d
   complianceReport?: ComplianceReportItem[];
 
   /**

{
  "swagger": "2.0",
  "info": {
    "title": "DatabricksClient",
    "version": "2024-05-01",
    "description": "ARM Databricks"
  },
  "host": "management.azure.com",
  "schemes": [
    "https"
  ],
  "consumes": [
    "application/json"
  ],
  "produces": [
    "application/json"
  ],
  "security": [
    {
      "azure_auth": [
        "user_impersonation"
      ]
    }
  ],
  "securityDefinitions": {
    "azure_auth": {
      "type": "oauth2",
      "authorizationUrl": "https://login.microsoftonline.com/common/oauth2/authorize",
      "flow": "implicit",
      "description": "Azure Active Directory OAuth2 Flow",
      "scopes": {
        "user_impersonation": "impersonate your user account"
      }
    }
  },
  "paths": {
    "/subscriptions/{subscriptionId}/resourceGroups/{resourceGroupName}/providers/Microsoft.Databricks/workspaces/{workspaceName}/virtualNetworkPeerings/{peeringName}": {
      "get": {
        "tags": [
          "vNetPeering"
        ],
        "operationId": "vNetPeering_Get",
        "description": "Gets the workspace vNet Peering.",
        "x-ms-examples": {
          "Get a workspace with vNet Peering Configured": {
            "$ref": "./examples/WorkspaceVirtualNetPeeringGet.json"
          }
        },
        "parameters": [
          {
            "$ref": "../../../../../common-types/resource-management/v5/types.json#/parameters/ResourceGroupNameParameter"
          },
          {
            "$ref": "#/parameters/WorkspaceName"
          },
          {
            "$ref": "../../../../../common-types/resource-management/v5/types.json#/parameters/ApiVersionParameter"
          },
          {
            "$ref": "../../../../../common-types/resource-management/v5/types.json#/parameters/SubscriptionIdParameter"
          },
          {
            "$ref": "#/parameters/PeeringNameParameter"
          }
        ],
        "responses": {
          "200": {
            "description": "OK. The request has succeeded.",
            "schema": {
              "$ref": "#/definitions/VirtualNetworkPeering"
            }
          },
          "204": {
            "description": "OK - NoContent"
          },
          "default": {
            "description": "Error response describing why the operation failed.",
            "schema": {
              "$ref": "#/definitions/ErrorResponse"
            }
          }
        }
      },
      "delete": {
        "tags": [
          "vNetPeering"
        ],
        "operationId": "vNetPeering_Delete",
        "description": "Deletes the workspace vNetPeering.",
        "x-ms-examples": {
          "Delete a workspace vNet Peering": {
            "$ref": "./examples/WorkspaceVirtualNetworkPeeringDelete.json"
          }
        },
        "parameters": [
          {
            "$ref": "../../../../../common-types/resource-management/v5/types.json#/parameters/ResourceGroupNameParameter"
          },
          {
            "$ref": "#/parameters/WorkspaceName"
          },
          {
            "$ref": "../../../../../common-types/resource-management/v5/types.json#/parameters/ApiVersionParameter"
          },
          {
            "$ref": "../../../../../common-types/resource-management/v5/types.json#/parameters/SubscriptionIdParameter"
          },
          {
            "$ref": "#/parameters/PeeringNameParameter"
          }
        ],
        "responses": {
          "202": {
            "description": "Accepted - Returns this status until the asynchronous operation has completed."
          },
          "204": {
            "description": "NoContent"
          },
          "200": {
            "description": "OK. The request has succeeded."
          },
          "default": {
            "description": "Error response describing why the operation failed.",
            "schema": {
              "$ref": "#/definitions/ErrorResponse"
            }
          }
        },
        "x-ms-long-running-operation": true
      },
      "put": {
        "tags": [
          "vNetPeering"
        ],
        "operationId": "vNetPeering_CreateOrUpdate",
        "description": "Creates vNet Peering for workspace.",
        "x-ms-examples": {
          "Create vNet Peering for Workspace": {
            "$ref": "./examples/WorkspaceVirtualNetworkPeeringCreateOrUpdate.json"
          }
        },
        "parameters": [
          {
            "name": "VirtualNetworkPeeringParameters",
            "in": "body",
            "required": true,
            "schema": {
              "$ref": "#/definitions/VirtualNetworkPeering"
            },
            "description": "Parameters supplied to the create workspace vNet Peering."
          },
          {
            "$ref": "../../../../../common-types/resource-management/v5/types.json#/parameters/ResourceGroupNameParameter"
          },
          {
            "$ref": "#/parameters/WorkspaceName"
          },
          {
            "$ref": "../../../../../common-types/resource-management/v5/types.json#/parameters/ApiVersionParameter"
          },
          {
            "$ref": "../../../../../common-types/resource-management/v5/types.json#/parameters/SubscriptionIdParameter"
          },
          {
            "$ref": "#/parameters/PeeringNameParameter"
          }
        ],
        "responses": {
          "201": {
            "description": "Created - Returns information about the workspace vNet peering, including provisioning status.",
            "schema": {
              "$ref": "#/definitions/VirtualNetworkPeering"
            }
          },
          "200": {
            "description": "Update succeeded - Returns information about the workspace vNet peering.",
            "schema": {
              "$ref": "#/definitions/VirtualNetworkPeering"
            }
          },
          "default": {
            "description": "Error response describing why the operation failed.",
            "schema": {
              "$ref": "#/definitions/ErrorResponse"
            }
          }
        },
        "x-ms-long-running-operation": true
      }
    },
    "/subscriptions/{subscriptionId}/resourceGroups/{resourceGroupName}/providers/Microsoft.Databricks/workspaces/{workspaceName}/virtualNetworkPeerings": {
      "get": {
        "tags": [
          "vNetPeering"
        ],
        "operationId": "vNetPeering_ListByWorkspace",
        "description": "Lists the workspace vNet Peerings.",
        "x-ms-examples": {
          "List all vNet Peerings for the workspace": {
            "$ref": "./examples/WorkspaceVirtualNetPeeringList.json"
          }
        },
        "parameters": [
          {
            "$ref": "../../../../../common-types/resource-management/v5/types.json#/parameters/ResourceGroupNameParameter"
          },
          {
            "$ref": "#/parameters/WorkspaceName"
          },
          {
            "$ref": "../../../../../common-types/resource-management/v5/types.json#/parameters/ApiVersionParameter"
          },
          {
            "$ref": "../../../../../common-types/resource-management/v5/types.json#/parameters/SubscriptionIdParameter"
          }
        ],
        "responses": {
          "200": {
            "description": "List succeeded. Returns the resulting resource objects in response body.",
            "schema": {
              "$ref": "#/definitions/VirtualNetworkPeeringList"
            }
          },
          "default": {
            "description": "Error response describing why the operation failed.",
            "schema": {
              "$ref": "#/definitions/ErrorResponse"
            }
          }
        },
        "x-ms-pageable": {
          "nextLinkName": "nextLink"
        }
      }
    }
  },
  "definitions": {
    "ErrorDetail": {
      "title": "Error details.",
      "type": "object",
      "properties": {
        "code": {
          "description": "The error's code.",
          "type": "string"
        },
        "message": {
          "description": "A human readable error message.",
          "type": "string"
        },
        "target": {
          "description": "Indicates which property in the request is responsible for the error.",
          "type": "string"
        }
      },
      "required": [
        "code",
        "message"
      ]
    },
    "ErrorInfo": {
      "title": "The code and message for an error.",
      "type": "object",
      "properties": {
        "code": {
          "description": "A machine readable error code.",
          "type": "string"
        },
        "message": {
          "description": "A human readable error message.",
          "type": "string"
        },
        "details": {
          "description": "error details.",
          "type": "array",
          "items": {
            "$ref": "#/definitions/ErrorDetail"
          }
        },
        "innererror": {
          "description": "Inner error details if they exist.",
          "type": "string"
        }
      },
      "required": [
        "code",
        "message"
      ]
    },
    "ErrorResponse": {
      "title": "Error response.",
      "description": "Contains details when the response code indicates an error.",
      "type": "object",
      "properties": {
        "error": {
          "description": "The error details.",
          "$ref": "#/definitions/ErrorInfo"
        }
      },
      "required": [
        "error"
      ]
    },
    "VirtualNetworkPeeringList": {
      "properties": {
        "value": {
          "type": "array",
          "items": {
            "$ref": "#/definitions/VirtualNetworkPeering"
          },
          "description": "List of virtual network peerings on workspace."
        },
        "nextLink": {
          "type": "string",
          "description": "URL to get the next set of virtual network peering list results if there are any."
        }
      },
      "description": "Gets all virtual network peerings under a workspace."
    },
    "VirtualNetworkPeering": {
      "properties": {
        "properties": {
          "x-ms-client-flatten": true,
          "$ref": "#/definitions/VirtualNetworkPeeringPropertiesFormat",
          "description": "List of properties for vNet Peering"
        },
        "name": {
          "type": "string",
          "description": "Name of the virtual network peering resource",
          "readOnly": true
        },
        "id": {
          "type": "string",
          "description": "Resource ID.",
          "readOnly": true
        },
        "type": {
          "type": "string",
          "description": "type of the virtual network peering resource",
          "readOnly": true
        }
      },
      "required": [
        "properties"
      ],
      "description": "Peerings in a VirtualNetwork resource",
      "x-ms-azure-resource": true
    },
    "VirtualNetworkPeeringPropertiesFormat": {
      "properties": {
        "allowVirtualNetworkAccess": {
          "type": "boolean",
          "description": "Whether the VMs in the local virtual network space would be able to access the VMs in remote virtual network space."
        },
        "allowForwardedTraffic": {
          "type": "boolean",
          "description": "Whether the forwarded traffic from the VMs in the local virtual network will be allowed/disallowed in remote virtual network."
        },
        "allowGatewayTransit": {
          "type": "boolean",
          "description": "If gateway links can be used in remote virtual networking to link to this virtual network."
        },
        "useRemoteGateways": {
          "type": "boolean",
          "description": "If remote gateways can be used on this virtual network. If the flag is set to true, and allowGatewayTransit on remote peering is also true, virtual network will use gateways of remote virtual network for transit. Only one peering can have this flag set to true. This flag cannot be set if virtual network already has a gateway."
        },
        "databricksVirtualNetwork": {
          "properties": {
            "id": {
              "type": "string",
              "description": "The Id of the databricks virtual network."
            }
          },
          "description": " The remote virtual network should be in the same region. See here to learn more (https://docs.microsoft.com/en-us/azure/databricks/administration-guide/cloud-configurations/azure/vnet-peering)."
        },
        "databricksAddressSpace": {
          "$ref": "#/definitions/AddressSpace",
          "description": "The reference to the databricks virtual network address space."
        },
        "remoteVirtualNetwork": {
          "properties": {
            "id": {
              "type": "string",
              "description": "The Id of the remote virtual network."
            }
          },
          "description": " The remote virtual network should be in the same region. See here to learn more (https://docs.microsoft.com/en-us/azure/databricks/administration-guide/cloud-configurations/azure/vnet-peering)."
        },
        "remoteAddressSpace": {
          "$ref": "#/definitions/AddressSpace",
          "description": "The reference to the remote virtual network address space."
        },
        "peeringState": {
          "type": "string",
          "description": "The status of the virtual network peering.",
          "enum": [
            "Initiated",
            "Connected",
            "Disconnected"
          ],
          "x-ms-enum": {
            "name": "peeringState",
            "modelAsString": true
          },
          "readOnly": true
        },
        "provisioningState": {
          "readOnly": true,
          "$ref": "#/definitions/PeeringProvisioningState",
          "description": "The provisioning state of the virtual network peering resource."
        }
      },
      "required": [
        "remoteVirtualNetwork"
      ],
      "description": "Properties of the virtual network peering."
    },
    "PeeringProvisioningState": {
      "type": "string",
      "readOnly": true,
      "description": "The current provisioning state.",
      "enum": [
        "Succeeded",
        "Updating",
        "Deleting",
        "Failed"
      ],
      "x-ms-enum": {
        "name": "PeeringProvisioningState",
        "modelAsString": true
      }
    },
    "AddressSpace": {
      "properties": {
        "addressPrefixes": {
          "type": "array",
          "items": {
            "type": "string"
          },
          "description": "A list of address blocks reserved for this virtual network in CIDR notation."
        }
      },
      "description": "AddressSpace contains an array of IP address ranges that can be used by subnets of the virtual network."
    }
  },
  "parameters": {
<<<<<<< HEAD
    "SubscriptionIdParameter": {
      "$ref": "../../../../../common-types/resource-management/v5/types.json#/parameters/SubscriptionIdParameter"
    },
    "ApiVersionParameter": {
      "$ref": "../../../../../common-types/resource-management/v5/types.json#/parameters/ApiVersionParameter"
    },
    "ResourceGroupName": {
      "$ref": "../../../../../common-types/resource-management/v5/types.json#/parameters/ResourceGroupNameParameter"
    },
=======
>>>>>>> 6f5edd84
    "WorkspaceName": {
      "name": "workspaceName",
      "in": "path",
      "required": true,
      "type": "string",
      "description": "The name of the workspace.",
      "minLength": 3,
      "maxLength": 64,
      "x-ms-parameter-location": "method"
    },
    "PeeringNameParameter": {
      "name": "peeringName",
      "in": "path",
      "required": true,
      "type": "string",
      "description": "The name of the workspace vNet peering.",
      "x-ms-parameter-location": "method"
    }
  }
}<|MERGE_RESOLUTION|>--- conflicted
+++ resolved
@@ -443,7 +443,6 @@
     }
   },
   "parameters": {
-<<<<<<< HEAD
     "SubscriptionIdParameter": {
       "$ref": "../../../../../common-types/resource-management/v5/types.json#/parameters/SubscriptionIdParameter"
     },
@@ -453,8 +452,6 @@
     "ResourceGroupName": {
       "$ref": "../../../../../common-types/resource-management/v5/types.json#/parameters/ResourceGroupNameParameter"
     },
-=======
->>>>>>> 6f5edd84
     "WorkspaceName": {
       "name": "workspaceName",
       "in": "path",

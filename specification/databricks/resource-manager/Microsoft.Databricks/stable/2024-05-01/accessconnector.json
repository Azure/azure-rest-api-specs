--- conflicted
+++ resolved
@@ -399,7 +399,6 @@
     }
   },
   "parameters": {
-<<<<<<< HEAD
     "SubscriptionIdParameter": {
       "$ref": "../../../../../common-types/resource-management/v5/types.json#/parameters/SubscriptionIdParameter"
     },
@@ -409,8 +408,6 @@
     "ResourceGroupName": {
       "$ref": "../../../../../common-types/resource-management/v5/types.json#/parameters/ResourceGroupNameParameter"
     },
-=======
->>>>>>> 6f5edd84
     "ConnectorName": {
       "name": "connectorName",
       "in": "path",

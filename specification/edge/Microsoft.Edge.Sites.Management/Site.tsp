import "@azure-tools/typespec-azure-core";
import "@azure-tools/typespec-azure-resource-manager";
import "@typespec/openapi";
import "@typespec/rest";
import "./models.tsp";
import "@typespec/versioning";
import "./main.tsp";

using Azure.ResourceManager;
<<<<<<< HEAD
=======
using TypeSpec.Http;
>>>>>>> 3d1eea90
using TypeSpec.Versioning;

namespace Microsoft.Edge;

@doc("Site as ARM Resource")
model Site is ProxyResource<SiteProperties> {
  ...ResourceNameParameter<
    Resource = Site,
    KeyName = "siteName",
    SegmentName = "sites",
    NamePattern = "^[a-zA-Z0-9][a-zA-Z0-9-_]{2,22}[a-zA-Z0-9]$"
  >;
}

alias SiteOps = Azure.ResourceManager.Legacy.LegacyOperations<
  ResourceInstanceParameters<Extension.ResourceGroup>,
  KeysOf<Site>
>;

@armResourceOperations
interface Sites {
<<<<<<< HEAD
  get is Extension.Read<Extension.ResourceGroup, Site>;
  createOrUpdate is Extension.CreateOrUpdateAsync<
    Extension.ResourceGroup,
    Site
  >;
  update is Extension.CustomPatchSync<
    Extension.ResourceGroup,
    Site,
    SiteUpdate
  >;
  delete is Extension.DeleteSync<Extension.ResourceGroup, Site>;
  /** List a Site */
  listByResourceGroup is Extension.ListByTarget<Extension.ResourceGroup, Site>;
}

@armResourceOperations(#{ omitTags: true })
interface SitesBySubscription {
  /** List Site resources by subscription ID */
  list is Extension.ListByTarget<Extension.Subscription, Site>;
  get is Extension.Read<Extension.Subscription, Site>;
  createOrUpdate is Extension.CreateOrUpdateAsync<Extension.Subscription, Site>;
  update is Extension.CustomPatchSync<Extension.Subscription, Site, SiteUpdate>;
  delete is Extension.DeleteSync<Extension.Subscription, Site>;
}

/** A service group */
@tenantResource
model ServiceGroup
  is Extension.ExternalResource<
    "Microsoft.Management",
    "serviceGroups",
    "servicegroupName"
  >;
=======
  get is SiteOps.Read<Site>;
  createOrUpdate is SiteOps.CreateOrUpdateAsync<Site>;
  update is SiteOps.CustomPatchSync<Site, SiteUpdate>;
  delete is SiteOps.DeleteSync<Site>;
  listByResourceGroup is SiteOps.List<Site>;
}

alias SiteBySubscriptionOps = Azure.ResourceManager.Legacy.LegacyOperations<
  ResourceInstanceParameters<Extension.Subscription>,
  KeysOf<Site>
>;

@armResourceOperations(#{ omitTags: true })
interface SitesBySubscription {
  /** List Site resources by subscription ID */
  list is SiteBySubscriptionOps.List<Site>;
  get is SiteBySubscriptionOps.Read<Site>;
  createOrUpdate is SiteBySubscriptionOps.CreateOrUpdateAsync<Site>;
  update is SiteBySubscriptionOps.CustomPatchSync<Site, SiteUpdate>;
  delete is SiteBySubscriptionOps.DeleteSync<Site>;
}

alias SiteByServiceGroupOps = Azure.ResourceManager.Legacy.ExtensionOperations<
  {
    ...ApiVersionParameter;

    /** the provider namespace */
    @path
    @segment("providers")
    @key
    providerNamespace: "Microsoft.Management";

    /**
     * The name of the service group
     */
    @segment("serviceGroups")
    @pattern("^[a-zA-Z0-9\\-_().]{1,90}$")
    @key
    @path
    servicegroupName: string;
  },
  Extension.ExtensionProviderNamespace<Site>,
  {
    ...Extension.ExtensionProviderNamespace<Site>;
    ...KeysOf<Site>;
  }
>;
>>>>>>> 3d1eea90

@armResourceOperations(#{ omitTags: true })
interface SitesByServiceGroup {
  @doc("list Site at SG scope")
  @added(Versions.v2025_03_01_preview)
  @list
<<<<<<< HEAD
  listByServiceGroup is Extension.ListByTarget<ServiceGroup, Site>;

  @doc("Get Site at SG scope")
  @added(Versions.v2025_03_01_preview)
  get is Extension.Read<ServiceGroup, Site>;

  @doc("create or update Site at SG scope")
  @added(Versions.v2025_03_01_preview)
  createOrUpdate is Extension.CreateOrUpdateAsync<ServiceGroup, Site>;

  @doc("update Site at SG scope")
  @added(Versions.v2025_03_01_preview)
  update is Extension.CustomPatchSync<ServiceGroup, Site, SiteUpdate>;

  @doc("delete Site at SG scope")
  @added(Versions.v2025_03_01_preview)
  delete is Extension.DeleteSync<ServiceGroup, Site>;
=======
  listByServiceGroup is SiteByServiceGroupOps.List<Site>;

  @doc("Get Site at SG scope")
  @added(Versions.v2025_03_01_preview)
  get is SiteByServiceGroupOps.Read<Site>;

  @doc("create or update Site at SG scope")
  @added(Versions.v2025_03_01_preview)
  createOrUpdate is SiteByServiceGroupOps.CreateOrUpdateAsync<Site>;

  @doc("update Site at SG scope")
  @added(Versions.v2025_03_01_preview)
  update is SiteByServiceGroupOps.CustomPatchSync<Site, SiteUpdate>;

  @doc("delete Site at SG scope")
  @added(Versions.v2025_03_01_preview)
  delete is SiteByServiceGroupOps.DeleteSync<Site>;
>>>>>>> 3d1eea90
}<|MERGE_RESOLUTION|>--- conflicted
+++ resolved
@@ -7,10 +7,6 @@
 import "./main.tsp";
 
 using Azure.ResourceManager;
-<<<<<<< HEAD
-=======
-using TypeSpec.Http;
->>>>>>> 3d1eea90
 using TypeSpec.Versioning;
 
 namespace Microsoft.Edge;
@@ -32,7 +28,6 @@
 
 @armResourceOperations
 interface Sites {
-<<<<<<< HEAD
   get is Extension.Read<Extension.ResourceGroup, Site>;
   createOrUpdate is Extension.CreateOrUpdateAsync<
     Extension.ResourceGroup,
@@ -66,62 +61,12 @@
     "serviceGroups",
     "servicegroupName"
   >;
-=======
-  get is SiteOps.Read<Site>;
-  createOrUpdate is SiteOps.CreateOrUpdateAsync<Site>;
-  update is SiteOps.CustomPatchSync<Site, SiteUpdate>;
-  delete is SiteOps.DeleteSync<Site>;
-  listByResourceGroup is SiteOps.List<Site>;
-}
-
-alias SiteBySubscriptionOps = Azure.ResourceManager.Legacy.LegacyOperations<
-  ResourceInstanceParameters<Extension.Subscription>,
-  KeysOf<Site>
->;
-
-@armResourceOperations(#{ omitTags: true })
-interface SitesBySubscription {
-  /** List Site resources by subscription ID */
-  list is SiteBySubscriptionOps.List<Site>;
-  get is SiteBySubscriptionOps.Read<Site>;
-  createOrUpdate is SiteBySubscriptionOps.CreateOrUpdateAsync<Site>;
-  update is SiteBySubscriptionOps.CustomPatchSync<Site, SiteUpdate>;
-  delete is SiteBySubscriptionOps.DeleteSync<Site>;
-}
-
-alias SiteByServiceGroupOps = Azure.ResourceManager.Legacy.ExtensionOperations<
-  {
-    ...ApiVersionParameter;
-
-    /** the provider namespace */
-    @path
-    @segment("providers")
-    @key
-    providerNamespace: "Microsoft.Management";
-
-    /**
-     * The name of the service group
-     */
-    @segment("serviceGroups")
-    @pattern("^[a-zA-Z0-9\\-_().]{1,90}$")
-    @key
-    @path
-    servicegroupName: string;
-  },
-  Extension.ExtensionProviderNamespace<Site>,
-  {
-    ...Extension.ExtensionProviderNamespace<Site>;
-    ...KeysOf<Site>;
-  }
->;
->>>>>>> 3d1eea90
 
 @armResourceOperations(#{ omitTags: true })
 interface SitesByServiceGroup {
   @doc("list Site at SG scope")
   @added(Versions.v2025_03_01_preview)
   @list
-<<<<<<< HEAD
   listByServiceGroup is Extension.ListByTarget<ServiceGroup, Site>;
 
   @doc("Get Site at SG scope")
@@ -139,23 +84,4 @@
   @doc("delete Site at SG scope")
   @added(Versions.v2025_03_01_preview)
   delete is Extension.DeleteSync<ServiceGroup, Site>;
-=======
-  listByServiceGroup is SiteByServiceGroupOps.List<Site>;
-
-  @doc("Get Site at SG scope")
-  @added(Versions.v2025_03_01_preview)
-  get is SiteByServiceGroupOps.Read<Site>;
-
-  @doc("create or update Site at SG scope")
-  @added(Versions.v2025_03_01_preview)
-  createOrUpdate is SiteByServiceGroupOps.CreateOrUpdateAsync<Site>;
-
-  @doc("update Site at SG scope")
-  @added(Versions.v2025_03_01_preview)
-  update is SiteByServiceGroupOps.CustomPatchSync<Site, SiteUpdate>;
-
-  @doc("delete Site at SG scope")
-  @added(Versions.v2025_03_01_preview)
-  delete is SiteByServiceGroupOps.DeleteSync<Site>;
->>>>>>> 3d1eea90
 }
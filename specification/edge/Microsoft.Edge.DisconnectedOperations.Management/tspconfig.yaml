--- conflicted
+++ resolved
@@ -20,15 +20,9 @@
     examples-dir: "{project-root}/examples"
     arm-types-dir: "{project-root}/../../common-types/resource-management"
   "@azure-tools/typespec-go":
-<<<<<<< HEAD
-    service-dir: sdk/resourcemanager/placeholder #!!!IMPORTANT!!! To ensure the emitter correctly produces SDK, this configuration is added by Azure SDK Team. Some configurations use placeholder values. For modifications, please refer to https://aka.ms/azsdk/specs/typespec-validation#sdktspconfigvalidation
-    emitter-output-dir: "{output-dir}/{service-dir}/armplaceholder" #!!!IMPORTANT!!! To ensure the emitter correctly produces SDK, this configuration is added by Azure SDK Team. Some configurations use placeholder values. For modifications, please refer to https://aka.ms/azsdk/specs/typespec-validation#sdktspconfigvalidation
-    module: github.com/Azure/azure-sdk-for-go/{service-dir}/armplaceholder #!!!IMPORTANT!!! To ensure the emitter correctly produces SDK, this configuration is added by Azure SDK Team. Some configurations use placeholder values. For modifications, please refer to https://aka.ms/azsdk/specs/typespec-validation#sdktspconfigvalidation
-=======
     service-dir: sdk/resourcemanager/disconnectedoperations #!!!IMPORTANT!!! To ensure the emitter correctly produces SDK, this configuration is added by Azure SDK Team. Some configurations use placeholder values. For modifications, please refer to https://aka.ms/azsdk/specs/typespec-validation#sdktspconfigvalidation
-    package-dir: armdisconnectedoperations #!!!IMPORTANT!!! To ensure the emitter correctly produces SDK, this configuration is added by Azure SDK Team. Some configurations use placeholder values. For modifications, please refer to https://aka.ms/azsdk/specs/typespec-validation#sdktspconfigvalidation
+    emitter-output-dir: "{output-dir}/{service-dir}/armdisconnectedoperations" #!!!IMPORTANT!!! To ensure the emitter correctly produces SDK, this configuration is added by Azure SDK Team. Some configurations use placeholder values. For modifications, please refer to https://aka.ms/azsdk/specs/typespec-validation#sdktspconfigvalidation
     module: github.com/Azure/azure-sdk-for-go/{service-dir}/{package-dir} #!!!IMPORTANT!!! To ensure the emitter correctly produces SDK, this configuration is added by Azure SDK Team. Some configurations use placeholder values. For modifications, please refer to https://aka.ms/azsdk/specs/typespec-validation#sdktspconfigvalidation
->>>>>>> 8626bcfa
     fix-const-stuttering: true #!!!IMPORTANT!!! To ensure the emitter correctly produces SDK, this configuration is added by Azure SDK Team. Some configurations use placeholder values. For modifications, please refer to https://aka.ms/azsdk/specs/typespec-validation#sdktspconfigvalidation
     generate-samples: true #!!!IMPORTANT!!! To ensure the emitter correctly produces SDK, this configuration is added by Azure SDK Team. Some configurations use placeholder values. For modifications, please refer to https://aka.ms/azsdk/specs/typespec-validation#sdktspconfigvalidation
     generate-fakes: true #!!!IMPORTANT!!! To ensure the emitter correctly produces SDK, this configuration is added by Azure SDK Team. Some configurations use placeholder values. For modifications, please refer to https://aka.ms/azsdk/specs/typespec-validation#sdktspconfigvalidation
@@ -36,33 +30,22 @@
     inject-spans: true #!!!IMPORTANT!!! To ensure the emitter correctly produces SDK, this configuration is added by Azure SDK Team. Some configurations use placeholder values. For modifications, please refer to https://aka.ms/azsdk/specs/typespec-validation#sdktspconfigvalidation
     flavor: azure #!!!IMPORTANT!!! To ensure the emitter correctly produces SDK, this configuration is added by Azure SDK Team. Some configurations use placeholder values. For modifications, please refer to https://aka.ms/azsdk/specs/typespec-validation#sdktspconfigvalidation
   "@azure-tools/typespec-python":
-<<<<<<< HEAD
-    emitter-output-dir: "{output-dir}/{service-dir}/azure-mgmt-placeholder" #!!!IMPORTANT!!! To ensure the emitter correctly produces SDK, this configuration is added by Azure SDK Team. Some configurations use placeholder values. For modifications, please refer to https://aka.ms/azsdk/specs/typespec-validation#sdktspconfigvalidation
-    namespace: azure.mgmt.placeholder #!!!IMPORTANT!!! To ensure the emitter correctly produces SDK, this configuration is added by Azure SDK Team. Some configurations use placeholder values. For modifications, please refer to https://aka.ms/azsdk/specs/typespec-validation#sdktspconfigvalidation
-=======
-    package-dir: azure-mgmt-disconnectedoperations #!!!IMPORTANT!!! To ensure the emitter correctly produces SDK, this configuration is added by Azure SDK Team. Some configurations use placeholder values. For modifications, please refer to https://aka.ms/azsdk/specs/typespec-validation#sdktspconfigvalidation
+    emitter-output-dir: "{output-dir}/{service-dir}/azure-mgmt-disconnectedoperations" #!!!IMPORTANT!!! To ensure the emitter correctly produces SDK, this configuration is added by Azure SDK Team. Some configurations use placeholder values. For modifications, please refer to https://aka.ms/azsdk/specs/typespec-validation#sdktspconfigvalidation
     namespace: azure.mgmt.disconnectedoperations #!!!IMPORTANT!!! To ensure the emitter correctly produces SDK, this configuration is added by Azure SDK Team. Some configurations use placeholder values. For modifications, please refer to https://aka.ms/azsdk/specs/typespec-validation#sdktspconfigvalidation
->>>>>>> 8626bcfa
     generate-test: true #!!!IMPORTANT!!! To ensure the emitter correctly produces SDK, this configuration is added by Azure SDK Team. Some configurations use placeholder values. For modifications, please refer to https://aka.ms/azsdk/specs/typespec-validation#sdktspconfigvalidation
     generate-sample: true #!!!IMPORTANT!!! To ensure the emitter correctly produces SDK, this configuration is added by Azure SDK Team. Some configurations use placeholder values. For modifications, please refer to https://aka.ms/azsdk/specs/typespec-validation#sdktspconfigvalidation
     flavor: azure #!!!IMPORTANT!!! To ensure the emitter correctly produces SDK, this configuration is added by Azure SDK Team. Some configurations use placeholder values. For modifications, please refer to https://aka.ms/azsdk/specs/typespec-validation#sdktspconfigvalidation
   "@azure-tools/typespec-java":
     flavor: azure #!!!IMPORTANT!!! To ensure the emitter correctly produces SDK, this configuration is added by Azure SDK Team. Some configurations use placeholder values. For modifications, please refer to https://aka.ms/azsdk/specs/typespec-validation#sdktspconfigvalidation
-<<<<<<< HEAD
-    emitter-output-dir: "{output-dir}/{service-dir}/azure-resourcemanager-placeholder" #!!!IMPORTANT!!! To ensure the emitter correctly produces SDK, this configuration is added by Azure SDK Team. Some configurations use placeholder values. For modifications, please refer to https://aka.ms/azsdk/specs/typespec-validation#sdktspconfigvalidation
-    namespace: com.azure.resourcemanager.placeholder #!!!IMPORTANT!!! To ensure the emitter correctly produces SDK, this configuration is added by Azure SDK Team. Some configurations use placeholder values. For modifications, please refer to https://aka.ms/azsdk/specs/typespec-validation#sdktspconfigvalidation
-    service-name: Place Holder #!!!IMPORTANT!!! To ensure the emitter correctly produces SDK, this configuration is added by Azure SDK Team. Some configurations use placeholder values. For modifications, please refer to https://aka.ms/azsdk/specs/typespec-validation#sdktspconfigvalidation
-=======
-    package-dir: azure-resourcemanager-disconnectedoperations #!!!IMPORTANT!!! To ensure the emitter correctly produces SDK, this configuration is added by Azure SDK Team. Some configurations use placeholder values. For modifications, please refer to https://aka.ms/azsdk/specs/typespec-validation#sdktspconfigvalidation
+    emitter-output-dir: "{output-dir}/{service-dir}/azure-resourcemanager-disconnectedoperations" #!!!IMPORTANT!!! To ensure the emitter correctly produces SDK, this configuration is added by Azure SDK Team. Some configurations use placeholder values. For modifications, please refer to https://aka.ms/azsdk/specs/typespec-validation#sdktspconfigvalidation
     namespace: com.azure.resourcemanager.disconnectedoperations #!!!IMPORTANT!!! To ensure the emitter correctly produces SDK, this configuration is added by Azure SDK Team. Some configurations use placeholder values. For modifications, please refer to https://aka.ms/azsdk/specs/typespec-validation#sdktspconfigvalidation
     service-name: Disconnected Operations #!!!IMPORTANT!!! To ensure the emitter correctly produces SDK, this configuration is added by Azure SDK Team. Some configurations use placeholder values. For modifications, please refer to https://aka.ms/azsdk/specs/typespec-validation#sdktspconfigvalidation
   "@azure-tools/typespec-js":
     flavor: azure
-    package-dir: arm-disconnectedoperations
+    emitter-output-dir: "{cwd}/{service-dir}/arm-disconnectedoperations"
     packageDetails:
       name: "@azure/arm-disconnectedoperations"
     generate-sample: true
->>>>>>> 8626bcfa
   "@azure-tools/typespec-client-generator-cli":
     additionalDirectories:
       - "specification/edge/Microsoft.Edge.Shared/"

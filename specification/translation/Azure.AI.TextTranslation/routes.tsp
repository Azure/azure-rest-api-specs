import "@typespec/rest";
import "@azure-tools/typespec-azure-core";
import "@azure-tools/typespec-client-generator-core";
import "./models-languages.tsp";
import "./models-translate.tsp";
import "./models-transliterate.tsp";
import "./models-breaksentence.tsp";
import "./models-dictionary.tsp";

using Azure.Core;
using TypeSpec.Rest;
using TypeSpec.Http;
using Azure.ClientGenerator.Core;

namespace TextTranslation;

@doc("Defines Text Translation custom Operation")
op CustomOperation<
  TBody,
  TParams,
  TResponse,
  Traits = {},
  TError = ErrorResponse
>(
  ...TParams,

  #suppress "@azure-tools/typespec-azure-core/request-body-problem" "Existing spec"
  @doc("Defines the content of the request")
  @body
  requestBody: TBody,

  @doc("Mandatory API version parameter")
  @query("api-version")
  apiVersion: string
): TResponse | TError;

@doc("Defines Text Translation custom Operations which doesn't have any content in the request")
op CustomGetOperation<TParams, TResponse, Traits = {}, TError = ErrorResponse>(
  ...TParams,

  @doc("Mandatory API version parameter")
  @query("api-version")
  apiVersion: string
): TResponse | TError;

#suppress "@azure-tools/typespec-azure-core/use-standard-operations" "This is an existing service, we have a non-conforming operation."
@get
@route("languages")
@summary("Gets the set of languages currently supported by other operations of the Translator.")
@doc("Gets the set of languages currently supported by other operations of the Translator.")
<<<<<<< HEAD
@protocolAPI(false)
op GetLanguages is CustomGetOperation<
=======
op getLanguages is CustomGetOperation<
>>>>>>> 4c49a05d
  GetLanguageParameters,
  GetLanguagesResult,
  {},
  ErrorResponse
>;

#suppress "@azure-tools/typespec-azure-core/use-standard-operations" "This is an existing service, we have a non-conforming operation."
@post
@route("translate")
@summary("Translate Text")
@doc("Translate Text")
<<<<<<< HEAD
@protocolAPI(false)
op Translate is CustomOperation<
=======
op translate is CustomOperation<
>>>>>>> 4c49a05d
  InputTextItem[],
  TranslateParameters,
  TranslationResult,
  {},
  ErrorResponse
>;

#suppress "@azure-tools/typespec-azure-core/use-standard-operations" "This is an existing service, we have a non-conforming operation."
@post
@route("transliterate")
@summary("Transliterate Text")
@doc("Transliterate Text")
<<<<<<< HEAD
@protocolAPI(false)
op Transliterate is CustomOperation<
=======
op transliterate is CustomOperation<
>>>>>>> 4c49a05d
  InputTextItem[],
  TransliterateParameters,
  TransliterateResult,
  {},
  ErrorResponse
>;

#suppress "@azure-tools/typespec-azure-core/use-standard-operations" "This is an existing service, we have a non-conforming operation."
@post
@route("breaksentence")
@summary("Find Sentence Boundaries")
@doc("Find Sentence Boundaries")
<<<<<<< HEAD
@protocolAPI(false)
op FindSentenceBoundaries is CustomOperation<
=======
op findSentenceBoundaries is CustomOperation<
>>>>>>> 4c49a05d
  InputTextItem[],
  BreakSentenceParameters,
  BreakSentenceResult,
  {},
  ErrorResponse
>;

#suppress "@azure-tools/typespec-azure-core/use-standard-operations" "This is an existing service, we have a non-conforming operation."
@post
@route("dictionary/lookup")
@summary("Lookup Dictionary Entries")
@doc("Lookup Dictionary Entries")
<<<<<<< HEAD
@protocolAPI(false)
op LookupDictionaryEntries is CustomOperation<
=======
op lookupDictionaryEntries is CustomOperation<
>>>>>>> 4c49a05d
  InputTextItem[],
  DictionaryLookupParameters,
  DictionaryLookupResult,
  {},
  ErrorResponse
>;

#suppress "@azure-tools/typespec-azure-core/use-standard-operations" "This is an existing service, we have a non-conforming operation."
@post
@route("dictionary/examples")
@summary("Lookup Dictionary Examples")
@doc("Lookup Dictionary Examples")
<<<<<<< HEAD
@protocolAPI(false)
op LookupDictionaryExamples is CustomOperation<
=======
op lookupDictionaryExamples is CustomOperation<
>>>>>>> 4c49a05d
  DictionaryExampleTextItem[],
  DictionaryExamplesParameters,
  DictionaryExamplesResult,
  {},
  ErrorResponse
>;<|MERGE_RESOLUTION|>--- conflicted
+++ resolved
@@ -48,12 +48,8 @@
 @route("languages")
 @summary("Gets the set of languages currently supported by other operations of the Translator.")
 @doc("Gets the set of languages currently supported by other operations of the Translator.")
-<<<<<<< HEAD
 @protocolAPI(false)
-op GetLanguages is CustomGetOperation<
-=======
 op getLanguages is CustomGetOperation<
->>>>>>> 4c49a05d
   GetLanguageParameters,
   GetLanguagesResult,
   {},
@@ -65,12 +61,8 @@
 @route("translate")
 @summary("Translate Text")
 @doc("Translate Text")
-<<<<<<< HEAD
 @protocolAPI(false)
-op Translate is CustomOperation<
-=======
 op translate is CustomOperation<
->>>>>>> 4c49a05d
   InputTextItem[],
   TranslateParameters,
   TranslationResult,
@@ -83,12 +75,8 @@
 @route("transliterate")
 @summary("Transliterate Text")
 @doc("Transliterate Text")
-<<<<<<< HEAD
 @protocolAPI(false)
-op Transliterate is CustomOperation<
-=======
 op transliterate is CustomOperation<
->>>>>>> 4c49a05d
   InputTextItem[],
   TransliterateParameters,
   TransliterateResult,
@@ -101,12 +89,8 @@
 @route("breaksentence")
 @summary("Find Sentence Boundaries")
 @doc("Find Sentence Boundaries")
-<<<<<<< HEAD
 @protocolAPI(false)
-op FindSentenceBoundaries is CustomOperation<
-=======
 op findSentenceBoundaries is CustomOperation<
->>>>>>> 4c49a05d
   InputTextItem[],
   BreakSentenceParameters,
   BreakSentenceResult,
@@ -119,12 +103,8 @@
 @route("dictionary/lookup")
 @summary("Lookup Dictionary Entries")
 @doc("Lookup Dictionary Entries")
-<<<<<<< HEAD
 @protocolAPI(false)
-op LookupDictionaryEntries is CustomOperation<
-=======
 op lookupDictionaryEntries is CustomOperation<
->>>>>>> 4c49a05d
   InputTextItem[],
   DictionaryLookupParameters,
   DictionaryLookupResult,
@@ -137,12 +117,8 @@
 @route("dictionary/examples")
 @summary("Lookup Dictionary Examples")
 @doc("Lookup Dictionary Examples")
-<<<<<<< HEAD
 @protocolAPI(false)
-op LookupDictionaryExamples is CustomOperation<
-=======
 op lookupDictionaryExamples is CustomOperation<
->>>>>>> 4c49a05d
   DictionaryExampleTextItem[],
   DictionaryExamplesParameters,
   DictionaryExamplesResult,

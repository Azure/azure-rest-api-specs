--- conflicted
+++ resolved
@@ -155,7 +155,6 @@
 #suppress "@azure-tools/typespec-azure-core/no-enum" "Azure services should not use the enum keyword."
 @fixed
 @doc("Translator profanity actions")
-<<<<<<< HEAD
 enum ProfanityAction {
   @doc("No Action is taken on profanity")
   NoAction: "NoAction",
@@ -164,18 +163,6 @@
   Marked: "Marked",
 
   @doc("Profanity is deleted from the translated text.")
-=======
-union ProfanityAction {
-  string,
-
-  /** Take no action. */
-  NoAction: "NoAction",
-
-  /** Replace the profanity with a specific marker. */
-  Marked: "Marked",
-
-  /** Delete the profanity. */
->>>>>>> 520e274d
   Deleted: "Deleted",
 }
 
@@ -183,21 +170,11 @@
 #suppress "@azure-tools/typespec-azure-core/no-enum" "Azure services should not use the enum keyword."
 @fixed
 @doc("Translator profanity markers")
-<<<<<<< HEAD
 enum ProfanityMarker {
   @doc("Profanity is marked with asterisk.")
   Asterisk: "Asterisk",
 
   @doc("Profanity is marked with the tags.")
-=======
-union ProfanityMarker {
-  string,
-
-  /** Replace the profanity with asterisks. */
-  Asterisk: "Asterisk",
-
-  /** Replace the profanity with a specific tag. */
->>>>>>> 520e274d
   Tag: "Tag",
 }
 

# AlertsManagement

> see https://aka.ms/autorest

This is the AutoRest configuration file for AlertManagement.

---

## Getting Started

To build the SDK for AlertManagement, simply [Install AutoRest](https://aka.ms/autorest/install) and in this folder, run:

> `autorest`

To see additional help and options, run:

> `autorest --help`

---

## Configuration

### Basic Information

These are the global settings for the AlertManagement API.

### Suppression
``` yaml
directive:
  - suppress: R3025
    reason: The rule applied incorrectly to base class.
    where:
      - $.definitions.ManagedResource
  - suppress: R3026
    reason: The rule applied incorrectly to base class.
    where:
      - $.definitions.ManagedResource
  - suppress: TopLevelResourcesListBySubscription
    reason: The list by scope includes also list by subscription, this is an extension resource.
    from: AlertsManagement.json
  - suppress: OperationsAPIImplementation
    reason: The API is implemented in Operation API - false positive
```

``` yaml
title: AlertsManagementClient
description: AlertsManagement Client
openapi-type: arm
tag: package-2023-03
```



### Tag: package-preview-2023-09

These settings apply only when `--tag=package-preview-2023-09` is specified on the command line.

<<<<<<< HEAD
```yaml $(tag) == 'package-preview-2023-09'
input-file:
  - Microsoft.AlertsManagement/preview/2023-09-01-preview/PrometheusRuleGroups.json
=======
### Tag: package-preview-2024-01

These settings apply only when `--tag=package-preview-2024-01` is specified on the command line.

```yaml $(tag) == 'package-preview-2024-01'
input-file:
  - Microsoft.AlertsManagement/preview/2024-01-01-preview/AlertsManagement.json  
>>>>>>> e4009d2f
```
### Tag: package-preview-2023-08

These settings apply only when `--tag=package-preview-2023-08` is specified on the command line.

```yaml $(tag) == 'package-preview-2023-08'
input-file:
  - Microsoft.AlertsManagement/preview/2023-08-01-preview/AlertRuleRecommendations.json
```
### Tag: package-preview-2023-07

These settings apply only when `--tag=package-preview-2023-07` is specified on the command line.

```yaml $(tag) == 'package-preview-2023-07'
input-file:
  - Microsoft.AlertsManagement/preview/2023-07-12-preview/AlertsManagement.json  
```
### Tag: package-preview-2023-05

These settings apply only when `--tag=package-preview-2023-05` is specified on the command line.

```yaml $(tag) == 'package-preview-2023-05'
input-file:
  - Microsoft.AlertsManagement/preview/2023-05-01-preview/AlertProcessingRules.json
```
### Tag: package-preview-2023-04

These settings apply only when `--tag=package-preview-2023-04` is specified on the command line.

```yaml $(tag) == 'package-preview-2023-04'
input-file:
  - Microsoft.AlertsManagement/preview/2023-04-01-preview/TenantActivityLogAlerts.json
```
### Tag: package-preview-2023-01

These settings apply only when `--tag=package-preview-2023-01` is specified on the command line.

```yaml $(tag) == 'package-preview-2023-01'
input-file:
  - Microsoft.AlertsManagement/preview/2023-01-01-preview/AlertRuleRecommendations.json
```


### Tag: package-2023-03

These settings apply only when `--tag=package-2023-03` is specified on the command line.

```yaml $(tag) == 'package-2023-03'
input-file:
  - Microsoft.AlertsManagement/stable/2023-03-01/PrometheusRuleGroups.json
  - Microsoft.AlertsManagement/preview/2024-01-01-preview/AlertsManagement.json
  - Microsoft.AlertsManagement/preview/2019-05-05-preview/SmartGroups.json
  - Microsoft.AlertsManagement/preview/2023-08-01-preview/AlertRuleRecommendations.json
  - Microsoft.AlertsManagement/preview/2023-05-01-preview/AlertProcessingRules.json
```
### Tag: package-2021-08

These settings apply only when `--tag=package-2021-08` is specified on the command line.

```yaml $(tag) == 'package-2021-08'
input-file:
  - Microsoft.AlertsManagement/stable/2021-08-08/AlertProcessingRules.json
  - Microsoft.AlertsManagement/preview/2021-07-22-preview/PrometheusRuleGroups.json
  - Microsoft.AlertsManagement/preview/2019-05-05-preview/AlertsManagement.json
  - Microsoft.AlertsManagement/preview/2019-05-05-preview/SmartGroups.json
  - Microsoft.AlertsManagement/preview/2023-01-01-preview/AlertRuleRecommendations.json
  - Microsoft.AlertsManagement/preview/2023-04-01-preview/TenantActivityLogAlerts.json
```

### Tag: package-preview-2021-08

These settings apply only when `--tag=package-preview-2021-08` is specified on the command line.

```yaml $(tag) == 'package-preview-2021-08'
input-file:
  - Microsoft.AlertsManagement/preview/2021-08-08-preview/AlertProcessingRules.json
  - Microsoft.AlertsManagement/preview/2019-05-05-preview/AlertsManagement.json
  - Microsoft.AlertsManagement/preview/2019-05-05-preview/SmartGroups.json
```

### Tag: package-preview-2021-07

These settings apply only when `--tag=package-preview-2021-07` is specified on the command line.

```yaml $(tag) == 'package-preview-2021-07'
input-file:
  - Microsoft.AlertsManagement/preview/2021-07-22-preview/PrometheusRuleGroups.json
```

### Tag: package-2021-04-only

These settings apply only when `--tag=package-2021-04-only` is specified on the command line.

```yaml $(tag) == 'package-2021-04-only'
input-file:
  - Microsoft.AlertsManagement/stable/2019-03-01/AlertsManagement.json
  - Microsoft.AlertsManagement/stable/2021-04-01/SmartDetectorAlertRulesApi.json
```

### Tag: package-preview-2021-01

These settings apply only when `--tag=package-preview-2021-01` is specified on the command line.

```yaml $(tag) == 'package-preview-2021-01'
input-file:
  - Microsoft.AlertsManagement/preview/2021-01-01-preview/AlertsManagement.json
  - Microsoft.AlertsManagement/preview/2021-01-01-preview/MigrateFromSmartDetections.json
```
### Tag: package-2019-06-preview

These settings apply only when `--tag=package-2019-06-preview` is specified on the command line.

```yaml $(tag) == 'package-2019-06-preview'
input-file:
  - Microsoft.AlertsManagement/preview/2019-05-05-preview/ActionRules.json
  - Microsoft.AlertsManagement/preview/2019-05-05-preview/AlertsManagement.json
  - Microsoft.AlertsManagement/preview/2019-05-05-preview/SmartGroups.json
  - Microsoft.AlertsManagement/stable/2019-06-01/SmartDetectorAlertRulesApi.json
```


### Tag: package-2019-06

These settings apply only when `--tag=package-2019-06` is specified on the command line.

```yaml $(tag) == 'package-2019-06'
input-file:
  - Microsoft.AlertsManagement/stable/2019-06-01/SmartDetectorAlertRulesApi.json
```

### Tag: package-2019-03

These settings apply only when `--tag=package-2019-03` is specified on the command line.

```yaml $(tag) == 'package-2019-03'
input-file:
  - Microsoft.AlertsManagement/stable/2019-03-01/AlertsManagement.json
  - Microsoft.AlertsManagement/stable/2019-03-01/SmartDetectorAlertRulesApi.json
```

### Tag: package-preview-2019-05

These settings apply only when `--tag=package-preview-2019-05` is specified on the command line.

``` yaml $(tag) == 'package-preview-2019-05'
input-file:
  - Microsoft.AlertsManagement/preview/2019-05-05-preview/ActionRules.json
  - Microsoft.AlertsManagement/preview/2019-05-05-preview/AlertsManagement.json
  - Microsoft.AlertsManagement/preview/2019-05-05-preview/SmartGroups.json
```

### Tag: package-2018-05

These settings apply only when `--tag=package-2018-05` is specified on the command line.

``` yaml $(tag) == 'package-2018-05'
input-file:
- Microsoft.AlertsManagement/stable/2018-05-05/AlertsManagement.json
```

### Tag: package-2018-05-preview

These settings apply only when `--tag=package-2018-05` is specified on the command line.

``` yaml $(tag) == 'package-2018-05-preview'
input-file:
- Microsoft.AlertsManagement/preview/2018-05-05-preview/AlertsManagement.json
```

---

# Code Generation

## Swagger to SDK

This section describes what SDK should be generated by the automatic system.
This is not used by Autorest itself.

``` yaml $(swagger-to-sdk)
swagger-to-sdk:
  - repo: azure-sdk-for-net-track2
  - repo: azure-sdk-for-python-track2
  - repo: azure-libraries-for-java
  - repo: azure-sdk-for-go
  - repo: azure-sdk-for-trenton
  - repo: azure-resource-manager-schemas
  - repo: azure-powershell
```

## C#

These settings apply only when `--csharp` is specified on the command line.
Please also specify `--csharp-sdks-folder=<path to "SDKs" directory of your azure-sdk-for-net clone>`.

``` yaml $(csharp)
csharp:
  azure-arm: true
  license-header: MICROSOFT_MIT_NO_VERSION
  namespace: Microsoft.Azure.Management.AlertsManagement
  output-folder: $(csharp-sdks-folder)/alertsmanagement/Microsoft.Azure.Management.AlertsManagement/src/Generated
  clear-output-folder: true
```

## Python

See configuration in [readme.python.md](./readme.python.md)

---

## Go

See configuration in [readme.go.md](./readme.go.md)

## Java

See configuration in [readme.java.md](./readme.java.md)


<|MERGE_RESOLUTION|>--- conflicted
+++ resolved
@@ -50,24 +50,21 @@
 ```
 
 
-
+### Tag: package-preview-2024-01
+
+These settings apply only when `--tag=package-preview-2024-01` is specified on the command line.
+
+```yaml $(tag) == 'package-preview-2024-01'
+input-file:
+  - Microsoft.AlertsManagement/preview/2024-01-01-preview/AlertsManagement.json  
+```
 ### Tag: package-preview-2023-09
 
 These settings apply only when `--tag=package-preview-2023-09` is specified on the command line.
 
-<<<<<<< HEAD
 ```yaml $(tag) == 'package-preview-2023-09'
 input-file:
   - Microsoft.AlertsManagement/preview/2023-09-01-preview/PrometheusRuleGroups.json
-=======
-### Tag: package-preview-2024-01
-
-These settings apply only when `--tag=package-preview-2024-01` is specified on the command line.
-
-```yaml $(tag) == 'package-preview-2024-01'
-input-file:
-  - Microsoft.AlertsManagement/preview/2024-01-01-preview/AlertsManagement.json  
->>>>>>> e4009d2f
 ```
 ### Tag: package-preview-2023-08
 

## Go

These settings apply only when `--go` is specified on the command line.

``` yaml $(go)
go:
  license-header: MICROSOFT_APACHE_NO_VERSION
  namespace: costmanagement
  clear-output-folder: true
```

### Go multi-api
``` yaml $(go) && $(multiapi)
batch:
   - tag: package-2018-05
   - tag: package-2018-08-preview
   - tag: package-2019-01
   - tag: package-preview-2019-03
   - tag: package-2019-10
```

### Tag: package-2018-05 and go
These settings apply only when `--tag=package-2018-05 --go` is specified on the command line.
Please also specify `--go-sdk-folder=<path to the root directory of your azure-sdk-for-go clone>`.

``` yaml $(tag) == 'package-2018-05' && $(go)
output-folder: $(go-sdk-folder)/services/$(namespace)/mgmt/2018-05-31/$(namespace)
```

### Tag: package-2018-08-preview and go
These settings apply only when `--tag=package-2018-08-preview --go` is specified on the command line.
Please also specify `--go-sdk-folder=<path to the root directory of your azure-sdk-for-go clone>`.

``` yaml $(tag) == 'package-2018-08-preview' && $(go)
output-folder: $(go-sdk-folder)/services/preview/$(namespace)/mgmt/2018-08-01-preview/$(namespace)
```

### Tag: package-2019-01 and go
These settings apply only when `--tag=package-2019-01 --go` is specified on the command line.
Please also specify `--go-sdk-folder=<path to the root directory of your azure-sdk-for-go clone>`.

``` yaml $(tag) == 'package-2019-01' && $(go)
output-folder: $(go-sdk-folder)/services/$(namespace)/mgmt/2019-01-01/$(namespace)
```

### Tag: package-preview-2019-03 and go
These settings apply only when `--tag=package-preview-2019-03 --go` is specified on the command line.
Please also specify `--go-sdk-folder=<path to the root directory of your azure-sdk-for-go clone>`.

``` yaml $(tag) == 'package-preview-2019-03' && $(go)
output-folder: $(go-sdk-folder)/services/preview/$(namespace)/mgmt/2019-03-01/$(namespace)
```

### Tag: package-2019-10 and go
These settings apply only when `--tag=package-2019-10 --go` is specified on the command line.
Please also specify `--go-sdk-folder=<path to the root directory of your azure-sdk-for-go clone>`.

``` yaml $(tag) == 'package-2019-10' && $(go)
output-folder: $(go-sdk-folder)/services/$(namespace)/mgmt/2019-10-01/$(namespace)
```

### Tag: package-2019-11 and go
These settings apply only when `--tag=package-2019-11 --go` is specified on the command line.
Please also specify `--go-sdk-folder=<path to the root directory of your azure-sdk-for-go clone>`.

``` yaml $(tag) == 'package-2019-11' && $(go)
output-folder: $(go-sdk-folder)/services/$(namespace)/mgmt/2019-11-01/$(namespace)
<<<<<<< HEAD
```

### Tag: package-2020-06 and go
These settings apply only when `--tag=package-2020-06 --go` is specified on the command line.
Please also specify `--go-sdk-folder=<path to the root directory of your azure-sdk-for-go clone>`.

``` yaml $(tag) == 'package-2020-06' && $(go)
output-folder: $(go-sdk-folder)/services/$(namespace)/mgmt/2020-06-01/$(namespace)
=======
>>>>>>> 3bf79f13
```<|MERGE_RESOLUTION|>--- conflicted
+++ resolved
@@ -65,15 +65,4 @@
 
 ``` yaml $(tag) == 'package-2019-11' && $(go)
 output-folder: $(go-sdk-folder)/services/$(namespace)/mgmt/2019-11-01/$(namespace)
-<<<<<<< HEAD
-```
-
-### Tag: package-2020-06 and go
-These settings apply only when `--tag=package-2020-06 --go` is specified on the command line.
-Please also specify `--go-sdk-folder=<path to the root directory of your azure-sdk-for-go clone>`.
-
-``` yaml $(tag) == 'package-2020-06' && $(go)
-output-folder: $(go-sdk-folder)/services/$(namespace)/mgmt/2020-06-01/$(namespace)
-=======
->>>>>>> 3bf79f13
 ```
## Go

These settings apply only when `--go` is specified on the command line.

``` yaml $(go)
go:
  license-header: MICROSOFT_MIT_NO_VERSION
  namespace: costmanagement
  clear-output-folder: true
```

### Go multi-api
``` yaml $(go) && $(multiapi)
batch:
   - tag: package-2018-05
   - tag: package-2018-08-preview
   - tag: package-2019-01
   - tag: package-preview-2019-03
   - tag: package-2019-10
   - tag: package-2020-06
<<<<<<< HEAD
=======
   - tag: package-2021-01
>>>>>>> 7d4caa5e
```

### Tag: package-2018-05 and go
These settings apply only when `--tag=package-2018-05 --go` is specified on the command line.
Please also specify `--go-sdk-folder=<path to the root directory of your azure-sdk-for-go clone>`.

``` yaml $(tag) == 'package-2018-05' && $(go)
output-folder: $(go-sdk-folder)/services/$(namespace)/mgmt/2018-05-31/$(namespace)
```

### Tag: package-2018-08-preview and go
These settings apply only when `--tag=package-2018-08-preview --go` is specified on the command line.
Please also specify `--go-sdk-folder=<path to the root directory of your azure-sdk-for-go clone>`.

``` yaml $(tag) == 'package-2018-08-preview' && $(go)
output-folder: $(go-sdk-folder)/services/preview/$(namespace)/mgmt/2018-08-01-preview/$(namespace)
```

### Tag: package-2019-01 and go
These settings apply only when `--tag=package-2019-01 --go` is specified on the command line.
Please also specify `--go-sdk-folder=<path to the root directory of your azure-sdk-for-go clone>`.

``` yaml $(tag) == 'package-2019-01' && $(go)
output-folder: $(go-sdk-folder)/services/$(namespace)/mgmt/2019-01-01/$(namespace)
```

### Tag: package-preview-2019-03 and go
These settings apply only when `--tag=package-preview-2019-03 --go` is specified on the command line.
Please also specify `--go-sdk-folder=<path to the root directory of your azure-sdk-for-go clone>`.

``` yaml $(tag) == 'package-preview-2019-03' && $(go)
output-folder: $(go-sdk-folder)/services/preview/$(namespace)/mgmt/2019-03-01/$(namespace)
```

### Tag: package-2019-10 and go
These settings apply only when `--tag=package-2019-10 --go` is specified on the command line.
Please also specify `--go-sdk-folder=<path to the root directory of your azure-sdk-for-go clone>`.

``` yaml $(tag) == 'package-2019-10' && $(go)
output-folder: $(go-sdk-folder)/services/$(namespace)/mgmt/2019-10-01/$(namespace)
```

### Tag: package-2019-11 and go
These settings apply only when `--tag=package-2019-11 --go` is specified on the command line.
Please also specify `--go-sdk-folder=<path to the root directory of your azure-sdk-for-go clone>`.

``` yaml $(tag) == 'package-2019-11' && $(go)
output-folder: $(go-sdk-folder)/services/$(namespace)/mgmt/2019-11-01/$(namespace)
```

### Tag: package-2020-06 and go
These settings apply only when `--tag=package-2020-06 --go` is specified on the command line.
Please also specify `--go-sdk-folder=<path to the root directory of your azure-sdk-for-go clone>`.

``` yaml $(tag) == 'package-2020-06' && $(go)
output-folder: $(go-sdk-folder)/services/$(namespace)/mgmt/2020-06-01/$(namespace)
```

### Tag: package-2021-01 and go
These settings apply only when `--tag=package-2021-01 --go` is specified on the command line.
Please also specify `--go-sdk-folder=<path to the root directory of your azure-sdk-for-go clone>`.

``` yaml $(tag) == 'package-2021-01' && $(go)
output-folder: $(go-sdk-folder)/services/$(namespace)/mgmt/2021-01-01/$(namespace)
```<|MERGE_RESOLUTION|>--- conflicted
+++ resolved
@@ -18,10 +18,7 @@
    - tag: package-preview-2019-03
    - tag: package-2019-10
    - tag: package-2020-06
-<<<<<<< HEAD
-=======
    - tag: package-2021-01
->>>>>>> 7d4caa5e
 ```
 
 ### Tag: package-2018-05 and go

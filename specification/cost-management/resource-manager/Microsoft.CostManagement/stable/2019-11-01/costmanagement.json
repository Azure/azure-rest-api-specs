{
  "swagger": "2.0",
  "info": {
    "version": "2019-11-01",
    "title": "CostManagementClient"
  },
  "host": "management.azure.com",
  "schemes": [
    "https"
  ],
  "consumes": [
    "application/json"
  ],
  "produces": [
    "application/json"
  ],
  "security": [
    {
      "azure_auth": [
        "user_impersonation"
      ]
    }
  ],
  "securityDefinitions": {
    "azure_auth": {
      "type": "oauth2",
      "authorizationUrl": "https://login.microsoftonline.com/common/oauth2/authorize",
      "flow": "implicit",
      "description": "Azure Active Directory OAuth2 Flow.",
      "scopes": {
        "user_impersonation": "impersonate your user account"
      }
    }
  },
  "paths": {
    "/providers/Microsoft.CostManagement/views": {
      "get": {
        "tags": [
          "Views"
        ],
        "operationId": "Views_List",
        "description": "Lists all views by tenant and object.",
        "externalDocs": {
          "url": "https://docs.microsoft.com/en-us/rest/api/costmanagement/"
        },
        "x-ms-examples": {
          "PrivateViewList": {
            "$ref": "./examples/PrivateViewList.json"
          }
        },
        "parameters": [
          {
            "$ref": "#/parameters/apiVersionParameter"
          }
        ],
        "responses": {
          "200": {
            "description": "OK. The request has succeeded.",
            "schema": {
              "$ref": "#/definitions/ViewListResult"
            }
          },
          "default": {
            "description": "Error response describing why the operation failed.",
            "schema": {
              "$ref": "#/definitions/ErrorResponse"
            }
          }
        },
        "x-ms-pageable": {
          "nextLinkName": "nextLink"
        }
      }
    },
    "/{scope}/providers/Microsoft.CostManagement/views": {
      "get": {
        "tags": [
          "Views"
        ],
        "operationId": "Views_ListByScope",
        "description": "Lists all views at the given scope.",
        "externalDocs": {
          "url": "https://docs.microsoft.com/en-us/rest/api/costmanagement/"
        },
        "x-ms-examples": {
          "ResourceGroupViewList": {
            "$ref": "./examples/ViewListByResourceGroup.json"
          }
        },
        "parameters": [
          {
            "$ref": "#/parameters/scopeViewParameter"
          },
          {
            "$ref": "#/parameters/apiVersionParameter"
          }
        ],
        "responses": {
          "200": {
            "description": "OK. The request has succeeded.",
            "schema": {
              "$ref": "#/definitions/ViewListResult"
            }
          },
          "default": {
            "description": "Error response describing why the operation failed.",
            "schema": {
              "$ref": "#/definitions/ErrorResponse"
            }
          }
        },
        "x-ms-pageable": {
          "nextLinkName": "nextLink"
        }
      }
    },
<<<<<<< HEAD
    "/providers/Microsoft.CostManagement/views/{viewName}": {
      "get": {
=======
    "/{scope}/providers/Microsoft.CostManagement/alerts": {
      "get": {
        "tags": [
          "Alerts"
        ],
        "operationId": "Alerts_List",
        "description": "Lists the alerts for scope defined.",
        "externalDocs": {
          "url": "https://docs.microsoft.com/en-us/rest/api/costmanagement/"
        },
        "x-ms-examples": {
          "BillingAccountAlerts": {
            "$ref": "./examples/BillingAccountAlerts.json"
          },
          "BillingProfileAlerts": {
            "$ref": "./examples/BillingProfileAlerts.json"
          },
          "InvoiceSectionAlerts": {
            "$ref": "./examples/InvoiceSectionAlerts.json"
          },
          "EnrollmentAccountAlerts": {
            "$ref": "./examples/EnrollmentAccountAlerts.json"
          },
          "DepartmentAlerts": {
            "$ref": "./examples/DepartmentAlerts.json"
          },
          "SubscriptionAlerts": {
            "$ref": "./examples/SubscriptionAlerts.json"
          },
          "ResourceGroupAlerts": {
            "$ref": "./examples/ResourceGroupAlerts.json"
          }
        },
        "parameters": [
          {
            "$ref": "#/parameters/apiVersionParameter"
          },
          {
            "$ref": "#/parameters/scopeAlertParameter"
          }
        ],
        "responses": {
          "200": {
            "description": "OK. The request has succeeded.",
            "schema": {
              "$ref": "#/definitions/AlertsResult"
            }
          },
          "default": {
            "description": "Error response describing why the operation failed.",
            "schema": {
              "$ref": "#/definitions/ErrorResponse"
            }
          }
        }
      }
    },
    "/providers/Microsoft.CostManagement/{externalCloudProviderType}/{externalCloudProviderId}/alerts": {
      "get": {
        "tags": [
          "Alerts"
        ],
        "operationId": "Alerts_ListExternal",
        "description": "Lists the Alerts for external cloud provider type defined.",
        "externalDocs": {
          "url": "https://docs.microsoft.com/en-us/rest/api/costmanagement/"
        },
        "x-ms-examples": {
          "ExternalBillingAccountAlerts": {
            "$ref": "./examples/ExternalBillingAccountAlerts.json"
          },
          "ExternalSubscriptionAlerts": {
            "$ref": "./examples/ExternalSubscriptionAlerts.json"
          }
        },
        "parameters": [
          {
            "$ref": "#/parameters/apiVersionParameter"
          },
          {
            "$ref": "#/parameters/externalCloudProviderTypeParameter"
          },
          {
            "$ref": "#/parameters/externalCloudProviderIdParameter"
          }
        ],
        "responses": {
          "200": {
            "description": "OK. The request has succeeded.",
            "schema": {
              "$ref": "#/definitions/AlertsResult"
            }
          },
          "default": {
            "description": "Error response describing why the operation failed.",
            "schema": {
              "$ref": "#/definitions/ErrorResponse"
            }
          }
        }
      }
    },
    "/{scope}/providers/Microsoft.CostManagement/forecast": {
      "post": {
        "tags": [
          "Forecast"
        ],
        "operationId": "Forecast_Usage",
        "description": "Lists the forecast charges for scope defined.",
        "externalDocs": {
          "url": "https://docs.microsoft.com/en-us/rest/api/costmanagement/"
        },
        "x-ms-examples": {
          "BillingAccountForecast": {
            "$ref": "./examples/BillingAccountForecast.json"
          },
          "BillingProfileForecast": {
            "$ref": "./examples/BillingProfileForecast.json"
          },
          "InvoiceSectionForecast": {
            "$ref": "./examples/InvoiceSectionForecast.json"
          },
          "EnrollmentAccountForecast": {
            "$ref": "./examples/EnrollmentAccountForecast.json"
          },
          "DepartmentForecast": {
            "$ref": "./examples/DepartmentForecast.json"
          },
          "SubscriptionForecast": {
            "$ref": "./examples/SubscriptionForecast.json"
          },
          "ResourceGroupForecast": {
            "$ref": "./examples/ResourceGroupForecast.json"
          }
        },
        "parameters": [
          {
            "name": "$filter",
            "description": "May be used to filter forecasts by properties/usageDate (Utc time), properties/chargeType or properties/grain. The filter supports 'eq', 'lt', 'gt', 'le', 'ge', and 'and'. It does not currently support 'ne', 'or', or 'not'.",
            "in": "query",
            "required": false,
            "type": "string"
          },
          {
            "$ref": "#/parameters/apiVersionParameter"
          },
          {
            "$ref": "#/parameters/scopeForecastParameter"
          },
          {
            "name": "parameters",
            "in": "body",
            "required": true,
            "schema": {
              "$ref": "#/definitions/ForecastDefinition"
            },
            "description": "Parameters supplied to the CreateOrUpdate Forecast Config operation."
          }
        ],
        "responses": {
          "200": {
            "description": "OK. The request has succeeded.",
            "schema": {
              "$ref": "#/definitions/QueryResult"
            }
          },
          "default": {
            "description": "Error response describing why the operation failed.",
            "schema": {
              "$ref": "#/definitions/ErrorResponse"
            }
          }
        }
      }
    },
    "/providers/Microsoft.CostManagement/{externalCloudProviderType}/{externalCloudProviderId}/forecast": {
      "post": {
        "tags": [
          "Forecast"
        ],
        "operationId": "Forecast_ExternalCloudProviderUsage",
        "description": "Lists the forecast charges for external cloud provider type defined.",
        "externalDocs": {
          "url": "https://docs.microsoft.com/en-us/rest/api/costmanagement/"
        },
        "x-ms-examples": {
          "ExternalBillingAccountForecast": {
            "$ref": "./examples/ExternalBillingAccountForecast.json"
          },
          "ExternalSubscriptionForecast": {
            "$ref": "./examples/ExternalSubscriptionForecast.json"
          }
        },
        "parameters": [
          {
            "name": "$filter",
            "description": "May be used to filter forecasts by properties/usageDate (Utc time), properties/chargeType or properties/grain. The filter supports 'eq', 'lt', 'gt', 'le', 'ge', and 'and'. It does not currently support 'ne', 'or', or 'not'.",
            "in": "query",
            "required": false,
            "type": "string"
          },
          {
            "$ref": "#/parameters/apiVersionParameter"
          },
          {
            "$ref": "#/parameters/externalCloudProviderTypeParameter"
          },
          {
            "$ref": "#/parameters/externalCloudProviderIdParameter"
          },
          {
            "name": "parameters",
            "in": "body",
            "required": true,
            "schema": {
              "$ref": "#/definitions/ForecastDefinition"
            },
            "description": "Parameters supplied to the CreateOrUpdate Forecast Config operation."
          }
        ],
        "responses": {
          "200": {
            "description": "OK. The request has succeeded.",
            "schema": {
              "$ref": "#/definitions/QueryResult"
            }
          },
          "default": {
            "description": "Error response describing why the operation failed.",
            "schema": {
              "$ref": "#/definitions/ErrorResponse"
            }
          }
        }
      }
    },
    "/{scope}/providers/Microsoft.CostManagement/query": {
      "post": {
>>>>>>> b6711693
        "tags": [
          "Views"
        ],
        "operationId": "Views_Get",
        "description": "Gets the view by view name.",
        "externalDocs": {
          "url": "https://docs.microsoft.com/en-us/rest/api/costmanagement/"
        },
        "x-ms-examples": {
          "PrivateView": {
            "$ref": "./examples/PrivateView.json"
          }
        },
        "parameters": [
          {
            "$ref": "#/parameters/apiVersionParameter"
          },
          {
            "$ref": "#/parameters/viewNameParameter"
          }
        ],
        "responses": {
          "200": {
            "description": "OK. The request has succeeded.",
            "schema": {
              "$ref": "#/definitions/View"
            }
          },
          "default": {
            "description": "Error response describing why the operation failed.",
            "schema": {
              "$ref": "#/definitions/ErrorResponse"
            }
          }
        }
      },
      "put": {
        "tags": [
          "Views"
        ],
        "operationId": "Views_CreateOrUpdate",
        "description": "The operation to create or update a view. Update operation requires latest eTag to be set in the request. You may obtain the latest eTag by performing a get operation. Create operation does not require eTag.",
        "externalDocs": {
          "url": "https://docs.microsoft.com/en-us/rest/api/costmanagement/"
        },
        "x-ms-examples": {
          "CreateOrUpdatePrivateView": {
            "$ref": "./examples/PrivateViewCreateOrUpdate.json"
          }
        },
        "parameters": [
          {
            "$ref": "#/parameters/apiVersionParameter"
          },
          {
            "$ref": "#/parameters/viewNameParameter"
          },
          {
            "name": "parameters",
            "in": "body",
            "required": true,
            "schema": {
              "$ref": "#/definitions/View"
            },
            "description": "Parameters supplied to the CreateOrUpdate View operation."
          }
        ],
        "responses": {
          "200": {
            "description": "OK. The request has succeeded.",
            "schema": {
              "$ref": "#/definitions/View"
            }
          },
          "201": {
            "description": "Created.",
            "schema": {
              "$ref": "#/definitions/View"
            }
          },
          "default": {
            "description": "Error response describing why the operation failed.",
            "schema": {
              "$ref": "#/definitions/ErrorResponse"
            }
          }
        }
      },
      "delete": {
        "tags": [
          "Views"
        ],
        "operationId": "Views_Delete",
        "description": "The operation to delete a view.",
        "externalDocs": {
          "url": "https://docs.microsoft.com/en-us/rest/api/costmanagement/"
        },
        "x-ms-examples": {
          "DeletePrivateView": {
            "$ref": "./examples/PrivateViewDelete.json"
          }
        },
        "parameters": [
          {
            "$ref": "#/parameters/apiVersionParameter"
          },
          {
            "$ref": "#/parameters/viewNameParameter"
          }
        ],
        "responses": {
          "200": {
            "description": "OK. The request has succeeded."
          },
          "204": {
            "description": "NoContent. Resource is not available."
          },
          "default": {
            "description": "Error response describing why the operation failed.",
            "schema": {
              "$ref": "#/definitions/ErrorResponse"
            }
          }
        }
      }
    },
    "/{scope}/providers/Microsoft.CostManagement/views/{viewName}": {
      "get": {
        "tags": [
          "Views"
        ],
        "operationId": "Views_GetByScope",
        "description": "Gets the view for the defined scope by view name.",
        "externalDocs": {
          "url": "https://docs.microsoft.com/en-us/rest/api/costmanagement/"
        },
        "x-ms-examples": {
          "ResourceGroupView": {
            "$ref": "./examples/ViewByResourceGroup.json"
          }
        },
        "parameters": [
          {
            "$ref": "#/parameters/scopeViewParameter"
          },
          {
            "$ref": "#/parameters/apiVersionParameter"
          },
          {
            "$ref": "#/parameters/viewNameParameter"
          }
        ],
        "responses": {
          "200": {
            "description": "OK. The request has succeeded.",
            "schema": {
              "$ref": "#/definitions/View"
            }
          },
          "default": {
            "description": "Error response describing why the operation failed.",
            "schema": {
              "$ref": "#/definitions/ErrorResponse"
            }
          }
        }
      },
      "put": {
        "tags": [
          "Views"
        ],
        "operationId": "Views_CreateOrUpdateByScope",
        "description": "The operation to create or update a view. Update operation requires latest eTag to be set in the request. You may obtain the latest eTag by performing a get operation. Create operation does not require eTag.",
        "externalDocs": {
          "url": "https://docs.microsoft.com/en-us/rest/api/costmanagement/"
        },
        "x-ms-examples": {
          "ResourceGroupCreateOrUpdateView": {
            "$ref": "./examples/ViewCreateOrUpdateByResourceGroup.json"
          }
        },
        "parameters": [
          {
            "$ref": "#/parameters/scopeViewParameter"
          },
          {
            "$ref": "#/parameters/apiVersionParameter"
          },
          {
            "$ref": "#/parameters/viewNameParameter"
          },
          {
            "name": "parameters",
            "in": "body",
            "required": true,
            "schema": {
              "$ref": "#/definitions/View"
            },
            "description": "Parameters supplied to the CreateOrUpdate View operation."
          }
        ],
        "responses": {
          "200": {
            "description": "OK. The request has succeeded.",
            "schema": {
              "$ref": "#/definitions/View"
            }
          },
          "201": {
            "description": "Created.",
            "schema": {
              "$ref": "#/definitions/View"
            }
          },
          "default": {
            "description": "Error response describing why the operation failed.",
            "schema": {
              "$ref": "#/definitions/ErrorResponse"
            }
          }
        }
      },
      "delete": {
        "tags": [
          "Views"
        ],
        "operationId": "Views_DeleteByScope",
        "description": "The operation to delete a view.",
        "externalDocs": {
          "url": "https://docs.microsoft.com/en-us/rest/api/costmanagement/"
        },
        "x-ms-examples": {
          "ResourceGroupDeleteView": {
            "$ref": "./examples/ViewDeleteByResourceGroup.json"
          }
        },
        "parameters": [
          {
            "$ref": "#/parameters/scopeViewParameter"
          },
          {
            "$ref": "#/parameters/apiVersionParameter"
          },
          {
            "$ref": "#/parameters/viewNameParameter"
          }
        ],
        "responses": {
          "200": {
            "description": "OK. The request has succeeded."
          },
          "204": {
            "description": "NoContent. Resource is not available."
          },
          "default": {
            "description": "Error response describing why the operation failed.",
            "schema": {
              "$ref": "#/definitions/ErrorResponse"
            }
          }
        }
      }
    },
    "/{scope}/providers/Microsoft.CostManagement/dimensions": {
      "get": {
        "tags": [
          "Dimensions"
        ],
        "x-ms-odata": "#/definitions/Dimension",
        "operationId": "Dimensions_List",
        "description": "Lists the dimensions by the defined scope.",
        "externalDocs": {
          "url": "https://docs.microsoft.com/en-us/rest/api/costmanagement/"
        },
        "x-ms-examples": {
          "SubscriptionDimensionsList-Legacy": {
            "$ref": "./examples/SubscriptionDimensionsList.json"
          },
          "ResourceGroupDimensionsList-Legacy": {
            "$ref": "./examples/ResourceGroupDimensionsList.json"
          },
          "ManagementGroupDimensionsList-Legacy": {
            "$ref": "./examples/ManagementGroupDimensionsList.json"
          },
          "ManagementGroupDimensionsListExpandAndTop-Legacy": {
            "$ref": "./examples/ManagementGroupDimensionsListExpandAndTop.json"
          },
          "ManagementGroupDimensionsListWithFilter-Legacy": {
            "$ref": "./examples/ManagementGroupDimensionsListWithFilter.json"
          },
          "DepartmentDimensionsList-Legacy": {
            "$ref": "./examples/DepartmentDimensionsList.json"
          },
          "DepartmentDimensionsListExpandAndTop-Legacy": {
            "$ref": "./examples/DepartmentDimensionsListExpandAndTop.json"
          },
          "DepartmentDimensionsListWithFilter-Legacy": {
            "$ref": "./examples/DepartmentDimensionsListWithFilter.json"
          },
          "EnrollmentAccountDimensionsList-Legacy": {
            "$ref": "./examples/EnrollmentAccountDimensionsList.json"
          },
          "EnrollmentAccountDimensionsListExpandAndTop-Legacy": {
            "$ref": "./examples/EnrollmentAccountDimensionsListExpandAndTop.json"
          },
          "EnrollmentAccountDimensionsListWithFilter-Legacy": {
            "$ref": "./examples/EnrollmentAccountDimensionsListWithFilter.json"
          },
          "BillingAccountDimensionsList-Legacy": {
            "$ref": "./examples/BillingAccountDimensionsList.json"
          },
          "BillingAccountDimensionsListExpandAndTop-Legacy": {
            "$ref": "./examples/BillingAccountDimensionsListExpandAndTop.json"
          },
          "BillingAccountDimensionsListWithFilter-Legacy": {
            "$ref": "./examples/BillingAccountDimensionsListWithFilter.json"
          },
          "BillingAccountDimensionsList-Modern": {
            "$ref": "./examples/MCABillingAccountDimensionsList.json"
          },
          "BillingAccountDimensionsListExpandAndTop-Modern": {
            "$ref": "./examples/MCABillingAccountDimensionsListExpandAndTop.json"
          },
          "BillingAccountDimensionsListWithFilter-Modern": {
            "$ref": "./examples/MCABillingAccountDimensionsListWithFilter.json"
          },
          "BillingProfileDimensionsList-Modern": {
            "$ref": "./examples/MCABillingProfileDimensionsList.json"
          },
          "BillingProfileDimensionsListExpandAndTop-Modern": {
            "$ref": "./examples/MCABillingProfileDimensionsListExpandAndTop.json"
          },
          "BillingProfileDimensionsListWithFilter-Modern": {
            "$ref": "./examples/MCABillingProfileDimensionsListWithFilter.json"
          },
          "InvoiceSectionDimensionsList-Modern": {
            "$ref": "./examples/MCAInvoiceSectionDimensionsList.json"
          },
          "InvoiceSectionDimensionsListExpandAndTop-Modern": {
            "$ref": "./examples/MCAInvoiceSectionDimensionsListExpandAndTop.json"
          },
          "InvoiceSectionDimensionsListWithFilter-Modern": {
            "$ref": "./examples/MCAInvoiceSectionDimensionsListWithFilter.json"
          },
          "CustomerDimensionsList-Modern": {
            "$ref": "./examples/MCACustomerDimensionsList.json"
          },
          "CustomerDimensionsListExpandAndTop-Modern": {
            "$ref": "./examples/MCACustomerDimensionsListExpandAndTop.json"
          },
          "CustomerDimensionsListWithFilter-Modern": {
            "$ref": "./examples/MCACustomerDimensionsListWithFilter.json"
          }
        },
        "parameters": [
          {
            "$ref": "#/parameters/scopeDimensionParameter"
          },
          {
            "$ref": "#/parameters/apiVersionParameter"
          },
          {
            "name": "$filter",
            "description": "May be used to filter dimensions by properties/category, properties/usageStart, properties/usageEnd. Supported operators are 'eq','lt', 'gt', 'le', 'ge'.",
            "in": "query",
            "required": false,
            "type": "string"
          },
          {
            "name": "$expand",
            "description": "May be used to expand the properties/data within a dimension category. By default, data is not included when listing dimensions.",
            "in": "query",
            "required": false,
            "type": "string"
          },
          {
            "name": "$skiptoken",
            "description": "Skiptoken is only used if a previous operation returned a partial result. If a previous response contains a nextLink element, the value of the nextLink element will include a skiptoken parameter that specifies a starting point to use for subsequent calls.",
            "in": "query",
            "required": false,
            "type": "string"
          },
          {
            "name": "$top",
            "description": "May be used to limit the number of results to the most recent N dimension data.",
            "in": "query",
            "required": false,
            "type": "integer",
            "minimum": 1,
            "maximum": 1000
          }
        ],
        "responses": {
          "200": {
            "description": "OK. The request has succeeded.",
            "schema": {
              "$ref": "#/definitions/DimensionsListResult"
            }
          },
          "default": {
            "description": "Error response describing why the operation failed.",
            "schema": {
              "$ref": "#/definitions/ErrorResponse"
            }
          }
        },
        "x-ms-pageable": {
          "nextLinkName": null
        }
      }
    },
    "/providers/Microsoft.CostManagement/{externalCloudProviderType}/{externalCloudProviderId}/dimensions": {
      "get": {
        "tags": [
          "Dimensions"
        ],
        "x-ms-odata": "#/definitions/Dimension",
        "operationId": "Dimensions_ByExternalCloudProviderType",
        "description": "Lists the dimensions by the external cloud provider type.",
        "externalDocs": {
          "url": "https://docs.microsoft.com/en-us/rest/api/costmanagement/"
        },
        "x-ms-examples": {
          "ExternalBillingAccountDimensionList": {
            "$ref": "./examples/ExternalBillingAccountsDimensions.json"
          },
          "ExternalSubscriptionDimensionList": {
            "$ref": "./examples/ExternalSubscriptionsDimensions.json"
          }
        },
        "parameters": [
          {
            "$ref": "#/parameters/externalCloudProviderTypeParameter"
          },
          {
            "$ref": "#/parameters/externalCloudProviderIdParameter"
          },
          {
            "$ref": "#/parameters/apiVersionParameter"
          },
          {
            "name": "$filter",
            "description": "May be used to filter dimensions by properties/category, properties/usageStart, properties/usageEnd. Supported operators are 'eq','lt', 'gt', 'le', 'ge'.",
            "in": "query",
            "required": false,
            "type": "string"
          },
          {
            "name": "$expand",
            "description": "May be used to expand the properties/data within a dimension category. By default, data is not included when listing dimensions.",
            "in": "query",
            "required": false,
            "type": "string"
          },
          {
            "name": "$skiptoken",
            "description": "Skiptoken is only used if a previous operation returned a partial result. If a previous response contains a nextLink element, the value of the nextLink element will include a skiptoken parameter that specifies a starting point to use for subsequent calls.",
            "in": "query",
            "required": false,
            "type": "string"
          },
          {
            "name": "$top",
            "description": "May be used to limit the number of results to the most recent N dimension data.",
            "in": "query",
            "required": false,
            "type": "integer",
            "minimum": 1,
            "maximum": 1000
          }
        ],
        "responses": {
          "200": {
            "description": "OK. The request has succeeded.",
            "schema": {
              "$ref": "#/definitions/DimensionsListResult"
            }
          },
          "default": {
            "description": "Error response describing why the operation failed.",
            "schema": {
              "$ref": "#/definitions/ErrorResponse"
            }
          }
        },
        "x-ms-pageable": {
          "nextLinkName": null
        }
      }
    },
    "/{scope}/providers/Microsoft.CostManagement/query": {
      "post": {
        "tags": [
          "Query"
        ],
        "operationId": "Query_Usage",
        "description": "Query the usage data for scope defined.",
        "externalDocs": {
          "url": "https://docs.microsoft.com/en-us/rest/api/costmanagement/"
        },
        "x-ms-examples": {
          "SubscriptionQuery-Legacy": {
            "$ref": "./examples/SubscriptionQuery.json"
          },
          "SubscriptionQueryGrouping-Legacy": {
            "$ref": "./examples/SubscriptionQueryGrouping.json"
          },
          "ResourceGroupQuery-Legacy": {
            "$ref": "./examples/ResourceGroupQuery.json"
          },
          "ResourceGroupQueryGrouping-Legacy": {
            "$ref": "./examples/ResourceGroupQueryGrouping.json"
          },
          "BillingAccountQuery-Legacy": {
            "$ref": "./examples/BillingAccountQuery.json"
          },
          "BillingAccountQueryGrouping-Legacy": {
            "$ref": "./examples/BillingAccountQueryGrouping.json"
          },
          "EnrollmentAccountQuery-Legacy": {
            "$ref": "./examples/EnrollmentAccountQuery.json"
          },
          "EnrollmentAccountQueryGrouping-Legacy": {
            "$ref": "./examples/EnrollmentAccountQueryGrouping.json"
          },
          "DepartmentQuery-Legacy": {
            "$ref": "./examples/DepartmentQuery.json"
          },
          "DepartmentQueryGrouping-Legacy": {
            "$ref": "./examples/DepartmentQueryGrouping.json"
          },
          "ManagementGroupQuery-Legacy": {
            "$ref": "./examples/ManagementGroupQuery.json"
          },
          "ManagementGroupQueryGrouping-Legacy": {
            "$ref": "./examples/ManagementGroupQueryGrouping.json"
          },
          "BillingAccountQuery-Modern": {
            "$ref": "./examples/MCABillingAccountQuery.json"
          },
          "BillingAccountQueryGrouping-Modern": {
            "$ref": "./examples/MCABillingAccountQueryGrouping.json"
          },
          "BillingProfileQuery-Modern": {
            "$ref": "./examples/MCABillingProfileQuery.json"
          },
          "BillingProfileQueryGrouping-Modern": {
            "$ref": "./examples/MCABillingProfileQueryGrouping.json"
          },
          "InvoiceSectionQuery-Modern": {
            "$ref": "./examples/MCAInvoiceSectionQuery.json"
          },
          "InvoiceSectionQueryGrouping-Modern": {
            "$ref": "./examples/MCAInvoiceSectionQueryGrouping.json"
          },
          "CustomerQuery-Modern": {
            "$ref": "./examples/MCACustomerQuery.json"
          },
          "CustomerQueryGrouping-Modern": {
            "$ref": "./examples/MCACustomerQueryGrouping.json"
          }
        },
        "parameters": [
          {
            "$ref": "#/parameters/scopeQueryParameter"
          },
          {
            "$ref": "#/parameters/apiVersionParameter"
          },
          {
            "name": "parameters",
            "in": "body",
            "required": true,
            "schema": {
              "$ref": "#/definitions/QueryDefinition"
            },
            "description": "Parameters supplied to the CreateOrUpdate Query Config operation."
          }
        ],
        "responses": {
          "200": {
            "description": "OK. The request has succeeded.",
            "schema": {
              "$ref": "#/definitions/QueryResult"
            }
          },
          "default": {
            "description": "Error response describing why the operation failed.",
            "schema": {
              "$ref": "#/definitions/ErrorResponse"
            }
          }
        }
      }
    },
    "/providers/Microsoft.CostManagement/{externalCloudProviderType}/{externalCloudProviderId}/query": {
      "post": {
        "tags": [
          "Query"
        ],
        "operationId": "Query_UsageByExternalCloudProviderType",
        "description": "Query the usage data for external cloud provider type defined.",
        "externalDocs": {
          "url": "https://docs.microsoft.com/en-us/rest/api/costmanagement/"
        },
        "x-ms-examples": {
          "ExternalBillingAccountQueryList": {
            "$ref": "./examples/ExternalBillingAccountsQuery.json"
          },
          "ExternalSubscriptionsQuery": {
            "$ref": "./examples/ExternalSubscriptionsQuery.json"
          }
        },
        "parameters": [
          {
            "$ref": "#/parameters/externalCloudProviderTypeParameter"
          },
          {
            "$ref": "#/parameters/externalCloudProviderIdParameter"
          },
          {
            "$ref": "#/parameters/apiVersionParameter"
          },
          {
            "name": "parameters",
            "in": "body",
            "required": true,
            "schema": {
              "$ref": "#/definitions/QueryDefinition"
            },
            "description": "Parameters supplied to the CreateOrUpdate Query Config operation."
          }
        ],
        "responses": {
          "200": {
            "description": "OK. The request has succeeded.",
            "schema": {
              "$ref": "#/definitions/QueryResult"
            }
          },
          "default": {
            "description": "Error response describing why the operation failed.",
            "schema": {
              "$ref": "#/definitions/ErrorResponse"
            }
          }
        }
      }
    },
    "/{scope}/providers/Microsoft.CostManagement/exports": {
      "get": {
        "tags": [
          "Exports"
        ],
        "operationId": "Exports_List",
        "description": "The operation to list all exports at the given scope.",
        "externalDocs": {
          "url": "https://docs.microsoft.com/en-us/rest/api/costmanagement/"
        },
        "x-ms-examples": {
          "SubscriptionExportList": {
            "$ref": "./examples/ExportListBySubscription.json"
          },
          "ResourceGroupExportList": {
            "$ref": "./examples/ExportListByResourceGroup.json"
          },
          "BillingAccountExportList": {
            "$ref": "./examples/ExportListByBillingAccount.json"
          },
          "DepartmentExportList": {
            "$ref": "./examples/ExportListByDepartment.json"
          },
          "EnrollmentAccountExportList": {
            "$ref": "./examples/ExportListByEnrollmentAccount.json"
          },
          "ManagementGroupExportList": {
            "$ref": "./examples/ExportListByManagementGroup.json"
          }
        },
        "parameters": [
          {
            "$ref": "#/parameters/scopeQueryParameter"
          },
          {
            "$ref": "#/parameters/apiVersionParameter"
          }
        ],
        "responses": {
          "200": {
            "description": "OK. The request has succeeded.",
            "schema": {
              "$ref": "#/definitions/ExportListResult"
            }
          },
          "default": {
            "description": "Error response describing why the operation failed.",
            "schema": {
              "$ref": "#/definitions/ErrorResponse"
            }
          }
        }
      }
    },
    "/{scope}/providers/Microsoft.CostManagement/exports/{exportName}": {
      "get": {
        "tags": [
          "Exports"
        ],
        "operationId": "Exports_Get",
        "description": "The operation to get the export for the defined scope by export name.",
        "externalDocs": {
          "url": "https://docs.microsoft.com/en-us/rest/api/costmanagement/"
        },
        "x-ms-examples": {
          "SubscriptionExport": {
            "$ref": "./examples/ExportBySubscription.json"
          },
          "ResourceGroupExport": {
            "$ref": "./examples/ExportByResourceGroup.json"
          },
          "BillingAccountExport": {
            "$ref": "./examples/ExportByBillingAccount.json"
          },
          "DepartmentExport": {
            "$ref": "./examples/ExportByDepartment.json"
          },
          "EnrollmentAccountExport": {
            "$ref": "./examples/ExportByEnrollmentAccount.json"
          },
          "ManagementGroupExport": {
            "$ref": "./examples/ExportByManagementGroup.json"
          }
        },
        "parameters": [
          {
            "$ref": "#/parameters/scopeQueryParameter"
          },
          {
            "$ref": "#/parameters/apiVersionParameter"
          },
          {
            "$ref": "#/parameters/exportNameParameter"
          }
        ],
        "responses": {
          "200": {
            "description": "OK. The request has succeeded.",
            "schema": {
              "$ref": "#/definitions/Export"
            }
          },
          "default": {
            "description": "Error response describing why the operation failed.",
            "schema": {
              "$ref": "#/definitions/ErrorResponse"
            }
          }
        }
      },
      "put": {
        "tags": [
          "Exports"
        ],
        "operationId": "Exports_CreateOrUpdate",
        "description": "The operation to create or update a export. Update operation requires latest eTag to be set in the request. You may obtain the latest eTag by performing a get operation. Create operation does not require eTag.",
        "externalDocs": {
          "url": "https://docs.microsoft.com/en-us/rest/api/costmanagement/"
        },
        "x-ms-examples": {
          "SubscriptionCreateOrUpdateExport": {
            "$ref": "./examples/ExportCreateOrUpdateBySubscription.json"
          },
          "ResourceGroupCreateOrUpdateExport": {
            "$ref": "./examples/ExportCreateOrUpdateByResourceGroup.json"
          },
          "BillingAccountCreateOrUpdateExport": {
            "$ref": "./examples/ExportCreateOrUpdateByBillingAccount.json"
          },
          "DepartmentCreateOrUpdateExport": {
            "$ref": "./examples/ExportCreateOrUpdateByDepartment.json"
          },
          "EnrollmentAccountCreateOrUpdateExport": {
            "$ref": "./examples/ExportCreateOrUpdateByEnrollmentAccount.json"
          },
          "ManagementGroupCreateOrUpdateExport": {
            "$ref": "./examples/ExportCreateOrUpdateByManagementGroup.json"
          }
        },
        "parameters": [
          {
            "$ref": "#/parameters/scopeQueryParameter"
          },
          {
            "$ref": "#/parameters/apiVersionParameter"
          },
          {
            "$ref": "#/parameters/exportNameParameter"
          },
          {
            "name": "parameters",
            "in": "body",
            "required": true,
            "schema": {
              "$ref": "#/definitions/Export"
            },
            "description": "Parameters supplied to the CreateOrUpdate Export operation."
          }
        ],
        "responses": {
          "200": {
            "description": "OK. The request has succeeded.",
            "schema": {
              "$ref": "#/definitions/Export"
            }
          },
          "201": {
            "description": "Created.",
            "schema": {
              "$ref": "#/definitions/Export"
            }
          },
          "default": {
            "description": "Error response describing why the operation failed.",
            "schema": {
              "$ref": "#/definitions/ErrorResponse"
            }
          }
        }
      },
      "delete": {
        "tags": [
          "Exports"
        ],
        "operationId": "Exports_Delete",
        "description": "The operation to delete a export.",
        "externalDocs": {
          "url": "https://docs.microsoft.com/en-us/rest/api/costmanagement/"
        },
        "x-ms-examples": {
          "SubscriptionDeleteExport": {
            "$ref": "./examples/ExportDeleteBySubscription.json"
          },
          "ResourceGroupDeleteExport": {
            "$ref": "./examples/ExportDeleteByResourceGroup.json"
          },
          "BillingAccountDeleteExport": {
            "$ref": "./examples/ExportDeleteByBillingAccount.json"
          },
          "EnrollmentAccountDeleteExport": {
            "$ref": "./examples/ExportDeleteByEnrollmentAccount.json"
          },
          "DepartmentDeleteExport": {
            "$ref": "./examples/ExportDeleteByDepartment.json"
          },
          "ManagementGroupDeleteExport": {
            "$ref": "./examples/ExportDeleteByManagementGroup.json"
          }
        },
        "parameters": [
          {
            "$ref": "#/parameters/scopeQueryParameter"
          },
          {
            "$ref": "#/parameters/apiVersionParameter"
          },
          {
            "$ref": "#/parameters/exportNameParameter"
          }
        ],
        "responses": {
          "200": {
            "description": "OK. The request has succeeded."
          },
          "default": {
            "description": "Error response describing why the operation failed.",
            "schema": {
              "$ref": "#/definitions/ErrorResponse"
            }
          }
        }
      }
    },
    "/{scope}/providers/Microsoft.CostManagement/exports/{exportName}/run": {
      "post": {
        "tags": [
          "Exports"
        ],
        "operationId": "Exports_Execute",
        "description": "The operation to execute a export.",
        "externalDocs": {
          "url": "https://docs.microsoft.com/en-us/rest/api/costmanagement/"
        },
        "x-ms-examples": {
          "SubscriptionExecuteExport": {
            "$ref": "./examples/ExportExecutionBySubscription.json"
          },
          "ResourceGroupExecuteExport": {
            "$ref": "./examples/ExportExecutionByResourceGroup.json"
          },
          "BillingAccountExecuteExport": {
            "$ref": "./examples/ExportExecutionByBillingAccount.json"
          },
          "DepartmentExecuteExport": {
            "$ref": "./examples/ExportExecutionByDepartment.json"
          },
          "EnrollmentAccountExecuteExport": {
            "$ref": "./examples/ExportExecutionByEnrollmentAccount.json"
          },
          "ManagementGroupExecuteExport": {
            "$ref": "./examples/ExportExecutionByManagementGroup.json"
          }
        },
        "parameters": [
          {
            "$ref": "#/parameters/scopeQueryParameter"
          },
          {
            "$ref": "#/parameters/apiVersionParameter"
          },
          {
            "$ref": "#/parameters/exportNameParameter"
          }
        ],
        "responses": {
          "200": {
            "description": "OK. The request has succeeded."
          },
          "default": {
            "description": "Error response describing why the operation failed.",
            "schema": {
              "$ref": "#/definitions/ErrorResponse"
            }
          }
        }
      }
    },
    "/{scope}/providers/Microsoft.CostManagement/exports/{exportName}/runHistory": {
      "get": {
        "tags": [
          "Exports"
        ],
        "operationId": "Exports_GetExecutionHistory",
        "description": "The operation to get the execution history of an export for the defined scope by export name.",
        "externalDocs": {
          "url": "https://docs.microsoft.com/en-us/rest/api/costmanagement/"
        },
        "x-ms-examples": {
          "SubscriptionExecutionHistoryExport": {
            "$ref": "./examples/ExportExecutionListBySubscription.json"
          },
          "ResourceGroupExecutionHistoryExport": {
            "$ref": "./examples/ExportExecutionListByResourceGroup.json"
          },
          "BillingAccountExecutionHistoryExport": {
            "$ref": "./examples/ExportExecutionListByBillingAccount.json"
          },
          "DepartmentExecutionHistoryExport": {
            "$ref": "./examples/ExportExecutionListByDepartment.json"
          },
          "EnrollmentAccountExecutionHistoryExport": {
            "$ref": "./examples/ExportExecutionListByEnrollmentAccount.json"
          },
          "ManagementGroupExecutionHistoryExport": {
            "$ref": "./examples/ExportExecutionListByManagementGroup.json"
          }
        },
        "parameters": [
          {
            "$ref": "#/parameters/scopeQueryParameter"
          },
          {
            "$ref": "#/parameters/apiVersionParameter"
          },
          {
            "$ref": "#/parameters/exportNameParameter"
          }
        ],
        "responses": {
          "200": {
            "description": "OK. The request has succeeded.",
            "schema": {
              "$ref": "#/definitions/ExportExecutionListResult"
            }
          },
          "default": {
            "description": "Error response describing why the operation failed.",
            "schema": {
              "$ref": "#/definitions/ErrorResponse"
            }
          }
        }
      }
    },
    "/providers/Microsoft.CostManagement/operations": {
      "get": {
        "tags": [
          "Operations"
        ],
        "operationId": "Operations_List",
        "description": "Lists all of the available cost management REST API operations.",
        "parameters": [
          {
            "$ref": "#/parameters/apiVersionParameter"
          }
        ],
        "responses": {
          "200": {
            "description": "OK. The request has succeeded.",
            "schema": {
              "$ref": "#/definitions/OperationListResult"
            }
          },
          "default": {
            "description": "Error response describing why the operation failed.",
            "schema": {
              "$ref": "#/definitions/ErrorResponse"
            }
          }
        },
        "x-ms-pageable": {
          "nextLinkName": "nextLink"
        }
      }
    }
  },
  "definitions": {
    "ReportConfigDefinition": {
      "description": "The definition of a report config.",
      "properties": {
        "type": {
          "description": "The type of the report. Usage represents actual usage, forecast represents forecasted data and UsageAndForecast represents both usage and forecasted data. Actual usage and forecasted data can be differentiated based on dates.",
          "type": "string",
          "enum": [
            "Usage"
          ],
          "x-ms-enum": {
            "name": "ReportType",
            "modelAsString": true
          }
        },
        "timeframe": {
          "description": "The time frame for pulling data for the report. If custom, then a specific time period must be provided.",
          "type": "string",
          "enum": [
            "WeekToDate",
            "MonthToDate",
            "YearToDate",
            "Custom"
          ],
          "x-ms-enum": {
            "name": "ReportTimeframeType",
            "modelAsString": true
          }
        },
        "timePeriod": {
          "description": "Has time period for pulling data for the report.",
          "$ref": "#/definitions/ReportConfigTimePeriod"
        },
        "dataset": {
          "description": "Has definition for data in this report config.",
          "$ref": "#/definitions/ReportConfigDataset"
        }
      },
      "required": [
        "type",
        "timeframe"
      ]
    },
    "ReportConfigTimePeriod": {
      "description": "The start and end date for pulling data for the report.",
      "properties": {
        "from": {
          "description": "The start date to pull data from.",
          "type": "string",
          "format": "date-time"
        },
        "to": {
          "description": "The end date to pull data to.",
          "type": "string",
          "format": "date-time"
        }
      },
      "required": [
        "from",
        "to"
      ]
    },
    "ReportConfigDataset": {
      "description": "The definition of data present in the report.",
      "properties": {
        "granularity": {
          "description": "The granularity of rows in the report.",
          "type": "string",
          "enum": [
            "Daily",
            "Monthly"
          ],
          "x-ms-enum": {
            "name": "ReportGranularityType",
            "modelAsString": true
          }
        },
        "configuration": {
          "description": "Has configuration information for the data in the report. The configuration will be ignored if aggregation and grouping are provided.",
          "$ref": "#/definitions/ReportConfigDatasetConfiguration"
        },
        "aggregation": {
          "type": "object",
          "description": "Dictionary of aggregation expression to use in the report. The key of each item in the dictionary is the alias for the aggregated column. Report can have up to 2 aggregation clauses.",
          "additionalProperties": {
            "type": "object",
            "$ref": "#/definitions/ReportConfigAggregation"
          },
          "maxItems": 2
        },
        "grouping": {
          "description": "Array of group by expression to use in the report. Report can have up to 2 group by clauses.",
          "type": "array",
          "items": {
            "$ref": "#/definitions/ReportConfigGrouping"
          },
          "maxItems": 2
        },
        "sorting": {
          "description": "Array of order by expression to use in the report.",
          "type": "array",
          "items": {
            "$ref": "#/definitions/ReportConfigSorting"
          }
        },
        "filter": {
          "type": "object",
          "description": "Has filter expression to use in the report.",
          "$ref": "#/definitions/ReportConfigFilter"
        }
      }
    },
    "ReportConfigDatasetConfiguration": {
      "description": "The configuration of dataset in the report.",
      "properties": {
        "columns": {
          "description": "Array of column names to be included in the report. Any valid report column name is allowed. If not provided, then report includes all columns.",
          "type": "array",
          "items": {
            "type": "string"
          }
        }
      }
    },
    "ReportConfigAggregation": {
      "description": "The aggregation expression to be used in the report.",
      "properties": {
        "name": {
          "description": "The name of the column to aggregate.",
          "type": "string"
        },
        "function": {
          "description": "The name of the aggregation function to use.",
          "type": "string",
          "enum": [
            "Sum"
          ],
          "x-ms-enum": {
            "name": "FunctionType",
            "modelAsString": true
          }
        }
      },
      "required": [
        "name",
        "function"
      ]
    },
    "ReportConfigSorting": {
      "description": "The order by expression to be used in the report.",
      "properties": {
        "direction": {
          "description": "Direction of sort.",
          "type": "string",
          "enum": [
            "Ascending",
            "Descending"
          ]
        },
        "name": {
          "description": "The name of the column to sort.",
          "type": "string"
        }
      },
      "required": [
        "name"
      ]
    },
    "ReportConfigGrouping": {
      "description": "The group by expression to be used in the report.",
      "properties": {
        "type": {
          "description": "Has type of the column to group.",
          "$ref": "#/definitions/ReportConfigColumnType"
        },
        "name": {
          "description": "The name of the column to group. This version supports subscription lowest possible grain.",
          "type": "string"
        }
      },
      "required": [
        "type",
        "name"
      ]
    },
    "ReportConfigFilter": {
      "description": "The filter expression to be used in the report.",
      "properties": {
        "and": {
          "description": "The logical \"AND\" expression. Must have at least 2 items.",
          "type": "array",
          "items": {
            "$ref": "#/definitions/ReportConfigFilter"
          },
          "minItems": 2
        },
        "or": {
          "description": "The logical \"OR\" expression. Must have at least 2 items.",
          "type": "array",
          "items": {
            "$ref": "#/definitions/ReportConfigFilter"
          },
          "minItems": 2
        },
        "not": {
          "description": "The logical \"NOT\" expression.",
          "$ref": "#/definitions/ReportConfigFilter"
        },
        "dimension": {
          "description": "Has comparison expression for a dimension",
          "$ref": "#/definitions/ReportConfigComparisonExpression"
        },
        "tag": {
          "description": "Has comparison expression for a tag",
          "$ref": "#/definitions/ReportConfigComparisonExpression"
        }
      }
    },
    "ReportConfigColumnType": {
      "description": "The type of the column in the report.",
      "type": "string",
      "enum": [
        "Tag",
        "Dimension"
      ],
      "x-ms-enum": {
        "name": "ReportConfigColumnType",
        "modelAsString": true
      }
    },
    "ReportConfigComparisonExpression": {
      "description": "The comparison expression to be used in the report.",
      "properties": {
        "name": {
          "description": "The name of the column to use in comparison.",
          "type": "string"
        },
        "operator": {
          "description": "The operator to use for comparison.",
          "type": "string",
          "enum": [
            "In",
            "Contains"
          ],
          "x-ms-enum": {
            "name": "OperatorType",
            "modelAsString": true
          }
        },
        "values": {
          "description": "Array of values to use for comparison",
          "type": "array",
          "items": {
            "type": "string"
          },
          "minItems": 1
        }
      },
      "required": [
        "name",
        "operator",
        "values"
      ]
    },
    "ViewListResult": {
      "description": "Result of listing views. It contains a list of available views.",
      "type": "object",
      "properties": {
        "value": {
          "description": "The list of views.",
          "type": "array",
          "readOnly": true,
          "items": {
            "$ref": "#/definitions/View"
          }
        },
        "nextLink": {
          "description": "The link (url) to the next page of results.",
          "type": "string",
          "readOnly": true
        }
      }
    },
    "View": {
      "description": "States and configurations of Cost Analysis.",
      "type": "object",
      "allOf": [
        {
          "$ref": "#/definitions/ProxyResource"
        }
      ],
      "properties": {
        "properties": {
          "x-ms-client-flatten": true,
          "$ref": "#/definitions/ViewProperties",
          "title": "View properties"
        }
      }
    },
    "ViewProperties": {
      "type": "object",
      "description": "The properties of the view.",
      "properties": {
        "displayName": {
          "description": "User input name of the view. Required.",
          "type": "string"
        },
        "scope": {
          "description": "Cost Management scope to save the view on. This includes 'subscriptions/{subscriptionId}' for subscription scope, 'subscriptions/{subscriptionId}/resourceGroups/{resourceGroupName}' for resourceGroup scope, 'providers/Microsoft.Billing/billingAccounts/{billingAccountId}' for Billing Account scope, 'providers/Microsoft.Billing/billingAccounts/{billingAccountId}/departments/{departmentId}' for Department scope, 'providers/Microsoft.Billing/billingAccounts/{billingAccountId}/enrollmentAccounts/{enrollmentAccountId}' for EnrollmentAccount scope, 'providers/Microsoft.Billing/billingAccounts/{billingAccountId}/billingProfiles/{billingProfileId}' for BillingProfile scope, 'providers/Microsoft.Billing/billingAccounts/{billingAccountId}/invoiceSections/{invoiceSectionId}' for InvoiceSection scope, 'providers/Microsoft.Management/managementGroups/{managementGroupId}' for Management Group scope, '/providers/Microsoft.CostManagement/externalBillingAccounts/{externalBillingAccountName}' for ExternalBillingAccount scope, and '/providers/Microsoft.CostManagement/externalSubscriptions/{externalSubscriptionName}' for ExternalSubscription scope.",
          "type": "string"
        },
        "createdOn": {
          "description": "Date the user created this view.",
          "type": "string",
          "format": "date-time",
          "readOnly": true
        },
        "modifiedOn": {
          "description": "Date when the user last modified this view.",
          "type": "string",
          "format": "date-time",
          "readOnly": true
        },
        "query": {
          "description": "Query body configuration. Required.",
          "type": "object",
          "x-ms-client-flatten": true,
          "$ref": "#/definitions/ReportConfigDefinition"
        },
        "chart": {
          "description": "Chart type of the main view in Cost Analysis. Required.",
          "type": "string",
          "enum": [
            "Area",
            "Line",
            "StackedColumn",
            "GroupedColumn",
            "Table"
          ],
          "x-ms-enum": {
            "name": "ChartType",
            "modelAsString": true
          }
        },
        "accumulated": {
          "description": "Show costs accumulated over time.",
          "type": "string",
          "enum": [
            "true",
            "false"
          ],
          "x-ms-enum": {
            "name": "AccumulatedType",
            "modelAsString": true
          }
        },
        "metric": {
          "description": "Metric to use when displaying costs.",
          "type": "string",
          "enum": [
            "ActualCost",
            "AmortizedCost",
            "AHUB"
          ],
          "x-ms-enum": {
            "name": "MetricType",
            "modelAsString": true
          }
        },
        "kpis": {
          "description": "List of KPIs to show in Cost Analysis UI.",
          "type": "array",
          "items": {
            "$ref": "#/definitions/KpiProperties"
          }
        },
        "pivots": {
          "description": "Configuration of 3 sub-views in the Cost Analysis UI.",
          "type": "array",
          "items": {
            "$ref": "#/definitions/PivotProperties"
          }
        }
      }
    },
    "KpiProperties": {
      "description": "Each KPI must contain a 'type' and 'enabled' key.",
      "type": "object",
      "properties": {
        "type": {
          "description": "KPI type (Forecast, Budget).",
          "type": "string",
          "enum": [
            "Forecast",
            "Budget"
          ],
          "x-ms-enum": {
            "name": "KpiTypeType",
            "modelAsString": true
          }
        },
        "id": {
          "description": "ID of resource related to metric (budget).",
          "type": "string"
        },
        "enabled": {
          "description": "show the KPI in the UI?",
          "type": "boolean"
        }
      }
    },
    "PivotProperties": {
      "description": "Each pivot must contain a 'type' and 'name'.",
      "type": "object",
      "properties": {
        "type": {
          "description": "Data type to show in view.",
          "type": "string",
          "enum": [
            "Dimension",
            "TagKey"
          ],
          "x-ms-enum": {
            "name": "PivotTypeType",
            "modelAsString": true
          }
        },
        "name": {
          "description": "Data field to show in view.",
          "type": "string"
        }
      }
    },
    "ErrorDetails": {
      "description": "The details of the error.",
      "properties": {
        "code": {
          "description": "Error code.",
          "type": "string",
          "readOnly": true
        },
        "message": {
          "description": "Error message indicating why the operation failed.",
          "type": "string",
          "readOnly": true
        }
      }
    },
    "ErrorResponse": {
      "description": "Error response indicates that the service is not able to process the incoming request. The reason is provided in the error message. \n\nSome Error responses: \n\n * 429 TooManyRequests - Request is throttled. Retry after waiting for the time specified in the \"x-ms-ratelimit-microsoft.consumption-retry-after\" header. \n\n * 503 ServiceUnavailable - Service is temporarily unavailable. Retry after waiting for the time specified in the \"Retry-After\" header.",
      "type": "object",
      "properties": {
        "error": {
          "description": "The details of the error.",
          "$ref": "#/definitions/ErrorDetails"
        }
      }
    },
    "Resource": {
      "description": "The Resource model definition.",
      "properties": {
        "id": {
          "readOnly": true,
          "type": "string",
          "description": "Resource Id."
        },
        "name": {
          "readOnly": true,
          "type": "string",
          "description": "Resource name."
        },
        "type": {
          "readOnly": true,
          "type": "string",
          "description": "Resource type."
        },
        "tags": {
          "readOnly": true,
          "type": "object",
          "additionalProperties": {
            "type": "string"
          },
          "description": "Resource tags."
        }
      },
      "x-ms-azure-resource": true
    },
    "ProxyResource": {
      "description": "The Resource model definition.",
      "properties": {
        "id": {
          "readOnly": true,
          "type": "string",
          "description": "Resource Id."
        },
        "name": {
          "readOnly": true,
          "type": "string",
          "description": "Resource name."
        },
        "type": {
          "readOnly": true,
          "type": "string",
          "description": "Resource type."
        },
        "eTag": {
          "type": "string",
          "description": "eTag of the resource. To handle concurrent update scenario, this field will be used to determine whether the user is updating the latest version or not."
        }
      },
      "x-ms-azure-resource": true
    },
    "DimensionsListResult": {
      "description": "Result of listing dimensions. It contains a list of available dimensions.",
      "type": "object",
      "properties": {
        "value": {
          "description": "The list of dimensions.",
          "type": "array",
          "readOnly": true,
          "items": {
            "$ref": "#/definitions/Dimension"
          }
        }
      }
    },
    "Dimension": {
      "type": "object",
      "allOf": [
        {
          "$ref": "#/definitions/Resource"
        }
      ],
      "properties": {
        "properties": {
          "x-ms-client-flatten": true,
          "$ref": "#/definitions/DimensionProperties",
          "title": "Dimension properties"
        }
      }
    },
    "DimensionProperties": {
      "type": "object",
      "properties": {
        "description": {
          "description": "Dimension description.",
          "type": "string",
          "readOnly": true
        },
        "filterEnabled": {
          "description": "Filter enabled.",
          "type": "boolean",
          "readOnly": true
        },
        "groupingEnabled": {
          "description": "Grouping enabled.",
          "type": "boolean",
          "readOnly": true
        },
        "data": {
          "type": "array",
          "items": {
            "description": "Dimension data item.",
            "type": "string",
            "readOnly": true
          }
        },
        "total": {
          "description": "Total number of data for the dimension.",
          "format": "int32",
          "type": "integer",
          "readOnly": true
        },
        "category": {
          "description": "Dimension category.",
          "type": "string",
          "readOnly": true
        },
        "usageStart": {
          "description": "Usage start.",
          "format": "date-time",
          "type": "string",
          "readOnly": true
        },
        "usageEnd": {
          "description": "Usage end.",
          "format": "date-time",
          "type": "string",
          "readOnly": true
        },
        "nextLink": {
          "description": "The link (url) to the next page of results.",
          "type": "string",
          "readOnly": true
        }
      }
    },
    "AlertsResult": {
      "description": "Result of alerts.",
      "type": "object",
      "properties": {
        "value": {
          "description": "List of alerts.",
          "type": "array",
          "readOnly": true,
          "items": {
            "$ref": "#/definitions/Alert"
          }
        },
        "nextLink": {
          "description": "URL to get the next set of alerts results if there are any.",
          "type": "string",
          "readOnly": true
        }
      }
    },
    "Alert": {
      "description": "An individual alert.",
      "type": "object",
      "allOf": [
        {
          "$ref": "#/definitions/Resource"
        }
      ],
      "properties": {
        "properties": {
          "x-ms-client-flatten": true,
          "$ref": "#/definitions/AlertProperties",
          "title": "Alert properties"
        }
      }
    },
    "AlertProperties": {
      "type": "object",
      "properties": {
        "definition": {
          "description": "defines the type of alert",
          "type": "object",
          "properties": {
            "type": {
              "description": "type of alert",
              "type": "string"
            },
            "category": {
              "description": "Alert category",
              "type": "string"
            },
            "criteria": {
              "description": "Criteria that triggered alert",
              "type": "string"
            }
          }
        },
        "description": {
          "description": "Alert description",
          "type": "string"
        },
        "source": {
          "description": "Source of alert",
          "type": "string"
        },
        "details": {
          "description": "Alert details",
          "type": "object",
          "properties": {
            "timeGrainType": {
              "description": "Type of timegrain cadence",
              "type": "string"
            },
            "periodStartDate": {
              "description": "datetime of periodStartDate",
              "type": "string"
            },
            "triggeredBy": {
              "description": "notificationId that triggered this alert",
              "type": "string"
            },
            "resourceGroupFilter": {
              "description": "array of resourceGroups to filter by",
              "type": "array",
              "items": {}
            },
            "resourceFilter": {
              "description": "array of resources to filter by",
              "type": "array",
              "items": {}
            },
            "meterFilter": {
              "description": "array of meters to filter by",
              "type": "array",
              "items": {}
            },
            "tagFilter": {
              "description": "tags to filter by",
              "type": "object",
              "properties": {}
            },
            "threshold": {
              "description": "notification threshold percentage as a decimal which activated this alert",
              "type": "number",
              "format": "decimal"
            },
            "operator": {
              "description": "operator used to compare currentSpend with amount",
              "type": "string"
            },
            "amount": {
              "description": "budget threshold amount",
              "type": "number",
              "format": "decimal"
            },
            "unit": {
              "description": "unit of currency being used",
              "type": "string"
            },
            "currentSpend": {
              "description": "current spend",
              "type": "number",
              "format": "decimal"
            },
            "contactEmails": {
              "description": "list of emails to contact",
              "type": "array",
              "items": {
                "type": "string"
              }
            },
            "contactGroups": {
              "description": "list of action groups to broadcast to",
              "type": "array",
              "items": {
                "type": "string"
              }
            },
            "contactRoles": {
              "description": "list of contact roles",
              "type": "array",
              "items": {
                "type": "string"
              }
            },
            "overridingAlert": {
              "description": "overriding alert",
              "type": "string"
            }
          }
        },
        "costEntityId": {
          "description": "related budget",
          "type": "string"
        },
        "status": {
          "description": "alert status",
          "type": "string"
        },
        "creationTime": {
          "description": "dateTime in which alert was created",
          "type": "string"
        },
        "closeTime": {
          "description": "dateTime in which alert was closed",
          "type": "string"
        },
        "modificationTime": {
          "description": "dateTime in which alert was last modified",
          "type": "string"
        },
        "statusModificationUserName": {
          "description": "",
          "type": "string"
        },
        "statusModificationTime": {
          "description": "dateTime in which the alert status was last modified",
          "type": "string"
        }
      }
    },
    "QueryResult": {
      "description": "Result of query. It contains all columns listed under groupings and aggregation.",
      "type": "object",
      "allOf": [
        {
          "$ref": "#/definitions/Resource"
        }
      ],
      "properties": {
        "properties": {
          "x-ms-client-flatten": true,
          "$ref": "#/definitions/QueryProperties",
          "title": "Query properties"
        }
      }
    },
    "QueryProperties": {
      "type": "object",
      "properties": {
        "nextLink": {
          "description": "The link (url) to the next page of results.",
          "type": "string"
        },
        "columns": {
          "description": "Array of columns",
          "type": "array",
          "items": {
            "$ref": "#/definitions/QueryColumn"
          }
        },
        "rows": {
          "description": "Array of rows",
          "type": "array",
          "items": {
            "type": "array",
            "items": {}
          }
        }
      }
    },
    "QueryColumn": {
      "type": "object",
      "properties": {
        "name": {
          "description": "The name of column.",
          "type": "string"
        },
        "type": {
          "description": "The type of column.",
          "type": "string"
        }
      }
    },
    "OperationListResult": {
      "description": "Result of listing cost management operations. It contains a list of operations and a URL link to get the next set of results.",
      "properties": {
        "value": {
          "description": "List of cost management operations supported by the Microsoft.CostManagement resource provider.",
          "type": "array",
          "readOnly": true,
          "items": {
            "$ref": "#/definitions/Operation"
          }
        },
        "nextLink": {
          "description": "URL to get the next set of operation list results if there are any.",
          "type": "string",
          "readOnly": true
        }
      }
    },
    "Operation": {
      "description": "A Cost management REST API operation.",
      "type": "object",
      "properties": {
        "name": {
          "description": "Operation name: {provider}/{resource}/{operation}.",
          "type": "string",
          "readOnly": true
        },
        "display": {
          "description": "The object that represents the operation.",
          "properties": {
            "provider": {
              "description": "Service provider: Microsoft.CostManagement.",
              "type": "string",
              "readOnly": true
            },
            "resource": {
              "description": "Resource on which the operation is performed: Dimensions, Query.",
              "type": "string",
              "readOnly": true
            },
            "operation": {
              "description": "Operation type: Read, write, delete, etc.",
              "type": "string",
              "readOnly": true
            }
          }
        }
      }
    },
    "ForecastDefinition": {
      "description": "The definition of a forecast.",
      "properties": {
        "type": {
          "description": "The type of the forecast.",
          "type": "string",
          "enum": [
            "Usage",
            "ActualCost",
            "AmortizedCost"
          ],
          "x-ms-enum": {
            "name": "ForecastType",
            "modelAsString": true
          }
        },
        "timeframe": {
          "description": "The time frame for pulling data for the forecast. If custom, then a specific time period must be provided.",
          "type": "string",
          "enum": [
            "MonthToDate",
            "BillingMonthToDate",
            "TheLastMonth",
            "TheLastBillingMonth",
            "WeekToDate",
            "Custom"
          ],
          "x-ms-enum": {
            "name": "ForecastTimeframeType",
            "modelAsString": true
          }
        },
        "timePeriod": {
          "description": "Has time period for pulling data for the forecast.",
          "$ref": "#/definitions/QueryTimePeriod"
        },
        "dataset": {
          "description": "Has definition for data in this forecast.",
          "$ref": "#/definitions/QueryDataset"
        },
        "includeActualCost": {
          "description": "a boolean determining if actualCost will be included",
          "type": "boolean"
        },
        "includeFreshPartialCost": {
          "description": "a boolean determining if FreshPartialCost will be included",
          "type": "boolean"
        }
      },
      "required": [
        "type",
        "timeframe"
      ]
    },
    "QueryDefinition": {
      "description": "The definition of a query.",
      "properties": {
        "type": {
          "description": "The type of the query.",
          "type": "string",
          "enum": [
            "Usage",
            "ActualCost",
            "AmortizedCost"
          ],
          "x-ms-enum": {
            "name": "ExportType",
            "modelAsString": true
          }
        },
        "timeframe": {
          "description": "The time frame for pulling data for the query. If custom, then a specific time period must be provided.",
          "type": "string",
          "enum": [
            "MonthToDate",
            "BillingMonthToDate",
            "TheLastMonth",
            "TheLastBillingMonth",
            "WeekToDate",
            "Custom"
          ],
          "x-ms-enum": {
            "name": "TimeframeType",
            "modelAsString": true
          }
        },
        "timePeriod": {
          "description": "Has time period for pulling data for the query.",
          "$ref": "#/definitions/QueryTimePeriod"
        },
        "dataset": {
          "description": "Has definition for data in this query.",
          "$ref": "#/definitions/QueryDataset"
        }
      },
      "required": [
        "type",
        "timeframe"
      ]
    },
    "QueryTimePeriod": {
      "description": "The start and end date for pulling data for the query.",
      "properties": {
        "from": {
          "description": "The start date to pull data from.",
          "type": "string",
          "format": "date-time"
        },
        "to": {
          "description": "The end date to pull data to.",
          "type": "string",
          "format": "date-time"
        }
      },
      "required": [
        "from",
        "to"
      ]
    },
    "QueryDataset": {
      "description": "The definition of data present in the query.",
      "properties": {
        "granularity": {
          "description": "The granularity of rows in the query.",
          "type": "string",
          "enum": [
            "Daily"
          ],
          "x-ms-enum": {
            "name": "GranularityType",
            "modelAsString": true
          }
        },
        "configuration": {
          "description": "Has configuration information for the data in the export. The configuration will be ignored if aggregation and grouping are provided.",
          "$ref": "#/definitions/QueryDatasetConfiguration"
        },
        "aggregation": {
          "type": "object",
          "description": "Dictionary of aggregation expression to use in the query. The key of each item in the dictionary is the alias for the aggregated column. Query can have up to 2 aggregation clauses.",
          "additionalProperties": {
            "type": "object",
            "$ref": "#/definitions/QueryAggregation"
          },
          "maxItems": 2
        },
        "grouping": {
          "description": "Array of group by expression to use in the query. Query can have up to 2 group by clauses.",
          "type": "array",
          "items": {
            "$ref": "#/definitions/QueryGrouping"
          },
          "maxItems": 2
        },
        "filter": {
          "type": "object",
          "description": "Has filter expression to use in the query.",
          "$ref": "#/definitions/QueryFilter"
        }
      }
    },
    "QueryDatasetConfiguration": {
      "description": "The configuration of dataset in the query.",
      "properties": {
        "columns": {
          "description": "Array of column names to be included in the query. Any valid query column name is allowed. If not provided, then query includes all columns.",
          "type": "array",
          "items": {
            "type": "string"
          }
        }
      }
    },
    "QueryAggregation": {
      "description": "The aggregation expression to be used in the query.",
      "properties": {
        "name": {
          "description": "The name of the column to aggregate.",
          "type": "string"
        },
        "function": {
          "description": "The name of the aggregation function to use.",
          "type": "string",
          "enum": [
            "Sum"
          ],
          "x-ms-enum": {
            "name": "FunctionType",
            "modelAsString": true
          }
        }
      },
      "required": [
        "name",
        "function"
      ]
    },
    "QueryGrouping": {
      "description": "The group by expression to be used in the query.",
      "properties": {
        "type": {
          "description": "Has type of the column to group.",
          "$ref": "#/definitions/QueryColumnType"
        },
        "name": {
          "description": "The name of the column to group.",
          "type": "string"
        }
      },
      "required": [
        "type",
        "name"
      ]
    },
    "QueryFilter": {
      "description": "The filter expression to be used in the export.",
      "properties": {
        "and": {
          "description": "The logical \"AND\" expression. Must have at least 2 items.",
          "type": "array",
          "items": {
            "$ref": "#/definitions/QueryFilter"
          },
          "minItems": 2
        },
        "or": {
          "description": "The logical \"OR\" expression. Must have at least 2 items.",
          "type": "array",
          "items": {
            "$ref": "#/definitions/QueryFilter"
          },
          "minItems": 2
        },
        "not": {
          "description": "The logical \"NOT\" expression.",
          "$ref": "#/definitions/QueryFilter"
        },
        "dimension": {
          "description": "Has comparison expression for a dimension",
          "$ref": "#/definitions/QueryComparisonExpression"
        },
        "tag": {
          "description": "Has comparison expression for a tag",
          "$ref": "#/definitions/QueryComparisonExpression"
        }
      }
    },
    "QueryColumnType": {
      "description": "The type of the column in the export.",
      "type": "string",
      "enum": [
        "Tag",
        "Dimension"
      ],
      "x-ms-enum": {
        "name": "QueryColumnType",
        "modelAsString": true
      }
    },
    "QueryComparisonExpression": {
      "description": "The comparison expression to be used in the query.",
      "properties": {
        "name": {
          "description": "The name of the column to use in comparison.",
          "type": "string"
        },
        "operator": {
          "description": "The operator to use for comparison.",
          "type": "string",
          "enum": [
            "In"
          ],
          "x-ms-enum": {
            "name": "OperatorType",
            "modelAsString": true
          }
        },
        "values": {
          "description": "Array of values to use for comparison",
          "type": "array",
          "items": {
            "type": "string"
          },
          "minItems": 1
        }
      },
      "required": [
        "name",
        "operator",
        "values"
      ]
    },
    "ExportListResult": {
      "description": "Result of listing exports. It contains a list of available exports in the scope provided.",
      "properties": {
        "value": {
          "description": "The list of exports.",
          "type": "array",
          "readOnly": true,
          "items": {
            "$ref": "#/definitions/Export"
          }
        }
      }
    },
    "Export": {
      "description": "A export resource.",
      "type": "object",
      "allOf": [
        {
          "$ref": "#/definitions/Resource"
        }
      ],
      "properties": {
        "properties": {
          "x-ms-client-flatten": true,
          "$ref": "#/definitions/ExportProperties",
          "title": "Export properties"
        }
      }
    },
    "ExportProperties": {
      "description": "The properties of the export.",
      "type": "object",
      "allOf": [
        {
          "$ref": "#/definitions/CommonExportProperties"
        }
      ],
      "properties": {
        "schedule": {
          "description": "Has schedule information for the export.",
          "$ref": "#/definitions/ExportSchedule"
        }
      }
    },
    "CommonExportProperties": {
      "description": "The common properties of the export.",
      "properties": {
        "format": {
          "description": "The format of the export being delivered.",
          "type": "string",
          "enum": [
            "Csv"
          ],
          "x-ms-enum": {
            "name": "FormatType",
            "modelAsString": true
          }
        },
        "deliveryInfo": {
          "description": "Has delivery information for the export.",
          "$ref": "#/definitions/ExportDeliveryInfo"
        },
        "definition": {
          "description": "Has definition for the export.",
          "$ref": "#/definitions/QueryDefinition"
        }
      },
      "required": [
        "deliveryInfo",
        "definition"
      ]
    },
    "ExportSchedule": {
      "description": "The schedule associated with a export.",
      "properties": {
        "status": {
          "description": "The status of the schedule. Whether active or not. If inactive, the export's scheduled execution is paused.",
          "type": "string",
          "enum": [
            "Active",
            "Inactive"
          ],
          "x-ms-enum": {
            "name": "StatusType",
            "modelAsString": true
          }
        },
        "recurrence": {
          "description": "The schedule recurrence.",
          "type": "string",
          "enum": [
            "Daily",
            "Weekly",
            "Monthly",
            "Annually"
          ],
          "x-ms-enum": {
            "name": "RecurrenceType",
            "modelAsString": true
          }
        },
        "recurrencePeriod": {
          "description": "Has start and end date of the recurrence. The start date must be in future. If present, the end date must be greater than start date.",
          "$ref": "#/definitions/ExportRecurrencePeriod"
        }
      },
      "required": [
        "recurrence"
      ]
    },
    "ExportDeliveryInfo": {
      "description": "The delivery information associated with a export.",
      "properties": {
        "destination": {
          "description": "Has destination for the export being delivered.",
          "$ref": "#/definitions/ExportDeliveryDestination"
        }
      },
      "required": [
        "destination"
      ]
    },
    "ExportRecurrencePeriod": {
      "description": "The start and end date for recurrence schedule.",
      "properties": {
        "from": {
          "description": "The start date of recurrence.",
          "type": "string",
          "format": "date-time"
        },
        "to": {
          "description": "The end date of recurrence.",
          "type": "string",
          "format": "date-time"
        }
      },
      "required": [
        "from"
      ]
    },
    "ExportDeliveryDestination": {
      "description": "The destination information for the delivery of the export. To allow access to a storage account, you must register the account's subscription with the Microsoft.CostManagementExports resource provider. This is required once per subscription. When creating an export in the Azure portal, it is done automatically, however API users need to register the subscription. For more information see https://docs.microsoft.com/en-us/azure/azure-resource-manager/resource-manager-supported-services .",
      "properties": {
        "resourceId": {
          "description": "The resource id of the storage account where exports will be delivered.",
          "type": "string"
        },
        "container": {
          "description": "The name of the container where exports will be uploaded.",
          "type": "string"
        },
        "rootFolderPath": {
          "description": "The name of the directory where exports will be uploaded.",
          "type": "string"
        }
      },
      "required": [
        "resourceId",
        "container"
      ]
    },
    "ExportExecutionListResult": {
      "description": "Result of listing exports execution history of a export by name",
      "properties": {
        "value": {
          "description": "The list of export executions.",
          "type": "array",
          "readOnly": true,
          "items": {
            "$ref": "#/definitions/ExportExecution"
          }
        }
      }
    },
    "ExportExecution": {
      "description": "A export execution.",
      "type": "object",
      "allOf": [
        {
          "$ref": "#/definitions/Resource"
        }
      ],
      "properties": {
        "properties": {
          "x-ms-client-flatten": true,
          "$ref": "#/definitions/ExportExecutionProperties",
          "title": "Export execution properties"
        }
      }
    },
    "ExportExecutionProperties": {
      "description": "The properties of the export execution.",
      "properties": {
        "executionType": {
          "description": "The type of the export execution.",
          "type": "string",
          "enum": [
            "OnDemand",
            "Scheduled"
          ],
          "x-ms-enum": {
            "name": "ExecutionType",
            "modelAsString": true
          }
        },
        "status": {
          "description": "The status of the export execution.",
          "type": "string",
          "enum": [
            "Queued",
            "InProgress",
            "Completed",
            "Failed",
            "Timeout",
            "NewDataNotAvailable",
            "DataNotAvailable"
          ],
          "x-ms-enum": {
            "name": "ExecutionStatus",
            "modelAsString": true
          }
        },
        "submittedBy": {
          "description": "The identifier for the entity that executed the export. For OnDemand executions, it is the email id. For Scheduled executions, it is the constant value - System.",
          "type": "string"
        },
        "submittedTime": {
          "description": "The time when export was queued to be executed.",
          "type": "string",
          "format": "date-time"
        },
        "processingStartTime": {
          "description": "The time when export was picked up to be executed.",
          "type": "string",
          "format": "date-time"
        },
        "processingEndTime": {
          "description": "The time when export execution finished.",
          "type": "string",
          "format": "date-time"
        },
        "fileName": {
          "description": "The name of the file export got written to.",
          "type": "string"
        },
        "runSettings": {
          "$ref": "#/definitions/CommonExportProperties"
        }
      }
    }
  },
  "parameters": {
    "viewNameParameter": {
      "name": "viewName",
      "in": "path",
      "description": "View name",
      "required": true,
      "type": "string",
      "x-ms-parameter-location": "method"
    },
    "scopeViewParameter": {
      "name": "scope",
      "in": "path",
      "required": true,
      "type": "string",
      "description": "The scope associated with view operations. This includes 'subscriptions/{subscriptionId}' for subscription scope, 'subscriptions/{subscriptionId}/resourceGroups/{resourceGroupName}' for resourceGroup scope, 'providers/Microsoft.Billing/billingAccounts/{billingAccountId}' for Billing Account scope, 'providers/Microsoft.Billing/billingAccounts/{billingAccountId}/departments/{departmentId}' for Department scope, 'providers/Microsoft.Billing/billingAccounts/{billingAccountId}/enrollmentAccounts/{enrollmentAccountId}' for EnrollmentAccount scope, 'providers/Microsoft.Billing/billingAccounts/{billingAccountId}/billingProfiles/{billingProfileId}' for BillingProfile scope, 'providers/Microsoft.Billing/billingAccounts/{billingAccountId}/invoiceSections/{invoiceSectionId}' for InvoiceSection scope, 'providers/Microsoft.Management/managementGroups/{managementGroupId}' for Management Group scope, 'providers/Microsoft.CostManagement/externalBillingAccounts/{externalBillingAccountName}' for External Billing Account scope and 'providers/Microsoft.CostManagement/externalSubscriptions/{externalSubscriptionName}' for External Subscription scope.",
      "x-ms-parameter-location": "method"
    },
    "scopeDimensionParameter": {
      "name": "scope",
      "in": "path",
      "required": true,
      "type": "string",
      "description": "The scope associated with dimension operations. This includes '/subscriptions/{subscriptionId}/' for subscription scope, '/subscriptions/{subscriptionId}/resourceGroups/{resourceGroupName}' for resourceGroup scope, '/providers/Microsoft.Billing/billingAccounts/{billingAccountId}' for Billing Account scope, '/providers/Microsoft.Billing/billingAccounts/{billingAccountId}/departments/{departmentId}' for Department scope, '/providers/Microsoft.Billing/billingAccounts/{billingAccountId}/enrollmentAccounts/{enrollmentAccountId}' for EnrollmentAccount scope, '/providers/Microsoft.Management/managementGroups/{managementGroupId}' for Management Group scope, '/providers/Microsoft.Billing/billingAccounts/{billingAccountId}/billingProfiles/{billingProfileId}' for billingProfile scope, 'providers/Microsoft.Billing/billingAccounts/{billingAccountId}/billingProfiles/{billingProfileId}/invoiceSections/{invoiceSectionId}' for invoiceSection scope, and 'providers/Microsoft.Billing/billingAccounts/{billingAccountId}/customers/{customerId}' specific for partners.",
      "x-ms-parameter-location": "method",
      "x-ms-skip-url-encoding": true
    },
    "scopeAlertParameter": {
      "name": "scope",
      "in": "path",
      "required": true,
      "type": "string",
      "description": "The scope associated with alerts operations. This includes '/subscriptions/{subscriptionId}/' for subscription scope, '/subscriptions/{subscriptionId}/resourceGroups/{resourceGroupName}' for resourceGroup scope, '/providers/Microsoft.Billing/billingAccounts/{billingAccountId}' for Billing Account scope and '/providers/Microsoft.Billing/billingAccounts/{billingAccountId}/departments/{departmentId}' for Department scope, '/providers/Microsoft.Billing/billingAccounts/{billingAccountId}/enrollmentAccounts/{enrollmentAccountId}' for EnrollmentAccount scope, '/providers/Microsoft.Management/managementGroups/{managementGroupId} for Management Group scope, '/providers/Microsoft.Billing/billingAccounts/{billingAccountId}/billingProfiles/{billingProfileId}' for billingProfile scope, '/providers/Microsoft.Billing/billingAccounts/{billingAccountId}/billingProfiles/{billingProfileId}/invoiceSections/{invoiceSectionId}' for invoiceSection scope, and '/providers/Microsoft.Billing/billingAccounts/{billingAccountId}/customers/{customerId}' specific for partners.",
      "x-ms-parameter-location": "method",
      "x-ms-skip-url-encoding": true
    },
    "scopeForecastParameter": {
      "name": "scope",
      "in": "path",
      "required": true,
      "type": "string",
      "description": "The scope associated with forecast operations. This includes '/subscriptions/{subscriptionId}/' for subscription scope, '/subscriptions/{subscriptionId}/resourceGroups/{resourceGroupName}' for resourceGroup scope, '/providers/Microsoft.Billing/billingAccounts/{billingAccountId}' for Billing Account scope and '/providers/Microsoft.Billing/billingAccounts/{billingAccountId}/departments/{departmentId}' for Department scope, '/providers/Microsoft.Billing/billingAccounts/{billingAccountId}/enrollmentAccounts/{enrollmentAccountId}' for EnrollmentAccount scope, '/providers/Microsoft.Management/managementGroups/{managementGroupId} for Management Group scope, '/providers/Microsoft.Billing/billingAccounts/{billingAccountId}/billingProfiles/{billingProfileId}' for billingProfile scope, '/providers/Microsoft.Billing/billingAccounts/{billingAccountId}/billingProfiles/{billingProfileId}/invoiceSections/{invoiceSectionId}' for invoiceSection scope, and '/providers/Microsoft.Billing/billingAccounts/{billingAccountId}/customers/{customerId}' specific for partners.",
      "x-ms-parameter-location": "method",
      "x-ms-skip-url-encoding": true
    },
    "scopeQueryParameter": {
      "name": "scope",
      "in": "path",
      "required": true,
      "type": "string",
      "description": "The scope associated with query and export operations. This includes '/subscriptions/{subscriptionId}/' for subscription scope, '/subscriptions/{subscriptionId}/resourceGroups/{resourceGroupName}' for resourceGroup scope, '/providers/Microsoft.Billing/billingAccounts/{billingAccountId}' for Billing Account scope and '/providers/Microsoft.Billing/billingAccounts/{billingAccountId}/departments/{departmentId}' for Department scope, '/providers/Microsoft.Billing/billingAccounts/{billingAccountId}/enrollmentAccounts/{enrollmentAccountId}' for EnrollmentAccount scope, '/providers/Microsoft.Management/managementGroups/{managementGroupId} for Management Group scope, '/providers/Microsoft.Billing/billingAccounts/{billingAccountId}/billingProfiles/{billingProfileId}' for billingProfile scope, '/providers/Microsoft.Billing/billingAccounts/{billingAccountId}/billingProfiles/{billingProfileId}/invoiceSections/{invoiceSectionId}' for invoiceSection scope, and '/providers/Microsoft.Billing/billingAccounts/{billingAccountId}/customers/{customerId}' specific for partners.",
      "x-ms-parameter-location": "method",
      "x-ms-skip-url-encoding": true
    },
    "apiVersionParameter": {
      "name": "api-version",
      "in": "query",
      "required": true,
      "type": "string",
      "description": "Version of the API to be used with the client request. The current version is 2019-11-01."
    },
    "subscriptionIdParameter": {
      "name": "subscriptionId",
      "in": "path",
      "description": "Azure Subscription ID.",
      "required": true,
      "type": "string"
    },
    "resourceGroupNameParameter": {
      "name": "resourceGroupName",
      "in": "path",
      "description": "Azure Resource Group Name.",
      "required": true,
      "type": "string",
      "x-ms-parameter-location": "method"
    },
    "billingAccountIdParameter": {
      "name": "billingAccountId",
      "in": "path",
      "description": "BillingAccount ID",
      "required": true,
      "type": "string",
      "x-ms-parameter-location": "method"
    },
    "managementGroupIdParameter": {
      "name": "managementGroupId",
      "in": "path",
      "description": "ManagementGroup ID",
      "required": true,
      "type": "string",
      "x-ms-parameter-location": "method"
    },
    "departmentIdParameter": {
      "name": "departmentId",
      "in": "path",
      "description": "Department ID",
      "required": true,
      "type": "string",
      "x-ms-parameter-location": "method"
    },
    "enrollmentAccountIdParameter": {
      "name": "enrollmentAccountId",
      "in": "path",
      "description": "Enrollment Account ID",
      "required": true,
      "type": "string",
      "x-ms-parameter-location": "method"
    },
    "exportNameParameter": {
      "name": "exportName",
      "in": "path",
      "description": "Export Name.",
      "required": true,
      "type": "string",
      "x-ms-parameter-location": "method"
    },
    "externalCloudProviderTypeParameter": {
      "name": "externalCloudProviderType",
      "in": "path",
      "required": true,
      "type": "string",
      "enum": [
        "externalSubscriptions",
        "externalBillingAccounts"
      ],
      "x-ms-enum": {
        "name": "externalCloudProviderType",
        "modelAsString": true
      },
      "description": "The external cloud provider type associated with dimension/query operations. This includes 'externalSubscriptions' for linked account and 'externalBillingAccounts' for consolidated account.",
      "x-ms-parameter-location": "method"
    },
    "externalCloudProviderIdParameter": {
      "name": "externalCloudProviderId",
      "in": "path",
      "required": true,
      "type": "string",
      "description": "This can be '{externalSubscriptionId}' for linked account or '{externalBillingAccountId}' for consolidated account used with dimension/query operations.",
      "x-ms-parameter-location": "method"
    }
  }
}<|MERGE_RESOLUTION|>--- conflicted
+++ resolved
@@ -114,10 +114,271 @@
         }
       }
     },
-<<<<<<< HEAD
     "/providers/Microsoft.CostManagement/views/{viewName}": {
       "get": {
-=======
+        "tags": [
+          "Views"
+        ],
+        "operationId": "Views_Get",
+        "description": "Gets the view by view name.",
+        "externalDocs": {
+          "url": "https://docs.microsoft.com/en-us/rest/api/costmanagement/"
+        },
+        "x-ms-examples": {
+          "PrivateView": {
+            "$ref": "./examples/PrivateView.json"
+          }
+        },
+        "parameters": [
+          {
+            "$ref": "#/parameters/apiVersionParameter"
+          },
+          {
+            "$ref": "#/parameters/viewNameParameter"
+          }
+        ],
+        "responses": {
+          "200": {
+            "description": "OK. The request has succeeded.",
+            "schema": {
+              "$ref": "#/definitions/View"
+            }
+          },
+          "default": {
+            "description": "Error response describing why the operation failed.",
+            "schema": {
+              "$ref": "#/definitions/ErrorResponse"
+            }
+          }
+        }
+      },
+      "put": {
+        "tags": [
+          "Views"
+        ],
+        "operationId": "Views_CreateOrUpdate",
+        "description": "The operation to create or update a view. Update operation requires latest eTag to be set in the request. You may obtain the latest eTag by performing a get operation. Create operation does not require eTag.",
+        "externalDocs": {
+          "url": "https://docs.microsoft.com/en-us/rest/api/costmanagement/"
+        },
+        "x-ms-examples": {
+          "CreateOrUpdatePrivateView": {
+            "$ref": "./examples/PrivateViewCreateOrUpdate.json"
+          }
+        },
+        "parameters": [
+          {
+            "$ref": "#/parameters/apiVersionParameter"
+          },
+          {
+            "$ref": "#/parameters/viewNameParameter"
+          },
+          {
+            "name": "parameters",
+            "in": "body",
+            "required": true,
+            "schema": {
+              "$ref": "#/definitions/View"
+            },
+            "description": "Parameters supplied to the CreateOrUpdate View operation."
+          }
+        ],
+        "responses": {
+          "200": {
+            "description": "OK. The request has succeeded.",
+            "schema": {
+              "$ref": "#/definitions/View"
+            }
+          },
+          "201": {
+            "description": "Created.",
+            "schema": {
+              "$ref": "#/definitions/View"
+            }
+          },
+          "default": {
+            "description": "Error response describing why the operation failed.",
+            "schema": {
+              "$ref": "#/definitions/ErrorResponse"
+            }
+          }
+        }
+      },
+      "delete": {
+        "tags": [
+          "Views"
+        ],
+        "operationId": "Views_Delete",
+        "description": "The operation to delete a view.",
+        "externalDocs": {
+          "url": "https://docs.microsoft.com/en-us/rest/api/costmanagement/"
+        },
+        "x-ms-examples": {
+          "DeletePrivateView": {
+            "$ref": "./examples/PrivateViewDelete.json"
+          }
+        },
+        "parameters": [
+          {
+            "$ref": "#/parameters/apiVersionParameter"
+          },
+          {
+            "$ref": "#/parameters/viewNameParameter"
+          }
+        ],
+        "responses": {
+          "200": {
+            "description": "OK. The request has succeeded."
+          },
+          "204": {
+            "description": "NoContent. Resource is not available."
+          },
+          "default": {
+            "description": "Error response describing why the operation failed.",
+            "schema": {
+              "$ref": "#/definitions/ErrorResponse"
+            }
+          }
+        }
+      }
+    },
+    "/{scope}/providers/Microsoft.CostManagement/views/{viewName}": {
+      "get": {
+        "tags": [
+          "Views"
+        ],
+        "operationId": "Views_GetByScope",
+        "description": "Gets the view for the defined scope by view name.",
+        "externalDocs": {
+          "url": "https://docs.microsoft.com/en-us/rest/api/costmanagement/"
+        },
+        "x-ms-examples": {
+          "ResourceGroupView": {
+            "$ref": "./examples/ViewByResourceGroup.json"
+          }
+        },
+        "parameters": [
+          {
+            "$ref": "#/parameters/scopeViewParameter"
+          },
+          {
+            "$ref": "#/parameters/apiVersionParameter"
+          },
+          {
+            "$ref": "#/parameters/viewNameParameter"
+          }
+        ],
+        "responses": {
+          "200": {
+            "description": "OK. The request has succeeded.",
+            "schema": {
+              "$ref": "#/definitions/View"
+            }
+          },
+          "default": {
+            "description": "Error response describing why the operation failed.",
+            "schema": {
+              "$ref": "#/definitions/ErrorResponse"
+            }
+          }
+        }
+      },
+      "put": {
+        "tags": [
+          "Views"
+        ],
+        "operationId": "Views_CreateOrUpdateByScope",
+        "description": "The operation to create or update a view. Update operation requires latest eTag to be set in the request. You may obtain the latest eTag by performing a get operation. Create operation does not require eTag.",
+        "externalDocs": {
+          "url": "https://docs.microsoft.com/en-us/rest/api/costmanagement/"
+        },
+        "x-ms-examples": {
+          "ResourceGroupCreateOrUpdateView": {
+            "$ref": "./examples/ViewCreateOrUpdateByResourceGroup.json"
+          }
+        },
+        "parameters": [
+          {
+            "$ref": "#/parameters/scopeViewParameter"
+          },
+          {
+            "$ref": "#/parameters/apiVersionParameter"
+          },
+          {
+            "$ref": "#/parameters/viewNameParameter"
+          },
+          {
+            "name": "parameters",
+            "in": "body",
+            "required": true,
+            "schema": {
+              "$ref": "#/definitions/View"
+            },
+            "description": "Parameters supplied to the CreateOrUpdate View operation."
+          }
+        ],
+        "responses": {
+          "200": {
+            "description": "OK. The request has succeeded.",
+            "schema": {
+              "$ref": "#/definitions/View"
+            }
+          },
+          "201": {
+            "description": "Created.",
+            "schema": {
+              "$ref": "#/definitions/View"
+            }
+          },
+          "default": {
+            "description": "Error response describing why the operation failed.",
+            "schema": {
+              "$ref": "#/definitions/ErrorResponse"
+            }
+          }
+        }
+      },
+      "delete": {
+        "tags": [
+          "Views"
+        ],
+        "operationId": "Views_DeleteByScope",
+        "description": "The operation to delete a view.",
+        "externalDocs": {
+          "url": "https://docs.microsoft.com/en-us/rest/api/costmanagement/"
+        },
+        "x-ms-examples": {
+          "ResourceGroupDeleteView": {
+            "$ref": "./examples/ViewDeleteByResourceGroup.json"
+          }
+        },
+        "parameters": [
+          {
+            "$ref": "#/parameters/scopeViewParameter"
+          },
+          {
+            "$ref": "#/parameters/apiVersionParameter"
+          },
+          {
+            "$ref": "#/parameters/viewNameParameter"
+          }
+        ],
+        "responses": {
+          "200": {
+            "description": "OK. The request has succeeded."
+          },
+          "204": {
+            "description": "NoContent. Resource is not available."
+          },
+          "default": {
+            "description": "Error response describing why the operation failed.",
+            "schema": {
+              "$ref": "#/definitions/ErrorResponse"
+            }
+          }
+        }
+      }
+    },
     "/{scope}/providers/Microsoft.CostManagement/alerts": {
       "get": {
         "tags": [
@@ -344,272 +605,6 @@
             "schema": {
               "$ref": "#/definitions/QueryResult"
             }
-          },
-          "default": {
-            "description": "Error response describing why the operation failed.",
-            "schema": {
-              "$ref": "#/definitions/ErrorResponse"
-            }
-          }
-        }
-      }
-    },
-    "/{scope}/providers/Microsoft.CostManagement/query": {
-      "post": {
->>>>>>> b6711693
-        "tags": [
-          "Views"
-        ],
-        "operationId": "Views_Get",
-        "description": "Gets the view by view name.",
-        "externalDocs": {
-          "url": "https://docs.microsoft.com/en-us/rest/api/costmanagement/"
-        },
-        "x-ms-examples": {
-          "PrivateView": {
-            "$ref": "./examples/PrivateView.json"
-          }
-        },
-        "parameters": [
-          {
-            "$ref": "#/parameters/apiVersionParameter"
-          },
-          {
-            "$ref": "#/parameters/viewNameParameter"
-          }
-        ],
-        "responses": {
-          "200": {
-            "description": "OK. The request has succeeded.",
-            "schema": {
-              "$ref": "#/definitions/View"
-            }
-          },
-          "default": {
-            "description": "Error response describing why the operation failed.",
-            "schema": {
-              "$ref": "#/definitions/ErrorResponse"
-            }
-          }
-        }
-      },
-      "put": {
-        "tags": [
-          "Views"
-        ],
-        "operationId": "Views_CreateOrUpdate",
-        "description": "The operation to create or update a view. Update operation requires latest eTag to be set in the request. You may obtain the latest eTag by performing a get operation. Create operation does not require eTag.",
-        "externalDocs": {
-          "url": "https://docs.microsoft.com/en-us/rest/api/costmanagement/"
-        },
-        "x-ms-examples": {
-          "CreateOrUpdatePrivateView": {
-            "$ref": "./examples/PrivateViewCreateOrUpdate.json"
-          }
-        },
-        "parameters": [
-          {
-            "$ref": "#/parameters/apiVersionParameter"
-          },
-          {
-            "$ref": "#/parameters/viewNameParameter"
-          },
-          {
-            "name": "parameters",
-            "in": "body",
-            "required": true,
-            "schema": {
-              "$ref": "#/definitions/View"
-            },
-            "description": "Parameters supplied to the CreateOrUpdate View operation."
-          }
-        ],
-        "responses": {
-          "200": {
-            "description": "OK. The request has succeeded.",
-            "schema": {
-              "$ref": "#/definitions/View"
-            }
-          },
-          "201": {
-            "description": "Created.",
-            "schema": {
-              "$ref": "#/definitions/View"
-            }
-          },
-          "default": {
-            "description": "Error response describing why the operation failed.",
-            "schema": {
-              "$ref": "#/definitions/ErrorResponse"
-            }
-          }
-        }
-      },
-      "delete": {
-        "tags": [
-          "Views"
-        ],
-        "operationId": "Views_Delete",
-        "description": "The operation to delete a view.",
-        "externalDocs": {
-          "url": "https://docs.microsoft.com/en-us/rest/api/costmanagement/"
-        },
-        "x-ms-examples": {
-          "DeletePrivateView": {
-            "$ref": "./examples/PrivateViewDelete.json"
-          }
-        },
-        "parameters": [
-          {
-            "$ref": "#/parameters/apiVersionParameter"
-          },
-          {
-            "$ref": "#/parameters/viewNameParameter"
-          }
-        ],
-        "responses": {
-          "200": {
-            "description": "OK. The request has succeeded."
-          },
-          "204": {
-            "description": "NoContent. Resource is not available."
-          },
-          "default": {
-            "description": "Error response describing why the operation failed.",
-            "schema": {
-              "$ref": "#/definitions/ErrorResponse"
-            }
-          }
-        }
-      }
-    },
-    "/{scope}/providers/Microsoft.CostManagement/views/{viewName}": {
-      "get": {
-        "tags": [
-          "Views"
-        ],
-        "operationId": "Views_GetByScope",
-        "description": "Gets the view for the defined scope by view name.",
-        "externalDocs": {
-          "url": "https://docs.microsoft.com/en-us/rest/api/costmanagement/"
-        },
-        "x-ms-examples": {
-          "ResourceGroupView": {
-            "$ref": "./examples/ViewByResourceGroup.json"
-          }
-        },
-        "parameters": [
-          {
-            "$ref": "#/parameters/scopeViewParameter"
-          },
-          {
-            "$ref": "#/parameters/apiVersionParameter"
-          },
-          {
-            "$ref": "#/parameters/viewNameParameter"
-          }
-        ],
-        "responses": {
-          "200": {
-            "description": "OK. The request has succeeded.",
-            "schema": {
-              "$ref": "#/definitions/View"
-            }
-          },
-          "default": {
-            "description": "Error response describing why the operation failed.",
-            "schema": {
-              "$ref": "#/definitions/ErrorResponse"
-            }
-          }
-        }
-      },
-      "put": {
-        "tags": [
-          "Views"
-        ],
-        "operationId": "Views_CreateOrUpdateByScope",
-        "description": "The operation to create or update a view. Update operation requires latest eTag to be set in the request. You may obtain the latest eTag by performing a get operation. Create operation does not require eTag.",
-        "externalDocs": {
-          "url": "https://docs.microsoft.com/en-us/rest/api/costmanagement/"
-        },
-        "x-ms-examples": {
-          "ResourceGroupCreateOrUpdateView": {
-            "$ref": "./examples/ViewCreateOrUpdateByResourceGroup.json"
-          }
-        },
-        "parameters": [
-          {
-            "$ref": "#/parameters/scopeViewParameter"
-          },
-          {
-            "$ref": "#/parameters/apiVersionParameter"
-          },
-          {
-            "$ref": "#/parameters/viewNameParameter"
-          },
-          {
-            "name": "parameters",
-            "in": "body",
-            "required": true,
-            "schema": {
-              "$ref": "#/definitions/View"
-            },
-            "description": "Parameters supplied to the CreateOrUpdate View operation."
-          }
-        ],
-        "responses": {
-          "200": {
-            "description": "OK. The request has succeeded.",
-            "schema": {
-              "$ref": "#/definitions/View"
-            }
-          },
-          "201": {
-            "description": "Created.",
-            "schema": {
-              "$ref": "#/definitions/View"
-            }
-          },
-          "default": {
-            "description": "Error response describing why the operation failed.",
-            "schema": {
-              "$ref": "#/definitions/ErrorResponse"
-            }
-          }
-        }
-      },
-      "delete": {
-        "tags": [
-          "Views"
-        ],
-        "operationId": "Views_DeleteByScope",
-        "description": "The operation to delete a view.",
-        "externalDocs": {
-          "url": "https://docs.microsoft.com/en-us/rest/api/costmanagement/"
-        },
-        "x-ms-examples": {
-          "ResourceGroupDeleteView": {
-            "$ref": "./examples/ViewDeleteByResourceGroup.json"
-          }
-        },
-        "parameters": [
-          {
-            "$ref": "#/parameters/scopeViewParameter"
-          },
-          {
-            "$ref": "#/parameters/apiVersionParameter"
-          },
-          {
-            "$ref": "#/parameters/viewNameParameter"
-          }
-        ],
-        "responses": {
-          "200": {
-            "description": "OK. The request has succeeded."
-          },
-          "204": {
-            "description": "NoContent. Resource is not available."
           },
           "default": {
             "description": "Error response describing why the operation failed.",

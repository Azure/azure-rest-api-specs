{
  "swagger": "2.0",
  "info": {
    "version": "2019-11-01",
    "title": "CostManagementClient"
  },
  "host": "management.azure.com",
  "schemes": [
    "https"
  ],
  "consumes": [
    "application/json"
  ],
  "produces": [
    "application/json"
  ],
  "security": [
    {
      "azure_auth": [
        "user_impersonation"
      ]
    }
  ],
  "securityDefinitions": {
    "azure_auth": {
      "type": "oauth2",
      "authorizationUrl": "https://login.microsoftonline.com/common/oauth2/authorize",
      "flow": "implicit",
      "description": "Azure Active Directory OAuth2 Flow.",
      "scopes": {
        "user_impersonation": "impersonate your user account"
      }
    }
  },
  "paths": {
    "/providers/Microsoft.CostManagement/views": {
      "get": {
        "tags": [
          "Views"
        ],
        "operationId": "Views_List",
        "description": "Lists all views by tenant and object.",
        "externalDocs": {
          "url": "https://docs.microsoft.com/en-us/rest/api/costmanagement/"
        },
        "x-ms-examples": {
          "PrivateViewList": {
            "$ref": "./examples/PrivateViewList.json"
          }
        },
        "parameters": [
          {
            "$ref": "#/parameters/apiVersionParameter"
          }
        ],
        "responses": {
          "200": {
            "description": "OK. The request has succeeded.",
            "schema": {
              "$ref": "#/definitions/ViewListResult"
            }
          },
          "204": {
            "description": "An empty response is sent when there is no information available within the selected scope."
          },
          "default": {
            "description": "Error response describing why the operation failed.",
            "schema": {
              "$ref": "#/definitions/ErrorResponse"
            }
          }
        },
        "x-ms-pageable": {
          "nextLinkName": "nextLink"
        }
      }
    },
    "/{scope}/providers/Microsoft.CostManagement/views": {
      "get": {
        "tags": [
          "Views"
        ],
        "operationId": "Views_ListByScope",
        "description": "Lists all views at the given scope.",
        "externalDocs": {
          "url": "https://docs.microsoft.com/en-us/rest/api/costmanagement/"
        },
        "x-ms-examples": {
          "ResourceGroupViewList": {
            "$ref": "./examples/ViewListByResourceGroup.json"
          }
        },
        "parameters": [
          {
            "$ref": "#/parameters/scopeViewParameter"
          },
          {
            "$ref": "#/parameters/apiVersionParameter"
          }
        ],
        "responses": {
          "200": {
            "description": "OK. The request has succeeded.",
            "schema": {
              "$ref": "#/definitions/ViewListResult"
            }
          },
          "204": {
            "description": "An empty response is sent when there is no information available within the selected scope."
          },
          "default": {
            "description": "Error response describing why the operation failed.",
            "schema": {
              "$ref": "#/definitions/ErrorResponse"
            }
          }
        },
        "x-ms-pageable": {
          "nextLinkName": "nextLink"
        }
      }
    },
    "/providers/Microsoft.CostManagement/views/{viewName}": {
      "get": {
        "tags": [
          "Views"
        ],
        "operationId": "Views_Get",
        "description": "Gets the view by view name.",
        "externalDocs": {
          "url": "https://docs.microsoft.com/en-us/rest/api/costmanagement/"
        },
        "x-ms-examples": {
          "PrivateView": {
            "$ref": "./examples/PrivateView.json"
          }
        },
        "parameters": [
          {
            "$ref": "#/parameters/apiVersionParameter"
          },
          {
            "$ref": "#/parameters/viewNameParameter"
          }
        ],
        "responses": {
          "200": {
            "description": "OK. The request has succeeded.",
            "schema": {
              "$ref": "#/definitions/View"
            }
          },
          "default": {
            "description": "Error response describing why the operation failed.",
            "schema": {
              "$ref": "#/definitions/ErrorResponse"
            }
          }
        }
      },
      "put": {
        "tags": [
          "Views"
        ],
        "operationId": "Views_CreateOrUpdate",
        "description": "The operation to create or update a view. Update operation requires latest eTag to be set in the request. You may obtain the latest eTag by performing a get operation. Create operation does not require eTag.",
        "externalDocs": {
          "url": "https://docs.microsoft.com/en-us/rest/api/costmanagement/"
        },
        "x-ms-examples": {
          "CreateOrUpdatePrivateView": {
            "$ref": "./examples/PrivateViewCreateOrUpdate.json"
          }
        },
        "parameters": [
          {
            "$ref": "#/parameters/apiVersionParameter"
          },
          {
            "$ref": "#/parameters/viewNameParameter"
          },
          {
            "name": "parameters",
            "in": "body",
            "required": true,
            "schema": {
              "$ref": "#/definitions/View"
            },
            "description": "Parameters supplied to the CreateOrUpdate View operation."
          }
        ],
        "responses": {
          "200": {
            "description": "OK. The request has succeeded.",
            "schema": {
              "$ref": "#/definitions/View"
            }
          },
          "201": {
            "description": "Created.",
            "schema": {
              "$ref": "#/definitions/View"
            }
          },
          "default": {
            "description": "Error response describing why the operation failed.",
            "schema": {
              "$ref": "#/definitions/ErrorResponse"
            }
          }
        }
      },
      "delete": {
        "tags": [
          "Views"
        ],
        "operationId": "Views_Delete",
        "description": "The operation to delete a view.",
        "externalDocs": {
          "url": "https://docs.microsoft.com/en-us/rest/api/costmanagement/"
        },
        "x-ms-examples": {
          "DeletePrivateView": {
            "$ref": "./examples/PrivateViewDelete.json"
          }
        },
        "parameters": [
          {
            "$ref": "#/parameters/apiVersionParameter"
          },
          {
            "$ref": "#/parameters/viewNameParameter"
          }
        ],
        "responses": {
          "200": {
            "description": "OK. The request has succeeded."
          },
          "204": {
            "description": "NoContent. Resource is not available."
          },
          "default": {
            "description": "Error response describing why the operation failed.",
            "schema": {
              "$ref": "#/definitions/ErrorResponse"
            }
          }
        }
      }
    },
    "/{scope}/providers/Microsoft.CostManagement/views/{viewName}": {
      "get": {
        "tags": [
          "Views"
        ],
        "operationId": "Views_GetByScope",
        "description": "Gets the view for the defined scope by view name.",
        "externalDocs": {
          "url": "https://docs.microsoft.com/en-us/rest/api/costmanagement/"
        },
        "x-ms-examples": {
          "ResourceGroupView": {
            "$ref": "./examples/ViewByResourceGroup.json"
          }
        },
        "parameters": [
          {
            "$ref": "#/parameters/scopeViewParameter"
          },
          {
            "$ref": "#/parameters/apiVersionParameter"
          },
          {
            "$ref": "#/parameters/viewNameParameter"
          }
        ],
        "responses": {
          "200": {
            "description": "OK. The request has succeeded.",
            "schema": {
              "$ref": "#/definitions/View"
            }
          },
          "default": {
            "description": "Error response describing why the operation failed.",
            "schema": {
              "$ref": "#/definitions/ErrorResponse"
            }
          }
        }
      },
      "put": {
        "tags": [
          "Views"
        ],
        "operationId": "Views_CreateOrUpdateByScope",
        "description": "The operation to create or update a view. Update operation requires latest eTag to be set in the request. You may obtain the latest eTag by performing a get operation. Create operation does not require eTag.",
        "externalDocs": {
          "url": "https://docs.microsoft.com/en-us/rest/api/costmanagement/"
        },
        "x-ms-examples": {
          "ResourceGroupCreateOrUpdateView": {
            "$ref": "./examples/ViewCreateOrUpdateByResourceGroup.json"
          }
        },
        "parameters": [
          {
            "$ref": "#/parameters/scopeViewParameter"
          },
          {
            "$ref": "#/parameters/apiVersionParameter"
          },
          {
            "$ref": "#/parameters/viewNameParameter"
          },
          {
            "name": "parameters",
            "in": "body",
            "required": true,
            "schema": {
              "$ref": "#/definitions/View"
            },
            "description": "Parameters supplied to the CreateOrUpdate View operation."
          }
        ],
        "responses": {
          "200": {
            "description": "OK. The request has succeeded.",
            "schema": {
              "$ref": "#/definitions/View"
            }
          },
          "201": {
            "description": "Created.",
            "schema": {
              "$ref": "#/definitions/View"
            }
          },
          "default": {
            "description": "Error response describing why the operation failed.",
            "schema": {
              "$ref": "#/definitions/ErrorResponse"
            }
          }
        }
      },
      "delete": {
        "tags": [
          "Views"
        ],
        "operationId": "Views_DeleteByScope",
        "description": "The operation to delete a view.",
        "externalDocs": {
          "url": "https://docs.microsoft.com/en-us/rest/api/costmanagement/"
        },
        "x-ms-examples": {
          "ResourceGroupDeleteView": {
            "$ref": "./examples/ViewDeleteByResourceGroup.json"
          }
        },
        "parameters": [
          {
            "$ref": "#/parameters/scopeViewParameter"
          },
          {
            "$ref": "#/parameters/apiVersionParameter"
          },
          {
            "$ref": "#/parameters/viewNameParameter"
          }
        ],
        "responses": {
          "200": {
            "description": "OK. The request has succeeded."
          },
          "204": {
            "description": "NoContent. Resource is not available."
          },
          "default": {
            "description": "Error response describing why the operation failed.",
            "schema": {
              "$ref": "#/definitions/ErrorResponse"
            }
          }
        }
      }
    },
    "/{scope}/providers/Microsoft.CostManagement/alerts": {
      "get": {
        "tags": [
          "Alerts"
        ],
        "operationId": "Alerts_List",
        "description": "Lists the alerts for scope defined.",
        "externalDocs": {
          "url": "https://docs.microsoft.com/en-us/rest/api/costmanagement/"
        },
        "x-ms-examples": {
          "BillingAccountAlerts": {
            "$ref": "./examples/BillingAccountAlerts.json"
          },
          "BillingProfileAlerts": {
            "$ref": "./examples/BillingProfileAlerts.json"
          },
          "InvoiceSectionAlerts": {
            "$ref": "./examples/InvoiceSectionAlerts.json"
          },
          "EnrollmentAccountAlerts": {
            "$ref": "./examples/EnrollmentAccountAlerts.json"
          },
          "DepartmentAlerts": {
            "$ref": "./examples/DepartmentAlerts.json"
          },
          "SubscriptionAlerts": {
            "$ref": "./examples/SubscriptionAlerts.json"
          },
          "ResourceGroupAlerts": {
            "$ref": "./examples/ResourceGroupAlerts.json"
          }
        },
        "parameters": [
          {
            "$ref": "#/parameters/apiVersionParameter"
          },
          {
            "$ref": "#/parameters/scopeAlertParameter"
          }
        ],
        "responses": {
          "200": {
            "description": "OK. The request has succeeded.",
            "schema": {
              "$ref": "#/definitions/AlertsResult"
            }
          },
          "default": {
            "description": "Error response describing why the operation failed.",
            "schema": {
              "$ref": "#/definitions/ErrorResponse"
            }
          }
        }
      }
    },
    "/{scope}/providers/Microsoft.CostManagement/alerts/{alertId}": {
      "get": {
        "tags": [
          "Alerts"
        ],
        "operationId": "Alerts_Get",
        "description": "Gets the alert for the scope by alert ID.",
        "externalDocs": {
          "url": "https://docs.microsoft.com/en-us/rest/api/costmanagement/"
        },
        "x-ms-examples": {
          "SubscriptionAlerts": {
            "$ref": "./examples/SingleSubscriptionAlert.json"
          },
          "ResourceGroupAlerts": {
            "$ref": "./examples/SingleResourceGroupAlert.json"
          }
        },
        "parameters": [
          {
            "$ref": "#/parameters/apiVersionParameter"
          },
          {
            "$ref": "#/parameters/scopeAlertParameter"
          },
          {
            "$ref": "#/parameters/alertIdParameter"
          }
        ],
        "responses": {
          "200": {
            "description": "OK. The request has succeeded.",
            "schema": {
              "$ref": "#/definitions/Alert"
            }
          },
          "default": {
            "description": "Error response describing why the operation failed.",
            "schema": {
              "$ref": "#/definitions/ErrorResponse"
            }
          }
        }
      },
      "patch": {
        "tags": [
          "Alerts"
        ],
        "operationId": "Alerts_Dismiss",
        "description": "Dismisses the specified alert",
        "externalDocs": {
          "url": "https://docs.microsoft.com/en-us/rest/api/costmanagement/"
        },
        "x-ms-examples": {
          "SubscriptionAlerts": {
            "$ref": "./examples/DismissSubscriptionAlerts.json"
          },
          "ResourceGroupAlerts": {
            "$ref": "./examples/DismissResourceGroupAlerts.json"
          }
        },
        "parameters": [
          {
            "$ref": "#/parameters/apiVersionParameter"
          },
          {
            "$ref": "#/parameters/scopeAlertParameter"
          },
          {
            "$ref": "#/parameters/alertIdParameter"
          },
          {
            "name": "parameters",
            "in": "body",
            "required": true,
            "schema": {
              "$ref": "#/definitions/DismissAlertPayload"
            },
            "description": "Parameters supplied to the Dismiss Alert operation."
          }
        ],
        "responses": {
          "200": {
            "description": "OK. The request has succeeded.",
            "schema": {
              "$ref": "#/definitions/Alert"
            }
          },
          "default": {
            "description": "Error response describing why the operation failed.",
            "schema": {
              "$ref": "#/definitions/ErrorResponse"
            }
          }
        }
      }
    },
    "/providers/Microsoft.CostManagement/{externalCloudProviderType}/{externalCloudProviderId}/alerts": {
      "get": {
        "tags": [
          "Alerts"
        ],
        "operationId": "Alerts_ListExternal",
        "description": "Lists the Alerts for external cloud provider type defined.",
        "externalDocs": {
          "url": "https://docs.microsoft.com/en-us/rest/api/costmanagement/"
        },
        "x-ms-examples": {
          "ExternalBillingAccountAlerts": {
            "$ref": "./examples/ExternalBillingAccountAlerts.json"
          },
          "ExternalSubscriptionAlerts": {
            "$ref": "./examples/ExternalSubscriptionAlerts.json"
          }
        },
        "parameters": [
          {
            "$ref": "#/parameters/apiVersionParameter"
          },
          {
            "$ref": "#/parameters/externalCloudProviderTypeParameter"
          },
          {
            "$ref": "#/parameters/externalCloudProviderIdParameter"
          }
        ],
        "responses": {
          "200": {
            "description": "OK. The request has succeeded.",
            "schema": {
              "$ref": "#/definitions/AlertsResult"
            }
          },
          "default": {
            "description": "Error response describing why the operation failed.",
            "schema": {
              "$ref": "#/definitions/ErrorResponse"
            }
          }
        }
      }
    },
    "/{scope}/providers/Microsoft.CostManagement/forecast": {
      "post": {
        "tags": [
          "Forecast"
        ],
        "operationId": "Forecast_Usage",
        "description": "Lists the forecast charges for scope defined.",
        "externalDocs": {
          "url": "https://docs.microsoft.com/en-us/rest/api/costmanagement/"
        },
        "x-ms-examples": {
          "BillingAccountForecast": {
            "$ref": "./examples/BillingAccountForecast.json"
          },
          "BillingProfileForecast": {
            "$ref": "./examples/BillingProfileForecast.json"
          },
          "InvoiceSectionForecast": {
            "$ref": "./examples/InvoiceSectionForecast.json"
          },
          "EnrollmentAccountForecast": {
            "$ref": "./examples/EnrollmentAccountForecast.json"
          },
          "DepartmentForecast": {
            "$ref": "./examples/DepartmentForecast.json"
          },
          "SubscriptionForecast": {
            "$ref": "./examples/SubscriptionForecast.json"
          },
          "ResourceGroupForecast": {
            "$ref": "./examples/ResourceGroupForecast.json"
          }
        },
        "parameters": [
          {
            "name": "$filter",
            "description": "May be used to filter forecasts by properties/usageDate (Utc time), properties/chargeType or properties/grain. The filter supports 'eq', 'lt', 'gt', 'le', 'ge', and 'and'. It does not currently support 'ne', 'or', or 'not'.",
            "in": "query",
            "required": false,
            "type": "string"
          },
          {
            "$ref": "#/parameters/apiVersionParameter"
          },
          {
            "$ref": "#/parameters/scopeForecastParameter"
          },
          {
            "name": "parameters",
            "in": "body",
            "required": true,
            "schema": {
              "$ref": "#/definitions/ForecastDefinition"
            },
            "description": "Parameters supplied to the CreateOrUpdate Forecast Config operation."
          }
        ],
        "responses": {
          "200": {
            "description": "OK. The request has succeeded.",
            "schema": {
              "$ref": "#/definitions/QueryResult"
            }
          },
          "204": {
            "description": "An empty response is sent when there is no information available within the selected scope."
          },
          "default": {
            "description": "Error response describing why the operation failed.",
            "schema": {
              "$ref": "#/definitions/ErrorResponse"
            }
          }
        }
      }
    },
    "/providers/Microsoft.CostManagement/{externalCloudProviderType}/{externalCloudProviderId}/forecast": {
      "post": {
        "tags": [
          "Forecast"
        ],
        "operationId": "Forecast_ExternalCloudProviderUsage",
        "description": "Lists the forecast charges for external cloud provider type defined.",
        "externalDocs": {
          "url": "https://docs.microsoft.com/en-us/rest/api/costmanagement/"
        },
        "x-ms-examples": {
          "ExternalBillingAccountForecast": {
            "$ref": "./examples/ExternalBillingAccountForecast.json"
          },
          "ExternalSubscriptionForecast": {
            "$ref": "./examples/ExternalSubscriptionForecast.json"
          }
        },
        "parameters": [
          {
            "name": "$filter",
            "description": "May be used to filter forecasts by properties/usageDate (Utc time), properties/chargeType or properties/grain. The filter supports 'eq', 'lt', 'gt', 'le', 'ge', and 'and'. It does not currently support 'ne', 'or', or 'not'.",
            "in": "query",
            "required": false,
            "type": "string"
          },
          {
            "$ref": "#/parameters/apiVersionParameter"
          },
          {
            "$ref": "#/parameters/externalCloudProviderTypeParameter"
          },
          {
            "$ref": "#/parameters/externalCloudProviderIdParameter"
          },
          {
            "name": "parameters",
            "in": "body",
            "required": true,
            "schema": {
              "$ref": "#/definitions/ForecastDefinition"
            },
            "description": "Parameters supplied to the CreateOrUpdate Forecast Config operation."
          }
        ],
        "responses": {
          "200": {
            "description": "OK. The request has succeeded.",
            "schema": {
              "$ref": "#/definitions/QueryResult"
            }
          },
          "default": {
            "description": "Error response describing why the operation failed.",
            "schema": {
              "$ref": "#/definitions/ErrorResponse"
            }
          }
        }
      }
    },
    "/{scope}/providers/Microsoft.CostManagement/dimensions": {
      "get": {
        "tags": [
          "Dimensions"
        ],
        "x-ms-odata": "#/definitions/Dimension",
        "operationId": "Dimensions_List",
        "description": "Lists the dimensions by the defined scope.",
        "externalDocs": {
          "url": "https://docs.microsoft.com/en-us/rest/api/costmanagement/"
        },
        "x-ms-examples": {
          "SubscriptionDimensionsList-Legacy": {
            "$ref": "./examples/SubscriptionDimensionsList.json"
          },
          "ResourceGroupDimensionsList-Legacy": {
            "$ref": "./examples/ResourceGroupDimensionsList.json"
          },
          "ManagementGroupDimensionsList-Legacy": {
            "$ref": "./examples/ManagementGroupDimensionsList.json"
          },
          "ManagementGroupDimensionsListExpandAndTop-Legacy": {
            "$ref": "./examples/ManagementGroupDimensionsListExpandAndTop.json"
          },
          "ManagementGroupDimensionsListWithFilter-Legacy": {
            "$ref": "./examples/ManagementGroupDimensionsListWithFilter.json"
          },
          "DepartmentDimensionsList-Legacy": {
            "$ref": "./examples/DepartmentDimensionsList.json"
          },
          "DepartmentDimensionsListExpandAndTop-Legacy": {
            "$ref": "./examples/DepartmentDimensionsListExpandAndTop.json"
          },
          "DepartmentDimensionsListWithFilter-Legacy": {
            "$ref": "./examples/DepartmentDimensionsListWithFilter.json"
          },
          "EnrollmentAccountDimensionsList-Legacy": {
            "$ref": "./examples/EnrollmentAccountDimensionsList.json"
          },
          "EnrollmentAccountDimensionsListExpandAndTop-Legacy": {
            "$ref": "./examples/EnrollmentAccountDimensionsListExpandAndTop.json"
          },
          "EnrollmentAccountDimensionsListWithFilter-Legacy": {
            "$ref": "./examples/EnrollmentAccountDimensionsListWithFilter.json"
          },
          "BillingAccountDimensionsList-Legacy": {
            "$ref": "./examples/BillingAccountDimensionsList.json"
          },
          "BillingAccountDimensionsListExpandAndTop-Legacy": {
            "$ref": "./examples/BillingAccountDimensionsListExpandAndTop.json"
          },
          "BillingAccountDimensionsListWithFilter-Legacy": {
            "$ref": "./examples/BillingAccountDimensionsListWithFilter.json"
          },
          "BillingAccountDimensionsList-Modern": {
            "$ref": "./examples/MCABillingAccountDimensionsList.json"
          },
          "BillingAccountDimensionsListExpandAndTop-Modern": {
            "$ref": "./examples/MCABillingAccountDimensionsListExpandAndTop.json"
          },
          "BillingAccountDimensionsListWithFilter-Modern": {
            "$ref": "./examples/MCABillingAccountDimensionsListWithFilter.json"
          },
          "BillingProfileDimensionsList-Modern": {
            "$ref": "./examples/MCABillingProfileDimensionsList.json"
          },
          "BillingProfileDimensionsListExpandAndTop-Modern": {
            "$ref": "./examples/MCABillingProfileDimensionsListExpandAndTop.json"
          },
          "BillingProfileDimensionsListWithFilter-Modern": {
            "$ref": "./examples/MCABillingProfileDimensionsListWithFilter.json"
          },
          "InvoiceSectionDimensionsList-Modern": {
            "$ref": "./examples/MCAInvoiceSectionDimensionsList.json"
          },
          "InvoiceSectionDimensionsListExpandAndTop-Modern": {
            "$ref": "./examples/MCAInvoiceSectionDimensionsListExpandAndTop.json"
          },
          "InvoiceSectionDimensionsListWithFilter-Modern": {
            "$ref": "./examples/MCAInvoiceSectionDimensionsListWithFilter.json"
          },
          "CustomerDimensionsList-Modern": {
            "$ref": "./examples/MCACustomerDimensionsList.json"
          },
          "CustomerDimensionsListExpandAndTop-Modern": {
            "$ref": "./examples/MCACustomerDimensionsListExpandAndTop.json"
          },
          "CustomerDimensionsListWithFilter-Modern": {
            "$ref": "./examples/MCACustomerDimensionsListWithFilter.json"
          }
        },
        "parameters": [
          {
            "$ref": "#/parameters/scopeDimensionParameter"
          },
          {
            "$ref": "#/parameters/apiVersionParameter"
          },
          {
            "name": "$filter",
            "description": "May be used to filter dimensions by properties/category, properties/usageStart, properties/usageEnd. Supported operators are 'eq','lt', 'gt', 'le', 'ge'.",
            "in": "query",
            "required": false,
            "type": "string"
          },
          {
            "name": "$expand",
            "description": "May be used to expand the properties/data within a dimension category. By default, data is not included when listing dimensions.",
            "in": "query",
            "required": false,
            "type": "string"
          },
          {
            "name": "$skiptoken",
            "description": "Skiptoken is only used if a previous operation returned a partial result. If a previous response contains a nextLink element, the value of the nextLink element will include a skiptoken parameter that specifies a starting point to use for subsequent calls.",
            "in": "query",
            "required": false,
            "type": "string"
          },
          {
            "name": "$top",
            "description": "May be used to limit the number of results to the most recent N dimension data.",
            "in": "query",
            "required": false,
            "type": "integer",
            "minimum": 1,
            "maximum": 1000
          }
        ],
        "responses": {
          "200": {
            "description": "OK. The request has succeeded.",
            "schema": {
              "$ref": "#/definitions/DimensionsListResult"
            }
          },
          "204": {
            "description": "An empty response is sent when there is no information available within the selected scope."
          },
          "default": {
            "description": "Error response describing why the operation failed.",
            "schema": {
              "$ref": "#/definitions/ErrorResponse"
            }
          }
        },
        "x-ms-pageable": {
          "nextLinkName": null
        }
      }
    },
    "/providers/Microsoft.CostManagement/{externalCloudProviderType}/{externalCloudProviderId}/dimensions": {
      "get": {
        "tags": [
          "Dimensions"
        ],
        "x-ms-odata": "#/definitions/Dimension",
        "operationId": "Dimensions_ByExternalCloudProviderType",
        "description": "Lists the dimensions by the external cloud provider type.",
        "externalDocs": {
          "url": "https://docs.microsoft.com/en-us/rest/api/costmanagement/"
        },
        "x-ms-examples": {
          "ExternalBillingAccountDimensionList": {
            "$ref": "./examples/ExternalBillingAccountsDimensions.json"
          },
          "ExternalSubscriptionDimensionList": {
            "$ref": "./examples/ExternalSubscriptionsDimensions.json"
          }
        },
        "parameters": [
          {
            "$ref": "#/parameters/externalCloudProviderTypeParameter"
          },
          {
            "$ref": "#/parameters/externalCloudProviderIdParameter"
          },
          {
            "$ref": "#/parameters/apiVersionParameter"
          },
          {
            "name": "$filter",
            "description": "May be used to filter dimensions by properties/category, properties/usageStart, properties/usageEnd. Supported operators are 'eq','lt', 'gt', 'le', 'ge'.",
            "in": "query",
            "required": false,
            "type": "string"
          },
          {
            "name": "$expand",
            "description": "May be used to expand the properties/data within a dimension category. By default, data is not included when listing dimensions.",
            "in": "query",
            "required": false,
            "type": "string"
          },
          {
            "name": "$skiptoken",
            "description": "Skiptoken is only used if a previous operation returned a partial result. If a previous response contains a nextLink element, the value of the nextLink element will include a skiptoken parameter that specifies a starting point to use for subsequent calls.",
            "in": "query",
            "required": false,
            "type": "string"
          },
          {
            "name": "$top",
            "description": "May be used to limit the number of results to the most recent N dimension data.",
            "in": "query",
            "required": false,
            "type": "integer",
            "minimum": 1,
            "maximum": 1000
          }
        ],
        "responses": {
          "200": {
            "description": "OK. The request has succeeded.",
            "schema": {
              "$ref": "#/definitions/DimensionsListResult"
            }
          },
          "default": {
            "description": "Error response describing why the operation failed.",
            "schema": {
              "$ref": "#/definitions/ErrorResponse"
            }
          }
        },
        "x-ms-pageable": {
          "nextLinkName": null
        }
      }
    },
    "/{scope}/providers/Microsoft.CostManagement/query": {
      "post": {
        "tags": [
          "Query"
        ],
        "operationId": "Query_Usage",
        "description": "Query the usage data for scope defined.",
        "externalDocs": {
          "url": "https://docs.microsoft.com/en-us/rest/api/costmanagement/"
        },
        "x-ms-examples": {
          "SubscriptionQuery-Legacy": {
            "$ref": "./examples/SubscriptionQuery.json"
          },
          "SubscriptionQueryGrouping-Legacy": {
            "$ref": "./examples/SubscriptionQueryGrouping.json"
          },
          "ResourceGroupQuery-Legacy": {
            "$ref": "./examples/ResourceGroupQuery.json"
          },
          "ResourceGroupQueryGrouping-Legacy": {
            "$ref": "./examples/ResourceGroupQueryGrouping.json"
          },
          "BillingAccountQuery-Legacy": {
            "$ref": "./examples/BillingAccountQuery.json"
          },
          "BillingAccountQueryGrouping-Legacy": {
            "$ref": "./examples/BillingAccountQueryGrouping.json"
          },
          "EnrollmentAccountQuery-Legacy": {
            "$ref": "./examples/EnrollmentAccountQuery.json"
          },
          "EnrollmentAccountQueryGrouping-Legacy": {
            "$ref": "./examples/EnrollmentAccountQueryGrouping.json"
          },
          "DepartmentQuery-Legacy": {
            "$ref": "./examples/DepartmentQuery.json"
          },
          "DepartmentQueryGrouping-Legacy": {
            "$ref": "./examples/DepartmentQueryGrouping.json"
          },
          "ManagementGroupQuery-Legacy": {
            "$ref": "./examples/ManagementGroupQuery.json"
          },
          "ManagementGroupQueryGrouping-Legacy": {
            "$ref": "./examples/ManagementGroupQueryGrouping.json"
          },
          "BillingAccountQuery-Modern": {
            "$ref": "./examples/MCABillingAccountQuery.json"
          },
          "BillingAccountQueryGrouping-Modern": {
            "$ref": "./examples/MCABillingAccountQueryGrouping.json"
          },
          "BillingProfileQuery-Modern": {
            "$ref": "./examples/MCABillingProfileQuery.json"
          },
          "BillingProfileQueryGrouping-Modern": {
            "$ref": "./examples/MCABillingProfileQueryGrouping.json"
          },
          "InvoiceSectionQuery-Modern": {
            "$ref": "./examples/MCAInvoiceSectionQuery.json"
          },
          "InvoiceSectionQueryGrouping-Modern": {
            "$ref": "./examples/MCAInvoiceSectionQueryGrouping.json"
          },
          "CustomerQuery-Modern": {
            "$ref": "./examples/MCACustomerQuery.json"
          },
          "CustomerQueryGrouping-Modern": {
            "$ref": "./examples/MCACustomerQueryGrouping.json"
          }
        },
        "parameters": [
          {
            "$ref": "#/parameters/scopeQueryParameter"
          },
          {
            "$ref": "#/parameters/apiVersionParameter"
          },
          {
            "name": "parameters",
            "in": "body",
            "required": true,
            "schema": {
              "$ref": "#/definitions/QueryDefinition"
            },
            "description": "Parameters supplied to the CreateOrUpdate Query Config operation."
          }
        ],
        "responses": {
          "200": {
            "description": "OK. The request has succeeded.",
            "schema": {
              "$ref": "#/definitions/QueryResult"
            }
          },
          "204": {
            "description": "An empty response is sent when there is no information available within the selected scope."
          },
          "default": {
            "description": "Error response describing why the operation failed.",
            "schema": {
              "$ref": "#/definitions/ErrorResponse"
            }
          }
        }
      }
    },
    "/providers/Microsoft.CostManagement/{externalCloudProviderType}/{externalCloudProviderId}/query": {
      "post": {
        "tags": [
          "Query"
        ],
        "operationId": "Query_UsageByExternalCloudProviderType",
        "description": "Query the usage data for external cloud provider type defined.",
        "externalDocs": {
          "url": "https://docs.microsoft.com/en-us/rest/api/costmanagement/"
        },
        "x-ms-examples": {
          "ExternalBillingAccountQueryList": {
            "$ref": "./examples/ExternalBillingAccountsQuery.json"
          },
          "ExternalSubscriptionsQuery": {
            "$ref": "./examples/ExternalSubscriptionsQuery.json"
          }
        },
        "parameters": [
          {
            "$ref": "#/parameters/externalCloudProviderTypeParameter"
          },
          {
            "$ref": "#/parameters/externalCloudProviderIdParameter"
          },
          {
            "$ref": "#/parameters/apiVersionParameter"
          },
          {
            "name": "parameters",
            "in": "body",
            "required": true,
            "schema": {
              "$ref": "#/definitions/QueryDefinition"
            },
            "description": "Parameters supplied to the CreateOrUpdate Query Config operation."
          }
        ],
        "responses": {
          "200": {
            "description": "OK. The request has succeeded.",
            "schema": {
              "$ref": "#/definitions/QueryResult"
            }
          },
          "default": {
            "description": "Error response describing why the operation failed.",
            "schema": {
              "$ref": "#/definitions/ErrorResponse"
            }
          }
        }
      }
    },
    "/providers/Microsoft.Billing/billingAccounts/{billingAccountId}/providers/Microsoft.CostManagement/generateReservationDetailsReport": {
      "post": {
        "tags": [
          "ReservedInstances"
        ],
        "operationId": "GenerateReservationDetailsReport_ByBillingAccountId",
        "description": "Generates the reservations details report for provided date range asynchronously based on enrollment id.",
        "externalDocs": {
          "url": "https://docs.microsoft.com/en-us/rest/api/costmanagement/"
        },
        "x-ms-examples": {
          "ReservationDetails": {
            "$ref": "./examples/GenerateReservationDetailsReportByBillingAccount.json"
          }
        },
        "x-ms-long-running-operation": true,
        "x-ms-long-running-operation-options": {
          "final-state-via": "location"
        },
        "parameters": [
          {
            "$ref": "#/parameters/enrollmentIdParameter"
          },
          {
            "$ref": "#/parameters/startDateParameter"
          },
          {
            "$ref": "#/parameters/endDateParameter"
          },
          {
            "$ref": "#/parameters/apiVersionParameter"
          }
        ],
        "responses": {
          "200": {
            "description": "Request processing completed.",
            "schema": {
              "$ref": "#/definitions/OperationStatus"
            }
          },
          "202": {
            "description": "Accepted. Request will be processed. Use the location header to check the status.",
            "headers": {
              "Location": {
                "description": "The URL to check the status of the asynchronous operation.",
                "type": "string"
              },
              "Retry-After": {
                "description": "The amount of delay to use while the status of the operation is checked. The value is expressed in seconds.",
                "format": "int32",
                "type": "integer"
              }
            }
          },
          "default": {
            "description": "Error response describing why the operation failed.",
            "schema": {
              "$ref": "#/definitions/ErrorResponse"
            }
          }
        }
      }
    },
    "/providers/Microsoft.Billing/billingAccounts/{billingAccountId}/billingProfiles/{billingProfileId}/providers/Microsoft.CostManagement/generateReservationDetailsReport": {
      "post": {
        "tags": [
          "ReservedInstances"
        ],
        "operationId": "GenerateReservationDetailsReport_ByBillingProfileId",
        "description": "Generates the reservations details report for provided date range asynchronously by billing profile.",
        "externalDocs": {
          "url": "https://docs.microsoft.com/en-us/rest/api/costmanagement/"
        },
        "x-ms-examples": {
          "ReservationDetails": {
            "$ref": "./examples/GenerateReservationDetailsReportByBillingProfile.json"
          }
        },
        "x-ms-long-running-operation": true,
        "x-ms-long-running-operation-options": {
          "final-state-via": "location"
        },
        "parameters": [
          {
            "$ref": "#/parameters/billingAccountIdParameter"
          },
          {
            "$ref": "#/parameters/billingProfileIdParameter"
          },
          {
            "$ref": "#/parameters/startDateParameter"
          },
          {
            "$ref": "#/parameters/endDateParameter"
          },
          {
            "$ref": "#/parameters/apiVersionParameter"
          }
        ],
        "responses": {
          "200": {
            "description": "Request processing completed.",
            "schema": {
              "$ref": "#/definitions/OperationStatus"
            }
          },
          "202": {
            "description": "Accepted. Request will be processed. Use the Location header to check the status.",
            "headers": {
              "Location": {
                "description": "The URL to check the status of the asynchronous operation.",
                "type": "string"
              },
              "Retry-After": {
                "description": "The amount of delay to use while the status of the operation is checked. The value is expressed in seconds.",
                "format": "int32",
                "type": "integer"
              }
            }
          },
          "default": {
            "description": "Error response describing why the operation failed.",
            "schema": {
              "$ref": "#/definitions/ErrorResponse"
            }
          }
        }
      }
    },
    "/providers/Microsoft.CostManagement/operations": {
      "get": {
        "tags": [
          "Operations"
        ],
        "operationId": "Operations_List",
        "description": "Lists all of the available cost management REST API operations.",
        "parameters": [
          {
            "$ref": "#/parameters/apiVersionParameter"
          }
        ],
        "responses": {
          "200": {
            "description": "OK. The request has succeeded.",
            "schema": {
              "$ref": "#/definitions/OperationListResult"
            }
          },
          "default": {
            "description": "Error response describing why the operation failed.",
            "schema": {
              "$ref": "#/definitions/ErrorResponse"
            }
          }
        },
        "x-ms-pageable": {
          "nextLinkName": "nextLink"
        }
      }
    }
  },
  "definitions": {
    "ReportConfigDefinition": {
      "description": "The definition of a report config.",
      "properties": {
        "type": {
          "description": "The type of the report. Usage represents actual usage, forecast represents forecasted data and UsageAndForecast represents both usage and forecasted data. Actual usage and forecasted data can be differentiated based on dates.",
          "type": "string",
          "enum": [
            "Usage"
          ],
          "x-ms-enum": {
            "name": "ReportType",
            "modelAsString": true
          }
        },
        "timeframe": {
          "description": "The time frame for pulling data for the report. If custom, then a specific time period must be provided.",
          "type": "string",
          "enum": [
            "WeekToDate",
            "MonthToDate",
            "YearToDate",
            "Custom"
          ],
          "x-ms-enum": {
            "name": "ReportTimeframeType",
            "modelAsString": true
          }
        },
        "timePeriod": {
          "description": "Has time period for pulling data for the report.",
          "$ref": "#/definitions/ReportConfigTimePeriod"
        },
        "dataSet": {
          "description": "Has definition for data in this report config.",
          "$ref": "#/definitions/ReportConfigDataset"
        },
        "includeMonetaryCommitment": {
          "description": "Include monetary commitment",
          "type": "boolean",
          "readOnly": true
        }
      },
      "required": [
        "type",
        "timeframe"
      ]
    },
    "ReportConfigTimePeriod": {
      "description": "The start and end date for pulling data for the report.",
      "properties": {
        "from": {
          "description": "The start date to pull data from.",
          "type": "string",
          "format": "date-time"
        },
        "to": {
          "description": "The end date to pull data to.",
          "type": "string",
          "format": "date-time"
        }
      },
      "required": [
        "from",
        "to"
      ]
    },
    "ReportConfigDataset": {
      "description": "The definition of data present in the report.",
      "properties": {
        "granularity": {
          "description": "The granularity of rows in the report.",
          "type": "string",
          "enum": [
            "Daily",
            "Monthly"
          ],
          "x-ms-enum": {
            "name": "ReportGranularityType",
            "modelAsString": true
          }
        },
        "configuration": {
          "description": "Has configuration information for the data in the report. The configuration will be ignored if aggregation and grouping are provided.",
          "$ref": "#/definitions/ReportConfigDatasetConfiguration"
        },
        "aggregation": {
          "type": "object",
          "description": "Dictionary of aggregation expression to use in the report. The key of each item in the dictionary is the alias for the aggregated column. Report can have up to 2 aggregation clauses.",
          "additionalProperties": {
            "type": "object",
            "$ref": "#/definitions/ReportConfigAggregation"
          },
          "maxItems": 2
        },
        "grouping": {
          "description": "Array of group by expression to use in the report. Report can have up to 2 group by clauses.",
          "type": "array",
          "items": {
            "$ref": "#/definitions/ReportConfigGrouping"
          },
          "maxItems": 2
        },
        "sorting": {
          "description": "Array of order by expression to use in the report.",
          "type": "array",
          "items": {
            "$ref": "#/definitions/ReportConfigSorting"
          }
        },
        "filter": {
          "type": "object",
          "description": "Has filter expression to use in the report.",
          "$ref": "#/definitions/ReportConfigFilter"
        }
      }
    },
    "ReportConfigDatasetConfiguration": {
      "description": "The configuration of dataset in the report.",
      "properties": {
        "columns": {
          "description": "Array of column names to be included in the report. Any valid report column name is allowed. If not provided, then report includes all columns.",
          "type": "array",
          "items": {
            "type": "string"
          }
        }
      }
    },
    "ReportConfigAggregation": {
      "description": "The aggregation expression to be used in the report.",
      "properties": {
        "name": {
          "description": "The name of the column to aggregate.",
          "type": "string"
        },
        "function": {
          "description": "The name of the aggregation function to use.",
          "type": "string",
          "enum": [
            "Sum"
          ],
          "x-ms-enum": {
            "name": "FunctionType",
            "modelAsString": true
          }
        }
      },
      "required": [
        "name",
        "function"
      ]
    },
    "ReportConfigSorting": {
      "description": "The order by expression to be used in the report.",
      "properties": {
        "direction": {
          "description": "Direction of sort.",
          "type": "string",
          "enum": [
            "Ascending",
            "Descending"
          ]
        },
        "name": {
          "description": "The name of the column to sort.",
          "type": "string"
        }
      },
      "required": [
        "name"
      ]
    },
    "ReportConfigGrouping": {
      "description": "The group by expression to be used in the report.",
      "properties": {
        "type": {
          "description": "Has type of the column to group.",
          "$ref": "#/definitions/ReportConfigColumnType"
        },
        "name": {
          "description": "The name of the column to group. This version supports subscription lowest possible grain.",
          "type": "string"
        }
      },
      "required": [
        "type",
        "name"
      ]
    },
    "ReportConfigFilter": {
      "description": "The filter expression to be used in the report.",
      "properties": {
        "and": {
          "description": "The logical \"AND\" expression. Must have at least 2 items.",
          "type": "array",
          "items": {
            "$ref": "#/definitions/ReportConfigFilter"
          },
          "minItems": 2
        },
        "or": {
          "description": "The logical \"OR\" expression. Must have at least 2 items.",
          "type": "array",
          "items": {
            "$ref": "#/definitions/ReportConfigFilter"
          },
          "minItems": 2
        },
        "dimensions": {
          "description": "Has comparison expression for a dimension",
          "$ref": "#/definitions/ReportConfigComparisonExpression"
        },
        "tags": {
          "description": "Has comparison expression for a tag",
          "$ref": "#/definitions/ReportConfigComparisonExpression"
        },
        "tagKey": {
          "description": "Has comparison expression for a tag key",
          "$ref": "#/definitions/ReportConfigComparisonExpression"
<<<<<<< HEAD
        },
        "tagValue": {
          "description": "Has comparison expression for a tag value",
          "$ref": "#/definitions/ReportConfigComparisonExpression"
=======
>>>>>>> 718275ac
        }
      }
    },
    "ReportConfigColumnType": {
      "description": "The type of the column in the report.",
      "type": "string",
      "enum": [
        "Tag",
        "Dimension"
      ],
      "x-ms-enum": {
        "name": "ReportConfigColumnType",
        "modelAsString": true
      }
    },
    "ReportConfigComparisonExpression": {
      "description": "The comparison expression to be used in the report.",
      "properties": {
        "name": {
          "description": "The name of the column to use in comparison.",
          "type": "string"
        },
        "operator": {
          "description": "The operator to use for comparison.",
          "type": "string",
          "enum": [
            "In",
            "Contains"
          ],
          "x-ms-enum": {
            "name": "OperatorType",
            "modelAsString": true
          }
        },
        "values": {
          "description": "Array of values to use for comparison",
          "type": "array",
          "items": {
            "type": "string"
          },
          "minItems": 1
        }
      },
      "required": [
        "name",
        "operator",
        "values"
      ]
    },
    "ViewListResult": {
      "description": "Result of listing views. It contains a list of available views.",
      "type": "object",
      "properties": {
        "value": {
          "description": "The list of views.",
          "type": "array",
          "readOnly": true,
          "items": {
            "$ref": "#/definitions/View"
          }
        },
        "nextLink": {
          "description": "The link (url) to the next page of results.",
          "type": "string",
          "readOnly": true
        }
      }
    },
    "View": {
      "description": "States and configurations of Cost Analysis.",
      "type": "object",
      "allOf": [
        {
          "$ref": "#/definitions/ProxyResource"
        }
      ],
      "properties": {
        "properties": {
          "x-ms-client-flatten": true,
          "$ref": "#/definitions/ViewProperties",
          "title": "View properties"
        }
      }
    },
    "ViewProperties": {
      "type": "object",
      "description": "The properties of the view.",
      "properties": {
        "displayName": {
          "description": "User input name of the view. Required.",
          "type": "string"
        },
        "scope": {
          "description": "Cost Management scope to save the view on. This includes 'subscriptions/{subscriptionId}' for subscription scope, 'subscriptions/{subscriptionId}/resourceGroups/{resourceGroupName}' for resourceGroup scope, 'providers/Microsoft.Billing/billingAccounts/{billingAccountId}' for Billing Account scope, 'providers/Microsoft.Billing/billingAccounts/{billingAccountId}/departments/{departmentId}' for Department scope, 'providers/Microsoft.Billing/billingAccounts/{billingAccountId}/enrollmentAccounts/{enrollmentAccountId}' for EnrollmentAccount scope, 'providers/Microsoft.Billing/billingAccounts/{billingAccountId}/billingProfiles/{billingProfileId}' for BillingProfile scope, 'providers/Microsoft.Billing/billingAccounts/{billingAccountId}/invoiceSections/{invoiceSectionId}' for InvoiceSection scope, 'providers/Microsoft.Management/managementGroups/{managementGroupId}' for Management Group scope, '/providers/Microsoft.CostManagement/externalBillingAccounts/{externalBillingAccountName}' for ExternalBillingAccount scope, and '/providers/Microsoft.CostManagement/externalSubscriptions/{externalSubscriptionName}' for ExternalSubscription scope.",
          "type": "string"
        },
        "createdOn": {
          "description": "Date the user created this view.",
          "type": "string",
          "format": "date-time",
          "readOnly": true
        },
        "modifiedOn": {
          "description": "Date when the user last modified this view.",
          "type": "string",
          "format": "date-time",
          "readOnly": true
        },
        "dateRange": {
          "description": "Selected date range for viewing cost in.",
          "type": "string",
          "readOnly": true
        },
        "currency": {
          "description": "Selected currency.",
          "type": "string",
          "readOnly": true
        },
        "query": {
          "description": "Query body configuration. Required.",
          "type": "object",
          "x-ms-client-flatten": true,
          "$ref": "#/definitions/ReportConfigDefinition"
        },
        "chart": {
          "description": "Chart type of the main view in Cost Analysis. Required.",
          "type": "string",
          "enum": [
            "Area",
            "Line",
            "StackedColumn",
            "GroupedColumn",
            "Table"
          ],
          "x-ms-enum": {
            "name": "ChartType",
            "modelAsString": true
          }
        },
        "accumulated": {
          "description": "Show costs accumulated over time.",
          "type": "string",
          "enum": [
            "true",
            "false"
          ],
          "x-ms-enum": {
            "name": "AccumulatedType",
            "modelAsString": true
          }
        },
        "metric": {
          "description": "Metric to use when displaying costs.",
          "type": "string",
          "enum": [
            "ActualCost",
            "AmortizedCost",
            "AHUB"
          ],
          "x-ms-enum": {
            "name": "MetricType",
            "modelAsString": true
          }
        },
        "kpis": {
          "description": "List of KPIs to show in Cost Analysis UI.",
          "type": "array",
          "items": {
            "$ref": "#/definitions/KpiProperties"
          }
        },
        "pivots": {
          "description": "Configuration of 3 sub-views in the Cost Analysis UI.",
          "type": "array",
          "items": {
            "$ref": "#/definitions/PivotProperties"
          }
        }
      }
    },
    "KpiProperties": {
      "description": "Each KPI must contain a 'type' and 'enabled' key.",
      "type": "object",
      "properties": {
        "type": {
          "description": "KPI type (Forecast, Budget).",
          "type": "string",
          "enum": [
            "Forecast",
            "Budget"
          ],
          "x-ms-enum": {
            "name": "KpiTypeType",
            "modelAsString": true
          }
        },
        "id": {
          "description": "ID of resource related to metric (budget).",
          "type": "string"
        },
        "enabled": {
          "description": "show the KPI in the UI?",
          "type": "boolean"
        }
      }
    },
    "PivotProperties": {
      "description": "Each pivot must contain a 'type' and 'name'.",
      "type": "object",
      "properties": {
        "type": {
          "description": "Data type to show in view.",
          "type": "string",
          "enum": [
            "Dimension",
            "TagKey"
          ],
          "x-ms-enum": {
            "name": "PivotTypeType",
            "modelAsString": true
          }
        },
        "name": {
          "description": "Data field to show in view.",
          "type": "string"
        }
      }
    },
    "ErrorDetails": {
      "description": "The details of the error.",
      "properties": {
        "code": {
          "description": "Error code.",
          "type": "string",
          "readOnly": true
        },
        "message": {
          "description": "Error message indicating why the operation failed.",
          "type": "string",
          "readOnly": true
        }
      }
    },
    "ErrorResponse": {
      "description": "Error response indicates that the service is not able to process the incoming request. The reason is provided in the error message. \n\nSome Error responses: \n\n * 429 TooManyRequests - Request is throttled. Retry after waiting for the time specified in the \"x-ms-ratelimit-microsoft.consumption-retry-after\" header. \n\n * 503 ServiceUnavailable - Service is temporarily unavailable. Retry after waiting for the time specified in the \"Retry-After\" header.",
      "type": "object",
      "properties": {
        "error": {
          "description": "The details of the error.",
          "$ref": "#/definitions/ErrorDetails"
        }
      }
    },
    "Resource": {
      "description": "The Resource model definition.",
      "properties": {
        "id": {
          "readOnly": true,
          "type": "string",
          "description": "Resource Id."
        },
        "name": {
          "readOnly": true,
          "type": "string",
          "description": "Resource name."
        },
        "type": {
          "readOnly": true,
          "type": "string",
          "description": "Resource type."
        },
        "tags": {
          "readOnly": true,
          "type": "object",
          "additionalProperties": {
            "type": "string"
          },
          "description": "Resource tags."
        }
      },
      "x-ms-azure-resource": true
    },
    "ProxyResource": {
      "description": "The Resource model definition.",
      "properties": {
        "id": {
          "readOnly": true,
          "type": "string",
          "description": "Resource Id."
        },
        "name": {
          "readOnly": true,
          "type": "string",
          "description": "Resource name."
        },
        "type": {
          "readOnly": true,
          "type": "string",
          "description": "Resource type."
        },
        "eTag": {
          "type": "string",
          "description": "eTag of the resource. To handle concurrent update scenario, this field will be used to determine whether the user is updating the latest version or not."
        }
      },
      "x-ms-azure-resource": true
    },
    "DimensionsListResult": {
      "description": "Result of listing dimensions. It contains a list of available dimensions.",
      "type": "object",
      "properties": {
        "value": {
          "description": "The list of dimensions.",
          "type": "array",
          "readOnly": true,
          "items": {
            "$ref": "#/definitions/Dimension"
          }
        }
      }
    },
    "Dimension": {
      "type": "object",
      "allOf": [
        {
          "$ref": "#/definitions/Resource"
        }
      ],
      "properties": {
        "properties": {
          "x-ms-client-flatten": true,
          "$ref": "#/definitions/DimensionProperties",
          "title": "Dimension properties"
        }
      }
    },
    "DimensionProperties": {
      "type": "object",
      "properties": {
        "description": {
          "description": "Dimension description.",
          "type": "string",
          "readOnly": true
        },
        "filterEnabled": {
          "description": "Filter enabled.",
          "type": "boolean",
          "readOnly": true
        },
        "groupingEnabled": {
          "description": "Grouping enabled.",
          "type": "boolean",
          "readOnly": true
        },
        "data": {
          "type": "array",
          "items": {
            "description": "Dimension data item.",
            "type": "string",
            "readOnly": true
          }
        },
        "total": {
          "description": "Total number of data for the dimension.",
          "format": "int32",
          "type": "integer",
          "readOnly": true
        },
        "category": {
          "description": "Dimension category.",
          "type": "string",
          "readOnly": true
        },
        "usageStart": {
          "description": "Usage start.",
          "format": "date-time",
          "type": "string",
          "readOnly": true
        },
        "usageEnd": {
          "description": "Usage end.",
          "format": "date-time",
          "type": "string",
          "readOnly": true
        },
        "nextLink": {
          "description": "The link (url) to the next page of results.",
          "type": "string",
          "readOnly": true
        }
      }
    },
    "AlertsResult": {
      "description": "Result of alerts.",
      "type": "object",
      "properties": {
        "value": {
          "description": "List of alerts.",
          "type": "array",
          "readOnly": true,
          "items": {
            "$ref": "#/definitions/Alert"
          }
        },
        "nextLink": {
          "description": "URL to get the next set of alerts results if there are any.",
          "type": "string",
          "readOnly": true
        }
      }
    },
    "Alert": {
      "description": "An individual alert.",
      "type": "object",
      "allOf": [
        {
          "$ref": "#/definitions/Resource"
        }
      ],
      "properties": {
        "properties": {
          "x-ms-client-flatten": true,
          "$ref": "#/definitions/AlertProperties",
          "title": "Alert properties"
        }
      }
    },
    "AlertProperties": {
      "type": "object",
      "properties": {
        "definition": {
          "description": "defines the type of alert",
          "type": "object",
          "properties": {
            "type": {
              "description": "type of alert",
              "type": "string",
              "enum": [
                "Budget",
                "Invoice",
                "Credit",
                "Quota",
                "General",
                "xCloud",
                "BudgetForecast"
              ],
              "x-ms-enum": {
                "name": "AlertType",
                "modelAsString": true
              }
            },
            "category": {
              "description": "Alert category",
              "type": "string",
              "enum": [
                "Cost",
                "Usage",
                "Billing",
                "System"
              ],
              "x-ms-enum": {
                "name": "AlertCategory",
                "modelAsString": true
              }
            },
            "criteria": {
              "description": "Criteria that triggered alert",
              "type": "string",
              "enum": [
                "CostThresholdExceeded",
                "UsageThresholdExceeded",
                "CreditThresholdApproaching",
                "CreditThresholdReached",
                "QuotaThresholdApproaching",
                "QuotaThresholdReached",
                "MultiCurrency",
                "ForecastCostThresholdExceeded",
                "ForecastUsageThresholdExceeded",
                "InvoiceDueDateApproaching",
                "InvoiceDueDateReached",
                "CrossCloudNewDataAvailable",
                "CrossCloudCollectionError",
                "GeneralThresholdError"
              ],
              "x-ms-enum": {
                "name": "AlertCriteria",
                "modelAsString": true
              }
            }
          }
        },
        "description": {
          "description": "Alert description",
          "type": "string"
        },
        "source": {
          "description": "Source of alert",
          "type": "string",
          "enum": [
            "Preset",
            "User"
          ],
          "x-ms-enum": {
            "name": "AlertSource",
            "modelAsString": true
          }
        },
        "details": {
          "description": "Alert details",
          "type": "object",
          "properties": {
            "timeGrainType": {
              "description": "Type of timegrain cadence",
              "type": "string",
              "enum": [
                "None",
                "Monthly",
                "Quarterly",
                "Annually",
                "BillingMonth",
                "BillingQuarter",
                "BillingAnnual"
              ],
              "x-ms-enum": {
                "name": "AlertTimeGrainType",
                "modelAsString": true
              }
            },
            "periodStartDate": {
              "description": "datetime of periodStartDate",
              "type": "string"
            },
            "triggeredBy": {
              "description": "notificationId that triggered this alert",
              "type": "string"
            },
            "resourceGroupFilter": {
              "description": "array of resourceGroups to filter by",
              "type": "array",
              "items": {}
            },
            "resourceFilter": {
              "description": "array of resources to filter by",
              "type": "array",
              "items": {}
            },
            "meterFilter": {
              "description": "array of meters to filter by",
              "type": "array",
              "items": {}
            },
            "tagFilter": {
              "description": "tags to filter by",
              "type": "object",
              "properties": {}
            },
            "threshold": {
              "description": "notification threshold percentage as a decimal which activated this alert",
              "type": "number",
              "format": "decimal"
            },
            "operator": {
              "description": "operator used to compare currentSpend with amount",
              "type": "string",
              "enum": [
                "None",
                "EqualTo",
                "GreaterThan",
                "GreaterThanOrEqualTo",
                "LessThan",
                "LessThanOrEqualTo"
              ],
              "x-ms-enum": {
                "name": "AlertOperator",
                "modelAsString": true
              }
            },
            "amount": {
              "description": "budget threshold amount",
              "type": "number",
              "format": "decimal"
            },
            "unit": {
              "description": "unit of currency being used",
              "type": "string"
            },
            "currentSpend": {
              "description": "current spend",
              "type": "number",
              "format": "decimal"
            },
            "contactEmails": {
              "description": "list of emails to contact",
              "type": "array",
              "items": {
                "type": "string"
              }
            },
            "contactGroups": {
              "description": "list of action groups to broadcast to",
              "type": "array",
              "items": {
                "type": "string"
              }
            },
            "contactRoles": {
              "description": "list of contact roles",
              "type": "array",
              "items": {
                "type": "string"
              }
            },
            "overridingAlert": {
              "description": "overriding alert",
              "type": "string"
            }
          }
        },
        "costEntityId": {
          "description": "related budget",
          "type": "string"
        },
        "status": {
          "description": "alert status",
          "type": "string",
          "enum": [
            "None",
            "Active",
            "Overridden",
            "Resolved",
            "Dismissed"
          ],
          "x-ms-enum": {
            "name": "AlertStatus",
            "modelAsString": true
          }
        },
        "creationTime": {
          "description": "dateTime in which alert was created",
          "type": "string"
        },
        "closeTime": {
          "description": "dateTime in which alert was closed",
          "type": "string"
        },
        "modificationTime": {
          "description": "dateTime in which alert was last modified",
          "type": "string"
        },
        "statusModificationUserName": {
          "description": "",
          "type": "string"
        },
        "statusModificationTime": {
          "description": "dateTime in which the alert status was last modified",
          "type": "string"
        }
      }
    },
    "DismissAlertPayload": {
      "description": "The request payload to update an alert",
      "properties": {
        "properties": {
          "x-ms-client-flatten": true,
          "$ref": "#/definitions/AlertProperties",
          "title": "Alert properties"
        }
      }
    },
    "QueryResult": {
      "description": "Result of query. It contains all columns listed under groupings and aggregation.",
      "type": "object",
      "allOf": [
        {
          "$ref": "#/definitions/Resource"
        }
      ],
      "properties": {
        "eTag": {
          "type": "string",
          "description": "eTag of the resource. To handle concurrent update scenario, this field will be used to determine whether the user is updating the latest version or not."
        },
        "location": {
          "readOnly": true,
          "type": "string",
          "description": "Resource location"
        },
        "sku": {
          "readOnly": true,
          "type": "string",
          "description": "Resource SKU"
        },
        "properties": {
          "x-ms-client-flatten": true,
          "$ref": "#/definitions/QueryProperties",
          "title": "Query properties"
        }
      }
    },
    "QueryProperties": {
      "type": "object",
      "properties": {
        "nextLink": {
          "description": "The link (url) to the next page of results.",
          "type": "string"
        },
        "columns": {
          "description": "Array of columns",
          "type": "array",
          "items": {
            "$ref": "#/definitions/QueryColumn"
          }
        },
        "rows": {
          "description": "Array of rows",
          "type": "array",
          "items": {
            "type": "array",
            "items": {}
          }
        }
      }
    },
    "QueryColumn": {
      "type": "object",
      "properties": {
        "name": {
          "description": "The name of column.",
          "type": "string"
        },
        "type": {
          "description": "The type of column.",
          "type": "string"
        }
      }
    },
    "OperationListResult": {
      "description": "Result of listing cost management operations. It contains a list of operations and a URL link to get the next set of results.",
      "properties": {
        "value": {
          "description": "List of cost management operations supported by the Microsoft.CostManagement resource provider.",
          "type": "array",
          "readOnly": true,
          "items": {
            "$ref": "#/definitions/Operation"
          }
        },
        "nextLink": {
          "description": "URL to get the next set of operation list results if there are any.",
          "type": "string",
          "readOnly": true
        }
      }
    },
    "Operation": {
      "description": "A Cost management REST API operation.",
      "type": "object",
      "properties": {
        "name": {
          "description": "Operation name: {provider}/{resource}/{operation}.",
          "type": "string",
          "readOnly": true
        },
        "display": {
          "description": "The object that represents the operation.",
          "properties": {
            "provider": {
              "description": "Service provider: Microsoft.CostManagement.",
              "type": "string",
              "readOnly": true
            },
            "resource": {
              "description": "Resource on which the operation is performed: Dimensions, Query.",
              "type": "string",
              "readOnly": true
            },
            "operation": {
              "description": "Operation type: Read, write, delete, etc.",
              "type": "string",
              "readOnly": true
            }
          }
        }
      }
    },
    "ForecastDefinition": {
      "description": "The definition of a forecast.",
      "properties": {
        "type": {
          "description": "The type of the forecast.",
          "type": "string",
          "enum": [
            "Usage",
            "ActualCost",
            "AmortizedCost"
          ],
          "x-ms-enum": {
            "name": "ForecastType",
            "modelAsString": true
          }
        },
        "timeframe": {
          "description": "The time frame for pulling data for the forecast. If custom, then a specific time period must be provided.",
          "type": "string",
          "enum": [
            "MonthToDate",
            "BillingMonthToDate",
            "TheLastMonth",
            "TheLastBillingMonth",
            "WeekToDate",
            "Custom"
          ],
          "x-ms-enum": {
            "name": "ForecastTimeframeType",
            "modelAsString": true
          }
        },
        "timePeriod": {
          "description": "Has time period for pulling data for the forecast.",
          "$ref": "#/definitions/QueryTimePeriod"
        },
        "dataset": {
          "description": "Has definition for data in this forecast.",
          "$ref": "#/definitions/QueryDataset"
        },
        "includeActualCost": {
          "description": "a boolean determining if actualCost will be included",
          "type": "boolean"
        },
        "includeFreshPartialCost": {
          "description": "a boolean determining if FreshPartialCost will be included",
          "type": "boolean"
        }
      },
      "required": [
        "type",
        "timeframe"
      ]
    },
    "QueryDefinition": {
      "description": "The definition of a query.",
      "properties": {
        "type": {
          "description": "The type of the query.",
          "type": "string",
          "enum": [
            "Usage",
            "ActualCost",
            "AmortizedCost"
          ],
          "x-ms-enum": {
            "name": "ExportType",
            "modelAsString": true
          }
        },
        "timeframe": {
          "description": "The time frame for pulling data for the query. If custom, then a specific time period must be provided.",
          "type": "string",
          "enum": [
            "MonthToDate",
            "BillingMonthToDate",
            "TheLastMonth",
            "TheLastBillingMonth",
            "WeekToDate",
            "Custom"
          ],
          "x-ms-enum": {
            "name": "TimeframeType",
            "modelAsString": true
          }
        },
        "timePeriod": {
          "description": "Has time period for pulling data for the query.",
          "$ref": "#/definitions/QueryTimePeriod"
        },
        "dataset": {
          "description": "Has definition for data in this query.",
          "$ref": "#/definitions/QueryDataset"
        }
      },
      "required": [
        "type",
        "timeframe"
      ]
    },
    "QueryTimePeriod": {
      "description": "The start and end date for pulling data for the query.",
      "properties": {
        "from": {
          "description": "The start date to pull data from.",
          "type": "string",
          "format": "date-time"
        },
        "to": {
          "description": "The end date to pull data to.",
          "type": "string",
          "format": "date-time"
        }
      },
      "required": [
        "from",
        "to"
      ]
    },
    "QueryDataset": {
      "description": "The definition of data present in the query.",
      "properties": {
        "granularity": {
          "description": "The granularity of rows in the query.",
          "type": "string",
          "enum": [
            "Daily"
          ],
          "x-ms-enum": {
            "name": "GranularityType",
            "modelAsString": true
          }
        },
        "configuration": {
          "description": "Has configuration information for the data in the export. The configuration will be ignored if aggregation and grouping are provided.",
          "$ref": "#/definitions/QueryDatasetConfiguration"
        },
        "aggregation": {
          "type": "object",
          "description": "Dictionary of aggregation expression to use in the query. The key of each item in the dictionary is the alias for the aggregated column. Query can have up to 2 aggregation clauses.",
          "additionalProperties": {
            "type": "object",
            "$ref": "#/definitions/QueryAggregation"
          },
          "maxItems": 2
        },
        "grouping": {
          "description": "Array of group by expression to use in the query. Query can have up to 2 group by clauses.",
          "type": "array",
          "items": {
            "$ref": "#/definitions/QueryGrouping"
          },
          "maxItems": 2
        },
        "filter": {
          "type": "object",
          "description": "Has filter expression to use in the query.",
          "$ref": "#/definitions/QueryFilter"
        }
      }
    },
    "Status": {
      "description": "The status of the long running operation.",
      "properties": {
        "status": {
          "description": "The status of the long running operation.",
          "type": "string",
          "enum": [
            "Running",
            "Completed",
            "Failed"
          ],
          "x-ms-enum": {
            "name": "OperationStatusType",
            "modelAsString": true
          }
        }
      }
    },
    "OperationStatus": {
      "description": "The status of the long running operation.",
      "properties": {
        "status": {
          "description": "The status of the long running operation.",
          "$ref": "#/definitions/Status"
        },
        "properties": {
          "x-ms-client-flatten": true,
          "type": "object",
          "description": "The properties of the resource generated.",
          "$ref": "#/definitions/ReportURL"
        }
      }
    },
    "ReportURL": {
      "description": "The URL to download the generated report.",
      "properties": {
        "reportUrl": {
          "description": "The URL to download the generated report.",
          "type": "string"
        },
        "validUntil": {
          "description": "The time at which report URL becomes invalid.",
          "type": "string",
          "format": "date-time"
        }
      }
    },
    "QueryDatasetConfiguration": {
      "description": "The configuration of dataset in the query.",
      "properties": {
        "columns": {
          "description": "Array of column names to be included in the query. Any valid query column name is allowed. If not provided, then query includes all columns.",
          "type": "array",
          "items": {
            "type": "string"
          }
        }
      }
    },
    "QueryAggregation": {
      "description": "The aggregation expression to be used in the query.",
      "properties": {
        "name": {
          "description": "The name of the column to aggregate.",
          "type": "string"
        },
        "function": {
          "description": "The name of the aggregation function to use.",
          "type": "string",
          "enum": [
            "Sum"
          ],
          "x-ms-enum": {
            "name": "FunctionType",
            "modelAsString": true
          }
        }
      },
      "required": [
        "name",
        "function"
      ]
    },
    "QueryGrouping": {
      "description": "The group by expression to be used in the query.",
      "properties": {
        "type": {
          "description": "Has type of the column to group.",
          "$ref": "#/definitions/QueryColumnType"
        },
        "name": {
          "description": "The name of the column to group.",
          "type": "string"
        }
      },
      "required": [
        "type",
        "name"
      ]
    },
    "QueryFilter": {
      "description": "The filter expression to be used in the export.",
      "properties": {
        "and": {
          "description": "The logical \"AND\" expression. Must have at least 2 items.",
          "type": "array",
          "items": {
            "$ref": "#/definitions/QueryFilter"
          },
          "minItems": 2
        },
        "or": {
          "description": "The logical \"OR\" expression. Must have at least 2 items.",
          "type": "array",
          "items": {
            "$ref": "#/definitions/QueryFilter"
          },
          "minItems": 2
        },
        "dimensions": {
          "description": "Has comparison expression for a dimension",
          "$ref": "#/definitions/QueryComparisonExpression"
        },
        "tags": {
          "description": "Has comparison expression for a tag",
          "$ref": "#/definitions/QueryComparisonExpression"
        }
      }
    },
    "QueryColumnType": {
      "description": "The type of the column in the export.",
      "type": "string",
      "enum": [
        "Tag",
        "Dimension"
      ],
      "x-ms-enum": {
        "name": "QueryColumnType",
        "modelAsString": true
      }
    },
    "QueryComparisonExpression": {
      "description": "The comparison expression to be used in the query.",
      "properties": {
        "name": {
          "description": "The name of the column to use in comparison.",
          "type": "string"
        },
        "operator": {
          "description": "The operator to use for comparison.",
          "type": "string",
          "enum": [
            "In"
          ],
          "x-ms-enum": {
            "name": "OperatorType",
            "modelAsString": true
          }
        },
        "values": {
          "description": "Array of values to use for comparison",
          "type": "array",
          "items": {
            "type": "string"
          },
          "minItems": 1
        }
      },
      "required": [
        "name",
        "operator",
        "values"
      ]
    }
  },
  "parameters": {
    "viewNameParameter": {
      "name": "viewName",
      "in": "path",
      "description": "View name",
      "required": true,
      "type": "string",
      "x-ms-parameter-location": "method"
    },
    "scopeViewParameter": {
      "name": "scope",
      "in": "path",
      "required": true,
      "type": "string",
      "description": "The scope associated with view operations. This includes 'subscriptions/{subscriptionId}' for subscription scope, 'subscriptions/{subscriptionId}/resourceGroups/{resourceGroupName}' for resourceGroup scope, 'providers/Microsoft.Billing/billingAccounts/{billingAccountId}' for Billing Account scope, 'providers/Microsoft.Billing/billingAccounts/{billingAccountId}/departments/{departmentId}' for Department scope, 'providers/Microsoft.Billing/billingAccounts/{billingAccountId}/enrollmentAccounts/{enrollmentAccountId}' for EnrollmentAccount scope, 'providers/Microsoft.Billing/billingAccounts/{billingAccountId}/billingProfiles/{billingProfileId}' for BillingProfile scope, 'providers/Microsoft.Billing/billingAccounts/{billingAccountId}/invoiceSections/{invoiceSectionId}' for InvoiceSection scope, 'providers/Microsoft.Management/managementGroups/{managementGroupId}' for Management Group scope, 'providers/Microsoft.CostManagement/externalBillingAccounts/{externalBillingAccountName}' for External Billing Account scope and 'providers/Microsoft.CostManagement/externalSubscriptions/{externalSubscriptionName}' for External Subscription scope.",
      "x-ms-parameter-location": "method"
    },
    "scopeDimensionParameter": {
      "name": "scope",
      "in": "path",
      "required": true,
      "type": "string",
      "description": "The scope associated with dimension operations. This includes '/subscriptions/{subscriptionId}/' for subscription scope, '/subscriptions/{subscriptionId}/resourceGroups/{resourceGroupName}' for resourceGroup scope, '/providers/Microsoft.Billing/billingAccounts/{billingAccountId}' for Billing Account scope, '/providers/Microsoft.Billing/billingAccounts/{billingAccountId}/departments/{departmentId}' for Department scope, '/providers/Microsoft.Billing/billingAccounts/{billingAccountId}/enrollmentAccounts/{enrollmentAccountId}' for EnrollmentAccount scope, '/providers/Microsoft.Management/managementGroups/{managementGroupId}' for Management Group scope, '/providers/Microsoft.Billing/billingAccounts/{billingAccountId}/billingProfiles/{billingProfileId}' for billingProfile scope, 'providers/Microsoft.Billing/billingAccounts/{billingAccountId}/billingProfiles/{billingProfileId}/invoiceSections/{invoiceSectionId}' for invoiceSection scope, and 'providers/Microsoft.Billing/billingAccounts/{billingAccountId}/customers/{customerId}' specific for partners.",
      "x-ms-parameter-location": "method",
      "x-ms-skip-url-encoding": true
    },
    "scopeAlertParameter": {
      "name": "scope",
      "in": "path",
      "required": true,
      "type": "string",
      "description": "The scope associated with alerts operations. This includes '/subscriptions/{subscriptionId}/' for subscription scope, '/subscriptions/{subscriptionId}/resourceGroups/{resourceGroupName}' for resourceGroup scope, '/providers/Microsoft.Billing/billingAccounts/{billingAccountId}' for Billing Account scope and '/providers/Microsoft.Billing/billingAccounts/{billingAccountId}/departments/{departmentId}' for Department scope, '/providers/Microsoft.Billing/billingAccounts/{billingAccountId}/enrollmentAccounts/{enrollmentAccountId}' for EnrollmentAccount scope, '/providers/Microsoft.Management/managementGroups/{managementGroupId} for Management Group scope, '/providers/Microsoft.Billing/billingAccounts/{billingAccountId}/billingProfiles/{billingProfileId}' for billingProfile scope, '/providers/Microsoft.Billing/billingAccounts/{billingAccountId}/billingProfiles/{billingProfileId}/invoiceSections/{invoiceSectionId}' for invoiceSection scope, and '/providers/Microsoft.Billing/billingAccounts/{billingAccountId}/customers/{customerId}' specific for partners.",
      "x-ms-parameter-location": "method",
      "x-ms-skip-url-encoding": true
    },
    "scopeForecastParameter": {
      "name": "scope",
      "in": "path",
      "required": true,
      "type": "string",
      "description": "The scope associated with forecast operations. This includes '/subscriptions/{subscriptionId}/' for subscription scope, '/subscriptions/{subscriptionId}/resourceGroups/{resourceGroupName}' for resourceGroup scope, '/providers/Microsoft.Billing/billingAccounts/{billingAccountId}' for Billing Account scope and '/providers/Microsoft.Billing/billingAccounts/{billingAccountId}/departments/{departmentId}' for Department scope, '/providers/Microsoft.Billing/billingAccounts/{billingAccountId}/enrollmentAccounts/{enrollmentAccountId}' for EnrollmentAccount scope, '/providers/Microsoft.Management/managementGroups/{managementGroupId} for Management Group scope, '/providers/Microsoft.Billing/billingAccounts/{billingAccountId}/billingProfiles/{billingProfileId}' for billingProfile scope, '/providers/Microsoft.Billing/billingAccounts/{billingAccountId}/billingProfiles/{billingProfileId}/invoiceSections/{invoiceSectionId}' for invoiceSection scope, and '/providers/Microsoft.Billing/billingAccounts/{billingAccountId}/customers/{customerId}' specific for partners.",
      "x-ms-parameter-location": "method",
      "x-ms-skip-url-encoding": true
    },
    "scopeQueryParameter": {
      "name": "scope",
      "in": "path",
      "required": true,
      "type": "string",
      "description": "The scope associated with query and export operations. This includes '/subscriptions/{subscriptionId}/' for subscription scope, '/subscriptions/{subscriptionId}/resourceGroups/{resourceGroupName}' for resourceGroup scope, '/providers/Microsoft.Billing/billingAccounts/{billingAccountId}' for Billing Account scope and '/providers/Microsoft.Billing/billingAccounts/{billingAccountId}/departments/{departmentId}' for Department scope, '/providers/Microsoft.Billing/billingAccounts/{billingAccountId}/enrollmentAccounts/{enrollmentAccountId}' for EnrollmentAccount scope, '/providers/Microsoft.Management/managementGroups/{managementGroupId} for Management Group scope, '/providers/Microsoft.Billing/billingAccounts/{billingAccountId}/billingProfiles/{billingProfileId}' for billingProfile scope, '/providers/Microsoft.Billing/billingAccounts/{billingAccountId}/billingProfiles/{billingProfileId}/invoiceSections/{invoiceSectionId}' for invoiceSection scope, and '/providers/Microsoft.Billing/billingAccounts/{billingAccountId}/customers/{customerId}' specific for partners.",
      "x-ms-parameter-location": "method",
      "x-ms-skip-url-encoding": true
    },
    "apiVersionParameter": {
      "name": "api-version",
      "in": "query",
      "required": true,
      "type": "string",
      "description": "Version of the API to be used with the client request. The current version is 2019-11-01."
    },
    "subscriptionIdParameter": {
      "name": "subscriptionId",
      "in": "path",
      "description": "Azure Subscription ID.",
      "required": true,
      "type": "string"
    },
    "resourceGroupNameParameter": {
      "name": "resourceGroupName",
      "in": "path",
      "description": "Azure Resource Group Name.",
      "required": true,
      "type": "string",
      "x-ms-parameter-location": "method"
    },
    "startDateParameter": {
      "name": "startDate",
      "in": "query",
      "description": "Start Date",
      "required": true,
      "type": "string",
      "x-ms-parameter-location": "method"
    },
    "endDateParameter": {
      "name": "endDate",
      "in": "query",
      "description": "End Date",
      "required": true,
      "type": "string",
      "x-ms-parameter-location": "method"
    },
    "enrollmentIdParameter": {
      "name": "billingAccountId",
      "in": "path",
      "description": "Enrollment ID (Legacy BillingAccount ID)",
      "required": true,
      "type": "string",
      "x-ms-parameter-location": "method"
    },
    "billingAccountIdParameter": {
      "name": "billingAccountId",
      "in": "path",
      "description": "BillingAccount ID",
      "required": true,
      "type": "string",
      "x-ms-parameter-location": "method"
    },
    "billingProfileIdParameter": {
      "name": "billingProfileId",
      "in": "path",
      "description": "BillingProfile ID",
      "required": true,
      "type": "string",
      "x-ms-parameter-location": "method"
    },
    "managementGroupIdParameter": {
      "name": "managementGroupId",
      "in": "path",
      "description": "ManagementGroup ID",
      "required": true,
      "type": "string",
      "x-ms-parameter-location": "method"
    },
    "departmentIdParameter": {
      "name": "departmentId",
      "in": "path",
      "description": "Department ID",
      "required": true,
      "type": "string",
      "x-ms-parameter-location": "method"
    },
    "enrollmentAccountIdParameter": {
      "name": "enrollmentAccountId",
      "in": "path",
      "description": "Enrollment Account ID",
      "required": true,
      "type": "string",
      "x-ms-parameter-location": "method"
    },
    "externalCloudProviderTypeParameter": {
      "name": "externalCloudProviderType",
      "in": "path",
      "required": true,
      "type": "string",
      "enum": [
        "externalSubscriptions",
        "externalBillingAccounts"
      ],
      "x-ms-enum": {
        "name": "externalCloudProviderType",
        "modelAsString": true
      },
      "description": "The external cloud provider type associated with dimension/query operations. This includes 'externalSubscriptions' for linked account and 'externalBillingAccounts' for consolidated account.",
      "x-ms-parameter-location": "method"
    },
    "externalCloudProviderIdParameter": {
      "name": "externalCloudProviderId",
      "in": "path",
      "required": true,
      "type": "string",
      "description": "This can be '{externalSubscriptionId}' for linked account or '{externalBillingAccountId}' for consolidated account used with dimension/query operations.",
      "x-ms-parameter-location": "method"
    },
    "alertIdParameter": {
      "name": "alertId",
      "in": "path",
      "description": "Alert ID",
      "required": true,
      "type": "string",
      "x-ms-parameter-location": "method",
      "x-ms-skip-url-encoding": true
    }
  }
}<|MERGE_RESOLUTION|>--- conflicted
+++ resolved
@@ -1494,13 +1494,10 @@
         "tagKey": {
           "description": "Has comparison expression for a tag key",
           "$ref": "#/definitions/ReportConfigComparisonExpression"
-<<<<<<< HEAD
         },
         "tagValue": {
           "description": "Has comparison expression for a tag value",
           "$ref": "#/definitions/ReportConfigComparisonExpression"
-=======
->>>>>>> 718275ac
         }
       }
     },

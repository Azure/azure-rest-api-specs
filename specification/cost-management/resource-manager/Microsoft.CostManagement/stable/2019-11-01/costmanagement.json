{
  "swagger": "2.0",
  "info": {
    "version": "2019-11-01",
    "title": "CostManagementClient"
  },
  "host": "management.azure.com",
  "schemes": [
    "https"
  ],
  "consumes": [
    "application/json"
  ],
  "produces": [
    "application/json"
  ],
  "security": [
    {
      "azure_auth": [
        "user_impersonation"
      ]
    }
  ],
  "securityDefinitions": {
    "azure_auth": {
      "type": "oauth2",
      "authorizationUrl": "https://login.microsoftonline.com/common/oauth2/authorize",
      "flow": "implicit",
      "description": "Azure Active Directory OAuth2 Flow.",
      "scopes": {
        "user_impersonation": "impersonate your user account"
      }
    }
  },
  "paths": {
    "/providers/Microsoft.CostManagement/views": {
      "get": {
        "tags": [
          "Views"
        ],
        "operationId": "Views_List",
        "description": "Lists all views by tenant and object.",
        "externalDocs": {
          "url": "https://docs.microsoft.com/en-us/rest/api/costmanagement/"
        },
        "x-ms-examples": {
          "PrivateViewList": {
            "$ref": "./examples/PrivateViewList.json"
          }
        },
        "parameters": [
          {
            "$ref": "#/parameters/apiVersionParameter"
          }
        ],
        "responses": {
          "200": {
            "description": "OK. The request has succeeded.",
            "schema": {
              "$ref": "#/definitions/ViewListResult"
            }
          },
          "default": {
            "description": "Error response describing why the operation failed.",
            "schema": {
              "$ref": "#/definitions/ErrorResponse"
            }
          }
        },
        "x-ms-pageable": {
          "nextLinkName": "nextLink"
        }
      }
    },
    "/{scope}/providers/Microsoft.CostManagement/views": {
      "get": {
        "tags": [
          "Views"
        ],
        "operationId": "Views_ListByScope",
        "description": "Lists all views at the given scope.",
        "externalDocs": {
          "url": "https://docs.microsoft.com/en-us/rest/api/costmanagement/"
        },
        "x-ms-examples": {
          "ResourceGroupViewList": {
            "$ref": "./examples/ViewListByResourceGroup.json"
          }
        },
        "parameters": [
          {
            "$ref": "#/parameters/scopeViewParameter"
          },
          {
            "$ref": "#/parameters/apiVersionParameter"
          }
        ],
        "responses": {
          "200": {
            "description": "OK. The request has succeeded.",
            "schema": {
              "$ref": "#/definitions/ViewListResult"
            }
          },
          "default": {
            "description": "Error response describing why the operation failed.",
            "schema": {
              "$ref": "#/definitions/ErrorResponse"
            }
          }
        },
        "x-ms-pageable": {
          "nextLinkName": "nextLink"
        }
      }
    },
    "/providers/Microsoft.CostManagement/views/{viewName}": {
      "get": {
        "tags": [
          "Views"
        ],
        "operationId": "Views_Get",
        "description": "Gets the view by view name.",
        "externalDocs": {
          "url": "https://docs.microsoft.com/en-us/rest/api/costmanagement/"
        },
        "x-ms-examples": {
          "PrivateView": {
            "$ref": "./examples/PrivateView.json"
          }
        },
        "parameters": [
          {
            "$ref": "#/parameters/apiVersionParameter"
          },
          {
            "$ref": "#/parameters/viewNameParameter"
          }
        ],
        "responses": {
          "200": {
            "description": "OK. The request has succeeded.",
            "schema": {
              "$ref": "#/definitions/View"
            }
          },
          "default": {
            "description": "Error response describing why the operation failed.",
            "schema": {
              "$ref": "#/definitions/ErrorResponse"
            }
          }
        }
      },
      "put": {
        "tags": [
          "Views"
        ],
        "operationId": "Views_CreateOrUpdate",
        "description": "The operation to create or update a view. Update operation requires latest eTag to be set in the request. You may obtain the latest eTag by performing a get operation. Create operation does not require eTag.",
        "externalDocs": {
          "url": "https://docs.microsoft.com/en-us/rest/api/costmanagement/"
        },
        "x-ms-examples": {
          "CreateOrUpdatePrivateView": {
            "$ref": "./examples/PrivateViewCreateOrUpdate.json"
          }
        },
        "parameters": [
          {
            "$ref": "#/parameters/apiVersionParameter"
          },
          {
            "$ref": "#/parameters/viewNameParameter"
          },
          {
            "name": "parameters",
            "in": "body",
            "required": true,
            "schema": {
              "$ref": "#/definitions/View"
            },
            "description": "Parameters supplied to the CreateOrUpdate View operation."
          }
        ],
        "responses": {
          "200": {
            "description": "OK. The request has succeeded.",
            "schema": {
              "$ref": "#/definitions/View"
            }
          },
          "201": {
            "description": "Created.",
            "schema": {
              "$ref": "#/definitions/View"
            }
          },
          "default": {
            "description": "Error response describing why the operation failed.",
            "schema": {
              "$ref": "#/definitions/ErrorResponse"
            }
          }
        }
      },
      "delete": {
        "tags": [
          "Views"
        ],
        "operationId": "Views_Delete",
        "description": "The operation to delete a view.",
        "externalDocs": {
          "url": "https://docs.microsoft.com/en-us/rest/api/costmanagement/"
        },
        "x-ms-examples": {
          "DeletePrivateView": {
            "$ref": "./examples/PrivateViewDelete.json"
          }
        },
        "parameters": [
          {
            "$ref": "#/parameters/apiVersionParameter"
          },
          {
            "$ref": "#/parameters/viewNameParameter"
          }
        ],
        "responses": {
          "200": {
            "description": "OK. The request has succeeded."
          },
          "204": {
            "description": "NoContent. Resource is not available."
          },
          "default": {
            "description": "Error response describing why the operation failed.",
            "schema": {
              "$ref": "#/definitions/ErrorResponse"
            }
          }
        }
      }
    },
    "/{scope}/providers/Microsoft.CostManagement/views/{viewName}": {
      "get": {
        "tags": [
          "Views"
        ],
        "operationId": "Views_GetByScope",
        "description": "Gets the view for the defined scope by view name.",
        "externalDocs": {
          "url": "https://docs.microsoft.com/en-us/rest/api/costmanagement/"
        },
        "x-ms-examples": {
          "ResourceGroupView": {
            "$ref": "./examples/ViewByResourceGroup.json"
          }
        },
        "parameters": [
          {
            "$ref": "#/parameters/scopeViewParameter"
          },
          {
            "$ref": "#/parameters/apiVersionParameter"
          },
          {
            "$ref": "#/parameters/viewNameParameter"
          }
        ],
        "responses": {
          "200": {
            "description": "OK. The request has succeeded.",
            "schema": {
              "$ref": "#/definitions/View"
            }
          },
          "default": {
            "description": "Error response describing why the operation failed.",
            "schema": {
              "$ref": "#/definitions/ErrorResponse"
            }
          }
        }
      },
      "put": {
        "tags": [
          "Views"
        ],
        "operationId": "Views_CreateOrUpdateByScope",
        "description": "The operation to create or update a view. Update operation requires latest eTag to be set in the request. You may obtain the latest eTag by performing a get operation. Create operation does not require eTag.",
        "externalDocs": {
          "url": "https://docs.microsoft.com/en-us/rest/api/costmanagement/"
        },
        "x-ms-examples": {
          "ResourceGroupCreateOrUpdateView": {
            "$ref": "./examples/ViewCreateOrUpdateByResourceGroup.json"
          }
        },
        "parameters": [
          {
            "$ref": "#/parameters/scopeViewParameter"
          },
          {
            "$ref": "#/parameters/apiVersionParameter"
          },
          {
            "$ref": "#/parameters/viewNameParameter"
          },
          {
            "name": "parameters",
            "in": "body",
            "required": true,
            "schema": {
              "$ref": "#/definitions/View"
            },
            "description": "Parameters supplied to the CreateOrUpdate View operation."
          }
        ],
        "responses": {
          "200": {
            "description": "OK. The request has succeeded.",
            "schema": {
              "$ref": "#/definitions/View"
            }
          },
          "201": {
            "description": "Created.",
            "schema": {
              "$ref": "#/definitions/View"
            }
          },
          "default": {
            "description": "Error response describing why the operation failed.",
            "schema": {
              "$ref": "#/definitions/ErrorResponse"
            }
          }
        }
      },
      "delete": {
        "tags": [
          "Views"
        ],
        "operationId": "Views_DeleteByScope",
        "description": "The operation to delete a view.",
        "externalDocs": {
          "url": "https://docs.microsoft.com/en-us/rest/api/costmanagement/"
        },
        "x-ms-examples": {
          "ResourceGroupDeleteView": {
            "$ref": "./examples/ViewDeleteByResourceGroup.json"
          }
        },
        "parameters": [
          {
            "$ref": "#/parameters/scopeViewParameter"
          },
          {
            "$ref": "#/parameters/apiVersionParameter"
          },
          {
            "$ref": "#/parameters/viewNameParameter"
          }
        ],
        "responses": {
          "200": {
            "description": "OK. The request has succeeded."
          },
          "204": {
            "description": "NoContent. Resource is not available."
          },
          "default": {
            "description": "Error response describing why the operation failed.",
            "schema": {
              "$ref": "#/definitions/ErrorResponse"
            }
          }
        }
      }
    },
    "/{scope}/providers/Microsoft.CostManagement/alerts": {
      "get": {
        "tags": [
          "Alerts"
        ],
        "operationId": "Alerts_List",
        "description": "Lists the alerts for scope defined.",
        "externalDocs": {
          "url": "https://docs.microsoft.com/en-us/rest/api/costmanagement/"
        },
        "x-ms-examples": {
          "BillingAccountAlerts": {
            "$ref": "./examples/BillingAccountAlerts.json"
          },
          "BillingProfileAlerts": {
            "$ref": "./examples/BillingProfileAlerts.json"
          },
          "InvoiceSectionAlerts": {
            "$ref": "./examples/InvoiceSectionAlerts.json"
          },
          "EnrollmentAccountAlerts": {
            "$ref": "./examples/EnrollmentAccountAlerts.json"
          },
          "DepartmentAlerts": {
            "$ref": "./examples/DepartmentAlerts.json"
          },
          "SubscriptionAlerts": {
            "$ref": "./examples/SubscriptionAlerts.json"
          },
          "ResourceGroupAlerts": {
            "$ref": "./examples/ResourceGroupAlerts.json"
          }
        },
        "parameters": [
          {
            "$ref": "#/parameters/apiVersionParameter"
          },
          {
            "$ref": "#/parameters/scopeAlertParameter"
          }
        ],
        "responses": {
          "200": {
            "description": "OK. The request has succeeded.",
            "schema": {
              "$ref": "#/definitions/AlertsResult"
            }
          },
          "default": {
            "description": "Error response describing why the operation failed.",
            "schema": {
              "$ref": "#/definitions/ErrorResponse"
            }
          }
        }
      }
    },
    "/{scope}/providers/Microsoft.CostManagement/alerts/{alertId}": {
      "get": {
        "tags": [
          "Alerts"
        ],
        "operationId": "Alerts_Get",
        "description": "Gets the alert for the scope by alert ID.",
        "externalDocs": {
          "url": "https://docs.microsoft.com/en-us/rest/api/costmanagement/"
        },
        "x-ms-examples": {
          "SubscriptionAlerts": {
            "$ref": "./examples/SingleSubscriptionAlert.json"
          },
          "ResourceGroupAlerts": {
            "$ref": "./examples/SingleResourceGroupAlert.json"
          }
        },
        "parameters": [
          {
            "$ref": "#/parameters/apiVersionParameter"
          },
          {
            "$ref": "#/parameters/scopeAlertParameter"
          },
          {
            "$ref": "#/parameters/alertIdParameter"
          }
        ],
        "responses": {
          "200": {
            "description": "OK. The request has succeeded.",
            "schema": {
              "$ref": "#/definitions/Alert"
            }
          },
          "default": {
            "description": "Error response describing why the operation failed.",
            "schema": {
              "$ref": "#/definitions/ErrorResponse"
            }
          }
        }
      },
      "patch": {
        "tags": [
          "Alerts"
        ],
        "operationId": "Alerts_Dismiss",
        "description": "Dismisses the specified alert",
        "externalDocs": {
          "url": "https://docs.microsoft.com/en-us/rest/api/costmanagement/"
        },
        "x-ms-examples": {
          "SubscriptionAlerts": {
            "$ref": "./examples/DismissSubscriptionAlerts.json"
          },
          "ResourceGroupAlerts": {
            "$ref": "./examples/DismissResourceGroupAlerts.json"
          }
        },
        "parameters": [
          {
            "$ref": "#/parameters/apiVersionParameter"
          },
          {
            "$ref": "#/parameters/scopeAlertParameter"
          },
          {
            "$ref": "#/parameters/alertIdParameter"
          },
          {
            "name": "parameters",
            "in": "body",
            "required": true,
            "schema": {
              "$ref": "#/definitions/DismissAlertPayload"
            },
            "description": "Parameters supplied to the Dismiss Alert operation."
          }
        ],
        "responses": {
          "200": {
            "description": "OK. The request has succeeded.",
            "schema": {
              "$ref": "#/definitions/Alert"
            }
          },
          "default": {
            "description": "Error response describing why the operation failed.",
            "schema": {
              "$ref": "#/definitions/ErrorResponse"
            }
          }
        }
      }
    },
    "/providers/Microsoft.CostManagement/{externalCloudProviderType}/{externalCloudProviderId}/alerts": {
      "get": {
        "tags": [
          "Alerts"
        ],
        "operationId": "Alerts_ListExternal",
        "description": "Lists the Alerts for external cloud provider type defined.",
        "externalDocs": {
          "url": "https://docs.microsoft.com/en-us/rest/api/costmanagement/"
        },
        "x-ms-examples": {
          "ExternalBillingAccountAlerts": {
            "$ref": "./examples/ExternalBillingAccountAlerts.json"
          },
          "ExternalSubscriptionAlerts": {
            "$ref": "./examples/ExternalSubscriptionAlerts.json"
          }
        },
        "parameters": [
          {
            "$ref": "#/parameters/apiVersionParameter"
          },
          {
            "$ref": "#/parameters/externalCloudProviderTypeParameter"
          },
          {
            "$ref": "#/parameters/externalCloudProviderIdParameter"
          }
        ],
        "responses": {
          "200": {
            "description": "OK. The request has succeeded.",
            "schema": {
              "$ref": "#/definitions/AlertsResult"
            }
          },
          "default": {
            "description": "Error response describing why the operation failed.",
            "schema": {
              "$ref": "#/definitions/ErrorResponse"
            }
          }
        }
      }
    },
    "/{scope}/providers/Microsoft.CostManagement/forecast": {
      "post": {
        "tags": [
          "Forecast"
        ],
        "operationId": "Forecast_Usage",
        "description": "Lists the forecast charges for scope defined.",
        "externalDocs": {
          "url": "https://docs.microsoft.com/en-us/rest/api/costmanagement/"
        },
        "x-ms-examples": {
          "BillingAccountForecast": {
            "$ref": "./examples/BillingAccountForecast.json"
          },
          "BillingProfileForecast": {
            "$ref": "./examples/BillingProfileForecast.json"
          },
          "InvoiceSectionForecast": {
            "$ref": "./examples/InvoiceSectionForecast.json"
          },
          "EnrollmentAccountForecast": {
            "$ref": "./examples/EnrollmentAccountForecast.json"
          },
          "DepartmentForecast": {
            "$ref": "./examples/DepartmentForecast.json"
          },
          "SubscriptionForecast": {
            "$ref": "./examples/SubscriptionForecast.json"
          },
          "ResourceGroupForecast": {
            "$ref": "./examples/ResourceGroupForecast.json"
          }
        },
        "parameters": [
          {
            "name": "$filter",
            "description": "May be used to filter forecasts by properties/usageDate (Utc time), properties/chargeType or properties/grain. The filter supports 'eq', 'lt', 'gt', 'le', 'ge', and 'and'. It does not currently support 'ne', 'or', or 'not'.",
            "in": "query",
            "required": false,
            "type": "string"
          },
          {
            "$ref": "#/parameters/apiVersionParameter"
          },
          {
            "$ref": "#/parameters/scopeForecastParameter"
          },
          {
            "name": "parameters",
            "in": "body",
            "required": true,
            "schema": {
              "$ref": "#/definitions/ForecastDefinition"
            },
            "description": "Parameters supplied to the CreateOrUpdate Forecast Config operation."
          }
        ],
        "responses": {
          "200": {
            "description": "OK. The request has succeeded.",
            "schema": {
              "$ref": "#/definitions/QueryResult"
            }
          },
          "default": {
            "description": "Error response describing why the operation failed.",
            "schema": {
              "$ref": "#/definitions/ErrorResponse"
            }
          }
        }
      }
    },
    "/providers/Microsoft.CostManagement/{externalCloudProviderType}/{externalCloudProviderId}/forecast": {
      "post": {
        "tags": [
          "Forecast"
        ],
        "operationId": "Forecast_ExternalCloudProviderUsage",
        "description": "Lists the forecast charges for external cloud provider type defined.",
        "externalDocs": {
          "url": "https://docs.microsoft.com/en-us/rest/api/costmanagement/"
        },
        "x-ms-examples": {
          "ExternalBillingAccountForecast": {
            "$ref": "./examples/ExternalBillingAccountForecast.json"
          },
          "ExternalSubscriptionForecast": {
            "$ref": "./examples/ExternalSubscriptionForecast.json"
          }
        },
        "parameters": [
          {
            "name": "$filter",
            "description": "May be used to filter forecasts by properties/usageDate (Utc time), properties/chargeType or properties/grain. The filter supports 'eq', 'lt', 'gt', 'le', 'ge', and 'and'. It does not currently support 'ne', 'or', or 'not'.",
            "in": "query",
            "required": false,
            "type": "string"
          },
          {
            "$ref": "#/parameters/apiVersionParameter"
          },
          {
            "$ref": "#/parameters/externalCloudProviderTypeParameter"
          },
          {
            "$ref": "#/parameters/externalCloudProviderIdParameter"
          },
          {
            "name": "parameters",
            "in": "body",
            "required": true,
            "schema": {
              "$ref": "#/definitions/ForecastDefinition"
            },
            "description": "Parameters supplied to the CreateOrUpdate Forecast Config operation."
          }
        ],
        "responses": {
          "200": {
            "description": "OK. The request has succeeded.",
            "schema": {
              "$ref": "#/definitions/QueryResult"
            }
          },
          "default": {
            "description": "Error response describing why the operation failed.",
            "schema": {
              "$ref": "#/definitions/ErrorResponse"
            }
          }
        }
      }
    },
    "/{scope}/providers/Microsoft.CostManagement/dimensions": {
      "get": {
        "tags": [
          "Dimensions"
        ],
        "x-ms-odata": "#/definitions/Dimension",
        "operationId": "Dimensions_List",
        "description": "Lists the dimensions by the defined scope.",
        "externalDocs": {
          "url": "https://docs.microsoft.com/en-us/rest/api/costmanagement/"
        },
        "x-ms-examples": {
          "SubscriptionDimensionsList-Legacy": {
            "$ref": "./examples/SubscriptionDimensionsList.json"
          },
          "ResourceGroupDimensionsList-Legacy": {
            "$ref": "./examples/ResourceGroupDimensionsList.json"
          },
          "ManagementGroupDimensionsList-Legacy": {
            "$ref": "./examples/ManagementGroupDimensionsList.json"
          },
          "ManagementGroupDimensionsListExpandAndTop-Legacy": {
            "$ref": "./examples/ManagementGroupDimensionsListExpandAndTop.json"
          },
          "ManagementGroupDimensionsListWithFilter-Legacy": {
            "$ref": "./examples/ManagementGroupDimensionsListWithFilter.json"
          },
          "DepartmentDimensionsList-Legacy": {
            "$ref": "./examples/DepartmentDimensionsList.json"
          },
          "DepartmentDimensionsListExpandAndTop-Legacy": {
            "$ref": "./examples/DepartmentDimensionsListExpandAndTop.json"
          },
          "DepartmentDimensionsListWithFilter-Legacy": {
            "$ref": "./examples/DepartmentDimensionsListWithFilter.json"
          },
          "EnrollmentAccountDimensionsList-Legacy": {
            "$ref": "./examples/EnrollmentAccountDimensionsList.json"
          },
          "EnrollmentAccountDimensionsListExpandAndTop-Legacy": {
            "$ref": "./examples/EnrollmentAccountDimensionsListExpandAndTop.json"
          },
          "EnrollmentAccountDimensionsListWithFilter-Legacy": {
            "$ref": "./examples/EnrollmentAccountDimensionsListWithFilter.json"
          },
          "BillingAccountDimensionsList-Legacy": {
            "$ref": "./examples/BillingAccountDimensionsList.json"
          },
          "BillingAccountDimensionsListExpandAndTop-Legacy": {
            "$ref": "./examples/BillingAccountDimensionsListExpandAndTop.json"
          },
          "BillingAccountDimensionsListWithFilter-Legacy": {
            "$ref": "./examples/BillingAccountDimensionsListWithFilter.json"
          },
          "BillingAccountDimensionsList-Modern": {
            "$ref": "./examples/MCABillingAccountDimensionsList.json"
          },
          "BillingAccountDimensionsListExpandAndTop-Modern": {
            "$ref": "./examples/MCABillingAccountDimensionsListExpandAndTop.json"
          },
          "BillingAccountDimensionsListWithFilter-Modern": {
            "$ref": "./examples/MCABillingAccountDimensionsListWithFilter.json"
          },
          "BillingProfileDimensionsList-Modern": {
            "$ref": "./examples/MCABillingProfileDimensionsList.json"
          },
          "BillingProfileDimensionsListExpandAndTop-Modern": {
            "$ref": "./examples/MCABillingProfileDimensionsListExpandAndTop.json"
          },
          "BillingProfileDimensionsListWithFilter-Modern": {
            "$ref": "./examples/MCABillingProfileDimensionsListWithFilter.json"
          },
          "InvoiceSectionDimensionsList-Modern": {
            "$ref": "./examples/MCAInvoiceSectionDimensionsList.json"
          },
          "InvoiceSectionDimensionsListExpandAndTop-Modern": {
            "$ref": "./examples/MCAInvoiceSectionDimensionsListExpandAndTop.json"
          },
          "InvoiceSectionDimensionsListWithFilter-Modern": {
            "$ref": "./examples/MCAInvoiceSectionDimensionsListWithFilter.json"
          },
          "CustomerDimensionsList-Modern": {
            "$ref": "./examples/MCACustomerDimensionsList.json"
          },
          "CustomerDimensionsListExpandAndTop-Modern": {
            "$ref": "./examples/MCACustomerDimensionsListExpandAndTop.json"
          },
          "CustomerDimensionsListWithFilter-Modern": {
            "$ref": "./examples/MCACustomerDimensionsListWithFilter.json"
          }
        },
        "parameters": [
          {
            "$ref": "#/parameters/scopeDimensionParameter"
          },
          {
            "$ref": "#/parameters/apiVersionParameter"
          },
          {
            "name": "$filter",
            "description": "May be used to filter dimensions by properties/category, properties/usageStart, properties/usageEnd. Supported operators are 'eq','lt', 'gt', 'le', 'ge'.",
            "in": "query",
            "required": false,
            "type": "string"
          },
          {
            "name": "$expand",
            "description": "May be used to expand the properties/data within a dimension category. By default, data is not included when listing dimensions.",
            "in": "query",
            "required": false,
            "type": "string"
          },
          {
            "name": "$skiptoken",
            "description": "Skiptoken is only used if a previous operation returned a partial result. If a previous response contains a nextLink element, the value of the nextLink element will include a skiptoken parameter that specifies a starting point to use for subsequent calls.",
            "in": "query",
            "required": false,
            "type": "string"
          },
          {
            "name": "$top",
            "description": "May be used to limit the number of results to the most recent N dimension data.",
            "in": "query",
            "required": false,
            "type": "integer",
            "minimum": 1,
            "maximum": 1000
          }
        ],
        "responses": {
          "200": {
            "description": "OK. The request has succeeded.",
            "schema": {
              "$ref": "#/definitions/DimensionsListResult"
            }
          },
          "default": {
            "description": "Error response describing why the operation failed.",
            "schema": {
              "$ref": "#/definitions/ErrorResponse"
            }
          }
        },
        "x-ms-pageable": {
          "nextLinkName": null
        }
      }
    },
    "/providers/Microsoft.CostManagement/{externalCloudProviderType}/{externalCloudProviderId}/dimensions": {
      "get": {
        "tags": [
          "Dimensions"
        ],
        "x-ms-odata": "#/definitions/Dimension",
        "operationId": "Dimensions_ByExternalCloudProviderType",
        "description": "Lists the dimensions by the external cloud provider type.",
        "externalDocs": {
          "url": "https://docs.microsoft.com/en-us/rest/api/costmanagement/"
        },
        "x-ms-examples": {
          "ExternalBillingAccountDimensionList": {
            "$ref": "./examples/ExternalBillingAccountsDimensions.json"
          },
          "ExternalSubscriptionDimensionList": {
            "$ref": "./examples/ExternalSubscriptionsDimensions.json"
          }
        },
        "parameters": [
          {
            "$ref": "#/parameters/externalCloudProviderTypeParameter"
          },
          {
            "$ref": "#/parameters/externalCloudProviderIdParameter"
          },
          {
            "$ref": "#/parameters/apiVersionParameter"
          },
          {
            "name": "$filter",
            "description": "May be used to filter dimensions by properties/category, properties/usageStart, properties/usageEnd. Supported operators are 'eq','lt', 'gt', 'le', 'ge'.",
            "in": "query",
            "required": false,
            "type": "string"
          },
          {
            "name": "$expand",
            "description": "May be used to expand the properties/data within a dimension category. By default, data is not included when listing dimensions.",
            "in": "query",
            "required": false,
            "type": "string"
          },
          {
            "name": "$skiptoken",
            "description": "Skiptoken is only used if a previous operation returned a partial result. If a previous response contains a nextLink element, the value of the nextLink element will include a skiptoken parameter that specifies a starting point to use for subsequent calls.",
            "in": "query",
            "required": false,
            "type": "string"
          },
          {
            "name": "$top",
            "description": "May be used to limit the number of results to the most recent N dimension data.",
            "in": "query",
            "required": false,
            "type": "integer",
            "minimum": 1,
            "maximum": 1000
          }
        ],
        "responses": {
          "200": {
            "description": "OK. The request has succeeded.",
            "schema": {
              "$ref": "#/definitions/DimensionsListResult"
            }
          },
          "default": {
            "description": "Error response describing why the operation failed.",
            "schema": {
              "$ref": "#/definitions/ErrorResponse"
            }
          }
        },
        "x-ms-pageable": {
          "nextLinkName": null
        }
      }
    },
    "/{scope}/providers/Microsoft.CostManagement/query": {
      "post": {
        "tags": [
          "Query"
        ],
        "operationId": "Query_Usage",
        "description": "Query the usage data for scope defined.",
        "externalDocs": {
          "url": "https://docs.microsoft.com/en-us/rest/api/costmanagement/"
        },
        "x-ms-examples": {
          "SubscriptionQuery-Legacy": {
            "$ref": "./examples/SubscriptionQuery.json"
          },
          "SubscriptionQueryGrouping-Legacy": {
            "$ref": "./examples/SubscriptionQueryGrouping.json"
          },
          "ResourceGroupQuery-Legacy": {
            "$ref": "./examples/ResourceGroupQuery.json"
          },
          "ResourceGroupQueryGrouping-Legacy": {
            "$ref": "./examples/ResourceGroupQueryGrouping.json"
          },
          "BillingAccountQuery-Legacy": {
            "$ref": "./examples/BillingAccountQuery.json"
          },
          "BillingAccountQueryGrouping-Legacy": {
            "$ref": "./examples/BillingAccountQueryGrouping.json"
          },
          "EnrollmentAccountQuery-Legacy": {
            "$ref": "./examples/EnrollmentAccountQuery.json"
          },
          "EnrollmentAccountQueryGrouping-Legacy": {
            "$ref": "./examples/EnrollmentAccountQueryGrouping.json"
          },
          "DepartmentQuery-Legacy": {
            "$ref": "./examples/DepartmentQuery.json"
          },
          "DepartmentQueryGrouping-Legacy": {
            "$ref": "./examples/DepartmentQueryGrouping.json"
          },
          "ManagementGroupQuery-Legacy": {
            "$ref": "./examples/ManagementGroupQuery.json"
          },
          "ManagementGroupQueryGrouping-Legacy": {
            "$ref": "./examples/ManagementGroupQueryGrouping.json"
          },
          "BillingAccountQuery-Modern": {
            "$ref": "./examples/MCABillingAccountQuery.json"
          },
          "BillingAccountQueryGrouping-Modern": {
            "$ref": "./examples/MCABillingAccountQueryGrouping.json"
          },
          "BillingProfileQuery-Modern": {
            "$ref": "./examples/MCABillingProfileQuery.json"
          },
          "BillingProfileQueryGrouping-Modern": {
            "$ref": "./examples/MCABillingProfileQueryGrouping.json"
          },
          "InvoiceSectionQuery-Modern": {
            "$ref": "./examples/MCAInvoiceSectionQuery.json"
          },
          "InvoiceSectionQueryGrouping-Modern": {
            "$ref": "./examples/MCAInvoiceSectionQueryGrouping.json"
          },
          "CustomerQuery-Modern": {
            "$ref": "./examples/MCACustomerQuery.json"
          },
          "CustomerQueryGrouping-Modern": {
            "$ref": "./examples/MCACustomerQueryGrouping.json"
          }
        },
        "parameters": [
          {
            "$ref": "#/parameters/scopeQueryParameter"
          },
          {
            "$ref": "#/parameters/apiVersionParameter"
          },
          {
            "name": "parameters",
            "in": "body",
            "required": true,
            "schema": {
              "$ref": "#/definitions/QueryDefinition"
            },
            "description": "Parameters supplied to the CreateOrUpdate Query Config operation."
          }
        ],
        "responses": {
          "200": {
            "description": "OK. The request has succeeded.",
            "schema": {
              "$ref": "#/definitions/QueryResult"
            }
          },
          "default": {
            "description": "Error response describing why the operation failed.",
            "schema": {
              "$ref": "#/definitions/ErrorResponse"
            }
          }
        }
      }
    },
    "/providers/Microsoft.CostManagement/{externalCloudProviderType}/{externalCloudProviderId}/query": {
      "post": {
        "tags": [
          "Query"
        ],
        "operationId": "Query_UsageByExternalCloudProviderType",
        "description": "Query the usage data for external cloud provider type defined.",
        "externalDocs": {
          "url": "https://docs.microsoft.com/en-us/rest/api/costmanagement/"
        },
        "x-ms-examples": {
          "ExternalBillingAccountQueryList": {
            "$ref": "./examples/ExternalBillingAccountsQuery.json"
          },
          "ExternalSubscriptionsQuery": {
            "$ref": "./examples/ExternalSubscriptionsQuery.json"
          }
        },
        "parameters": [
          {
            "$ref": "#/parameters/externalCloudProviderTypeParameter"
          },
          {
            "$ref": "#/parameters/externalCloudProviderIdParameter"
          },
          {
            "$ref": "#/parameters/apiVersionParameter"
          },
          {
            "name": "parameters",
            "in": "body",
            "required": true,
            "schema": {
              "$ref": "#/definitions/QueryDefinition"
            },
            "description": "Parameters supplied to the CreateOrUpdate Query Config operation."
          }
        ],
        "responses": {
          "200": {
            "description": "OK. The request has succeeded.",
            "schema": {
              "$ref": "#/definitions/QueryResult"
            }
          },
          "default": {
            "description": "Error response describing why the operation failed.",
            "schema": {
              "$ref": "#/definitions/ErrorResponse"
            }
          }
        }
      }
    },
<<<<<<< HEAD
=======
    "/providers/Microsoft.Billing/billingAccounts/{billingAccountId}/providers/Microsoft.CostManagement/generateReservationDetailsReport": {
      "post": {
        "tags": [
          "ReservedInstances"
        ],
        "operationId": "GenerateReservationDetailsReport_ByBillingAccountId",
        "description": "Generates the reservations details report for provided date range asynchronously based on enrollment id.",
        "externalDocs": {
          "url": "https://docs.microsoft.com/en-us/rest/api/costmanagement/"
        },
        "x-ms-examples": {
          "ReservationDetails": {
            "$ref": "./examples/GenerateReservationDetailsReportByBillingAccount.json"
          }
        },
        "x-ms-long-running-operation": true,
        "x-ms-long-running-operation-options": {
          "final-state-via": "location"
        },
        "parameters": [
          {
            "$ref": "#/parameters/enrollmentIdParameter"
          },
          {
            "$ref": "#/parameters/startDateParameter"
          },
          {
            "$ref": "#/parameters/endDateParameter"
          },
          {
            "$ref": "#/parameters/apiVersionParameter"
          }
        ],
        "responses": {
          "202": {
            "description": "Accepted. Request will be processed. Use the Location header to check the status.",
            "headers": {
              "Location": {
                "description": "The URL to check the status of the asynchronous operation.",
                "type": "string"
              },
              "Retry-After": {
                "description": "The amount of delay to use while the status of the operation is checked. The value is expressed in seconds.",
                "type": "integer"
              }
            }
          },
          "200": {
            "description": "Request processing completed.",
            "schema": {
              "$ref": "#/definitions/OperationStatus"
            }
          },
          "default": {
            "description": "Error response describing why the operation failed.",
            "schema": {
              "$ref": "#/definitions/ErrorResponse"
            }
          }
        }
      }
    },
    "/providers/Microsoft.Billing/billingAccounts/{billingAccountId}/billingProfiles/{billingProfileId}/providers/Microsoft.CostManagement/generateReservationDetailsReport": {
      "post": {
        "tags": [
          "ReservedInstances"
        ],
        "operationId": "GenerateReservationDetailsReport_ByBillingProfileId",
        "description": "Generates the reservations details report for provided date range asynchronously by billing profile.",
        "externalDocs": {
          "url": "https://docs.microsoft.com/en-us/rest/api/costmanagement/"
        },
        "x-ms-examples": {
          "ReservationDetails": {
            "$ref": "./examples/GenerateReservationDetailsReportByBillingProfile.json"
          }
        },
        "x-ms-long-running-operation": true,
        "x-ms-long-running-operation-options": {
          "final-state-via": "location"
        },
        "parameters": [
          {
            "$ref": "#/parameters/billingAccountIdParameter"
          },
          {
            "$ref": "#/parameters/billingProfileIdParameter"
          },
          {
            "$ref": "#/parameters/startDateParameter"
          },
          {
            "$ref": "#/parameters/endDateParameter"
          },
          {
            "$ref": "#/parameters/apiVersionParameter"
          }
        ],
        "responses": {
          "202": {
            "description": "Accepted. Request will be processed. Use the Location header to check the status.",
            "headers": {
              "Location": {
                "description": "The URL to check the status of the asynchronous operation.",
                "type": "string"
              },
              "Retry-After": {
                "description": "The amount of delay to use while the status of the operation is checked. The value is expressed in seconds.",
                "type": "integer"
              }
            }
          },
          "200": {
            "description": "Request processing completed.",
            "schema": {
              "$ref": "#/definitions/OperationStatus"
            }
          },
          "default": {
            "description": "Error response describing why the operation failed.",
            "schema": {
              "$ref": "#/definitions/ErrorResponse"
            }
          }
        }
      }
    },
    "/{scope}/providers/Microsoft.CostManagement/exports": {
      "get": {
        "tags": [
          "Exports"
        ],
        "operationId": "Exports_List",
        "description": "The operation to list all exports at the given scope.",
        "externalDocs": {
          "url": "https://docs.microsoft.com/en-us/rest/api/costmanagement/"
        },
        "x-ms-examples": {
          "SubscriptionExportList": {
            "$ref": "./examples/ExportListBySubscription.json"
          },
          "ResourceGroupExportList": {
            "$ref": "./examples/ExportListByResourceGroup.json"
          },
          "BillingAccountExportList": {
            "$ref": "./examples/ExportListByBillingAccount.json"
          },
          "DepartmentExportList": {
            "$ref": "./examples/ExportListByDepartment.json"
          },
          "EnrollmentAccountExportList": {
            "$ref": "./examples/ExportListByEnrollmentAccount.json"
          },
          "ManagementGroupExportList": {
            "$ref": "./examples/ExportListByManagementGroup.json"
          }
        },
        "parameters": [
          {
            "$ref": "#/parameters/scopeQueryParameter"
          },
          {
            "$ref": "#/parameters/apiVersionParameter"
          }
        ],
        "responses": {
          "200": {
            "description": "OK. The request has succeeded.",
            "schema": {
              "$ref": "#/definitions/ExportListResult"
            }
          },
          "default": {
            "description": "Error response describing why the operation failed.",
            "schema": {
              "$ref": "#/definitions/ErrorResponse"
            }
          }
        }
      }
    },
    "/{scope}/providers/Microsoft.CostManagement/exports/{exportName}": {
      "get": {
        "tags": [
          "Exports"
        ],
        "operationId": "Exports_Get",
        "description": "The operation to get the export for the defined scope by export name.",
        "externalDocs": {
          "url": "https://docs.microsoft.com/en-us/rest/api/costmanagement/"
        },
        "x-ms-examples": {
          "SubscriptionExport": {
            "$ref": "./examples/ExportBySubscription.json"
          },
          "ResourceGroupExport": {
            "$ref": "./examples/ExportByResourceGroup.json"
          },
          "BillingAccountExport": {
            "$ref": "./examples/ExportByBillingAccount.json"
          },
          "DepartmentExport": {
            "$ref": "./examples/ExportByDepartment.json"
          },
          "EnrollmentAccountExport": {
            "$ref": "./examples/ExportByEnrollmentAccount.json"
          },
          "ManagementGroupExport": {
            "$ref": "./examples/ExportByManagementGroup.json"
          }
        },
        "parameters": [
          {
            "$ref": "#/parameters/scopeQueryParameter"
          },
          {
            "$ref": "#/parameters/apiVersionParameter"
          },
          {
            "$ref": "#/parameters/exportNameParameter"
          }
        ],
        "responses": {
          "200": {
            "description": "OK. The request has succeeded.",
            "schema": {
              "$ref": "#/definitions/Export"
            }
          },
          "default": {
            "description": "Error response describing why the operation failed.",
            "schema": {
              "$ref": "#/definitions/ErrorResponse"
            }
          }
        }
      },
      "put": {
        "tags": [
          "Exports"
        ],
        "operationId": "Exports_CreateOrUpdate",
        "description": "The operation to create or update a export. Update operation requires latest eTag to be set in the request. You may obtain the latest eTag by performing a get operation. Create operation does not require eTag.",
        "externalDocs": {
          "url": "https://docs.microsoft.com/en-us/rest/api/costmanagement/"
        },
        "x-ms-examples": {
          "SubscriptionCreateOrUpdateExport": {
            "$ref": "./examples/ExportCreateOrUpdateBySubscription.json"
          },
          "ResourceGroupCreateOrUpdateExport": {
            "$ref": "./examples/ExportCreateOrUpdateByResourceGroup.json"
          },
          "BillingAccountCreateOrUpdateExport": {
            "$ref": "./examples/ExportCreateOrUpdateByBillingAccount.json"
          },
          "DepartmentCreateOrUpdateExport": {
            "$ref": "./examples/ExportCreateOrUpdateByDepartment.json"
          },
          "EnrollmentAccountCreateOrUpdateExport": {
            "$ref": "./examples/ExportCreateOrUpdateByEnrollmentAccount.json"
          },
          "ManagementGroupCreateOrUpdateExport": {
            "$ref": "./examples/ExportCreateOrUpdateByManagementGroup.json"
          }
        },
        "parameters": [
          {
            "$ref": "#/parameters/scopeQueryParameter"
          },
          {
            "$ref": "#/parameters/apiVersionParameter"
          },
          {
            "$ref": "#/parameters/exportNameParameter"
          },
          {
            "name": "parameters",
            "in": "body",
            "required": true,
            "schema": {
              "$ref": "#/definitions/Export"
            },
            "description": "Parameters supplied to the CreateOrUpdate Export operation."
          }
        ],
        "responses": {
          "200": {
            "description": "OK. The request has succeeded.",
            "schema": {
              "$ref": "#/definitions/Export"
            }
          },
          "201": {
            "description": "Created.",
            "schema": {
              "$ref": "#/definitions/Export"
            }
          },
          "default": {
            "description": "Error response describing why the operation failed.",
            "schema": {
              "$ref": "#/definitions/ErrorResponse"
            }
          }
        }
      },
      "delete": {
        "tags": [
          "Exports"
        ],
        "operationId": "Exports_Delete",
        "description": "The operation to delete a export.",
        "externalDocs": {
          "url": "https://docs.microsoft.com/en-us/rest/api/costmanagement/"
        },
        "x-ms-examples": {
          "SubscriptionDeleteExport": {
            "$ref": "./examples/ExportDeleteBySubscription.json"
          },
          "ResourceGroupDeleteExport": {
            "$ref": "./examples/ExportDeleteByResourceGroup.json"
          },
          "BillingAccountDeleteExport": {
            "$ref": "./examples/ExportDeleteByBillingAccount.json"
          },
          "EnrollmentAccountDeleteExport": {
            "$ref": "./examples/ExportDeleteByEnrollmentAccount.json"
          },
          "DepartmentDeleteExport": {
            "$ref": "./examples/ExportDeleteByDepartment.json"
          },
          "ManagementGroupDeleteExport": {
            "$ref": "./examples/ExportDeleteByManagementGroup.json"
          }
        },
        "parameters": [
          {
            "$ref": "#/parameters/scopeQueryParameter"
          },
          {
            "$ref": "#/parameters/apiVersionParameter"
          },
          {
            "$ref": "#/parameters/exportNameParameter"
          }
        ],
        "responses": {
          "200": {
            "description": "OK. The request has succeeded."
          },
          "default": {
            "description": "Error response describing why the operation failed.",
            "schema": {
              "$ref": "#/definitions/ErrorResponse"
            }
          }
        }
      }
    },
    "/{scope}/providers/Microsoft.CostManagement/exports/{exportName}/run": {
      "post": {
        "tags": [
          "Exports"
        ],
        "operationId": "Exports_Execute",
        "description": "The operation to execute a export.",
        "externalDocs": {
          "url": "https://docs.microsoft.com/en-us/rest/api/costmanagement/"
        },
        "x-ms-examples": {
          "SubscriptionExecuteExport": {
            "$ref": "./examples/ExportExecutionBySubscription.json"
          },
          "ResourceGroupExecuteExport": {
            "$ref": "./examples/ExportExecutionByResourceGroup.json"
          },
          "BillingAccountExecuteExport": {
            "$ref": "./examples/ExportExecutionByBillingAccount.json"
          },
          "DepartmentExecuteExport": {
            "$ref": "./examples/ExportExecutionByDepartment.json"
          },
          "EnrollmentAccountExecuteExport": {
            "$ref": "./examples/ExportExecutionByEnrollmentAccount.json"
          },
          "ManagementGroupExecuteExport": {
            "$ref": "./examples/ExportExecutionByManagementGroup.json"
          }
        },
        "parameters": [
          {
            "$ref": "#/parameters/scopeQueryParameter"
          },
          {
            "$ref": "#/parameters/apiVersionParameter"
          },
          {
            "$ref": "#/parameters/exportNameParameter"
          }
        ],
        "responses": {
          "200": {
            "description": "OK. The request has succeeded."
          },
          "default": {
            "description": "Error response describing why the operation failed.",
            "schema": {
              "$ref": "#/definitions/ErrorResponse"
            }
          }
        }
      }
    },
    "/{scope}/providers/Microsoft.CostManagement/exports/{exportName}/runHistory": {
      "get": {
        "tags": [
          "Exports"
        ],
        "operationId": "Exports_GetExecutionHistory",
        "description": "The operation to get the execution history of an export for the defined scope by export name.",
        "externalDocs": {
          "url": "https://docs.microsoft.com/en-us/rest/api/costmanagement/"
        },
        "x-ms-examples": {
          "SubscriptionExecutionHistoryExport": {
            "$ref": "./examples/ExportExecutionListBySubscription.json"
          },
          "ResourceGroupExecutionHistoryExport": {
            "$ref": "./examples/ExportExecutionListByResourceGroup.json"
          },
          "BillingAccountExecutionHistoryExport": {
            "$ref": "./examples/ExportExecutionListByBillingAccount.json"
          },
          "DepartmentExecutionHistoryExport": {
            "$ref": "./examples/ExportExecutionListByDepartment.json"
          },
          "EnrollmentAccountExecutionHistoryExport": {
            "$ref": "./examples/ExportExecutionListByEnrollmentAccount.json"
          },
          "ManagementGroupExecutionHistoryExport": {
            "$ref": "./examples/ExportExecutionListByManagementGroup.json"
          }
        },
        "parameters": [
          {
            "$ref": "#/parameters/scopeQueryParameter"
          },
          {
            "$ref": "#/parameters/apiVersionParameter"
          },
          {
            "$ref": "#/parameters/exportNameParameter"
          }
        ],
        "responses": {
          "200": {
            "description": "OK. The request has succeeded.",
            "schema": {
              "$ref": "#/definitions/ExportExecutionListResult"
            }
          },
          "default": {
            "description": "Error response describing why the operation failed.",
            "schema": {
              "$ref": "#/definitions/ErrorResponse"
            }
          }
        }
      }
    },
>>>>>>> 580428d0
    "/providers/Microsoft.CostManagement/operations": {
      "get": {
        "tags": [
          "Operations"
        ],
        "operationId": "Operations_List",
        "description": "Lists all of the available cost management REST API operations.",
        "parameters": [
          {
            "$ref": "#/parameters/apiVersionParameter"
          }
        ],
        "responses": {
          "200": {
            "description": "OK. The request has succeeded.",
            "schema": {
              "$ref": "#/definitions/OperationListResult"
            }
          },
          "default": {
            "description": "Error response describing why the operation failed.",
            "schema": {
              "$ref": "#/definitions/ErrorResponse"
            }
          }
        },
        "x-ms-pageable": {
          "nextLinkName": "nextLink"
        }
      }
    }
  },
  "definitions": {
    "ReportConfigDefinition": {
      "description": "The definition of a report config.",
      "properties": {
        "type": {
          "description": "The type of the report. Usage represents actual usage, forecast represents forecasted data and UsageAndForecast represents both usage and forecasted data. Actual usage and forecasted data can be differentiated based on dates.",
          "type": "string",
          "enum": [
            "Usage"
          ],
          "x-ms-enum": {
            "name": "ReportType",
            "modelAsString": true
          }
        },
        "timeframe": {
          "description": "The time frame for pulling data for the report. If custom, then a specific time period must be provided.",
          "type": "string",
          "enum": [
            "WeekToDate",
            "MonthToDate",
            "YearToDate",
            "Custom"
          ],
          "x-ms-enum": {
            "name": "ReportTimeframeType",
            "modelAsString": true
          }
        },
        "timePeriod": {
          "description": "Has time period for pulling data for the report.",
          "$ref": "#/definitions/ReportConfigTimePeriod"
        },
        "dataset": {
          "description": "Has definition for data in this report config.",
          "$ref": "#/definitions/ReportConfigDataset"
        }
      },
      "required": [
        "type",
        "timeframe"
      ]
    },
    "ReportConfigTimePeriod": {
      "description": "The start and end date for pulling data for the report.",
      "properties": {
        "from": {
          "description": "The start date to pull data from.",
          "type": "string",
          "format": "date-time"
        },
        "to": {
          "description": "The end date to pull data to.",
          "type": "string",
          "format": "date-time"
        }
      },
      "required": [
        "from",
        "to"
      ]
    },
    "ReportConfigDataset": {
      "description": "The definition of data present in the report.",
      "properties": {
        "granularity": {
          "description": "The granularity of rows in the report.",
          "type": "string",
          "enum": [
            "Daily",
            "Monthly"
          ],
          "x-ms-enum": {
            "name": "ReportGranularityType",
            "modelAsString": true
          }
        },
        "configuration": {
          "description": "Has configuration information for the data in the report. The configuration will be ignored if aggregation and grouping are provided.",
          "$ref": "#/definitions/ReportConfigDatasetConfiguration"
        },
        "aggregation": {
          "type": "object",
          "description": "Dictionary of aggregation expression to use in the report. The key of each item in the dictionary is the alias for the aggregated column. Report can have up to 2 aggregation clauses.",
          "additionalProperties": {
            "type": "object",
            "$ref": "#/definitions/ReportConfigAggregation"
          },
          "maxItems": 2
        },
        "grouping": {
          "description": "Array of group by expression to use in the report. Report can have up to 2 group by clauses.",
          "type": "array",
          "items": {
            "$ref": "#/definitions/ReportConfigGrouping"
          },
          "maxItems": 2
        },
        "sorting": {
          "description": "Array of order by expression to use in the report.",
          "type": "array",
          "items": {
            "$ref": "#/definitions/ReportConfigSorting"
          }
        },
        "filter": {
          "type": "object",
          "description": "Has filter expression to use in the report.",
          "$ref": "#/definitions/ReportConfigFilter"
        }
      }
    },
    "ReportConfigDatasetConfiguration": {
      "description": "The configuration of dataset in the report.",
      "properties": {
        "columns": {
          "description": "Array of column names to be included in the report. Any valid report column name is allowed. If not provided, then report includes all columns.",
          "type": "array",
          "items": {
            "type": "string"
          }
        }
      }
    },
    "ReportConfigAggregation": {
      "description": "The aggregation expression to be used in the report.",
      "properties": {
        "name": {
          "description": "The name of the column to aggregate.",
          "type": "string"
        },
        "function": {
          "description": "The name of the aggregation function to use.",
          "type": "string",
          "enum": [
            "Sum"
          ],
          "x-ms-enum": {
            "name": "FunctionType",
            "modelAsString": true
          }
        }
      },
      "required": [
        "name",
        "function"
      ]
    },
    "ReportConfigSorting": {
      "description": "The order by expression to be used in the report.",
      "properties": {
        "direction": {
          "description": "Direction of sort.",
          "type": "string",
          "enum": [
            "Ascending",
            "Descending"
          ]
        },
        "name": {
          "description": "The name of the column to sort.",
          "type": "string"
        }
      },
      "required": [
        "name"
      ]
    },
    "ReportConfigGrouping": {
      "description": "The group by expression to be used in the report.",
      "properties": {
        "type": {
          "description": "Has type of the column to group.",
          "$ref": "#/definitions/ReportConfigColumnType"
        },
        "name": {
          "description": "The name of the column to group. This version supports subscription lowest possible grain.",
          "type": "string"
        }
      },
      "required": [
        "type",
        "name"
      ]
    },
    "ReportConfigFilter": {
      "description": "The filter expression to be used in the report.",
      "properties": {
        "and": {
          "description": "The logical \"AND\" expression. Must have at least 2 items.",
          "type": "array",
          "items": {
            "$ref": "#/definitions/ReportConfigFilter"
          },
          "minItems": 2
        },
        "or": {
          "description": "The logical \"OR\" expression. Must have at least 2 items.",
          "type": "array",
          "items": {
            "$ref": "#/definitions/ReportConfigFilter"
          },
          "minItems": 2
        },
        "not": {
          "description": "The logical \"NOT\" expression.",
          "$ref": "#/definitions/ReportConfigFilter"
        },
        "dimension": {
          "description": "Has comparison expression for a dimension",
          "$ref": "#/definitions/ReportConfigComparisonExpression"
        },
        "tag": {
          "description": "Has comparison expression for a tag",
          "$ref": "#/definitions/ReportConfigComparisonExpression"
        }
      }
    },
    "ReportConfigColumnType": {
      "description": "The type of the column in the report.",
      "type": "string",
      "enum": [
        "Tag",
        "Dimension"
      ],
      "x-ms-enum": {
        "name": "ReportConfigColumnType",
        "modelAsString": true
      }
    },
    "ReportConfigComparisonExpression": {
      "description": "The comparison expression to be used in the report.",
      "properties": {
        "name": {
          "description": "The name of the column to use in comparison.",
          "type": "string"
        },
        "operator": {
          "description": "The operator to use for comparison.",
          "type": "string",
          "enum": [
            "In",
            "Contains"
          ],
          "x-ms-enum": {
            "name": "OperatorType",
            "modelAsString": true
          }
        },
        "values": {
          "description": "Array of values to use for comparison",
          "type": "array",
          "items": {
            "type": "string"
          },
          "minItems": 1
        }
      },
      "required": [
        "name",
        "operator",
        "values"
      ]
    },
    "ViewListResult": {
      "description": "Result of listing views. It contains a list of available views.",
      "type": "object",
      "properties": {
        "value": {
          "description": "The list of views.",
          "type": "array",
          "readOnly": true,
          "items": {
            "$ref": "#/definitions/View"
          }
        },
        "nextLink": {
          "description": "The link (url) to the next page of results.",
          "type": "string",
          "readOnly": true
        }
      }
    },
    "View": {
      "description": "States and configurations of Cost Analysis.",
      "type": "object",
      "allOf": [
        {
          "$ref": "#/definitions/ProxyResource"
        }
      ],
      "properties": {
        "properties": {
          "x-ms-client-flatten": true,
          "$ref": "#/definitions/ViewProperties",
          "title": "View properties"
        }
      }
    },
    "ViewProperties": {
      "type": "object",
      "description": "The properties of the view.",
      "properties": {
        "displayName": {
          "description": "User input name of the view. Required.",
          "type": "string"
        },
        "scope": {
          "description": "Cost Management scope to save the view on. This includes 'subscriptions/{subscriptionId}' for subscription scope, 'subscriptions/{subscriptionId}/resourceGroups/{resourceGroupName}' for resourceGroup scope, 'providers/Microsoft.Billing/billingAccounts/{billingAccountId}' for Billing Account scope, 'providers/Microsoft.Billing/billingAccounts/{billingAccountId}/departments/{departmentId}' for Department scope, 'providers/Microsoft.Billing/billingAccounts/{billingAccountId}/enrollmentAccounts/{enrollmentAccountId}' for EnrollmentAccount scope, 'providers/Microsoft.Billing/billingAccounts/{billingAccountId}/billingProfiles/{billingProfileId}' for BillingProfile scope, 'providers/Microsoft.Billing/billingAccounts/{billingAccountId}/invoiceSections/{invoiceSectionId}' for InvoiceSection scope, 'providers/Microsoft.Management/managementGroups/{managementGroupId}' for Management Group scope, '/providers/Microsoft.CostManagement/externalBillingAccounts/{externalBillingAccountName}' for ExternalBillingAccount scope, and '/providers/Microsoft.CostManagement/externalSubscriptions/{externalSubscriptionName}' for ExternalSubscription scope.",
          "type": "string"
        },
        "createdOn": {
          "description": "Date the user created this view.",
          "type": "string",
          "format": "date-time",
          "readOnly": true
        },
        "modifiedOn": {
          "description": "Date when the user last modified this view.",
          "type": "string",
          "format": "date-time",
          "readOnly": true
        },
        "query": {
          "description": "Query body configuration. Required.",
          "type": "object",
          "x-ms-client-flatten": true,
          "$ref": "#/definitions/ReportConfigDefinition"
        },
        "chart": {
          "description": "Chart type of the main view in Cost Analysis. Required.",
          "type": "string",
          "enum": [
            "Area",
            "Line",
            "StackedColumn",
            "GroupedColumn",
            "Table"
          ],
          "x-ms-enum": {
            "name": "ChartType",
            "modelAsString": true
          }
        },
        "accumulated": {
          "description": "Show costs accumulated over time.",
          "type": "string",
          "enum": [
            "true",
            "false"
          ],
          "x-ms-enum": {
            "name": "AccumulatedType",
            "modelAsString": true
          }
        },
        "metric": {
          "description": "Metric to use when displaying costs.",
          "type": "string",
          "enum": [
            "ActualCost",
            "AmortizedCost",
            "AHUB"
          ],
          "x-ms-enum": {
            "name": "MetricType",
            "modelAsString": true
          }
        },
        "kpis": {
          "description": "List of KPIs to show in Cost Analysis UI.",
          "type": "array",
          "items": {
            "$ref": "#/definitions/KpiProperties"
          }
        },
        "pivots": {
          "description": "Configuration of 3 sub-views in the Cost Analysis UI.",
          "type": "array",
          "items": {
            "$ref": "#/definitions/PivotProperties"
          }
        }
      }
    },
    "KpiProperties": {
      "description": "Each KPI must contain a 'type' and 'enabled' key.",
      "type": "object",
      "properties": {
        "type": {
          "description": "KPI type (Forecast, Budget).",
          "type": "string",
          "enum": [
            "Forecast",
            "Budget"
          ],
          "x-ms-enum": {
            "name": "KpiTypeType",
            "modelAsString": true
          }
        },
        "id": {
          "description": "ID of resource related to metric (budget).",
          "type": "string"
        },
        "enabled": {
          "description": "show the KPI in the UI?",
          "type": "boolean"
        }
      }
    },
    "PivotProperties": {
      "description": "Each pivot must contain a 'type' and 'name'.",
      "type": "object",
      "properties": {
        "type": {
          "description": "Data type to show in view.",
          "type": "string",
          "enum": [
            "Dimension",
            "TagKey"
          ],
          "x-ms-enum": {
            "name": "PivotTypeType",
            "modelAsString": true
          }
        },
        "name": {
          "description": "Data field to show in view.",
          "type": "string"
        }
      }
    },
    "ErrorDetails": {
      "description": "The details of the error.",
      "properties": {
        "code": {
          "description": "Error code.",
          "type": "string",
          "readOnly": true
        },
        "message": {
          "description": "Error message indicating why the operation failed.",
          "type": "string",
          "readOnly": true
        }
      }
    },
    "ErrorResponse": {
      "description": "Error response indicates that the service is not able to process the incoming request. The reason is provided in the error message. \n\nSome Error responses: \n\n * 429 TooManyRequests - Request is throttled. Retry after waiting for the time specified in the \"x-ms-ratelimit-microsoft.consumption-retry-after\" header. \n\n * 503 ServiceUnavailable - Service is temporarily unavailable. Retry after waiting for the time specified in the \"Retry-After\" header.",
      "type": "object",
      "properties": {
        "error": {
          "description": "The details of the error.",
          "$ref": "#/definitions/ErrorDetails"
        }
      }
    },
    "Resource": {
      "description": "The Resource model definition.",
      "properties": {
        "id": {
          "readOnly": true,
          "type": "string",
          "description": "Resource Id."
        },
        "name": {
          "readOnly": true,
          "type": "string",
          "description": "Resource name."
        },
        "type": {
          "readOnly": true,
          "type": "string",
          "description": "Resource type."
        },
        "tags": {
          "readOnly": true,
          "type": "object",
          "additionalProperties": {
            "type": "string"
          },
          "description": "Resource tags."
        }
      },
      "x-ms-azure-resource": true
    },
    "ProxyResource": {
      "description": "The Resource model definition.",
      "properties": {
        "id": {
          "readOnly": true,
          "type": "string",
          "description": "Resource Id."
        },
        "name": {
          "readOnly": true,
          "type": "string",
          "description": "Resource name."
        },
        "type": {
          "readOnly": true,
          "type": "string",
          "description": "Resource type."
        },
        "eTag": {
          "type": "string",
          "description": "eTag of the resource. To handle concurrent update scenario, this field will be used to determine whether the user is updating the latest version or not."
        }
      },
      "x-ms-azure-resource": true
    },
    "DimensionsListResult": {
      "description": "Result of listing dimensions. It contains a list of available dimensions.",
      "type": "object",
      "properties": {
        "value": {
          "description": "The list of dimensions.",
          "type": "array",
          "readOnly": true,
          "items": {
            "$ref": "#/definitions/Dimension"
          }
        }
      }
    },
    "Dimension": {
      "type": "object",
      "allOf": [
        {
          "$ref": "#/definitions/Resource"
        }
      ],
      "properties": {
        "properties": {
          "x-ms-client-flatten": true,
          "$ref": "#/definitions/DimensionProperties",
          "title": "Dimension properties"
        }
      }
    },
    "DimensionProperties": {
      "type": "object",
      "properties": {
        "description": {
          "description": "Dimension description.",
          "type": "string",
          "readOnly": true
        },
        "filterEnabled": {
          "description": "Filter enabled.",
          "type": "boolean",
          "readOnly": true
        },
        "groupingEnabled": {
          "description": "Grouping enabled.",
          "type": "boolean",
          "readOnly": true
        },
        "data": {
          "type": "array",
          "items": {
            "description": "Dimension data item.",
            "type": "string",
            "readOnly": true
          }
        },
        "total": {
          "description": "Total number of data for the dimension.",
          "format": "int32",
          "type": "integer",
          "readOnly": true
        },
        "category": {
          "description": "Dimension category.",
          "type": "string",
          "readOnly": true
        },
        "usageStart": {
          "description": "Usage start.",
          "format": "date-time",
          "type": "string",
          "readOnly": true
        },
        "usageEnd": {
          "description": "Usage end.",
          "format": "date-time",
          "type": "string",
          "readOnly": true
        },
        "nextLink": {
          "description": "The link (url) to the next page of results.",
          "type": "string",
          "readOnly": true
        }
      }
    },
    "AlertsResult": {
      "description": "Result of alerts.",
      "type": "object",
      "properties": {
        "value": {
          "description": "List of alerts.",
          "type": "array",
          "readOnly": true,
          "items": {
            "$ref": "#/definitions/Alert"
          }
        },
        "nextLink": {
          "description": "URL to get the next set of alerts results if there are any.",
          "type": "string",
          "readOnly": true
        }
      }
    },
    "Alert": {
      "description": "An individual alert.",
      "type": "object",
      "allOf": [
        {
          "$ref": "#/definitions/Resource"
        }
      ],
      "properties": {
        "properties": {
          "x-ms-client-flatten": true,
          "$ref": "#/definitions/AlertProperties",
          "title": "Alert properties"
        }
      }
    },
    "AlertProperties": {
      "type": "object",
      "properties": {
        "definition": {
          "description": "defines the type of alert",
          "type": "object",
          "properties": {
            "type": {
              "description": "type of alert",
              "type": "string",
              "enum": [
                "Budget",
                "Invoice",
                "Credit",
                "Quota",
                "General",
                "xCloud",
                "BudgetForecast"
              ],
              "x-ms-enum": {
                "name": "AlertType",
                "modelAsString": true
              }
            },
            "category": {
              "description": "Alert category",
              "type": "string",
              "enum": [
                "Cost",
                "Usage",
                "Billing",
                "System"
              ],
              "x-ms-enum": {
                "name": "AlertCategory",
                "modelAsString": true
              }
            },
            "criteria": {
              "description": "Criteria that triggered alert",
              "type": "string",
              "enum": [
                "CostThresholdExceeded",
                "UsageThresholdExceeded",
                "CreditThresholdApproaching",
                "CreditThresholdReached",
                "QuotaThresholdApproaching",
                "QuotaThresholdReached",
                "MultiCurrency",
                "ForecastCostThresholdExceeded",
                "ForecastUsageThresholdExceeded",
                "InvoiceDueDateApproaching",
                "InvoiceDueDateReached",
                "CrossCloudNewDataAvailable",
                "CrossCloudCollectionError",
                "GeneralThresholdError"
              ],
              "x-ms-enum": {
                "name": "AlertCriteria",
                "modelAsString": true
              }
            }
          }
        },
        "description": {
          "description": "Alert description",
          "type": "string"
        },
        "source": {
          "description": "Source of alert",
          "type": "string",
          "enum": [
            "Preset",
            "User"
          ],
          "x-ms-enum": {
            "name": "AlertSource",
            "modelAsString": true
          }
        },
        "details": {
          "description": "Alert details",
          "type": "object",
          "properties": {
            "timeGrainType": {
              "description": "Type of timegrain cadence",
              "type": "string",
              "enum": [
                "None",
                "Monthly",
                "Quarterly",
                "Annually",
                "BillingMonth",
                "BillingQuarter",
                "BillingAnnual"
              ],
              "x-ms-enum": {
                "name": "AlertTimeGrainType",
                "modelAsString": true
              }
            },
            "periodStartDate": {
              "description": "datetime of periodStartDate",
              "type": "string"
            },
            "triggeredBy": {
              "description": "notificationId that triggered this alert",
              "type": "string"
            },
            "resourceGroupFilter": {
              "description": "array of resourceGroups to filter by",
              "type": "array",
              "items": {}
            },
            "resourceFilter": {
              "description": "array of resources to filter by",
              "type": "array",
              "items": {}
            },
            "meterFilter": {
              "description": "array of meters to filter by",
              "type": "array",
              "items": {}
            },
            "tagFilter": {
              "description": "tags to filter by",
              "type": "object",
              "properties": {}
            },
            "threshold": {
              "description": "notification threshold percentage as a decimal which activated this alert",
              "type": "number",
              "format": "decimal"
            },
            "operator": {
              "description": "operator used to compare currentSpend with amount",
              "type": "string",
              "enum": [
                "None",
                "EqualTo",
                "GreaterThan",
                "GreaterThanOrEqualTo",
                "LessThan",
                "LessThanOrEqualTo"
              ],
              "x-ms-enum": {
                "name": "AlertOperator",
                "modelAsString": true
              }
            },
            "amount": {
              "description": "budget threshold amount",
              "type": "number",
              "format": "decimal"
            },
            "unit": {
              "description": "unit of currency being used",
              "type": "string"
            },
            "currentSpend": {
              "description": "current spend",
              "type": "number",
              "format": "decimal"
            },
            "contactEmails": {
              "description": "list of emails to contact",
              "type": "array",
              "items": {
                "type": "string"
              }
            },
            "contactGroups": {
              "description": "list of action groups to broadcast to",
              "type": "array",
              "items": {
                "type": "string"
              }
            },
            "contactRoles": {
              "description": "list of contact roles",
              "type": "array",
              "items": {
                "type": "string"
              }
            },
            "overridingAlert": {
              "description": "overriding alert",
              "type": "string"
            }
          }
        },
        "costEntityId": {
          "description": "related budget",
          "type": "string"
        },
        "status": {
          "description": "alert status",
          "type": "string",
          "enum": [
            "None",
            "Active",
            "Overridden",
            "Resolved",
            "Dismissed"
          ],
          "x-ms-enum": {
            "name": "AlertStatus",
            "modelAsString": true
          }
        },
        "creationTime": {
          "description": "dateTime in which alert was created",
          "type": "string"
        },
        "closeTime": {
          "description": "dateTime in which alert was closed",
          "type": "string"
        },
        "modificationTime": {
          "description": "dateTime in which alert was last modified",
          "type": "string"
        },
        "statusModificationUserName": {
          "description": "",
          "type": "string"
        },
        "statusModificationTime": {
          "description": "dateTime in which the alert status was last modified",
          "type": "string"
        }
      }
    },
    "DismissAlertPayload": {
      "description": "The request payload to update an alert",
      "properties": {
        "properties": {
          "x-ms-client-flatten": true,
          "$ref": "#/definitions/AlertProperties",
          "title": "Alert properties"
        }
      }
    },
    "QueryResult": {
      "description": "Result of query. It contains all columns listed under groupings and aggregation.",
      "type": "object",
      "allOf": [
        {
          "$ref": "#/definitions/Resource"
        }
      ],
      "properties": {
        "properties": {
          "x-ms-client-flatten": true,
          "$ref": "#/definitions/QueryProperties",
          "title": "Query properties"
        }
      }
    },
    "QueryProperties": {
      "type": "object",
      "properties": {
        "nextLink": {
          "description": "The link (url) to the next page of results.",
          "type": "string"
        },
        "columns": {
          "description": "Array of columns",
          "type": "array",
          "items": {
            "$ref": "#/definitions/QueryColumn"
          }
        },
        "rows": {
          "description": "Array of rows",
          "type": "array",
          "items": {
            "type": "array",
            "items": {}
          }
        }
      }
    },
    "QueryColumn": {
      "type": "object",
      "properties": {
        "name": {
          "description": "The name of column.",
          "type": "string"
        },
        "type": {
          "description": "The type of column.",
          "type": "string"
        }
      }
    },
    "OperationListResult": {
      "description": "Result of listing cost management operations. It contains a list of operations and a URL link to get the next set of results.",
      "properties": {
        "value": {
          "description": "List of cost management operations supported by the Microsoft.CostManagement resource provider.",
          "type": "array",
          "readOnly": true,
          "items": {
            "$ref": "#/definitions/Operation"
          }
        },
        "nextLink": {
          "description": "URL to get the next set of operation list results if there are any.",
          "type": "string",
          "readOnly": true
        }
      }
    },
    "Operation": {
      "description": "A Cost management REST API operation.",
      "type": "object",
      "properties": {
        "name": {
          "description": "Operation name: {provider}/{resource}/{operation}.",
          "type": "string",
          "readOnly": true
        },
        "display": {
          "description": "The object that represents the operation.",
          "properties": {
            "provider": {
              "description": "Service provider: Microsoft.CostManagement.",
              "type": "string",
              "readOnly": true
            },
            "resource": {
              "description": "Resource on which the operation is performed: Dimensions, Query.",
              "type": "string",
              "readOnly": true
            },
            "operation": {
              "description": "Operation type: Read, write, delete, etc.",
              "type": "string",
              "readOnly": true
            }
          }
        }
      }
    },
    "ForecastDefinition": {
      "description": "The definition of a forecast.",
      "properties": {
        "type": {
          "description": "The type of the forecast.",
          "type": "string",
          "enum": [
            "Usage",
            "ActualCost",
            "AmortizedCost"
          ],
          "x-ms-enum": {
            "name": "ForecastType",
            "modelAsString": true
          }
        },
        "timeframe": {
          "description": "The time frame for pulling data for the forecast. If custom, then a specific time period must be provided.",
          "type": "string",
          "enum": [
            "MonthToDate",
            "BillingMonthToDate",
            "TheLastMonth",
            "TheLastBillingMonth",
            "WeekToDate",
            "Custom"
          ],
          "x-ms-enum": {
            "name": "ForecastTimeframeType",
            "modelAsString": true
          }
        },
        "timePeriod": {
          "description": "Has time period for pulling data for the forecast.",
          "$ref": "#/definitions/QueryTimePeriod"
        },
        "dataset": {
          "description": "Has definition for data in this forecast.",
          "$ref": "#/definitions/QueryDataset"
        },
        "includeActualCost": {
          "description": "a boolean determining if actualCost will be included",
          "type": "boolean"
        },
        "includeFreshPartialCost": {
          "description": "a boolean determining if FreshPartialCost will be included",
          "type": "boolean"
        }
      },
      "required": [
        "type",
        "timeframe"
      ]
    },
    "QueryDefinition": {
      "description": "The definition of a query.",
      "properties": {
        "type": {
          "description": "The type of the query.",
          "type": "string",
          "enum": [
            "Usage",
            "ActualCost",
            "AmortizedCost"
          ],
          "x-ms-enum": {
            "name": "ExportType",
            "modelAsString": true
          }
        },
        "timeframe": {
          "description": "The time frame for pulling data for the query. If custom, then a specific time period must be provided.",
          "type": "string",
          "enum": [
            "MonthToDate",
            "BillingMonthToDate",
            "TheLastMonth",
            "TheLastBillingMonth",
            "WeekToDate",
            "Custom"
          ],
          "x-ms-enum": {
            "name": "TimeframeType",
            "modelAsString": true
          }
        },
        "timePeriod": {
          "description": "Has time period for pulling data for the query.",
          "$ref": "#/definitions/QueryTimePeriod"
        },
        "dataset": {
          "description": "Has definition for data in this query.",
          "$ref": "#/definitions/QueryDataset"
        }
      },
      "required": [
        "type",
        "timeframe"
      ]
    },
    "QueryTimePeriod": {
      "description": "The start and end date for pulling data for the query.",
      "properties": {
        "from": {
          "description": "The start date to pull data from.",
          "type": "string",
          "format": "date-time"
        },
        "to": {
          "description": "The end date to pull data to.",
          "type": "string",
          "format": "date-time"
        }
      },
      "required": [
        "from",
        "to"
      ]
    },
    "QueryDataset": {
      "description": "The definition of data present in the query.",
      "properties": {
        "granularity": {
          "description": "The granularity of rows in the query.",
          "type": "string",
          "enum": [
            "Daily"
          ],
          "x-ms-enum": {
            "name": "GranularityType",
            "modelAsString": true
          }
        },
        "configuration": {
          "description": "Has configuration information for the data in the export. The configuration will be ignored if aggregation and grouping are provided.",
          "$ref": "#/definitions/QueryDatasetConfiguration"
        },
        "aggregation": {
          "type": "object",
          "description": "Dictionary of aggregation expression to use in the query. The key of each item in the dictionary is the alias for the aggregated column. Query can have up to 2 aggregation clauses.",
          "additionalProperties": {
            "type": "object",
            "$ref": "#/definitions/QueryAggregation"
          },
          "maxItems": 2
        },
        "grouping": {
          "description": "Array of group by expression to use in the query. Query can have up to 2 group by clauses.",
          "type": "array",
          "items": {
            "$ref": "#/definitions/QueryGrouping"
          },
          "maxItems": 2
        },
        "filter": {
          "type": "object",
          "description": "Has filter expression to use in the query.",
          "$ref": "#/definitions/QueryFilter"
        }
      }
    },
    "Status": {
      "description": "The status of the long running operation.",
      "properties": {
        "status": {
          "description": "The status of the long running operation.",
          "type": "string",
          "enum": [
            "Running",
            "Completed",
            "Failed"
          ],
          "x-ms-enum": {
            "name": "StatusType",
            "modelAsString": true
          }
        }
      }
    },
    "OperationStatus": {
      "description": "The status of the long running operation.",
      "properties": {
        "status": {
          "description": "The status of the long running operation.",
          "$ref": "#/definitions/Status"
        },
        "properties": {
          "x-ms-client-flatten": true,
          "type": "object",
          "description": "The properties of the resource generated.",
          "$ref": "#/definitions/ReportURL"
        }
      }
    },
    "ReportURL": {
      "description": "The URL to download the generated report.",
      "properties": {
        "reportUrl": {
          "description": "The URL to download the generated report.",
          "type": "string"
        },
        "validuntil": {
          "description": "The time at which report URL becomes invalid.",
          "type": "date-time"
        }
      }
    },
    "QueryDatasetConfiguration": {
      "description": "The configuration of dataset in the query.",
      "properties": {
        "columns": {
          "description": "Array of column names to be included in the query. Any valid query column name is allowed. If not provided, then query includes all columns.",
          "type": "array",
          "items": {
            "type": "string"
          }
        }
      }
    },
    "QueryAggregation": {
      "description": "The aggregation expression to be used in the query.",
      "properties": {
        "name": {
          "description": "The name of the column to aggregate.",
          "type": "string"
        },
        "function": {
          "description": "The name of the aggregation function to use.",
          "type": "string",
          "enum": [
            "Sum"
          ],
          "x-ms-enum": {
            "name": "FunctionType",
            "modelAsString": true
          }
        }
      },
      "required": [
        "name",
        "function"
      ]
    },
    "QueryGrouping": {
      "description": "The group by expression to be used in the query.",
      "properties": {
        "type": {
          "description": "Has type of the column to group.",
          "$ref": "#/definitions/QueryColumnType"
        },
        "name": {
          "description": "The name of the column to group.",
          "type": "string"
        }
      },
      "required": [
        "type",
        "name"
      ]
    },
    "QueryFilter": {
      "description": "The filter expression to be used in the export.",
      "properties": {
        "and": {
          "description": "The logical \"AND\" expression. Must have at least 2 items.",
          "type": "array",
          "items": {
            "$ref": "#/definitions/QueryFilter"
          },
          "minItems": 2
        },
        "or": {
          "description": "The logical \"OR\" expression. Must have at least 2 items.",
          "type": "array",
          "items": {
            "$ref": "#/definitions/QueryFilter"
          },
          "minItems": 2
        },
        "not": {
          "description": "The logical \"NOT\" expression.",
          "$ref": "#/definitions/QueryFilter"
        },
        "dimension": {
          "description": "Has comparison expression for a dimension",
          "$ref": "#/definitions/QueryComparisonExpression"
        },
        "tag": {
          "description": "Has comparison expression for a tag",
          "$ref": "#/definitions/QueryComparisonExpression"
        }
      }
    },
    "QueryColumnType": {
      "description": "The type of the column in the export.",
      "type": "string",
      "enum": [
        "Tag",
        "Dimension"
      ],
      "x-ms-enum": {
        "name": "QueryColumnType",
        "modelAsString": true
      }
    },
    "QueryComparisonExpression": {
      "description": "The comparison expression to be used in the query.",
      "properties": {
        "name": {
          "description": "The name of the column to use in comparison.",
          "type": "string"
        },
        "operator": {
          "description": "The operator to use for comparison.",
          "type": "string",
          "enum": [
            "In"
          ],
          "x-ms-enum": {
            "name": "OperatorType",
            "modelAsString": true
          }
        },
        "values": {
          "description": "Array of values to use for comparison",
          "type": "array",
          "items": {
            "type": "string"
          },
          "minItems": 1
        }
      },
      "required": [
        "name",
        "operator",
        "values"
      ]
    }
  },
  "parameters": {
    "viewNameParameter": {
      "name": "viewName",
      "in": "path",
      "description": "View name",
      "required": true,
      "type": "string",
      "x-ms-parameter-location": "method"
    },
    "scopeViewParameter": {
      "name": "scope",
      "in": "path",
      "required": true,
      "type": "string",
      "description": "The scope associated with view operations. This includes 'subscriptions/{subscriptionId}' for subscription scope, 'subscriptions/{subscriptionId}/resourceGroups/{resourceGroupName}' for resourceGroup scope, 'providers/Microsoft.Billing/billingAccounts/{billingAccountId}' for Billing Account scope, 'providers/Microsoft.Billing/billingAccounts/{billingAccountId}/departments/{departmentId}' for Department scope, 'providers/Microsoft.Billing/billingAccounts/{billingAccountId}/enrollmentAccounts/{enrollmentAccountId}' for EnrollmentAccount scope, 'providers/Microsoft.Billing/billingAccounts/{billingAccountId}/billingProfiles/{billingProfileId}' for BillingProfile scope, 'providers/Microsoft.Billing/billingAccounts/{billingAccountId}/invoiceSections/{invoiceSectionId}' for InvoiceSection scope, 'providers/Microsoft.Management/managementGroups/{managementGroupId}' for Management Group scope, 'providers/Microsoft.CostManagement/externalBillingAccounts/{externalBillingAccountName}' for External Billing Account scope and 'providers/Microsoft.CostManagement/externalSubscriptions/{externalSubscriptionName}' for External Subscription scope.",
      "x-ms-parameter-location": "method"
    },
    "scopeDimensionParameter": {
      "name": "scope",
      "in": "path",
      "required": true,
      "type": "string",
      "description": "The scope associated with dimension operations. This includes '/subscriptions/{subscriptionId}/' for subscription scope, '/subscriptions/{subscriptionId}/resourceGroups/{resourceGroupName}' for resourceGroup scope, '/providers/Microsoft.Billing/billingAccounts/{billingAccountId}' for Billing Account scope, '/providers/Microsoft.Billing/billingAccounts/{billingAccountId}/departments/{departmentId}' for Department scope, '/providers/Microsoft.Billing/billingAccounts/{billingAccountId}/enrollmentAccounts/{enrollmentAccountId}' for EnrollmentAccount scope, '/providers/Microsoft.Management/managementGroups/{managementGroupId}' for Management Group scope, '/providers/Microsoft.Billing/billingAccounts/{billingAccountId}/billingProfiles/{billingProfileId}' for billingProfile scope, 'providers/Microsoft.Billing/billingAccounts/{billingAccountId}/billingProfiles/{billingProfileId}/invoiceSections/{invoiceSectionId}' for invoiceSection scope, and 'providers/Microsoft.Billing/billingAccounts/{billingAccountId}/customers/{customerId}' specific for partners.",
      "x-ms-parameter-location": "method",
      "x-ms-skip-url-encoding": true
    },
    "scopeAlertParameter": {
      "name": "scope",
      "in": "path",
      "required": true,
      "type": "string",
      "description": "The scope associated with alerts operations. This includes '/subscriptions/{subscriptionId}/' for subscription scope, '/subscriptions/{subscriptionId}/resourceGroups/{resourceGroupName}' for resourceGroup scope, '/providers/Microsoft.Billing/billingAccounts/{billingAccountId}' for Billing Account scope and '/providers/Microsoft.Billing/billingAccounts/{billingAccountId}/departments/{departmentId}' for Department scope, '/providers/Microsoft.Billing/billingAccounts/{billingAccountId}/enrollmentAccounts/{enrollmentAccountId}' for EnrollmentAccount scope, '/providers/Microsoft.Management/managementGroups/{managementGroupId} for Management Group scope, '/providers/Microsoft.Billing/billingAccounts/{billingAccountId}/billingProfiles/{billingProfileId}' for billingProfile scope, '/providers/Microsoft.Billing/billingAccounts/{billingAccountId}/billingProfiles/{billingProfileId}/invoiceSections/{invoiceSectionId}' for invoiceSection scope, and '/providers/Microsoft.Billing/billingAccounts/{billingAccountId}/customers/{customerId}' specific for partners.",
      "x-ms-parameter-location": "method",
      "x-ms-skip-url-encoding": true
    },
    "scopeForecastParameter": {
      "name": "scope",
      "in": "path",
      "required": true,
      "type": "string",
      "description": "The scope associated with forecast operations. This includes '/subscriptions/{subscriptionId}/' for subscription scope, '/subscriptions/{subscriptionId}/resourceGroups/{resourceGroupName}' for resourceGroup scope, '/providers/Microsoft.Billing/billingAccounts/{billingAccountId}' for Billing Account scope and '/providers/Microsoft.Billing/billingAccounts/{billingAccountId}/departments/{departmentId}' for Department scope, '/providers/Microsoft.Billing/billingAccounts/{billingAccountId}/enrollmentAccounts/{enrollmentAccountId}' for EnrollmentAccount scope, '/providers/Microsoft.Management/managementGroups/{managementGroupId} for Management Group scope, '/providers/Microsoft.Billing/billingAccounts/{billingAccountId}/billingProfiles/{billingProfileId}' for billingProfile scope, '/providers/Microsoft.Billing/billingAccounts/{billingAccountId}/billingProfiles/{billingProfileId}/invoiceSections/{invoiceSectionId}' for invoiceSection scope, and '/providers/Microsoft.Billing/billingAccounts/{billingAccountId}/customers/{customerId}' specific for partners.",
      "x-ms-parameter-location": "method",
      "x-ms-skip-url-encoding": true
    },
    "scopeQueryParameter": {
      "name": "scope",
      "in": "path",
      "required": true,
      "type": "string",
      "description": "The scope associated with query and export operations. This includes '/subscriptions/{subscriptionId}/' for subscription scope, '/subscriptions/{subscriptionId}/resourceGroups/{resourceGroupName}' for resourceGroup scope, '/providers/Microsoft.Billing/billingAccounts/{billingAccountId}' for Billing Account scope and '/providers/Microsoft.Billing/billingAccounts/{billingAccountId}/departments/{departmentId}' for Department scope, '/providers/Microsoft.Billing/billingAccounts/{billingAccountId}/enrollmentAccounts/{enrollmentAccountId}' for EnrollmentAccount scope, '/providers/Microsoft.Management/managementGroups/{managementGroupId} for Management Group scope, '/providers/Microsoft.Billing/billingAccounts/{billingAccountId}/billingProfiles/{billingProfileId}' for billingProfile scope, '/providers/Microsoft.Billing/billingAccounts/{billingAccountId}/billingProfiles/{billingProfileId}/invoiceSections/{invoiceSectionId}' for invoiceSection scope, and '/providers/Microsoft.Billing/billingAccounts/{billingAccountId}/customers/{customerId}' specific for partners.",
      "x-ms-parameter-location": "method",
      "x-ms-skip-url-encoding": true
    },
    "apiVersionParameter": {
      "name": "api-version",
      "in": "query",
      "required": true,
      "type": "string",
      "description": "Version of the API to be used with the client request. The current version is 2019-11-01."
    },
    "subscriptionIdParameter": {
      "name": "subscriptionId",
      "in": "path",
      "description": "Azure Subscription ID.",
      "required": true,
      "type": "string"
    },
    "resourceGroupNameParameter": {
      "name": "resourceGroupName",
      "in": "path",
      "description": "Azure Resource Group Name.",
      "required": true,
      "type": "string",
      "x-ms-parameter-location": "method"
    },
    "startDateParameter": {
      "name": "startDate",
      "in": "query",
      "description": "Start Date",
      "required": true,
      "type": "string",
      "x-ms-parameter-location": "method"
    },
    "endDateParameter": {
      "name": "endDate",
      "in": "query",
      "description": "End Date",
      "required": true,
      "type": "string",
      "x-ms-parameter-location": "method"
    },
    "enrollmentIdParameter": {
      "name": "billingAccountId",
      "in": "path",
      "description": "Enrollment ID (Legacy BillingAccount ID)",
      "required": true,
      "type": "string",
      "x-ms-parameter-location": "method"
    },
    "billingAccountIdParameter": {
      "name": "billingAccountId",
      "in": "path",
      "description": "BillingAccount ID",
      "required": true,
      "type": "string",
      "x-ms-parameter-location": "method"
    },
    "billingProfileIdParameter": {
      "name": "billingProfileId",
      "in": "path",
      "description": "BillingProfile ID",
      "required": true,
      "type": "string",
      "x-ms-parameter-location": "method"
    },
    "managementGroupIdParameter": {
      "name": "managementGroupId",
      "in": "path",
      "description": "ManagementGroup ID",
      "required": true,
      "type": "string",
      "x-ms-parameter-location": "method"
    },
    "departmentIdParameter": {
      "name": "departmentId",
      "in": "path",
      "description": "Department ID",
      "required": true,
      "type": "string",
      "x-ms-parameter-location": "method"
    },
    "enrollmentAccountIdParameter": {
      "name": "enrollmentAccountId",
      "in": "path",
      "description": "Enrollment Account ID",
      "required": true,
      "type": "string",
      "x-ms-parameter-location": "method"
    },
    "externalCloudProviderTypeParameter": {
      "name": "externalCloudProviderType",
      "in": "path",
      "required": true,
      "type": "string",
      "enum": [
        "externalSubscriptions",
        "externalBillingAccounts"
      ],
      "x-ms-enum": {
        "name": "externalCloudProviderType",
        "modelAsString": true
      },
      "description": "The external cloud provider type associated with dimension/query operations. This includes 'externalSubscriptions' for linked account and 'externalBillingAccounts' for consolidated account.",
      "x-ms-parameter-location": "method"
    },
    "externalCloudProviderIdParameter": {
      "name": "externalCloudProviderId",
      "in": "path",
      "required": true,
      "type": "string",
      "description": "This can be '{externalSubscriptionId}' for linked account or '{externalBillingAccountId}' for consolidated account used with dimension/query operations.",
      "x-ms-parameter-location": "method"
    },
    "alertIdParameter": {
      "name": "alertId",
      "in": "path",
      "description": "Alert ID",
      "required": true,
      "type": "string",
      "x-ms-parameter-location": "method",
      "x-ms-skip-url-encoding": true
    }
  }
}<|MERGE_RESOLUTION|>--- conflicted
+++ resolved
@@ -1098,8 +1098,6 @@
         }
       }
     },
-<<<<<<< HEAD
-=======
     "/providers/Microsoft.Billing/billingAccounts/{billingAccountId}/providers/Microsoft.CostManagement/generateReservationDetailsReport": {
       "post": {
         "tags": [
@@ -1227,351 +1225,6 @@
         }
       }
     },
-    "/{scope}/providers/Microsoft.CostManagement/exports": {
-      "get": {
-        "tags": [
-          "Exports"
-        ],
-        "operationId": "Exports_List",
-        "description": "The operation to list all exports at the given scope.",
-        "externalDocs": {
-          "url": "https://docs.microsoft.com/en-us/rest/api/costmanagement/"
-        },
-        "x-ms-examples": {
-          "SubscriptionExportList": {
-            "$ref": "./examples/ExportListBySubscription.json"
-          },
-          "ResourceGroupExportList": {
-            "$ref": "./examples/ExportListByResourceGroup.json"
-          },
-          "BillingAccountExportList": {
-            "$ref": "./examples/ExportListByBillingAccount.json"
-          },
-          "DepartmentExportList": {
-            "$ref": "./examples/ExportListByDepartment.json"
-          },
-          "EnrollmentAccountExportList": {
-            "$ref": "./examples/ExportListByEnrollmentAccount.json"
-          },
-          "ManagementGroupExportList": {
-            "$ref": "./examples/ExportListByManagementGroup.json"
-          }
-        },
-        "parameters": [
-          {
-            "$ref": "#/parameters/scopeQueryParameter"
-          },
-          {
-            "$ref": "#/parameters/apiVersionParameter"
-          }
-        ],
-        "responses": {
-          "200": {
-            "description": "OK. The request has succeeded.",
-            "schema": {
-              "$ref": "#/definitions/ExportListResult"
-            }
-          },
-          "default": {
-            "description": "Error response describing why the operation failed.",
-            "schema": {
-              "$ref": "#/definitions/ErrorResponse"
-            }
-          }
-        }
-      }
-    },
-    "/{scope}/providers/Microsoft.CostManagement/exports/{exportName}": {
-      "get": {
-        "tags": [
-          "Exports"
-        ],
-        "operationId": "Exports_Get",
-        "description": "The operation to get the export for the defined scope by export name.",
-        "externalDocs": {
-          "url": "https://docs.microsoft.com/en-us/rest/api/costmanagement/"
-        },
-        "x-ms-examples": {
-          "SubscriptionExport": {
-            "$ref": "./examples/ExportBySubscription.json"
-          },
-          "ResourceGroupExport": {
-            "$ref": "./examples/ExportByResourceGroup.json"
-          },
-          "BillingAccountExport": {
-            "$ref": "./examples/ExportByBillingAccount.json"
-          },
-          "DepartmentExport": {
-            "$ref": "./examples/ExportByDepartment.json"
-          },
-          "EnrollmentAccountExport": {
-            "$ref": "./examples/ExportByEnrollmentAccount.json"
-          },
-          "ManagementGroupExport": {
-            "$ref": "./examples/ExportByManagementGroup.json"
-          }
-        },
-        "parameters": [
-          {
-            "$ref": "#/parameters/scopeQueryParameter"
-          },
-          {
-            "$ref": "#/parameters/apiVersionParameter"
-          },
-          {
-            "$ref": "#/parameters/exportNameParameter"
-          }
-        ],
-        "responses": {
-          "200": {
-            "description": "OK. The request has succeeded.",
-            "schema": {
-              "$ref": "#/definitions/Export"
-            }
-          },
-          "default": {
-            "description": "Error response describing why the operation failed.",
-            "schema": {
-              "$ref": "#/definitions/ErrorResponse"
-            }
-          }
-        }
-      },
-      "put": {
-        "tags": [
-          "Exports"
-        ],
-        "operationId": "Exports_CreateOrUpdate",
-        "description": "The operation to create or update a export. Update operation requires latest eTag to be set in the request. You may obtain the latest eTag by performing a get operation. Create operation does not require eTag.",
-        "externalDocs": {
-          "url": "https://docs.microsoft.com/en-us/rest/api/costmanagement/"
-        },
-        "x-ms-examples": {
-          "SubscriptionCreateOrUpdateExport": {
-            "$ref": "./examples/ExportCreateOrUpdateBySubscription.json"
-          },
-          "ResourceGroupCreateOrUpdateExport": {
-            "$ref": "./examples/ExportCreateOrUpdateByResourceGroup.json"
-          },
-          "BillingAccountCreateOrUpdateExport": {
-            "$ref": "./examples/ExportCreateOrUpdateByBillingAccount.json"
-          },
-          "DepartmentCreateOrUpdateExport": {
-            "$ref": "./examples/ExportCreateOrUpdateByDepartment.json"
-          },
-          "EnrollmentAccountCreateOrUpdateExport": {
-            "$ref": "./examples/ExportCreateOrUpdateByEnrollmentAccount.json"
-          },
-          "ManagementGroupCreateOrUpdateExport": {
-            "$ref": "./examples/ExportCreateOrUpdateByManagementGroup.json"
-          }
-        },
-        "parameters": [
-          {
-            "$ref": "#/parameters/scopeQueryParameter"
-          },
-          {
-            "$ref": "#/parameters/apiVersionParameter"
-          },
-          {
-            "$ref": "#/parameters/exportNameParameter"
-          },
-          {
-            "name": "parameters",
-            "in": "body",
-            "required": true,
-            "schema": {
-              "$ref": "#/definitions/Export"
-            },
-            "description": "Parameters supplied to the CreateOrUpdate Export operation."
-          }
-        ],
-        "responses": {
-          "200": {
-            "description": "OK. The request has succeeded.",
-            "schema": {
-              "$ref": "#/definitions/Export"
-            }
-          },
-          "201": {
-            "description": "Created.",
-            "schema": {
-              "$ref": "#/definitions/Export"
-            }
-          },
-          "default": {
-            "description": "Error response describing why the operation failed.",
-            "schema": {
-              "$ref": "#/definitions/ErrorResponse"
-            }
-          }
-        }
-      },
-      "delete": {
-        "tags": [
-          "Exports"
-        ],
-        "operationId": "Exports_Delete",
-        "description": "The operation to delete a export.",
-        "externalDocs": {
-          "url": "https://docs.microsoft.com/en-us/rest/api/costmanagement/"
-        },
-        "x-ms-examples": {
-          "SubscriptionDeleteExport": {
-            "$ref": "./examples/ExportDeleteBySubscription.json"
-          },
-          "ResourceGroupDeleteExport": {
-            "$ref": "./examples/ExportDeleteByResourceGroup.json"
-          },
-          "BillingAccountDeleteExport": {
-            "$ref": "./examples/ExportDeleteByBillingAccount.json"
-          },
-          "EnrollmentAccountDeleteExport": {
-            "$ref": "./examples/ExportDeleteByEnrollmentAccount.json"
-          },
-          "DepartmentDeleteExport": {
-            "$ref": "./examples/ExportDeleteByDepartment.json"
-          },
-          "ManagementGroupDeleteExport": {
-            "$ref": "./examples/ExportDeleteByManagementGroup.json"
-          }
-        },
-        "parameters": [
-          {
-            "$ref": "#/parameters/scopeQueryParameter"
-          },
-          {
-            "$ref": "#/parameters/apiVersionParameter"
-          },
-          {
-            "$ref": "#/parameters/exportNameParameter"
-          }
-        ],
-        "responses": {
-          "200": {
-            "description": "OK. The request has succeeded."
-          },
-          "default": {
-            "description": "Error response describing why the operation failed.",
-            "schema": {
-              "$ref": "#/definitions/ErrorResponse"
-            }
-          }
-        }
-      }
-    },
-    "/{scope}/providers/Microsoft.CostManagement/exports/{exportName}/run": {
-      "post": {
-        "tags": [
-          "Exports"
-        ],
-        "operationId": "Exports_Execute",
-        "description": "The operation to execute a export.",
-        "externalDocs": {
-          "url": "https://docs.microsoft.com/en-us/rest/api/costmanagement/"
-        },
-        "x-ms-examples": {
-          "SubscriptionExecuteExport": {
-            "$ref": "./examples/ExportExecutionBySubscription.json"
-          },
-          "ResourceGroupExecuteExport": {
-            "$ref": "./examples/ExportExecutionByResourceGroup.json"
-          },
-          "BillingAccountExecuteExport": {
-            "$ref": "./examples/ExportExecutionByBillingAccount.json"
-          },
-          "DepartmentExecuteExport": {
-            "$ref": "./examples/ExportExecutionByDepartment.json"
-          },
-          "EnrollmentAccountExecuteExport": {
-            "$ref": "./examples/ExportExecutionByEnrollmentAccount.json"
-          },
-          "ManagementGroupExecuteExport": {
-            "$ref": "./examples/ExportExecutionByManagementGroup.json"
-          }
-        },
-        "parameters": [
-          {
-            "$ref": "#/parameters/scopeQueryParameter"
-          },
-          {
-            "$ref": "#/parameters/apiVersionParameter"
-          },
-          {
-            "$ref": "#/parameters/exportNameParameter"
-          }
-        ],
-        "responses": {
-          "200": {
-            "description": "OK. The request has succeeded."
-          },
-          "default": {
-            "description": "Error response describing why the operation failed.",
-            "schema": {
-              "$ref": "#/definitions/ErrorResponse"
-            }
-          }
-        }
-      }
-    },
-    "/{scope}/providers/Microsoft.CostManagement/exports/{exportName}/runHistory": {
-      "get": {
-        "tags": [
-          "Exports"
-        ],
-        "operationId": "Exports_GetExecutionHistory",
-        "description": "The operation to get the execution history of an export for the defined scope by export name.",
-        "externalDocs": {
-          "url": "https://docs.microsoft.com/en-us/rest/api/costmanagement/"
-        },
-        "x-ms-examples": {
-          "SubscriptionExecutionHistoryExport": {
-            "$ref": "./examples/ExportExecutionListBySubscription.json"
-          },
-          "ResourceGroupExecutionHistoryExport": {
-            "$ref": "./examples/ExportExecutionListByResourceGroup.json"
-          },
-          "BillingAccountExecutionHistoryExport": {
-            "$ref": "./examples/ExportExecutionListByBillingAccount.json"
-          },
-          "DepartmentExecutionHistoryExport": {
-            "$ref": "./examples/ExportExecutionListByDepartment.json"
-          },
-          "EnrollmentAccountExecutionHistoryExport": {
-            "$ref": "./examples/ExportExecutionListByEnrollmentAccount.json"
-          },
-          "ManagementGroupExecutionHistoryExport": {
-            "$ref": "./examples/ExportExecutionListByManagementGroup.json"
-          }
-        },
-        "parameters": [
-          {
-            "$ref": "#/parameters/scopeQueryParameter"
-          },
-          {
-            "$ref": "#/parameters/apiVersionParameter"
-          },
-          {
-            "$ref": "#/parameters/exportNameParameter"
-          }
-        ],
-        "responses": {
-          "200": {
-            "description": "OK. The request has succeeded.",
-            "schema": {
-              "$ref": "#/definitions/ExportExecutionListResult"
-            }
-          },
-          "default": {
-            "description": "Error response describing why the operation failed.",
-            "schema": {
-              "$ref": "#/definitions/ErrorResponse"
-            }
-          }
-        }
-      }
-    },
->>>>>>> 580428d0
     "/providers/Microsoft.CostManagement/operations": {
       "get": {
         "tags": [

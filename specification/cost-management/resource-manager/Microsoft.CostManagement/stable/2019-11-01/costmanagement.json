{
  "swagger": "2.0",
  "info": {
    "version": "2019-11-01",
    "title": "CostManagementClient"
  },
  "host": "management.azure.com",
  "schemes": [
    "https"
  ],
  "consumes": [
    "application/json"
  ],
  "produces": [
    "application/json"
  ],
  "security": [
    {
      "azure_auth": [
        "user_impersonation"
      ]
    }
  ],
  "securityDefinitions": {
    "azure_auth": {
      "type": "oauth2",
      "authorizationUrl": "https://login.microsoftonline.com/common/oauth2/authorize",
      "flow": "implicit",
      "description": "Azure Active Directory OAuth2 Flow.",
      "scopes": {
        "user_impersonation": "impersonate your user account"
      }
    }
  },
  "paths": {
    "/providers/Microsoft.CostManagement/views": {
      "get": {
        "tags": [
          "Views"
        ],
        "operationId": "Views_List",
        "description": "Lists all views by tenant and object.",
        "externalDocs": {
          "url": "https://docs.microsoft.com/en-us/rest/api/costmanagement/"
        },
        "x-ms-examples": {
          "PrivateViewList": {
            "$ref": "./examples/PrivateViewList.json"
          }
        },
        "parameters": [
          {
            "$ref": "#/parameters/apiVersionParameter"
          }
        ],
        "responses": {
          "200": {
            "description": "OK. The request has succeeded.",
            "schema": {
              "$ref": "#/definitions/ViewListResult"
            }
          },
          "default": {
            "description": "Error response describing why the operation failed.",
            "schema": {
              "$ref": "#/definitions/ErrorResponse"
            }
          }
        },
        "x-ms-pageable": {
          "nextLinkName": "nextLink"
        }
      }
    },
    "/{scope}/providers/Microsoft.CostManagement/views": {
      "get": {
        "tags": [
          "Views"
        ],
        "operationId": "Views_ListByScope",
        "description": "Lists all views at the given scope.",
        "externalDocs": {
          "url": "https://docs.microsoft.com/en-us/rest/api/costmanagement/"
        },
        "x-ms-examples": {
          "ResourceGroupViewList": {
            "$ref": "./examples/ViewListByResourceGroup.json"
          }
        },
        "parameters": [
          {
            "$ref": "#/parameters/scopeViewParameter"
          },
          {
            "$ref": "#/parameters/apiVersionParameter"
          }
        ],
        "responses": {
          "200": {
            "description": "OK. The request has succeeded.",
            "schema": {
              "$ref": "#/definitions/ViewListResult"
            }
          },
          "default": {
            "description": "Error response describing why the operation failed.",
            "schema": {
              "$ref": "#/definitions/ErrorResponse"
            }
          }
        },
        "x-ms-pageable": {
          "nextLinkName": "nextLink"
        }
      }
    },
    "/providers/Microsoft.CostManagement/views/{viewName}": {
      "get": {
        "tags": [
          "Views"
        ],
        "operationId": "Views_Get",
        "description": "Gets the view by view name.",
        "externalDocs": {
          "url": "https://docs.microsoft.com/en-us/rest/api/costmanagement/"
        },
        "x-ms-examples": {
          "PrivateView": {
            "$ref": "./examples/PrivateView.json"
          }
        },
        "parameters": [
          {
            "$ref": "#/parameters/apiVersionParameter"
          },
          {
            "$ref": "#/parameters/viewNameParameter"
          }
        ],
        "responses": {
          "200": {
            "description": "OK. The request has succeeded.",
            "schema": {
              "$ref": "#/definitions/View"
            }
          },
          "default": {
            "description": "Error response describing why the operation failed.",
            "schema": {
              "$ref": "#/definitions/ErrorResponse"
            }
          }
        }
      },
      "put": {
        "tags": [
          "Views"
        ],
        "operationId": "Views_CreateOrUpdate",
        "description": "The operation to create or update a view. Update operation requires latest eTag to be set in the request. You may obtain the latest eTag by performing a get operation. Create operation does not require eTag.",
        "externalDocs": {
          "url": "https://docs.microsoft.com/en-us/rest/api/costmanagement/"
        },
        "x-ms-examples": {
          "CreateOrUpdatePrivateView": {
            "$ref": "./examples/PrivateViewCreateOrUpdate.json"
          }
        },
        "parameters": [
          {
            "$ref": "#/parameters/apiVersionParameter"
          },
          {
            "$ref": "#/parameters/viewNameParameter"
          },
          {
            "name": "parameters",
            "in": "body",
            "required": true,
            "schema": {
              "$ref": "#/definitions/View"
            },
            "description": "Parameters supplied to the CreateOrUpdate View operation."
          }
        ],
        "responses": {
          "200": {
            "description": "OK. The request has succeeded.",
            "schema": {
              "$ref": "#/definitions/View"
            }
          },
          "201": {
            "description": "Created.",
            "schema": {
              "$ref": "#/definitions/View"
            }
          },
          "default": {
            "description": "Error response describing why the operation failed.",
            "schema": {
              "$ref": "#/definitions/ErrorResponse"
            }
          }
        }
      },
      "delete": {
        "tags": [
          "Views"
        ],
        "operationId": "Views_Delete",
        "description": "The operation to delete a view.",
        "externalDocs": {
          "url": "https://docs.microsoft.com/en-us/rest/api/costmanagement/"
        },
        "x-ms-examples": {
          "DeletePrivateView": {
            "$ref": "./examples/PrivateViewDelete.json"
          }
        },
        "parameters": [
          {
            "$ref": "#/parameters/apiVersionParameter"
          },
          {
            "$ref": "#/parameters/viewNameParameter"
          }
        ],
        "responses": {
          "200": {
            "description": "OK. The request has succeeded."
          },
          "204": {
            "description": "NoContent. Resource is not available."
          },
          "default": {
            "description": "Error response describing why the operation failed.",
            "schema": {
              "$ref": "#/definitions/ErrorResponse"
            }
          }
        }
      }
    },
    "/{scope}/providers/Microsoft.CostManagement/views/{viewName}": {
      "get": {
        "tags": [
          "Views"
        ],
        "operationId": "Views_GetByScope",
        "description": "Gets the view for the defined scope by view name.",
        "externalDocs": {
          "url": "https://docs.microsoft.com/en-us/rest/api/costmanagement/"
        },
        "x-ms-examples": {
          "ResourceGroupView": {
            "$ref": "./examples/ViewByResourceGroup.json"
          }
        },
        "parameters": [
          {
            "$ref": "#/parameters/scopeViewParameter"
          },
          {
            "$ref": "#/parameters/apiVersionParameter"
          },
          {
            "$ref": "#/parameters/viewNameParameter"
          }
        ],
        "responses": {
          "200": {
            "description": "OK. The request has succeeded.",
            "schema": {
              "$ref": "#/definitions/View"
            }
          },
          "default": {
            "description": "Error response describing why the operation failed.",
            "schema": {
              "$ref": "#/definitions/ErrorResponse"
            }
          }
        }
      },
      "put": {
        "tags": [
          "Views"
        ],
        "operationId": "Views_CreateOrUpdateByScope",
        "description": "The operation to create or update a view. Update operation requires latest eTag to be set in the request. You may obtain the latest eTag by performing a get operation. Create operation does not require eTag.",
        "externalDocs": {
          "url": "https://docs.microsoft.com/en-us/rest/api/costmanagement/"
        },
        "x-ms-examples": {
          "ResourceGroupCreateOrUpdateView": {
            "$ref": "./examples/ViewCreateOrUpdateByResourceGroup.json"
          }
        },
        "parameters": [
          {
            "$ref": "#/parameters/scopeViewParameter"
          },
          {
            "$ref": "#/parameters/apiVersionParameter"
          },
          {
            "$ref": "#/parameters/viewNameParameter"
          },
          {
            "name": "parameters",
            "in": "body",
            "required": true,
            "schema": {
              "$ref": "#/definitions/View"
            },
            "description": "Parameters supplied to the CreateOrUpdate View operation."
          }
        ],
        "responses": {
          "200": {
            "description": "OK. The request has succeeded.",
            "schema": {
              "$ref": "#/definitions/View"
            }
          },
          "201": {
            "description": "Created.",
            "schema": {
              "$ref": "#/definitions/View"
            }
          },
          "default": {
            "description": "Error response describing why the operation failed.",
            "schema": {
              "$ref": "#/definitions/ErrorResponse"
            }
          }
        }
      },
      "delete": {
        "tags": [
          "Views"
        ],
        "operationId": "Views_DeleteByScope",
        "description": "The operation to delete a view.",
        "externalDocs": {
          "url": "https://docs.microsoft.com/en-us/rest/api/costmanagement/"
        },
        "x-ms-examples": {
          "ResourceGroupDeleteView": {
            "$ref": "./examples/ViewDeleteByResourceGroup.json"
          }
        },
        "parameters": [
          {
            "$ref": "#/parameters/scopeViewParameter"
          },
          {
            "$ref": "#/parameters/apiVersionParameter"
          },
          {
            "$ref": "#/parameters/viewNameParameter"
          }
        ],
        "responses": {
          "200": {
            "description": "OK. The request has succeeded."
          },
          "204": {
            "description": "NoContent. Resource is not available."
          },
          "default": {
            "description": "Error response describing why the operation failed.",
            "schema": {
              "$ref": "#/definitions/ErrorResponse"
            }
          }
        }
      }
    },
    "/{scope}/providers/Microsoft.CostManagement/alerts": {
      "get": {
        "tags": [
          "Alerts"
        ],
        "operationId": "Alerts_List",
        "description": "Lists the alerts for scope defined.",
        "externalDocs": {
          "url": "https://docs.microsoft.com/en-us/rest/api/costmanagement/"
        },
        "x-ms-examples": {
          "BillingAccountAlerts": {
            "$ref": "./examples/BillingAccountAlerts.json"
          },
          "BillingProfileAlerts": {
            "$ref": "./examples/BillingProfileAlerts.json"
          },
          "InvoiceSectionAlerts": {
            "$ref": "./examples/InvoiceSectionAlerts.json"
          },
          "EnrollmentAccountAlerts": {
            "$ref": "./examples/EnrollmentAccountAlerts.json"
          },
          "DepartmentAlerts": {
            "$ref": "./examples/DepartmentAlerts.json"
          },
          "SubscriptionAlerts": {
            "$ref": "./examples/SubscriptionAlerts.json"
          },
          "ResourceGroupAlerts": {
            "$ref": "./examples/ResourceGroupAlerts.json"
          }
        },
        "parameters": [
          {
            "$ref": "#/parameters/apiVersionParameter"
          },
          {
            "$ref": "#/parameters/scopeAlertParameter"
          }
        ],
        "responses": {
          "200": {
            "description": "OK. The request has succeeded.",
            "schema": {
              "$ref": "#/definitions/AlertsResult"
            }
          },
          "default": {
            "description": "Error response describing why the operation failed.",
            "schema": {
              "$ref": "#/definitions/ErrorResponse"
            }
          }
        }
      }
    },
    "/{scope}/providers/Microsoft.CostManagement/alerts/{alertId}": {
      "get": {
        "tags": [
          "Alerts"
        ],
        "operationId": "Alerts_Get",
        "description": "Gets the alert for the scope by alert ID.",
        "externalDocs": {
          "url": "https://docs.microsoft.com/en-us/rest/api/costmanagement/"
        },
        "x-ms-examples": {
          "SubscriptionAlerts": {
            "$ref": "./examples/SingleSubscriptionAlert.json"
          },
          "ResourceGroupAlerts": {
            "$ref": "./examples/SingleResourceGroupAlert.json"
          }
        },
        "parameters": [
          {
            "$ref": "#/parameters/apiVersionParameter"
          },
          {
            "$ref": "#/parameters/scopeAlertParameter"
          },
          {
            "$ref": "#/parameters/alertIdParameter"
          }
        ],
        "responses": {
          "200": {
            "description": "OK. The request has succeeded.",
            "schema": {
              "$ref": "#/definitions/Alert"
            }
          },
          "default": {
            "description": "Error response describing why the operation failed.",
            "schema": {
              "$ref": "#/definitions/ErrorResponse"
            }
          }
        }
      },
      "patch": {
        "tags": [
          "Alerts"
        ],
        "operationId": "Alerts_Dismiss",
        "description": "Dismisses the specified alert",
        "externalDocs": {
          "url": "https://docs.microsoft.com/en-us/rest/api/costmanagement/"
        },
        "x-ms-examples": {
          "SubscriptionAlerts": {
            "$ref": "./examples/DismissSubscriptionAlerts.json"
          },
          "ResourceGroupAlerts": {
            "$ref": "./examples/DismissResourceGroupAlerts.json"
          }
        },
        "parameters": [
          {
            "$ref": "#/parameters/apiVersionParameter"
          },
          {
            "$ref": "#/parameters/scopeAlertParameter"
          },
          {
            "$ref": "#/parameters/alertIdParameter"
          },
          {
            "name": "parameters",
            "in": "body",
            "required": true,
            "schema": {
              "$ref": "#/definitions/DismissAlertPayload"
            },
            "description": "Parameters supplied to the Dismiss Alert operation."
          }
        ],
        "responses": {
          "200": {
            "description": "OK. The request has succeeded.",
            "schema": {
              "$ref": "#/definitions/Alert"
            }
          },
          "default": {
            "description": "Error response describing why the operation failed.",
            "schema": {
              "$ref": "#/definitions/ErrorResponse"
            }
          }
        }
      }
    },
    "/providers/Microsoft.CostManagement/{externalCloudProviderType}/{externalCloudProviderId}/alerts": {
      "get": {
        "tags": [
          "Alerts"
        ],
        "operationId": "Alerts_ListExternal",
        "description": "Lists the Alerts for external cloud provider type defined.",
        "externalDocs": {
          "url": "https://docs.microsoft.com/en-us/rest/api/costmanagement/"
        },
        "x-ms-examples": {
          "ExternalBillingAccountAlerts": {
            "$ref": "./examples/ExternalBillingAccountAlerts.json"
          },
          "ExternalSubscriptionAlerts": {
            "$ref": "./examples/ExternalSubscriptionAlerts.json"
          }
        },
        "parameters": [
          {
            "$ref": "#/parameters/apiVersionParameter"
          },
          {
            "$ref": "#/parameters/externalCloudProviderTypeParameter"
          },
          {
            "$ref": "#/parameters/externalCloudProviderIdParameter"
          }
        ],
        "responses": {
          "200": {
            "description": "OK. The request has succeeded.",
            "schema": {
              "$ref": "#/definitions/AlertsResult"
            }
          },
          "default": {
            "description": "Error response describing why the operation failed.",
            "schema": {
              "$ref": "#/definitions/ErrorResponse"
            }
          }
        }
      }
    },
    "/{scope}/providers/Microsoft.CostManagement/forecast": {
      "post": {
        "tags": [
          "Forecast"
        ],
        "operationId": "Forecast_Usage",
        "description": "Lists the forecast charges for scope defined.",
        "externalDocs": {
          "url": "https://docs.microsoft.com/en-us/rest/api/costmanagement/"
        },
        "x-ms-examples": {
          "BillingAccountForecast": {
            "$ref": "./examples/BillingAccountForecast.json"
          },
          "BillingProfileForecast": {
            "$ref": "./examples/BillingProfileForecast.json"
          },
          "InvoiceSectionForecast": {
            "$ref": "./examples/InvoiceSectionForecast.json"
          },
          "EnrollmentAccountForecast": {
            "$ref": "./examples/EnrollmentAccountForecast.json"
          },
          "DepartmentForecast": {
            "$ref": "./examples/DepartmentForecast.json"
          },
          "SubscriptionForecast": {
            "$ref": "./examples/SubscriptionForecast.json"
          },
          "ResourceGroupForecast": {
            "$ref": "./examples/ResourceGroupForecast.json"
          }
        },
        "parameters": [
          {
            "name": "$filter",
            "description": "May be used to filter forecasts by properties/usageDate (Utc time), properties/chargeType or properties/grain. The filter supports 'eq', 'lt', 'gt', 'le', 'ge', and 'and'. It does not currently support 'ne', 'or', or 'not'.",
            "in": "query",
            "required": false,
            "type": "string"
          },
          {
            "$ref": "#/parameters/apiVersionParameter"
          },
          {
            "$ref": "#/parameters/scopeForecastParameter"
          },
          {
            "name": "parameters",
            "in": "body",
            "required": true,
            "schema": {
              "$ref": "#/definitions/ForecastDefinition"
            },
            "description": "Parameters supplied to the CreateOrUpdate Forecast Config operation."
          }
        ],
        "responses": {
          "200": {
            "description": "OK. The request has succeeded.",
            "schema": {
              "$ref": "#/definitions/QueryResult"
            }
          },
          "default": {
            "description": "Error response describing why the operation failed.",
            "schema": {
              "$ref": "#/definitions/ErrorResponse"
            }
          }
        }
      }
    },
    "/providers/Microsoft.CostManagement/{externalCloudProviderType}/{externalCloudProviderId}/forecast": {
      "post": {
        "tags": [
          "Forecast"
        ],
        "operationId": "Forecast_ExternalCloudProviderUsage",
        "description": "Lists the forecast charges for external cloud provider type defined.",
        "externalDocs": {
          "url": "https://docs.microsoft.com/en-us/rest/api/costmanagement/"
        },
        "x-ms-examples": {
          "ExternalBillingAccountForecast": {
            "$ref": "./examples/ExternalBillingAccountForecast.json"
          },
          "ExternalSubscriptionForecast": {
            "$ref": "./examples/ExternalSubscriptionForecast.json"
          }
        },
        "parameters": [
          {
            "name": "$filter",
            "description": "May be used to filter forecasts by properties/usageDate (Utc time), properties/chargeType or properties/grain. The filter supports 'eq', 'lt', 'gt', 'le', 'ge', and 'and'. It does not currently support 'ne', 'or', or 'not'.",
            "in": "query",
            "required": false,
            "type": "string"
          },
          {
            "$ref": "#/parameters/apiVersionParameter"
          },
          {
            "$ref": "#/parameters/externalCloudProviderTypeParameter"
          },
          {
            "$ref": "#/parameters/externalCloudProviderIdParameter"
          },
          {
            "name": "parameters",
            "in": "body",
            "required": true,
            "schema": {
              "$ref": "#/definitions/ForecastDefinition"
            },
            "description": "Parameters supplied to the CreateOrUpdate Forecast Config operation."
          }
        ],
        "responses": {
          "200": {
            "description": "OK. The request has succeeded.",
            "schema": {
              "$ref": "#/definitions/QueryResult"
            }
          },
          "default": {
            "description": "Error response describing why the operation failed.",
            "schema": {
              "$ref": "#/definitions/ErrorResponse"
            }
          }
        }
      }
    },
    "/{scope}/providers/Microsoft.CostManagement/dimensions": {
      "get": {
        "tags": [
          "Dimensions"
        ],
        "x-ms-odata": "#/definitions/Dimension",
        "operationId": "Dimensions_List",
        "description": "Lists the dimensions by the defined scope.",
        "externalDocs": {
          "url": "https://docs.microsoft.com/en-us/rest/api/costmanagement/"
        },
        "x-ms-examples": {
          "SubscriptionDimensionsList-Legacy": {
            "$ref": "./examples/SubscriptionDimensionsList.json"
          },
          "ResourceGroupDimensionsList-Legacy": {
            "$ref": "./examples/ResourceGroupDimensionsList.json"
          },
          "ManagementGroupDimensionsList-Legacy": {
            "$ref": "./examples/ManagementGroupDimensionsList.json"
          },
          "ManagementGroupDimensionsListExpandAndTop-Legacy": {
            "$ref": "./examples/ManagementGroupDimensionsListExpandAndTop.json"
          },
          "ManagementGroupDimensionsListWithFilter-Legacy": {
            "$ref": "./examples/ManagementGroupDimensionsListWithFilter.json"
          },
          "DepartmentDimensionsList-Legacy": {
            "$ref": "./examples/DepartmentDimensionsList.json"
          },
          "DepartmentDimensionsListExpandAndTop-Legacy": {
            "$ref": "./examples/DepartmentDimensionsListExpandAndTop.json"
          },
          "DepartmentDimensionsListWithFilter-Legacy": {
            "$ref": "./examples/DepartmentDimensionsListWithFilter.json"
          },
          "EnrollmentAccountDimensionsList-Legacy": {
            "$ref": "./examples/EnrollmentAccountDimensionsList.json"
          },
          "EnrollmentAccountDimensionsListExpandAndTop-Legacy": {
            "$ref": "./examples/EnrollmentAccountDimensionsListExpandAndTop.json"
          },
          "EnrollmentAccountDimensionsListWithFilter-Legacy": {
            "$ref": "./examples/EnrollmentAccountDimensionsListWithFilter.json"
          },
          "BillingAccountDimensionsList-Legacy": {
            "$ref": "./examples/BillingAccountDimensionsList.json"
          },
          "BillingAccountDimensionsListExpandAndTop-Legacy": {
            "$ref": "./examples/BillingAccountDimensionsListExpandAndTop.json"
          },
          "BillingAccountDimensionsListWithFilter-Legacy": {
            "$ref": "./examples/BillingAccountDimensionsListWithFilter.json"
          },
          "BillingAccountDimensionsList-Modern": {
            "$ref": "./examples/MCABillingAccountDimensionsList.json"
          },
          "BillingAccountDimensionsListExpandAndTop-Modern": {
            "$ref": "./examples/MCABillingAccountDimensionsListExpandAndTop.json"
          },
          "BillingAccountDimensionsListWithFilter-Modern": {
            "$ref": "./examples/MCABillingAccountDimensionsListWithFilter.json"
          },
          "BillingProfileDimensionsList-Modern": {
            "$ref": "./examples/MCABillingProfileDimensionsList.json"
          },
          "BillingProfileDimensionsListExpandAndTop-Modern": {
            "$ref": "./examples/MCABillingProfileDimensionsListExpandAndTop.json"
          },
          "BillingProfileDimensionsListWithFilter-Modern": {
            "$ref": "./examples/MCABillingProfileDimensionsListWithFilter.json"
          },
          "InvoiceSectionDimensionsList-Modern": {
            "$ref": "./examples/MCAInvoiceSectionDimensionsList.json"
          },
          "InvoiceSectionDimensionsListExpandAndTop-Modern": {
            "$ref": "./examples/MCAInvoiceSectionDimensionsListExpandAndTop.json"
          },
          "InvoiceSectionDimensionsListWithFilter-Modern": {
            "$ref": "./examples/MCAInvoiceSectionDimensionsListWithFilter.json"
          },
          "CustomerDimensionsList-Modern": {
            "$ref": "./examples/MCACustomerDimensionsList.json"
          },
          "CustomerDimensionsListExpandAndTop-Modern": {
            "$ref": "./examples/MCACustomerDimensionsListExpandAndTop.json"
          },
          "CustomerDimensionsListWithFilter-Modern": {
            "$ref": "./examples/MCACustomerDimensionsListWithFilter.json"
          }
        },
        "parameters": [
          {
            "$ref": "#/parameters/scopeDimensionParameter"
          },
          {
            "$ref": "#/parameters/apiVersionParameter"
          },
          {
            "name": "$filter",
            "description": "May be used to filter dimensions by properties/category, properties/usageStart, properties/usageEnd. Supported operators are 'eq','lt', 'gt', 'le', 'ge'.",
            "in": "query",
            "required": false,
            "type": "string"
          },
          {
            "name": "$expand",
            "description": "May be used to expand the properties/data within a dimension category. By default, data is not included when listing dimensions.",
            "in": "query",
            "required": false,
            "type": "string"
          },
          {
            "name": "$skiptoken",
            "description": "Skiptoken is only used if a previous operation returned a partial result. If a previous response contains a nextLink element, the value of the nextLink element will include a skiptoken parameter that specifies a starting point to use for subsequent calls.",
            "in": "query",
            "required": false,
            "type": "string"
          },
          {
            "name": "$top",
            "description": "May be used to limit the number of results to the most recent N dimension data.",
            "in": "query",
            "required": false,
            "type": "integer",
            "minimum": 1,
            "maximum": 1000
          }
        ],
        "responses": {
          "200": {
            "description": "OK. The request has succeeded.",
            "schema": {
              "$ref": "#/definitions/DimensionsListResult"
            }
          },
          "default": {
            "description": "Error response describing why the operation failed.",
            "schema": {
              "$ref": "#/definitions/ErrorResponse"
            }
          }
        },
        "x-ms-pageable": {
          "nextLinkName": null
        }
      }
    },
    "/providers/Microsoft.CostManagement/{externalCloudProviderType}/{externalCloudProviderId}/dimensions": {
      "get": {
        "tags": [
          "Dimensions"
        ],
        "x-ms-odata": "#/definitions/Dimension",
        "operationId": "Dimensions_ByExternalCloudProviderType",
        "description": "Lists the dimensions by the external cloud provider type.",
        "externalDocs": {
          "url": "https://docs.microsoft.com/en-us/rest/api/costmanagement/"
        },
        "x-ms-examples": {
          "ExternalBillingAccountDimensionList": {
            "$ref": "./examples/ExternalBillingAccountsDimensions.json"
          },
          "ExternalSubscriptionDimensionList": {
            "$ref": "./examples/ExternalSubscriptionsDimensions.json"
          }
        },
        "parameters": [
          {
            "$ref": "#/parameters/externalCloudProviderTypeParameter"
          },
          {
            "$ref": "#/parameters/externalCloudProviderIdParameter"
          },
          {
            "$ref": "#/parameters/apiVersionParameter"
          },
          {
            "name": "$filter",
            "description": "May be used to filter dimensions by properties/category, properties/usageStart, properties/usageEnd. Supported operators are 'eq','lt', 'gt', 'le', 'ge'.",
            "in": "query",
            "required": false,
            "type": "string"
          },
          {
            "name": "$expand",
            "description": "May be used to expand the properties/data within a dimension category. By default, data is not included when listing dimensions.",
            "in": "query",
            "required": false,
            "type": "string"
          },
          {
            "name": "$skiptoken",
            "description": "Skiptoken is only used if a previous operation returned a partial result. If a previous response contains a nextLink element, the value of the nextLink element will include a skiptoken parameter that specifies a starting point to use for subsequent calls.",
            "in": "query",
            "required": false,
            "type": "string"
          },
          {
            "name": "$top",
            "description": "May be used to limit the number of results to the most recent N dimension data.",
            "in": "query",
            "required": false,
            "type": "integer",
            "minimum": 1,
            "maximum": 1000
          }
        ],
        "responses": {
          "200": {
            "description": "OK. The request has succeeded.",
            "schema": {
              "$ref": "#/definitions/DimensionsListResult"
            }
          },
          "default": {
            "description": "Error response describing why the operation failed.",
            "schema": {
              "$ref": "#/definitions/ErrorResponse"
            }
          }
        },
        "x-ms-pageable": {
          "nextLinkName": null
        }
      }
    },
    "/{scope}/providers/Microsoft.CostManagement/query": {
      "post": {
        "tags": [
          "Query"
        ],
        "operationId": "Query_Usage",
        "description": "Query the usage data for scope defined.",
        "externalDocs": {
          "url": "https://docs.microsoft.com/en-us/rest/api/costmanagement/"
        },
        "x-ms-examples": {
          "SubscriptionQuery-Legacy": {
            "$ref": "./examples/SubscriptionQuery.json"
          },
          "SubscriptionQueryGrouping-Legacy": {
            "$ref": "./examples/SubscriptionQueryGrouping.json"
          },
          "ResourceGroupQuery-Legacy": {
            "$ref": "./examples/ResourceGroupQuery.json"
          },
          "ResourceGroupQueryGrouping-Legacy": {
            "$ref": "./examples/ResourceGroupQueryGrouping.json"
          },
          "BillingAccountQuery-Legacy": {
            "$ref": "./examples/BillingAccountQuery.json"
          },
          "BillingAccountQueryGrouping-Legacy": {
            "$ref": "./examples/BillingAccountQueryGrouping.json"
          },
          "EnrollmentAccountQuery-Legacy": {
            "$ref": "./examples/EnrollmentAccountQuery.json"
          },
          "EnrollmentAccountQueryGrouping-Legacy": {
            "$ref": "./examples/EnrollmentAccountQueryGrouping.json"
          },
          "DepartmentQuery-Legacy": {
            "$ref": "./examples/DepartmentQuery.json"
          },
          "DepartmentQueryGrouping-Legacy": {
            "$ref": "./examples/DepartmentQueryGrouping.json"
          },
          "ManagementGroupQuery-Legacy": {
            "$ref": "./examples/ManagementGroupQuery.json"
          },
          "ManagementGroupQueryGrouping-Legacy": {
            "$ref": "./examples/ManagementGroupQueryGrouping.json"
          },
          "BillingAccountQuery-Modern": {
            "$ref": "./examples/MCABillingAccountQuery.json"
          },
          "BillingAccountQueryGrouping-Modern": {
            "$ref": "./examples/MCABillingAccountQueryGrouping.json"
          },
          "BillingProfileQuery-Modern": {
            "$ref": "./examples/MCABillingProfileQuery.json"
          },
          "BillingProfileQueryGrouping-Modern": {
            "$ref": "./examples/MCABillingProfileQueryGrouping.json"
          },
          "InvoiceSectionQuery-Modern": {
            "$ref": "./examples/MCAInvoiceSectionQuery.json"
          },
          "InvoiceSectionQueryGrouping-Modern": {
            "$ref": "./examples/MCAInvoiceSectionQueryGrouping.json"
          },
          "CustomerQuery-Modern": {
            "$ref": "./examples/MCACustomerQuery.json"
          },
          "CustomerQueryGrouping-Modern": {
            "$ref": "./examples/MCACustomerQueryGrouping.json"
          }
        },
        "parameters": [
          {
            "$ref": "#/parameters/scopeQueryParameter"
          },
          {
            "$ref": "#/parameters/apiVersionParameter"
          },
          {
            "name": "parameters",
            "in": "body",
            "required": true,
            "schema": {
              "$ref": "#/definitions/QueryDefinition"
            },
            "description": "Parameters supplied to the CreateOrUpdate Query Config operation."
          }
        ],
        "responses": {
          "200": {
            "description": "OK. The request has succeeded.",
            "schema": {
              "$ref": "#/definitions/QueryResult"
            }
          },
          "default": {
            "description": "Error response describing why the operation failed.",
            "schema": {
              "$ref": "#/definitions/ErrorResponse"
            }
          }
        }
      }
    },
    "/providers/Microsoft.CostManagement/{externalCloudProviderType}/{externalCloudProviderId}/query": {
      "post": {
        "tags": [
          "Query"
        ],
        "operationId": "Query_UsageByExternalCloudProviderType",
        "description": "Query the usage data for external cloud provider type defined.",
        "externalDocs": {
          "url": "https://docs.microsoft.com/en-us/rest/api/costmanagement/"
        },
        "x-ms-examples": {
          "ExternalBillingAccountQueryList": {
            "$ref": "./examples/ExternalBillingAccountsQuery.json"
          },
          "ExternalSubscriptionsQuery": {
            "$ref": "./examples/ExternalSubscriptionsQuery.json"
          }
        },
        "parameters": [
          {
            "$ref": "#/parameters/externalCloudProviderTypeParameter"
          },
          {
            "$ref": "#/parameters/externalCloudProviderIdParameter"
          },
          {
            "$ref": "#/parameters/apiVersionParameter"
          },
          {
            "name": "parameters",
            "in": "body",
            "required": true,
            "schema": {
              "$ref": "#/definitions/QueryDefinition"
            },
            "description": "Parameters supplied to the CreateOrUpdate Query Config operation."
          }
        ],
        "responses": {
          "200": {
            "description": "OK. The request has succeeded.",
            "schema": {
              "$ref": "#/definitions/QueryResult"
            }
          },
          "default": {
            "description": "Error response describing why the operation failed.",
            "schema": {
              "$ref": "#/definitions/ErrorResponse"
            }
          }
        }
      }
    },
<<<<<<< HEAD
=======
    "/providers/Microsoft.Billing/billingAccounts/{billingAccountId}/providers/Microsoft.CostManagement/generateReservationDetailsReport": {
      "post": {
        "tags": [
          "ReservedInstances"
        ],
        "operationId": "GenerateReservationDetailsReport_ByBillingAccountId",
        "description": "Generates the reservations details report for provided date range asynchronously based on enrollment id.",
        "externalDocs": {
          "url": "https://docs.microsoft.com/en-us/rest/api/costmanagement/"
        },
        "x-ms-examples": {
          "ReservationDetails": {
            "$ref": "./examples/GenerateReservationDetailsReportByBillingAccount.json"
          }
        },
        "x-ms-long-running-operation": true,
        "x-ms-long-running-operation-options": {
          "final-state-via": "location"
        },
        "parameters": [
          {
            "$ref": "#/parameters/enrollmentIdParameter"
          },
          {
            "$ref": "#/parameters/startDateParameter"
          },
          {
            "$ref": "#/parameters/endDateParameter"
          },
          {
            "$ref": "#/parameters/apiVersionParameter"
          }
        ],
        "responses": {
          "200": {
            "description": "Request processing completed.",
            "schema": {
              "$ref": "#/definitions/OperationStatus"
            }
          },
          "202": {
            "description": "Accepted. Request will be processed. Use the location header to check the status.",
            "headers": {
              "Location": {
                "description": "The URL to check the status of the asynchronous operation.",
                "type": "string"
              },
              "Retry-After": {
                "description": "The amount of delay to use while the status of the operation is checked. The value is expressed in seconds.",
                "format": "int32",
                "type": "integer"
              }
            }
          },
          "default": {
            "description": "Error response describing why the operation failed.",
            "schema": {
              "$ref": "#/definitions/ErrorResponse"
            }
          }
        }
      }
    },
    "/providers/Microsoft.Billing/billingAccounts/{billingAccountId}/billingProfiles/{billingProfileId}/providers/Microsoft.CostManagement/generateReservationDetailsReport": {
      "post": {
        "tags": [
          "ReservedInstances"
        ],
        "operationId": "GenerateReservationDetailsReport_ByBillingProfileId",
        "description": "Generates the reservations details report for provided date range asynchronously by billing profile.",
        "externalDocs": {
          "url": "https://docs.microsoft.com/en-us/rest/api/costmanagement/"
        },
        "x-ms-examples": {
          "ReservationDetails": {
            "$ref": "./examples/GenerateReservationDetailsReportByBillingProfile.json"
          }
        },
        "x-ms-long-running-operation": true,
        "x-ms-long-running-operation-options": {
          "final-state-via": "location"
        },
        "parameters": [
          {
            "$ref": "#/parameters/billingAccountIdParameter"
          },
          {
            "$ref": "#/parameters/billingProfileIdParameter"
          },
          {
            "$ref": "#/parameters/startDateParameter"
          },
          {
            "$ref": "#/parameters/endDateParameter"
          },
          {
            "$ref": "#/parameters/apiVersionParameter"
          }
        ],
        "responses": {
          "200": {
            "description": "Request processing completed.",
            "schema": {
              "$ref": "#/definitions/OperationStatus"
            }
          },
          "202": {
            "description": "Accepted. Request will be processed. Use the Location header to check the status.",
            "headers": {
              "Location": {
                "description": "The URL to check the status of the asynchronous operation.",
                "type": "string"
              },
              "Retry-After": {
                "description": "The amount of delay to use while the status of the operation is checked. The value is expressed in seconds.",
                "format": "int32",
                "type": "integer"
              }
            }
          },
          "default": {
            "description": "Error response describing why the operation failed.",
            "schema": {
              "$ref": "#/definitions/ErrorResponse"
            }
          }
        }
      }
    },
>>>>>>> 5dd83515
    "/providers/Microsoft.CostManagement/operations": {
      "get": {
        "tags": [
          "Operations"
        ],
        "operationId": "Operations_List",
        "description": "Lists all of the available cost management REST API operations.",
        "parameters": [
          {
            "$ref": "#/parameters/apiVersionParameter"
          }
        ],
        "responses": {
          "200": {
            "description": "OK. The request has succeeded.",
            "schema": {
              "$ref": "#/definitions/OperationListResult"
            }
          },
          "default": {
            "description": "Error response describing why the operation failed.",
            "schema": {
              "$ref": "#/definitions/ErrorResponse"
            }
          }
        },
        "x-ms-pageable": {
          "nextLinkName": "nextLink"
        }
      }
    }
  },
  "definitions": {
    "ReportConfigDefinition": {
      "description": "The definition of a report config.",
      "properties": {
        "type": {
          "description": "The type of the report. Usage represents actual usage, forecast represents forecasted data and UsageAndForecast represents both usage and forecasted data. Actual usage and forecasted data can be differentiated based on dates.",
          "type": "string",
          "enum": [
            "Usage"
          ],
          "x-ms-enum": {
            "name": "ReportType",
            "modelAsString": true
          }
        },
        "timeframe": {
          "description": "The time frame for pulling data for the report. If custom, then a specific time period must be provided.",
          "type": "string",
          "enum": [
            "WeekToDate",
            "MonthToDate",
            "YearToDate",
            "Custom"
          ],
          "x-ms-enum": {
            "name": "ReportTimeframeType",
            "modelAsString": true
          }
        },
        "timePeriod": {
          "description": "Has time period for pulling data for the report.",
          "$ref": "#/definitions/ReportConfigTimePeriod"
        },
        "dataset": {
          "description": "Has definition for data in this report config.",
          "$ref": "#/definitions/ReportConfigDataset"
        }
      },
      "required": [
        "type",
        "timeframe"
      ]
    },
    "ReportConfigTimePeriod": {
      "description": "The start and end date for pulling data for the report.",
      "properties": {
        "from": {
          "description": "The start date to pull data from.",
          "type": "string",
          "format": "date-time"
        },
        "to": {
          "description": "The end date to pull data to.",
          "type": "string",
          "format": "date-time"
        }
      },
      "required": [
        "from",
        "to"
      ]
    },
    "ReportConfigDataset": {
      "description": "The definition of data present in the report.",
      "properties": {
        "granularity": {
          "description": "The granularity of rows in the report.",
          "type": "string",
          "enum": [
            "Daily",
            "Monthly"
          ],
          "x-ms-enum": {
            "name": "ReportGranularityType",
            "modelAsString": true
          }
        },
        "configuration": {
          "description": "Has configuration information for the data in the report. The configuration will be ignored if aggregation and grouping are provided.",
          "$ref": "#/definitions/ReportConfigDatasetConfiguration"
        },
        "aggregation": {
          "type": "object",
          "description": "Dictionary of aggregation expression to use in the report. The key of each item in the dictionary is the alias for the aggregated column. Report can have up to 2 aggregation clauses.",
          "additionalProperties": {
            "type": "object",
            "$ref": "#/definitions/ReportConfigAggregation"
          },
          "maxItems": 2
        },
        "grouping": {
          "description": "Array of group by expression to use in the report. Report can have up to 2 group by clauses.",
          "type": "array",
          "items": {
            "$ref": "#/definitions/ReportConfigGrouping"
          },
          "maxItems": 2
        },
        "sorting": {
          "description": "Array of order by expression to use in the report.",
          "type": "array",
          "items": {
            "$ref": "#/definitions/ReportConfigSorting"
          }
        },
        "filter": {
          "type": "object",
          "description": "Has filter expression to use in the report.",
          "$ref": "#/definitions/ReportConfigFilter"
        }
      }
    },
    "ReportConfigDatasetConfiguration": {
      "description": "The configuration of dataset in the report.",
      "properties": {
        "columns": {
          "description": "Array of column names to be included in the report. Any valid report column name is allowed. If not provided, then report includes all columns.",
          "type": "array",
          "items": {
            "type": "string"
          }
        }
      }
    },
    "ReportConfigAggregation": {
      "description": "The aggregation expression to be used in the report.",
      "properties": {
        "name": {
          "description": "The name of the column to aggregate.",
          "type": "string"
        },
        "function": {
          "description": "The name of the aggregation function to use.",
          "type": "string",
          "enum": [
            "Sum"
          ],
          "x-ms-enum": {
            "name": "FunctionType",
            "modelAsString": true
          }
        }
      },
      "required": [
        "name",
        "function"
      ]
    },
    "ReportConfigSorting": {
      "description": "The order by expression to be used in the report.",
      "properties": {
        "direction": {
          "description": "Direction of sort.",
          "type": "string",
          "enum": [
            "Ascending",
            "Descending"
          ]
        },
        "name": {
          "description": "The name of the column to sort.",
          "type": "string"
        }
      },
      "required": [
        "name"
      ]
    },
    "ReportConfigGrouping": {
      "description": "The group by expression to be used in the report.",
      "properties": {
        "type": {
          "description": "Has type of the column to group.",
          "$ref": "#/definitions/ReportConfigColumnType"
        },
        "name": {
          "description": "The name of the column to group. This version supports subscription lowest possible grain.",
          "type": "string"
        }
      },
      "required": [
        "type",
        "name"
      ]
    },
    "ReportConfigFilter": {
      "description": "The filter expression to be used in the report.",
      "properties": {
        "and": {
          "description": "The logical \"AND\" expression. Must have at least 2 items.",
          "type": "array",
          "items": {
            "$ref": "#/definitions/ReportConfigFilter"
          },
          "minItems": 2
        },
        "or": {
          "description": "The logical \"OR\" expression. Must have at least 2 items.",
          "type": "array",
          "items": {
            "$ref": "#/definitions/ReportConfigFilter"
          },
          "minItems": 2
        },
        "not": {
          "description": "The logical \"NOT\" expression.",
          "$ref": "#/definitions/ReportConfigFilter"
        },
        "dimension": {
          "description": "Has comparison expression for a dimension",
          "$ref": "#/definitions/ReportConfigComparisonExpression"
        },
        "tag": {
          "description": "Has comparison expression for a tag",
          "$ref": "#/definitions/ReportConfigComparisonExpression"
        }
      }
    },
    "ReportConfigColumnType": {
      "description": "The type of the column in the report.",
      "type": "string",
      "enum": [
        "Tag",
        "Dimension"
      ],
      "x-ms-enum": {
        "name": "ReportConfigColumnType",
        "modelAsString": true
      }
    },
    "ReportConfigComparisonExpression": {
      "description": "The comparison expression to be used in the report.",
      "properties": {
        "name": {
          "description": "The name of the column to use in comparison.",
          "type": "string"
        },
        "operator": {
          "description": "The operator to use for comparison.",
          "type": "string",
          "enum": [
            "In",
            "Contains"
          ],
          "x-ms-enum": {
            "name": "OperatorType",
            "modelAsString": true
          }
        },
        "values": {
          "description": "Array of values to use for comparison",
          "type": "array",
          "items": {
            "type": "string"
          },
          "minItems": 1
        }
      },
      "required": [
        "name",
        "operator",
        "values"
      ]
    },
    "ViewListResult": {
      "description": "Result of listing views. It contains a list of available views.",
      "type": "object",
      "properties": {
        "value": {
          "description": "The list of views.",
          "type": "array",
          "readOnly": true,
          "items": {
            "$ref": "#/definitions/View"
          }
        },
        "nextLink": {
          "description": "The link (url) to the next page of results.",
          "type": "string",
          "readOnly": true
        }
      }
    },
    "View": {
      "description": "States and configurations of Cost Analysis.",
      "type": "object",
      "allOf": [
        {
          "$ref": "#/definitions/ProxyResource"
        }
      ],
      "properties": {
        "properties": {
          "x-ms-client-flatten": true,
          "$ref": "#/definitions/ViewProperties",
          "title": "View properties"
        }
      }
    },
    "ViewProperties": {
      "type": "object",
      "description": "The properties of the view.",
      "properties": {
        "displayName": {
          "description": "User input name of the view. Required.",
          "type": "string"
        },
        "scope": {
          "description": "Cost Management scope to save the view on. This includes 'subscriptions/{subscriptionId}' for subscription scope, 'subscriptions/{subscriptionId}/resourceGroups/{resourceGroupName}' for resourceGroup scope, 'providers/Microsoft.Billing/billingAccounts/{billingAccountId}' for Billing Account scope, 'providers/Microsoft.Billing/billingAccounts/{billingAccountId}/departments/{departmentId}' for Department scope, 'providers/Microsoft.Billing/billingAccounts/{billingAccountId}/enrollmentAccounts/{enrollmentAccountId}' for EnrollmentAccount scope, 'providers/Microsoft.Billing/billingAccounts/{billingAccountId}/billingProfiles/{billingProfileId}' for BillingProfile scope, 'providers/Microsoft.Billing/billingAccounts/{billingAccountId}/invoiceSections/{invoiceSectionId}' for InvoiceSection scope, 'providers/Microsoft.Management/managementGroups/{managementGroupId}' for Management Group scope, '/providers/Microsoft.CostManagement/externalBillingAccounts/{externalBillingAccountName}' for ExternalBillingAccount scope, and '/providers/Microsoft.CostManagement/externalSubscriptions/{externalSubscriptionName}' for ExternalSubscription scope.",
          "type": "string"
        },
        "createdOn": {
          "description": "Date the user created this view.",
          "type": "string",
          "format": "date-time",
          "readOnly": true
        },
        "modifiedOn": {
          "description": "Date when the user last modified this view.",
          "type": "string",
          "format": "date-time",
          "readOnly": true
        },
        "dateRange": {
          "description": "Selected date range for viewing cost in.",
          "type": "string",
          "readOnly": true
        },
        "currency": {
          "description": "Selected currency.",
          "type": "string",
          "readOnly": true
        },
        "query": {
          "description": "Query body configuration. Required.",
          "type": "object",
          "x-ms-client-flatten": true,
          "$ref": "#/definitions/ReportConfigDefinition"
        },
        "chart": {
          "description": "Chart type of the main view in Cost Analysis. Required.",
          "type": "string",
          "enum": [
            "Area",
            "Line",
            "StackedColumn",
            "GroupedColumn",
            "Table"
          ],
          "x-ms-enum": {
            "name": "ChartType",
            "modelAsString": true
          }
        },
        "accumulated": {
          "description": "Show costs accumulated over time.",
          "type": "string",
          "enum": [
            "true",
            "false"
          ],
          "x-ms-enum": {
            "name": "AccumulatedType",
            "modelAsString": true
          }
        },
        "metric": {
          "description": "Metric to use when displaying costs.",
          "type": "string",
          "enum": [
            "ActualCost",
            "AmortizedCost",
            "AHUB"
          ],
          "x-ms-enum": {
            "name": "MetricType",
            "modelAsString": true
          }
        },
        "kpis": {
          "description": "List of KPIs to show in Cost Analysis UI.",
          "type": "array",
          "items": {
            "$ref": "#/definitions/KpiProperties"
          }
        },
        "pivots": {
          "description": "Configuration of 3 sub-views in the Cost Analysis UI.",
          "type": "array",
          "items": {
            "$ref": "#/definitions/PivotProperties"
          }
        }
      }
    },
    "KpiProperties": {
      "description": "Each KPI must contain a 'type' and 'enabled' key.",
      "type": "object",
      "properties": {
        "type": {
          "description": "KPI type (Forecast, Budget).",
          "type": "string",
          "enum": [
            "Forecast",
            "Budget"
          ],
          "x-ms-enum": {
            "name": "KpiTypeType",
            "modelAsString": true
          }
        },
        "id": {
          "description": "ID of resource related to metric (budget).",
          "type": "string"
        },
        "enabled": {
          "description": "show the KPI in the UI?",
          "type": "boolean"
        }
      }
    },
    "PivotProperties": {
      "description": "Each pivot must contain a 'type' and 'name'.",
      "type": "object",
      "properties": {
        "type": {
          "description": "Data type to show in view.",
          "type": "string",
          "enum": [
            "Dimension",
            "TagKey"
          ],
          "x-ms-enum": {
            "name": "PivotTypeType",
            "modelAsString": true
          }
        },
        "name": {
          "description": "Data field to show in view.",
          "type": "string"
        }
      }
    },
    "ErrorDetails": {
      "description": "The details of the error.",
      "properties": {
        "code": {
          "description": "Error code.",
          "type": "string",
          "readOnly": true
        },
        "message": {
          "description": "Error message indicating why the operation failed.",
          "type": "string",
          "readOnly": true
        }
      }
    },
    "ErrorResponse": {
      "description": "Error response indicates that the service is not able to process the incoming request. The reason is provided in the error message. \n\nSome Error responses: \n\n * 429 TooManyRequests - Request is throttled. Retry after waiting for the time specified in the \"x-ms-ratelimit-microsoft.consumption-retry-after\" header. \n\n * 503 ServiceUnavailable - Service is temporarily unavailable. Retry after waiting for the time specified in the \"Retry-After\" header.",
      "type": "object",
      "properties": {
        "error": {
          "description": "The details of the error.",
          "$ref": "#/definitions/ErrorDetails"
        }
      }
    },
    "Resource": {
      "description": "The Resource model definition.",
      "properties": {
        "id": {
          "readOnly": true,
          "type": "string",
          "description": "Resource Id."
        },
        "name": {
          "readOnly": true,
          "type": "string",
          "description": "Resource name."
        },
        "type": {
          "readOnly": true,
          "type": "string",
          "description": "Resource type."
        },
        "tags": {
          "readOnly": true,
          "type": "object",
          "additionalProperties": {
            "type": "string"
          },
          "description": "Resource tags."
        }
      },
      "x-ms-azure-resource": true
    },
    "ProxyResource": {
      "description": "The Resource model definition.",
      "properties": {
        "id": {
          "readOnly": true,
          "type": "string",
          "description": "Resource Id."
        },
        "name": {
          "readOnly": true,
          "type": "string",
          "description": "Resource name."
        },
        "type": {
          "readOnly": true,
          "type": "string",
          "description": "Resource type."
        },
        "eTag": {
          "type": "string",
          "description": "eTag of the resource. To handle concurrent update scenario, this field will be used to determine whether the user is updating the latest version or not."
        }
      },
      "x-ms-azure-resource": true
    },
    "DimensionsListResult": {
      "description": "Result of listing dimensions. It contains a list of available dimensions.",
      "type": "object",
      "properties": {
        "value": {
          "description": "The list of dimensions.",
          "type": "array",
          "readOnly": true,
          "items": {
            "$ref": "#/definitions/Dimension"
          }
        }
      }
    },
    "Dimension": {
      "type": "object",
      "allOf": [
        {
          "$ref": "#/definitions/Resource"
        }
      ],
      "properties": {
        "properties": {
          "x-ms-client-flatten": true,
          "$ref": "#/definitions/DimensionProperties",
          "title": "Dimension properties"
        }
      }
    },
    "DimensionProperties": {
      "type": "object",
      "properties": {
        "description": {
          "description": "Dimension description.",
          "type": "string",
          "readOnly": true
        },
        "filterEnabled": {
          "description": "Filter enabled.",
          "type": "boolean",
          "readOnly": true
        },
        "groupingEnabled": {
          "description": "Grouping enabled.",
          "type": "boolean",
          "readOnly": true
        },
        "data": {
          "type": "array",
          "items": {
            "description": "Dimension data item.",
            "type": "string",
            "readOnly": true
          }
        },
        "total": {
          "description": "Total number of data for the dimension.",
          "format": "int32",
          "type": "integer",
          "readOnly": true
        },
        "category": {
          "description": "Dimension category.",
          "type": "string",
          "readOnly": true
        },
        "usageStart": {
          "description": "Usage start.",
          "format": "date-time",
          "type": "string",
          "readOnly": true
        },
        "usageEnd": {
          "description": "Usage end.",
          "format": "date-time",
          "type": "string",
          "readOnly": true
        },
        "nextLink": {
          "description": "The link (url) to the next page of results.",
          "type": "string",
          "readOnly": true
        }
      }
    },
    "AlertsResult": {
      "description": "Result of alerts.",
      "type": "object",
      "properties": {
        "value": {
          "description": "List of alerts.",
          "type": "array",
          "readOnly": true,
          "items": {
            "$ref": "#/definitions/Alert"
          }
        },
        "nextLink": {
          "description": "URL to get the next set of alerts results if there are any.",
          "type": "string",
          "readOnly": true
        }
      }
    },
    "Alert": {
      "description": "An individual alert.",
      "type": "object",
      "allOf": [
        {
          "$ref": "#/definitions/Resource"
        }
      ],
      "properties": {
        "properties": {
          "x-ms-client-flatten": true,
          "$ref": "#/definitions/AlertProperties",
          "title": "Alert properties"
        }
      }
    },
    "AlertProperties": {
      "type": "object",
      "properties": {
        "definition": {
          "description": "defines the type of alert",
          "type": "object",
          "properties": {
            "type": {
              "description": "type of alert",
              "type": "string",
              "enum": [
                "Budget",
                "Invoice",
                "Credit",
                "Quota",
                "General",
                "xCloud",
                "BudgetForecast"
              ],
              "x-ms-enum": {
                "name": "AlertType",
                "modelAsString": true
              }
            },
            "category": {
              "description": "Alert category",
              "type": "string",
              "enum": [
                "Cost",
                "Usage",
                "Billing",
                "System"
              ],
              "x-ms-enum": {
                "name": "AlertCategory",
                "modelAsString": true
              }
            },
            "criteria": {
              "description": "Criteria that triggered alert",
              "type": "string",
              "enum": [
                "CostThresholdExceeded",
                "UsageThresholdExceeded",
                "CreditThresholdApproaching",
                "CreditThresholdReached",
                "QuotaThresholdApproaching",
                "QuotaThresholdReached",
                "MultiCurrency",
                "ForecastCostThresholdExceeded",
                "ForecastUsageThresholdExceeded",
                "InvoiceDueDateApproaching",
                "InvoiceDueDateReached",
                "CrossCloudNewDataAvailable",
                "CrossCloudCollectionError",
                "GeneralThresholdError"
              ],
              "x-ms-enum": {
                "name": "AlertCriteria",
                "modelAsString": true
              }
            }
          }
        },
        "description": {
          "description": "Alert description",
          "type": "string"
        },
        "source": {
          "description": "Source of alert",
          "type": "string",
          "enum": [
            "Preset",
            "User"
          ],
          "x-ms-enum": {
            "name": "AlertSource",
            "modelAsString": true
          }
        },
        "details": {
          "description": "Alert details",
          "type": "object",
          "properties": {
            "timeGrainType": {
              "description": "Type of timegrain cadence",
              "type": "string",
              "enum": [
                "None",
                "Monthly",
                "Quarterly",
                "Annually",
                "BillingMonth",
                "BillingQuarter",
                "BillingAnnual"
              ],
              "x-ms-enum": {
                "name": "AlertTimeGrainType",
                "modelAsString": true
              }
            },
            "periodStartDate": {
              "description": "datetime of periodStartDate",
              "type": "string"
            },
            "triggeredBy": {
              "description": "notificationId that triggered this alert",
              "type": "string"
            },
            "resourceGroupFilter": {
              "description": "array of resourceGroups to filter by",
              "type": "array",
              "items": {}
            },
            "resourceFilter": {
              "description": "array of resources to filter by",
              "type": "array",
              "items": {}
            },
            "meterFilter": {
              "description": "array of meters to filter by",
              "type": "array",
              "items": {}
            },
            "tagFilter": {
              "description": "tags to filter by",
              "type": "object",
              "properties": {}
            },
            "threshold": {
              "description": "notification threshold percentage as a decimal which activated this alert",
              "type": "number",
              "format": "decimal"
            },
            "operator": {
              "description": "operator used to compare currentSpend with amount",
              "type": "string",
              "enum": [
                "None",
                "EqualTo",
                "GreaterThan",
                "GreaterThanOrEqualTo",
                "LessThan",
                "LessThanOrEqualTo"
              ],
              "x-ms-enum": {
                "name": "AlertOperator",
                "modelAsString": true
              }
            },
            "amount": {
              "description": "budget threshold amount",
              "type": "number",
              "format": "decimal"
            },
            "unit": {
              "description": "unit of currency being used",
              "type": "string"
            },
            "currentSpend": {
              "description": "current spend",
              "type": "number",
              "format": "decimal"
            },
            "contactEmails": {
              "description": "list of emails to contact",
              "type": "array",
              "items": {
                "type": "string"
              }
            },
            "contactGroups": {
              "description": "list of action groups to broadcast to",
              "type": "array",
              "items": {
                "type": "string"
              }
            },
            "contactRoles": {
              "description": "list of contact roles",
              "type": "array",
              "items": {
                "type": "string"
              }
            },
            "overridingAlert": {
              "description": "overriding alert",
              "type": "string"
            }
          }
        },
        "costEntityId": {
          "description": "related budget",
          "type": "string"
        },
        "status": {
          "description": "alert status",
          "type": "string",
          "enum": [
            "None",
            "Active",
            "Overridden",
            "Resolved",
            "Dismissed"
          ],
          "x-ms-enum": {
            "name": "AlertStatus",
            "modelAsString": true
          }
        },
        "creationTime": {
          "description": "dateTime in which alert was created",
          "type": "string"
        },
        "closeTime": {
          "description": "dateTime in which alert was closed",
          "type": "string"
        },
        "modificationTime": {
          "description": "dateTime in which alert was last modified",
          "type": "string"
        },
        "statusModificationUserName": {
          "description": "",
          "type": "string"
        },
        "statusModificationTime": {
          "description": "dateTime in which the alert status was last modified",
          "type": "string"
        }
      }
    },
    "DismissAlertPayload": {
      "description": "The request payload to update an alert",
      "properties": {
        "properties": {
          "x-ms-client-flatten": true,
          "$ref": "#/definitions/AlertProperties",
          "title": "Alert properties"
        }
      }
    },
    "QueryResult": {
      "description": "Result of query. It contains all columns listed under groupings and aggregation.",
      "type": "object",
      "allOf": [
        {
          "$ref": "#/definitions/Resource"
        }
      ],
      "properties": {
        "properties": {
          "x-ms-client-flatten": true,
          "$ref": "#/definitions/QueryProperties",
          "title": "Query properties"
        }
      }
    },
    "QueryProperties": {
      "type": "object",
      "properties": {
        "nextLink": {
          "description": "The link (url) to the next page of results.",
          "type": "string"
        },
        "columns": {
          "description": "Array of columns",
          "type": "array",
          "items": {
            "$ref": "#/definitions/QueryColumn"
          }
        },
        "rows": {
          "description": "Array of rows",
          "type": "array",
          "items": {
            "type": "array",
            "items": {}
          }
        }
      }
    },
    "QueryColumn": {
      "type": "object",
      "properties": {
        "name": {
          "description": "The name of column.",
          "type": "string"
        },
        "type": {
          "description": "The type of column.",
          "type": "string"
        }
      }
    },
    "OperationListResult": {
      "description": "Result of listing cost management operations. It contains a list of operations and a URL link to get the next set of results.",
      "properties": {
        "value": {
          "description": "List of cost management operations supported by the Microsoft.CostManagement resource provider.",
          "type": "array",
          "readOnly": true,
          "items": {
            "$ref": "#/definitions/Operation"
          }
        },
        "nextLink": {
          "description": "URL to get the next set of operation list results if there are any.",
          "type": "string",
          "readOnly": true
        }
      }
    },
    "Operation": {
      "description": "A Cost management REST API operation.",
      "type": "object",
      "properties": {
        "name": {
          "description": "Operation name: {provider}/{resource}/{operation}.",
          "type": "string",
          "readOnly": true
        },
        "display": {
          "description": "The object that represents the operation.",
          "properties": {
            "provider": {
              "description": "Service provider: Microsoft.CostManagement.",
              "type": "string",
              "readOnly": true
            },
            "resource": {
              "description": "Resource on which the operation is performed: Dimensions, Query.",
              "type": "string",
              "readOnly": true
            },
            "operation": {
              "description": "Operation type: Read, write, delete, etc.",
              "type": "string",
              "readOnly": true
            }
          }
        }
      }
    },
    "ForecastDefinition": {
      "description": "The definition of a forecast.",
      "properties": {
        "type": {
          "description": "The type of the forecast.",
          "type": "string",
          "enum": [
            "Usage",
            "ActualCost",
            "AmortizedCost"
          ],
          "x-ms-enum": {
            "name": "ForecastType",
            "modelAsString": true
          }
        },
        "timeframe": {
          "description": "The time frame for pulling data for the forecast. If custom, then a specific time period must be provided.",
          "type": "string",
          "enum": [
            "MonthToDate",
            "BillingMonthToDate",
            "TheLastMonth",
            "TheLastBillingMonth",
            "WeekToDate",
            "Custom"
          ],
          "x-ms-enum": {
            "name": "ForecastTimeframeType",
            "modelAsString": true
          }
        },
        "timePeriod": {
          "description": "Has time period for pulling data for the forecast.",
          "$ref": "#/definitions/QueryTimePeriod"
        },
        "dataset": {
          "description": "Has definition for data in this forecast.",
          "$ref": "#/definitions/QueryDataset"
        },
        "includeActualCost": {
          "description": "a boolean determining if actualCost will be included",
          "type": "boolean"
        },
        "includeFreshPartialCost": {
          "description": "a boolean determining if FreshPartialCost will be included",
          "type": "boolean"
        }
      },
      "required": [
        "type",
        "timeframe"
      ]
    },
    "QueryDefinition": {
      "description": "The definition of a query.",
      "properties": {
        "type": {
          "description": "The type of the query.",
          "type": "string",
          "enum": [
            "Usage",
            "ActualCost",
            "AmortizedCost"
          ],
          "x-ms-enum": {
            "name": "ExportType",
            "modelAsString": true
          }
        },
        "timeframe": {
          "description": "The time frame for pulling data for the query. If custom, then a specific time period must be provided.",
          "type": "string",
          "enum": [
            "MonthToDate",
            "BillingMonthToDate",
            "TheLastMonth",
            "TheLastBillingMonth",
            "WeekToDate",
            "Custom"
          ],
          "x-ms-enum": {
            "name": "TimeframeType",
            "modelAsString": true
          }
        },
        "timePeriod": {
          "description": "Has time period for pulling data for the query.",
          "$ref": "#/definitions/QueryTimePeriod"
        },
        "dataset": {
          "description": "Has definition for data in this query.",
          "$ref": "#/definitions/QueryDataset"
        }
      },
      "required": [
        "type",
        "timeframe"
      ]
    },
    "QueryTimePeriod": {
      "description": "The start and end date for pulling data for the query.",
      "properties": {
        "from": {
          "description": "The start date to pull data from.",
          "type": "string",
          "format": "date-time"
        },
        "to": {
          "description": "The end date to pull data to.",
          "type": "string",
          "format": "date-time"
        }
      },
      "required": [
        "from",
        "to"
      ]
    },
    "QueryDataset": {
      "description": "The definition of data present in the query.",
      "properties": {
        "granularity": {
          "description": "The granularity of rows in the query.",
          "type": "string",
          "enum": [
            "Daily"
          ],
          "x-ms-enum": {
            "name": "GranularityType",
            "modelAsString": true
          }
        },
        "configuration": {
          "description": "Has configuration information for the data in the export. The configuration will be ignored if aggregation and grouping are provided.",
          "$ref": "#/definitions/QueryDatasetConfiguration"
        },
        "aggregation": {
          "type": "object",
          "description": "Dictionary of aggregation expression to use in the query. The key of each item in the dictionary is the alias for the aggregated column. Query can have up to 2 aggregation clauses.",
          "additionalProperties": {
            "type": "object",
            "$ref": "#/definitions/QueryAggregation"
          },
          "maxItems": 2
        },
        "grouping": {
          "description": "Array of group by expression to use in the query. Query can have up to 2 group by clauses.",
          "type": "array",
          "items": {
            "$ref": "#/definitions/QueryGrouping"
          },
          "maxItems": 2
        },
        "filter": {
          "type": "object",
          "description": "Has filter expression to use in the query.",
          "$ref": "#/definitions/QueryFilter"
        }
      }
    },
    "Status": {
      "description": "The status of the long running operation.",
      "properties": {
        "status": {
          "description": "The status of the long running operation.",
          "type": "string",
          "enum": [
            "Running",
            "Completed",
            "Failed"
          ],
          "x-ms-enum": {
            "name": "OperationStatusType",
            "modelAsString": true
          }
        }
      }
    },
    "OperationStatus": {
      "description": "The status of the long running operation.",
      "properties": {
        "status": {
          "description": "The status of the long running operation.",
          "$ref": "#/definitions/Status"
        },
        "properties": {
          "x-ms-client-flatten": true,
          "type": "object",
          "description": "The properties of the resource generated.",
          "$ref": "#/definitions/ReportURL"
        }
      }
    },
    "ReportURL": {
      "description": "The URL to download the generated report.",
      "properties": {
        "reportUrl": {
          "description": "The URL to download the generated report.",
          "type": "string"
        },
        "validUntil": {
          "description": "The time at which report URL becomes invalid.",
          "type": "string",
          "format": "date-time"
        }
      }
    },
    "QueryDatasetConfiguration": {
      "description": "The configuration of dataset in the query.",
      "properties": {
        "columns": {
          "description": "Array of column names to be included in the query. Any valid query column name is allowed. If not provided, then query includes all columns.",
          "type": "array",
          "items": {
            "type": "string"
          }
        }
      }
    },
    "QueryAggregation": {
      "description": "The aggregation expression to be used in the query.",
      "properties": {
        "name": {
          "description": "The name of the column to aggregate.",
          "type": "string"
        },
        "function": {
          "description": "The name of the aggregation function to use.",
          "type": "string",
          "enum": [
            "Sum"
          ],
          "x-ms-enum": {
            "name": "FunctionType",
            "modelAsString": true
          }
        }
      },
      "required": [
        "name",
        "function"
      ]
    },
    "QueryGrouping": {
      "description": "The group by expression to be used in the query.",
      "properties": {
        "type": {
          "description": "Has type of the column to group.",
          "$ref": "#/definitions/QueryColumnType"
        },
        "name": {
          "description": "The name of the column to group.",
          "type": "string"
        }
      },
      "required": [
        "type",
        "name"
      ]
    },
    "QueryFilter": {
      "description": "The filter expression to be used in the export.",
      "properties": {
        "and": {
          "description": "The logical \"AND\" expression. Must have at least 2 items.",
          "type": "array",
          "items": {
            "$ref": "#/definitions/QueryFilter"
          },
          "minItems": 2
        },
        "or": {
          "description": "The logical \"OR\" expression. Must have at least 2 items.",
          "type": "array",
          "items": {
            "$ref": "#/definitions/QueryFilter"
          },
          "minItems": 2
        },
        "not": {
          "description": "The logical \"NOT\" expression.",
          "$ref": "#/definitions/QueryFilter"
        },
        "dimension": {
          "description": "Has comparison expression for a dimension",
          "$ref": "#/definitions/QueryComparisonExpression"
        },
        "tag": {
          "description": "Has comparison expression for a tag",
          "$ref": "#/definitions/QueryComparisonExpression"
        }
      }
    },
    "QueryColumnType": {
      "description": "The type of the column in the export.",
      "type": "string",
      "enum": [
        "Tag",
        "Dimension"
      ],
      "x-ms-enum": {
        "name": "QueryColumnType",
        "modelAsString": true
      }
    },
    "QueryComparisonExpression": {
      "description": "The comparison expression to be used in the query.",
      "properties": {
        "name": {
          "description": "The name of the column to use in comparison.",
          "type": "string"
        },
        "operator": {
          "description": "The operator to use for comparison.",
          "type": "string",
          "enum": [
            "In"
          ],
          "x-ms-enum": {
            "name": "OperatorType",
            "modelAsString": true
          }
        },
        "values": {
          "description": "Array of values to use for comparison",
          "type": "array",
          "items": {
            "type": "string"
          },
          "minItems": 1
        }
      },
      "required": [
        "name",
        "operator",
        "values"
      ]
    }
  },
  "parameters": {
    "viewNameParameter": {
      "name": "viewName",
      "in": "path",
      "description": "View name",
      "required": true,
      "type": "string",
      "x-ms-parameter-location": "method"
    },
    "scopeViewParameter": {
      "name": "scope",
      "in": "path",
      "required": true,
      "type": "string",
      "description": "The scope associated with view operations. This includes 'subscriptions/{subscriptionId}' for subscription scope, 'subscriptions/{subscriptionId}/resourceGroups/{resourceGroupName}' for resourceGroup scope, 'providers/Microsoft.Billing/billingAccounts/{billingAccountId}' for Billing Account scope, 'providers/Microsoft.Billing/billingAccounts/{billingAccountId}/departments/{departmentId}' for Department scope, 'providers/Microsoft.Billing/billingAccounts/{billingAccountId}/enrollmentAccounts/{enrollmentAccountId}' for EnrollmentAccount scope, 'providers/Microsoft.Billing/billingAccounts/{billingAccountId}/billingProfiles/{billingProfileId}' for BillingProfile scope, 'providers/Microsoft.Billing/billingAccounts/{billingAccountId}/invoiceSections/{invoiceSectionId}' for InvoiceSection scope, 'providers/Microsoft.Management/managementGroups/{managementGroupId}' for Management Group scope, 'providers/Microsoft.CostManagement/externalBillingAccounts/{externalBillingAccountName}' for External Billing Account scope and 'providers/Microsoft.CostManagement/externalSubscriptions/{externalSubscriptionName}' for External Subscription scope.",
      "x-ms-parameter-location": "method"
    },
    "scopeDimensionParameter": {
      "name": "scope",
      "in": "path",
      "required": true,
      "type": "string",
      "description": "The scope associated with dimension operations. This includes '/subscriptions/{subscriptionId}/' for subscription scope, '/subscriptions/{subscriptionId}/resourceGroups/{resourceGroupName}' for resourceGroup scope, '/providers/Microsoft.Billing/billingAccounts/{billingAccountId}' for Billing Account scope, '/providers/Microsoft.Billing/billingAccounts/{billingAccountId}/departments/{departmentId}' for Department scope, '/providers/Microsoft.Billing/billingAccounts/{billingAccountId}/enrollmentAccounts/{enrollmentAccountId}' for EnrollmentAccount scope, '/providers/Microsoft.Management/managementGroups/{managementGroupId}' for Management Group scope, '/providers/Microsoft.Billing/billingAccounts/{billingAccountId}/billingProfiles/{billingProfileId}' for billingProfile scope, 'providers/Microsoft.Billing/billingAccounts/{billingAccountId}/billingProfiles/{billingProfileId}/invoiceSections/{invoiceSectionId}' for invoiceSection scope, and 'providers/Microsoft.Billing/billingAccounts/{billingAccountId}/customers/{customerId}' specific for partners.",
      "x-ms-parameter-location": "method",
      "x-ms-skip-url-encoding": true
    },
    "scopeAlertParameter": {
      "name": "scope",
      "in": "path",
      "required": true,
      "type": "string",
      "description": "The scope associated with alerts operations. This includes '/subscriptions/{subscriptionId}/' for subscription scope, '/subscriptions/{subscriptionId}/resourceGroups/{resourceGroupName}' for resourceGroup scope, '/providers/Microsoft.Billing/billingAccounts/{billingAccountId}' for Billing Account scope and '/providers/Microsoft.Billing/billingAccounts/{billingAccountId}/departments/{departmentId}' for Department scope, '/providers/Microsoft.Billing/billingAccounts/{billingAccountId}/enrollmentAccounts/{enrollmentAccountId}' for EnrollmentAccount scope, '/providers/Microsoft.Management/managementGroups/{managementGroupId} for Management Group scope, '/providers/Microsoft.Billing/billingAccounts/{billingAccountId}/billingProfiles/{billingProfileId}' for billingProfile scope, '/providers/Microsoft.Billing/billingAccounts/{billingAccountId}/billingProfiles/{billingProfileId}/invoiceSections/{invoiceSectionId}' for invoiceSection scope, and '/providers/Microsoft.Billing/billingAccounts/{billingAccountId}/customers/{customerId}' specific for partners.",
      "x-ms-parameter-location": "method",
      "x-ms-skip-url-encoding": true
    },
    "scopeForecastParameter": {
      "name": "scope",
      "in": "path",
      "required": true,
      "type": "string",
      "description": "The scope associated with forecast operations. This includes '/subscriptions/{subscriptionId}/' for subscription scope, '/subscriptions/{subscriptionId}/resourceGroups/{resourceGroupName}' for resourceGroup scope, '/providers/Microsoft.Billing/billingAccounts/{billingAccountId}' for Billing Account scope and '/providers/Microsoft.Billing/billingAccounts/{billingAccountId}/departments/{departmentId}' for Department scope, '/providers/Microsoft.Billing/billingAccounts/{billingAccountId}/enrollmentAccounts/{enrollmentAccountId}' for EnrollmentAccount scope, '/providers/Microsoft.Management/managementGroups/{managementGroupId} for Management Group scope, '/providers/Microsoft.Billing/billingAccounts/{billingAccountId}/billingProfiles/{billingProfileId}' for billingProfile scope, '/providers/Microsoft.Billing/billingAccounts/{billingAccountId}/billingProfiles/{billingProfileId}/invoiceSections/{invoiceSectionId}' for invoiceSection scope, and '/providers/Microsoft.Billing/billingAccounts/{billingAccountId}/customers/{customerId}' specific for partners.",
      "x-ms-parameter-location": "method",
      "x-ms-skip-url-encoding": true
    },
    "scopeQueryParameter": {
      "name": "scope",
      "in": "path",
      "required": true,
      "type": "string",
      "description": "The scope associated with query and export operations. This includes '/subscriptions/{subscriptionId}/' for subscription scope, '/subscriptions/{subscriptionId}/resourceGroups/{resourceGroupName}' for resourceGroup scope, '/providers/Microsoft.Billing/billingAccounts/{billingAccountId}' for Billing Account scope and '/providers/Microsoft.Billing/billingAccounts/{billingAccountId}/departments/{departmentId}' for Department scope, '/providers/Microsoft.Billing/billingAccounts/{billingAccountId}/enrollmentAccounts/{enrollmentAccountId}' for EnrollmentAccount scope, '/providers/Microsoft.Management/managementGroups/{managementGroupId} for Management Group scope, '/providers/Microsoft.Billing/billingAccounts/{billingAccountId}/billingProfiles/{billingProfileId}' for billingProfile scope, '/providers/Microsoft.Billing/billingAccounts/{billingAccountId}/billingProfiles/{billingProfileId}/invoiceSections/{invoiceSectionId}' for invoiceSection scope, and '/providers/Microsoft.Billing/billingAccounts/{billingAccountId}/customers/{customerId}' specific for partners.",
      "x-ms-parameter-location": "method",
      "x-ms-skip-url-encoding": true
    },
    "apiVersionParameter": {
      "name": "api-version",
      "in": "query",
      "required": true,
      "type": "string",
      "description": "Version of the API to be used with the client request. The current version is 2019-11-01."
    },
    "subscriptionIdParameter": {
      "name": "subscriptionId",
      "in": "path",
      "description": "Azure Subscription ID.",
      "required": true,
      "type": "string"
    },
    "resourceGroupNameParameter": {
      "name": "resourceGroupName",
      "in": "path",
      "description": "Azure Resource Group Name.",
      "required": true,
      "type": "string",
      "x-ms-parameter-location": "method"
    },
    "startDateParameter": {
      "name": "startDate",
      "in": "query",
      "description": "Start Date",
      "required": true,
      "type": "string",
      "x-ms-parameter-location": "method"
    },
    "endDateParameter": {
      "name": "endDate",
      "in": "query",
      "description": "End Date",
      "required": true,
      "type": "string",
      "x-ms-parameter-location": "method"
    },
    "enrollmentIdParameter": {
      "name": "billingAccountId",
      "in": "path",
      "description": "Enrollment ID (Legacy BillingAccount ID)",
      "required": true,
      "type": "string",
      "x-ms-parameter-location": "method"
    },
    "billingAccountIdParameter": {
      "name": "billingAccountId",
      "in": "path",
      "description": "BillingAccount ID",
      "required": true,
      "type": "string",
      "x-ms-parameter-location": "method"
    },
    "billingProfileIdParameter": {
      "name": "billingProfileId",
      "in": "path",
      "description": "BillingProfile ID",
      "required": true,
      "type": "string",
      "x-ms-parameter-location": "method"
    },
    "managementGroupIdParameter": {
      "name": "managementGroupId",
      "in": "path",
      "description": "ManagementGroup ID",
      "required": true,
      "type": "string",
      "x-ms-parameter-location": "method"
    },
    "departmentIdParameter": {
      "name": "departmentId",
      "in": "path",
      "description": "Department ID",
      "required": true,
      "type": "string",
      "x-ms-parameter-location": "method"
    },
    "enrollmentAccountIdParameter": {
      "name": "enrollmentAccountId",
      "in": "path",
      "description": "Enrollment Account ID",
      "required": true,
      "type": "string",
      "x-ms-parameter-location": "method"
    },
    "externalCloudProviderTypeParameter": {
      "name": "externalCloudProviderType",
      "in": "path",
      "required": true,
      "type": "string",
      "enum": [
        "externalSubscriptions",
        "externalBillingAccounts"
      ],
      "x-ms-enum": {
        "name": "externalCloudProviderType",
        "modelAsString": true
      },
      "description": "The external cloud provider type associated with dimension/query operations. This includes 'externalSubscriptions' for linked account and 'externalBillingAccounts' for consolidated account.",
      "x-ms-parameter-location": "method"
    },
    "externalCloudProviderIdParameter": {
      "name": "externalCloudProviderId",
      "in": "path",
      "required": true,
      "type": "string",
      "description": "This can be '{externalSubscriptionId}' for linked account or '{externalBillingAccountId}' for consolidated account used with dimension/query operations.",
      "x-ms-parameter-location": "method"
    },
    "alertIdParameter": {
      "name": "alertId",
      "in": "path",
      "description": "Alert ID",
      "required": true,
      "type": "string",
      "x-ms-parameter-location": "method",
      "x-ms-skip-url-encoding": true
    }
  }
}<|MERGE_RESOLUTION|>--- conflicted
+++ resolved
@@ -1098,8 +1098,6 @@
         }
       }
     },
-<<<<<<< HEAD
-=======
     "/providers/Microsoft.Billing/billingAccounts/{billingAccountId}/providers/Microsoft.CostManagement/generateReservationDetailsReport": {
       "post": {
         "tags": [
@@ -1229,7 +1227,6 @@
         }
       }
     },
->>>>>>> 5dd83515
     "/providers/Microsoft.CostManagement/operations": {
       "get": {
         "tags": [

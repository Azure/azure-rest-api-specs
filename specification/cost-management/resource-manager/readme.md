# CostManagement

> see https://aka.ms/autorest

This is the AutoRest configuration file for Cost Management.

---

## Getting Started

To build the SDK for Cost Management, simply [Install AutoRest](https://aka.ms/autorest/install) and in this folder, run:

> `autorest`

To see additional help and options, run:

> `autorest --help`

---

## Configuration

### Basic Information

These are the global settings for the Cost Management API.

``` yaml
openapi-type: arm
tag: package-2022-05
azure-validator: false
```

---
<<<<<<< HEAD


### Tag: package-2022-05

These settings apply only when `--tag=package-2022-05` is specified on the command line.

``` yaml $(tag) == 'package-2022-05'
input-file:
  - Microsoft.CostManagement/stable/2022-05-01/costmanagement.generatecostdetailsreport.json
  - Microsoft.CostManagement/stable/2021-10-01/costmanagement.json
  - Microsoft.CostManagement/stable/2021-10-01/costmanagement.exports.json
  - Microsoft.CostManagement/stable/2021-10-01/costmanagement.generatedetailedcostreport.json
```
### Tag: package-preview-2022-02
=======
>>>>>>> 432872fa


<<<<<<< HEAD
``` yaml $(tag) == 'package-preview-2022-02'
=======
### Tag: package-preview-2022-06

These settings apply only when `--tag=package-preview-2022-06` is specified on the command line.

```yaml $(tag) == 'package-preview-2022-06'
>>>>>>> 432872fa
input-file:
  - Microsoft.CostManagement/preview/2022-06-01-preview/scheduledActions.json
  - Microsoft.CostManagement/stable/2021-10-01/costmanagement.json
  - Microsoft.CostManagement/stable/2021-10-01/costmanagement.exports.json
```

### Tag: package-preview-2022-04

These settings apply only when `--tag=package-preview-2022-04` is specified on the command line.

``` yaml $(tag) == 'package-preview-2022-04'
input-file:
  - Microsoft.CostManagement/preview/2022-04-01-preview/scheduledActions.json
  - Microsoft.CostManagement/stable/2021-10-01/costmanagement.json
  - Microsoft.CostManagement/stable/2021-10-01/costmanagement.exports.json
```

<<<<<<< HEAD
=======
### Tag: package-preview-2022-02

These settings apply only when `--tag=package-preview-2022-02` is specified on the command line.

```yaml $(tag) == 'package-preview-2022-02'
input-file:
  - Microsoft.CostManagement/preview/2022-02-01-preview/costmanagement.pricesheets.json
```

>>>>>>> 432872fa
### Tag: package-2021-10

These settings apply only when `--tag=package-2021-10` is specified on the command line.

``` yaml $(tag) == 'package-2021-10'
input-file:
  - Microsoft.CostManagement/stable/2021-10-01/costmanagement.exports.json
  - Microsoft.CostManagement/stable/2021-10-01/costmanagement.generatedetailedcostreport.json
  - Microsoft.CostManagement/stable/2021-10-01/costmanagement.json
```

### Tag: package-2021-01

These settings apply only when `--tag=package-2021-01` is specified on the command line.

``` yaml $(tag) == 'package-2021-01'
input-file:
  - Microsoft.CostManagement/stable/2021-01-01/costmanagement.exports.json
  - Microsoft.CostManagement/stable/2021-01-01/costmanagement.generatedetailedcostreport.json
  - Microsoft.CostManagement/stable/2020-06-01/costmanagement.json
```

### Tag: package-preview-2020-12

These settings apply only when `--tag=package-preview-2020-12` is specified on the command line.

``` yaml $(tag) == 'package-preview-2020-12'
input-file:
  - Microsoft.CostManagement/preview/2020-12-01-preview/costmanagement.exports.json
  - Microsoft.CostManagement/preview/2020-12-01-preview/costmanagement.generatedetailedcostreport.json
  - Microsoft.CostManagement/stable/2020-06-01/costmanagement.json
```

### Tag: package-preview-2020-03

These settings apply only when `--tag=package-preview-2020-03` is specified on the command line.

``` yaml $(tag) == 'package-preview-2020-03'
input-file:
  - Microsoft.CostManagement/stable/2020-06-01/costmanagement.json
  - Microsoft.CostManagement/preview/2020-03-01-preview/costallocation.json
```

### Tag: package-2020-06

These settings apply only when `--tag=package-2020-06` is specified on the command line.

``` yaml $(tag) == 'package-2020-06'
input-file:
  - Microsoft.CostManagement/stable/2020-06-01/costmanagement.json
  - Microsoft.CostManagement/stable/2020-06-01/costmanagement.exports.json
```

### Tag: package-2019-11

These settings apply only when `--tag=package-2019-11` is specified on the command line.

``` yaml $(tag) == 'package-2019-11'
input-file:
  - Microsoft.CostManagement/stable/2019-11-01/costmanagement.json
  - Microsoft.CostManagement/stable/2019-11-01/costmanagement.exports.json
```

### Tag: package-2019-10

These settings apply only when `--tag=package-2019-10` is specified on the command line.

``` yaml $(tag) == 'package-2019-10'
input-file:
  - Microsoft.CostManagement/stable/2019-10-01/costmanagement.json
```

### Tag: package-2019-09

These settings apply only when `--tag=package-2019-09` is specified on the command line.

``` yaml $(tag) == 'package-2019-09'
input-file:
  - Microsoft.CostManagement/stable/2019-09-01/costmanagement.json
```

### Tag: package-preview-2019-04

These settings apply only when `--tag=package-preview-2019-04` is specified on the command line.

``` yaml $(tag) == 'package-preview-2019-04'
input-file:
  - Microsoft.CostManagement/preview/2019-04-01-preview/costmanagement.json
```

### Tag: package-2019-01

These settings apply only when `--tag=package-2019-01` is specified on the command line.

``` yaml $(tag) == 'package-2019-01'
input-file:
  - Microsoft.CostManagement/stable/2019-01-01/costmanagement.json
```

### Tag: package-preview-2019-03

These settings apply only when `--tag=package-preview-2019-03` is specified on the command line.

``` yaml $(tag) == 'package-preview-2019-03'
input-file:
  - Microsoft.CostManagement/preview/2019-03-01-preview/costmanagement.json
```

### Tag: package-2018-05

These settings apply only when `--tag=package-2018-05` is specified on the command line.

``` yaml $(tag) == 'package-2018-05'
input-file:
- Microsoft.CostManagement/stable/2018-05-31/costmanagement.json
```

## Suppression

``` yaml
directive:
  - suppress: R4011
    from: costmanagement.exports.json
    reason: 'API change needed, The delete operation is defined without a 200 or 204 error response implementation,please add it'  
  - suppress: R3023
    from: costmanagement.generatedetailedcostreport.json    
    reason: 'API change needed, Operations API must be implemented for operations'
  - suppress: R4018
    from: costmanagement.json    
    reason: 'API change needed, Response schema of OperatioAPI does not match Arm Schema'
  - suppress: R4037
    from: costmanagement.generatedetailedcostreport.json
    reason: 'This needs api change - MissingTypeObject' 
  - suppress: R4009
    from: costmanagement.exports.json
    reason: API change needed, we do not yet support systemdata
  - suppress: R4009
    from: costmanagement.json
    reason: API change needed, we do not yet support systemdata
  - suppress: EnumInsteadOfBoolean
    from: costmanagement.exports.json
    where: $.definitions.CommonExportProperties.properties.partitionData
    reason: 'API change needed'
  - suppress: EnumInsteadOfBoolean
    from: costmanagement.json
    where: $.definitions.DimensionProperties.properties.filterEnabled
    reason: 'API change needed'
  - suppress: EnumInsteadOfBoolean
    from: costmanagement.json
    where: $.definitions.DimensionProperties.properties.groupingEnabled
    reason: 'API change needed'
  - suppress: EnumInsteadOfBoolean
    from: costmanagement.json
    where: $.definitions.ForecastDefinition.properties.includeFreshPartialCost
    reason: 'API change needed'
  - suppress: EnumInsteadOfBoolean
    from: costmanagement.json
    where: $.definitions.ForecastDefinition.properties.includeActualCost
    reason: 'API change needed'    
  - suppress: R2059
    from: costmanagement.json
    where: $.paths
    reason: We are extending Microsoft.Billing RP in some scenarios
  - suppress: R3023
    from: costmanagement.json
    where: $.paths
    reason: operations API for Microsoft.Billing are defined in Microsoft.Billing    
  - suppress: XmsResourceInPutResponse
    from: costmanagement.json
    where: '$.paths["/providers/Microsoft.Billing/billingAccounts/{billingAccountId}/providers/Microsoft.CostManagement/showbackRules/{ruleName}"].put'
    reason: 'older PR, not forecast.'
  - suppress: DefinitionsPropertiesNamesCamelCase
    from: costmanagement.json
    where: $.definitions.CustomChargeProperties.properties.ChargeValue
    reason: 'older PR, not forecast.'
  - suppress: DefinitionsPropertiesNamesCamelCase
    from: costmanagement.json
    where: $.definitions.CustomChargeProperties.properties.EffectiveMonth
    reason: 'older PR, not forecast.'
  - suppress: DefinitionsPropertiesNamesCamelCase
    from: costmanagement.json
    where: $.definitions.CustomChargeProperties.properties.EndMonth
    reason: 'older PR, not forecast.'
  - suppress: DefinitionsPropertiesNamesCamelCase
    from: costmanagement.json
    where: $.definitions.ShowbackRulesKind.properties.RuleType
    reason: 'older PR, not forecast.'
  - suppress: EnumInsteadOfBoolean
    from: costmanagement.json
    where: $.definitions.Notification.properties.enabled
    reason: 'false alarm '
  - suppress: EnumInsteadOfBoolean
    from: costmanagement.json
    where: $.definitions.CheckNameAvailabilityResult.properties.nameAvailable
    reason: 'false alarm '  
  - suppress: EnumInsteadOfBoolean
    from: costmanagement.json
    where: $.definitions.KpiProperties.properties.enabled
    reason: 'false alarm ' 
  - suppress: EnumInsteadOfBoolean
    from: costmanagement.json
    where: $.definitions.ViewProperties.properties.accumulated
    reason: 'false alarm ' 
```

### Tag: package-2018-08-preview

These settings apply only when `--tag=package-2018-08-preview` is specified on the command line.

``` yaml $(tag) == 'package-2018-08-preview'
input-file:
- Microsoft.CostManagement/preview/2018-08-01-preview/costmanagement.json
```

### Tag: package-2018-12-preview

These settings apply only when `--tag=package-2018-12-preview` is specified on the command line.

``` yaml $(tag) == 'package-2018-12-preview'
input-file:
- Microsoft.CostManagement/preview/2018-12-01-preview/costmanagement.json
```

### Tag: package-2019-01

These settings apply only when `--tag=package-2019-01` is specified on the command line.

``` yaml $(tag) == 'package-2019-01'
input-file:
- Microsoft.CostManagement/stable/2019-01-01/costmanagement.json
```

---

# Code Generation

## Swagger to SDK

This section describes what SDK should be generated by the automatic system.
This is not used by Autorest itself.

``` yaml $(swagger-to-sdk)
swagger-to-sdk:
  - repo: azure-sdk-for-net
  - repo: azure-sdk-for-go
  - repo: azure-sdk-for-python-track2
  - repo: azure-sdk-for-node
  - repo: azure-sdk-for-ruby
    after_scripts:
      - bundle install && rake arm:regen_all_profiles['azure_mgmt_costmanagement']
  - repo: azure-cli-extensions
  - repo: azure-resource-manager-schemas
  - repo: azure-powershell
```

## C#

These settings apply only when `--csharp` is specified on the command line.
Please also specify `--csharp-sdks-folder=<path to "SDKs" directory of your azure-sdk-for-net clone>`.

``` yaml $(csharp)
csharp:
  azure-arm: true
  license-header: MICROSOFT_MIT_NO_VERSION
  namespace: Microsoft.Azure.Management.CostManagement
  output-folder: $(csharp-sdks-folder)/cost-management/Microsoft.Azure.Management.CostManagement/src/Generated
  clear-output-folder: true
```

## Go

See configuration in [readme.go.md](./readme.go.md)

## Python

See configuration in [readme.python.md](./readme.python.md)

## Java

These settings apply only when `--java` is specified on the command line.
Please also specify `--azure-libraries-for-java-folder=<path to the root directory of your azure-libraries-for-java clone>`.

``` yaml $(java)
azure-arm: true
fluent: true
namespace: com.microsoft.azure.management.costmanagement
license-header: MICROSOFT_MIT_NO_CODEGEN
payload-flattening-threshold: 1
output-folder: $(azure-libraries-for-java-folder)/azure-mgmt-costmanagement
```

### Java multi-api

``` yaml $(java) && $(multiapi)
batch:
  - tag: package-2018-05
  - tag: package-2018-08-preview
  - tag: package-2019-01
  - tag: package-2019-09
  - tag: package-2019-11
```

### Tag: package-2018-05 and java

These settings apply only when `--tag=package-2018-05 --java` is specified on the command line.
Please also specify `--azure-libraries-for-java=<path to the root directory of your azure-sdk-for-java clone>`.

``` yaml $(tag) == 'package-2018-05' && $(java) && $(multiapi)
java:
  namespace: com.microsoft.azure.management.costmanagement.v2018_05_31
  output-folder: $(azure-libraries-for-java-folder)/sdk/costmanagement/mgmt-v2018_05_31
regenerate-manager: true
generate-interface: true
```

### Tag: package-2018-08-preview and java

These settings apply only when `--tag=package-2018-08-preview --java` is specified on the command line.
Please also specify `--azure-libraries-for-java=<path to the root directory of your azure-sdk-for-java clone>`.

``` yaml $(tag) == 'package-2018-08-preview' && $(java) && $(multiapi)
java:
  namespace: com.microsoft.azure.management.costmanagement.v2018_08_01_preview
  output-folder: $(azure-libraries-for-java-folder)/sdk/costmanagement/mgmt-v2018_08_01_preview
regenerate-manager: true
generate-interface: true
```

### Tag: package-2018-12-preview and java

These settings apply only when `--tag=package-2018-12-preview --java` is specified on the command line.
Please also specify `--azure-libraries-for-java=<path to the root directory of your azure-sdk-for-java clone>`.

``` yaml $(tag) == 'package-2018-10-preview' && $(java) && $(multiapi)
java:
  namespace: com.microsoft.azure.management.costmanagement.v2018_12_01_preview
  output-folder: $(azure-libraries-for-java-folder)/sdk/costmanagement/mgmt-v2018_12_01_preview
regenerate-manager: true
generate-interface: true
```

### Tag: package-2019-01 and java

These settings apply only when `--tag=package-2019-01 --java` is specified on the command line.
Please also specify `--azure-libraries-for-java=<path to the root directory of your azure-sdk-for-java clone>`.

``` yaml $(tag) == 'package-2019-01' && $(java) && $(multiapi)
java:
  namespace: com.microsoft.azure.management.costmanagement.v2019_01_01
  output-folder: $(azure-libraries-for-java-folder)/sdk/costmanagement/mgmt-v2019_01_01
regenerate-manager: true
generate-interface: true
```

### Tag: package-2019-09 and java

These settings apply only when `--tag=package-2019-09 --java` is specified on the command line.
Please also specify `--azure-libraries-for-java=<path to the root directory of your azure-sdk-for-java clone>`.

``` yaml $(tag) == 'package-2019-09' && $(java) && $(multiapi)
java:
  namespace: com.microsoft.azure.management.costmanagement.v2019_09_01
  output-folder: $(azure-libraries-for-java-folder)/sdk/costmanagement/mgmt-v2019_09_01
regenerate-manager: true
generate-interface: true
```

### Tag: package-2019-11 and java

These settings apply only when `--tag=package-2019-11 --java` is specified on the command line.
Please also specify `--azure-libraries-for-java=<path to the root directory of your azure-sdk-for-java clone>`.

``` yaml $(tag) == 'package-2019-11' && $(java) && $(multiapi)
java:
  namespace: com.microsoft.azure.management.costmanagement.v2019_11_01
  output-folder: $(azure-libraries-for-java-folder)/sdk/costmanagement/mgmt-v2019_11_01
regenerate-manager: true
generate-interface: true
```<|MERGE_RESOLUTION|>--- conflicted
+++ resolved
@@ -31,8 +31,6 @@
 ```
 
 ---
-<<<<<<< HEAD
-
 
 ### Tag: package-2022-05
 
@@ -45,20 +43,12 @@
   - Microsoft.CostManagement/stable/2021-10-01/costmanagement.exports.json
   - Microsoft.CostManagement/stable/2021-10-01/costmanagement.generatedetailedcostreport.json
 ```
-### Tag: package-preview-2022-02
-=======
->>>>>>> 432872fa
-
-
-<<<<<<< HEAD
-``` yaml $(tag) == 'package-preview-2022-02'
-=======
+
 ### Tag: package-preview-2022-06
 
 These settings apply only when `--tag=package-preview-2022-06` is specified on the command line.
 
 ```yaml $(tag) == 'package-preview-2022-06'
->>>>>>> 432872fa
 input-file:
   - Microsoft.CostManagement/preview/2022-06-01-preview/scheduledActions.json
   - Microsoft.CostManagement/stable/2021-10-01/costmanagement.json
@@ -76,8 +66,6 @@
   - Microsoft.CostManagement/stable/2021-10-01/costmanagement.exports.json
 ```
 
-<<<<<<< HEAD
-=======
 ### Tag: package-preview-2022-02
 
 These settings apply only when `--tag=package-preview-2022-02` is specified on the command line.
@@ -87,7 +75,6 @@
   - Microsoft.CostManagement/preview/2022-02-01-preview/costmanagement.pricesheets.json
 ```
 
->>>>>>> 432872fa
 ### Tag: package-2021-10
 
 These settings apply only when `--tag=package-2021-10` is specified on the command line.

--- conflicted
+++ resolved
@@ -1335,8 +1335,6 @@
       }
     },
     "/subscriptions/{subscriptionId}/resourceGroups/{resourceGroupName}/providers/Microsoft.DBforMySQL/servers/{serverName}/securityAlertPolicies/{securityAlertPolicyName}": {
-<<<<<<< HEAD
-=======
       "get": {
         "tags": [
           "ServerSecurityAlertPolicies"
@@ -1457,7 +1455,6 @@
       }
     },
     "/providers/Microsoft.DBforMySQL/operations": {
->>>>>>> 3ef310e7
       "get": {
         "tags": [
           "ServerSecurityAlertPolicies"
@@ -2680,8 +2677,6 @@
         }
       },
       "description": "Represents a resource name availability."
-<<<<<<< HEAD
-=======
     },
     "SecurityAlertPolicyProperties": {
       "description": "Properties of a security alert policy.",
@@ -2759,7 +2754,6 @@
       "required": true,
       "type": "string",
       "description": "The subscription ID that identifies an Azure subscription."
->>>>>>> 3ef310e7
     },
     "SecurityAlertPolicyProperties": {
       "description": "Properties of a security alert policy.",

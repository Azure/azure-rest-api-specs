--- conflicted
+++ resolved
@@ -7,10 +7,6 @@
 nodejs:
   azure-arm: true
   package-name: azure-arm-notificationhubs
-<<<<<<< HEAD
-  package-version: 2.0.0
-=======
->>>>>>> 65f87146
   output-folder: $(node-sdks-folder)/lib/services/notificationHubsManagement
   generate-license-txt: true
   generate-package-json: true

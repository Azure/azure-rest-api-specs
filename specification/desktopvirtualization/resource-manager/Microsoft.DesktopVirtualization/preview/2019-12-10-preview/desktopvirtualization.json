--- conflicted
+++ resolved
@@ -1,4 +1,3 @@
-<<<<<<< HEAD
 {
   "swagger": "2.0",
   "info": {
@@ -3103,3104 +3102,4 @@
       "x-ms-parameter-location": "method"
     }
   }
-}
-=======
-{
-  "swagger": "2.0",
-  "info": {
-    "version": "2019-12-10-preview",
-    "title": "Desktop Virtualization API Client"
-  },
-  "schemes": [
-    "https"
-  ],
-  "consumes": [
-    "application/json"
-  ],
-  "produces": [
-    "application/json"
-  ],
-  "host": "management.azure.com",
-  "securityDefinitions": {
-    "azure_auth": {
-      "type": "oauth2",
-      "authorizationUrl": "https://login.microsoftonline.com/common/oauth2/authorize",
-      "flow": "implicit",
-      "description": "Azure Active Directory OAuth2 Flow",
-      "scopes": {
-        "user_impersonation": "impersonate your user account"
-      }
-    }
-  },
-  "paths": {
-    "/providers/Microsoft.DesktopVirtualization/operations": {
-      "get": {
-        "tags": [
-          "Operations"
-        ],
-        "operationId": "Operations_List",
-        "description": "List all of the available operations the Desktop Virtualization resource provider supports.",
-        "x-ms-examples": {
-          "OperationDescription_List": {
-            "$ref": "./examples/OperationDescription_List.json"
-          }
-        },
-        "parameters": [
-          {
-            "$ref": "../../../../../common-types/resource-management/v1/types.json#/parameters/ApiVersionParameter"
-          }
-        ],
-        "responses": {
-          "200": {
-            "description": "Successfully retrieved operations.",
-            "schema": {
-              "$ref": "#/definitions/ResourceProviderOperationList"
-            }
-          }
-        }
-      }
-    },
-    "/subscriptions/{subscriptionId}/resourceGroups/{resourceGroupName}/providers/Microsoft.DesktopVirtualization/workspaces/{workspaceName}": {
-      "get": {
-        "tags": [
-          "Workspace"
-        ],
-        "operationId": "Workspaces_Get",
-        "description": "Get a workspace.",
-        "x-ms-examples": {
-          "Workspace_Get": {
-            "$ref": "./examples/Workspace_Get.json"
-          }
-        },
-        "parameters": [
-          {
-            "$ref": "../../../../../common-types/resource-management/v1/types.json#/parameters/ApiVersionParameter"
-          },
-          {
-            "$ref": "../../../../../common-types/resource-management/v1/types.json#/parameters/SubscriptionIdParameter"
-          },
-          {
-            "$ref": "../../../../../common-types/resource-management/v1/types.json#/parameters/ResourceGroupNameParameter"
-          },
-          {
-            "$ref": "#/parameters/WorkspaceNameParameter"
-          }
-        ],
-        "responses": {
-          "200": {
-            "description": "Successfully retrieved workspace.",
-            "schema": {
-              "$ref": "#/definitions/Workspace"
-            }
-          },
-          "default": {
-            "description": "Automation error response describing why the operation failed.",
-            "schema": {
-              "$ref": "#/definitions/CloudError"
-            }
-          }
-        }
-      },
-      "put": {
-        "tags": [
-          "Workspace"
-        ],
-        "operationId": "Workspaces_CreateOrUpdate",
-        "description": "Create or update a workspace.",
-        "x-ms-examples": {
-          "Workspace_Create": {
-            "$ref": "./examples/Workspace_Create.json"
-          }
-        },
-        "parameters": [
-          {
-            "$ref": "../../../../../common-types/resource-management/v1/types.json#/parameters/ApiVersionParameter"
-          },
-          {
-            "$ref": "../../../../../common-types/resource-management/v1/types.json#/parameters/SubscriptionIdParameter"
-          },
-          {
-            "$ref": "../../../../../common-types/resource-management/v1/types.json#/parameters/ResourceGroupNameParameter"
-          },
-          {
-            "$ref": "#/parameters/WorkspaceNameParameter"
-          },
-          {
-            "name": "workspace",
-            "description": "Object containing Workspace definitions.",
-            "in": "body",
-            "required": true,
-            "schema": {
-              "$ref": "#/definitions/Workspace"
-            }
-          }
-        ],
-        "responses": {
-          "200": {
-            "description": "Successfully updated workspace.",
-            "schema": {
-              "$ref": "#/definitions/Workspace"
-            }
-          },
-          "201": {
-            "description": "Successfully created workspace.",
-            "schema": {
-              "$ref": "#/definitions/Workspace"
-            }
-          },
-          "default": {
-            "description": "Automation error response describing why the operation failed.",
-            "schema": {
-              "$ref": "#/definitions/CloudError"
-            }
-          }
-        }
-      },
-      "delete": {
-        "tags": [
-          "Workspace"
-        ],
-        "operationId": "Workspaces_Delete",
-        "description": "Remove a workspace.",
-        "x-ms-examples": {
-          "Workspace_Delete": {
-            "$ref": "./examples/Workspace_Delete.json"
-          }
-        },
-        "parameters": [
-          {
-            "$ref": "../../../../../common-types/resource-management/v1/types.json#/parameters/ApiVersionParameter"
-          },
-          {
-            "$ref": "../../../../../common-types/resource-management/v1/types.json#/parameters/SubscriptionIdParameter"
-          },
-          {
-            "$ref": "../../../../../common-types/resource-management/v1/types.json#/parameters/ResourceGroupNameParameter"
-          },
-          {
-            "$ref": "#/parameters/WorkspaceNameParameter"
-          }
-        ],
-        "responses": {
-          "200": {
-            "description": "Successfully deleted workspace."
-          },
-          "204": {
-            "description": "Workspace does not exist."
-          },
-          "default": {
-            "description": "Automation error response describing why the operation failed.",
-            "schema": {
-              "$ref": "#/definitions/CloudError"
-            }
-          }
-        }
-      },
-      "patch": {
-        "tags": [
-          "Workspace"
-        ],
-        "operationId": "Workspaces_Update",
-        "description": "Update a workspace.",
-        "x-ms-examples": {
-          "Workspace_Update": {
-            "$ref": "./examples/Workspace_Update.json"
-          }
-        },
-        "parameters": [
-          {
-            "$ref": "../../../../../common-types/resource-management/v1/types.json#/parameters/ApiVersionParameter"
-          },
-          {
-            "$ref": "../../../../../common-types/resource-management/v1/types.json#/parameters/SubscriptionIdParameter"
-          },
-          {
-            "$ref": "../../../../../common-types/resource-management/v1/types.json#/parameters/ResourceGroupNameParameter"
-          },
-          {
-            "$ref": "#/parameters/WorkspaceNameParameter"
-          },
-          {
-            "name": "workspace",
-            "description": "Object containing Workspace definitions.",
-            "in": "body",
-            "required": false,
-            "schema": {
-              "$ref": "#/definitions/WorkspacePatch"
-            }
-          }
-        ],
-        "responses": {
-          "200": {
-            "description": "Successfully updated workspace.",
-            "schema": {
-              "$ref": "#/definitions/Workspace"
-            }
-          },
-          "default": {
-            "description": "Automation error response describing why the operation failed.",
-            "schema": {
-              "$ref": "#/definitions/CloudError"
-            }
-          }
-        }
-      }
-    },
-    "/subscriptions/{subscriptionId}/resourceGroups/{resourceGroupName}/providers/Microsoft.DesktopVirtualization/workspaces": {
-      "get": {
-        "tags": [
-          "Workspace"
-        ],
-        "operationId": "Workspaces_ListByResourceGroup",
-        "description": "List workspaces.",
-        "x-ms-examples": {
-          "Workspace_ListByResourceGroup": {
-            "$ref": "./examples/Workspace_ListByResourceGroup.json"
-          }
-        },
-        "parameters": [
-          {
-            "$ref": "../../../../../common-types/resource-management/v1/types.json#/parameters/ApiVersionParameter"
-          },
-          {
-            "$ref": "../../../../../common-types/resource-management/v1/types.json#/parameters/SubscriptionIdParameter"
-          },
-          {
-            "$ref": "../../../../../common-types/resource-management/v1/types.json#/parameters/ResourceGroupNameParameter"
-          }
-        ],
-        "responses": {
-          "200": {
-            "description": "Successfully retrieved workspaces in resource group.",
-            "schema": {
-              "$ref": "#/definitions/WorkspaceList"
-            }
-          },
-          "default": {
-            "description": "Automation error response describing why the operation failed.",
-            "schema": {
-              "$ref": "#/definitions/CloudError"
-            }
-          }
-        },
-        "x-ms-pageable": {
-          "nextLinkName": "nextLink"
-        }
-      }
-    },
-    "/subscriptions/{subscriptionId}/providers/Microsoft.DesktopVirtualization/workspaces": {
-      "get": {
-        "tags": [
-          "Workspace"
-        ],
-        "operationId": "Workspaces_ListBySubscription",
-        "description": "List workspaces in subscription.",
-        "x-ms-examples": {
-          "Workspace_ListBySubscription": {
-            "$ref": "./examples/Workspace_ListBySubscription.json"
-          }
-        },
-        "parameters": [
-          {
-            "$ref": "../../../../../common-types/resource-management/v1/types.json#/parameters/ApiVersionParameter"
-          },
-          {
-            "$ref": "../../../../../common-types/resource-management/v1/types.json#/parameters/SubscriptionIdParameter"
-          }
-        ],
-        "responses": {
-          "200": {
-            "description": "Successfully retrieved workspaces in subscription.",
-            "schema": {
-              "$ref": "#/definitions/WorkspaceList"
-            }
-          },
-          "default": {
-            "description": "Automation error response describing why the operation failed.",
-            "schema": {
-              "$ref": "#/definitions/CloudError"
-            }
-          }
-        },
-        "x-ms-pageable": {
-          "nextLinkName": "nextLink"
-        }
-      }
-    },
-    "/subscriptions/{subscriptionId}/resourceGroups/{resourceGroupName}/providers/Microsoft.DesktopVirtualization/workspaces/{workspaceName}/userApplicationGroupAssignments": {
-      "get": {
-        "tags": [
-          "ApplicationGroup"
-        ],
-        "operationId": "ApplicationGroupAssignments_WorkspaceLevelList",
-        "description": "List application group that user can use.",
-        "x-ms-examples": {
-          "ApplicationGroupAssignment_WorkspaceLevelList": {
-            "$ref": "./examples/ApplicationGroupAssignment_WorkspaceLevelList.json"
-          }
-        },
-        "parameters": [
-          {
-            "$ref": "../../../../../common-types/resource-management/v1/types.json#/parameters/ApiVersionParameter"
-          },
-          {
-            "$ref": "../../../../../common-types/resource-management/v1/types.json#/parameters/SubscriptionIdParameter"
-          },
-          {
-            "$ref": "../../../../../common-types/resource-management/v1/types.json#/parameters/ResourceGroupNameParameter"
-          },
-          {
-            "$ref": "#/parameters/WorkspaceNameParameter"
-          },
-          {
-            "name": "$filter",
-            "in": "query",
-            "required": false,
-            "type": "string",
-            "description": "OData filter expression. Valid properties for filtering are applicationGroupType."
-          }
-        ],
-        "responses": {
-          "200": {
-            "description": "Successfully retrieved user application group assignments in workspace.",
-            "schema": {
-              "$ref": "#/definitions/ApplicationGroupList"
-            }
-          },
-          "default": {
-            "description": "Automation error response describing why the operation failed.",
-            "schema": {
-              "$ref": "#/definitions/CloudError"
-            }
-          }
-        },
-        "x-ms-pageable": {
-          "nextLinkName": "nextLink"
-        }
-      }
-    },
-    "/subscriptions/{subscriptionId}/resourceGroups/{resourceGroupName}/providers/Microsoft.DesktopVirtualization/applicationGroups/{applicationGroupName}": {
-      "get": {
-        "tags": [
-          "ApplicationGroup"
-        ],
-        "operationId": "ApplicationGroups_Get",
-        "description": "Get an application group.",
-        "x-ms-examples": {
-          "ApplicationGroup_Get": {
-            "$ref": "./examples/ApplicationGroup_Get.json"
-          }
-        },
-        "parameters": [
-          {
-            "$ref": "../../../../../common-types/resource-management/v1/types.json#/parameters/ApiVersionParameter"
-          },
-          {
-            "$ref": "../../../../../common-types/resource-management/v1/types.json#/parameters/SubscriptionIdParameter"
-          },
-          {
-            "$ref": "../../../../../common-types/resource-management/v1/types.json#/parameters/ResourceGroupNameParameter"
-          },
-          {
-            "$ref": "#/parameters/ApplicationGroupNameParameter"
-          }
-        ],
-        "responses": {
-          "200": {
-            "description": "Successfully retrieved application group.",
-            "schema": {
-              "$ref": "#/definitions/ApplicationGroup"
-            }
-          },
-          "default": {
-            "description": "Automation error response describing why the operation failed.",
-            "schema": {
-              "$ref": "#/definitions/CloudError"
-            }
-          }
-        }
-      },
-      "put": {
-        "tags": [
-          "ApplicationGroup"
-        ],
-        "operationId": "ApplicationGroups_CreateOrUpdate",
-        "description": "Create or update an applicationGroup.",
-        "x-ms-examples": {
-          "ApplicationGroup_Create": {
-            "$ref": "./examples/ApplicationGroup_Create.json"
-          }
-        },
-        "parameters": [
-          {
-            "$ref": "../../../../../common-types/resource-management/v1/types.json#/parameters/ApiVersionParameter"
-          },
-          {
-            "$ref": "../../../../../common-types/resource-management/v1/types.json#/parameters/SubscriptionIdParameter"
-          },
-          {
-            "$ref": "../../../../../common-types/resource-management/v1/types.json#/parameters/ResourceGroupNameParameter"
-          },
-          {
-            "$ref": "#/parameters/ApplicationGroupNameParameter"
-          },
-          {
-            "name": "applicationGroup",
-            "description": "Object containing ApplicationGroup definitions.",
-            "in": "body",
-            "required": true,
-            "schema": {
-              "$ref": "#/definitions/ApplicationGroup"
-            }
-          }
-        ],
-        "responses": {
-          "200": {
-            "description": "Successfully updated application group.",
-            "schema": {
-              "$ref": "#/definitions/ApplicationGroup"
-            }
-          },
-          "201": {
-            "description": "Successfully created application group.",
-            "schema": {
-              "$ref": "#/definitions/ApplicationGroup"
-            }
-          },
-          "default": {
-            "description": "Automation error response describing why the operation failed.",
-            "schema": {
-              "$ref": "#/definitions/CloudError"
-            }
-          }
-        }
-      },
-      "delete": {
-        "tags": [
-          "ApplicationGroup"
-        ],
-        "operationId": "ApplicationGroups_Delete",
-        "description": "Remove an applicationGroup.",
-        "x-ms-examples": {
-          "ApplicationGroup_Delete": {
-            "$ref": "./examples/ApplicationGroup_Delete.json"
-          }
-        },
-        "parameters": [
-          {
-            "$ref": "../../../../../common-types/resource-management/v1/types.json#/parameters/ApiVersionParameter"
-          },
-          {
-            "$ref": "../../../../../common-types/resource-management/v1/types.json#/parameters/SubscriptionIdParameter"
-          },
-          {
-            "$ref": "../../../../../common-types/resource-management/v1/types.json#/parameters/ResourceGroupNameParameter"
-          },
-          {
-            "$ref": "#/parameters/ApplicationGroupNameParameter"
-          }
-        ],
-        "responses": {
-          "200": {
-            "description": "Successfully removed application group."
-          },
-          "204": {
-            "description": "Application group does not exist."
-          },
-          "default": {
-            "description": "Automation error response describing why the operation failed.",
-            "schema": {
-              "$ref": "#/definitions/CloudError"
-            }
-          }
-        }
-      },
-      "patch": {
-        "tags": [
-          "ApplicationGroup"
-        ],
-        "operationId": "ApplicationGroups_Update",
-        "description": "Update an applicationGroup.",
-        "x-ms-examples": {
-          "ApplicationGroups_Update": {
-            "$ref": "./examples/ApplicationGroup_Update.json"
-          }
-        },
-        "parameters": [
-          {
-            "$ref": "../../../../../common-types/resource-management/v1/types.json#/parameters/ApiVersionParameter"
-          },
-          {
-            "$ref": "../../../../../common-types/resource-management/v1/types.json#/parameters/SubscriptionIdParameter"
-          },
-          {
-            "$ref": "../../../../../common-types/resource-management/v1/types.json#/parameters/ResourceGroupNameParameter"
-          },
-          {
-            "$ref": "#/parameters/ApplicationGroupNameParameter"
-          },
-          {
-            "name": "applicationGroup",
-            "description": "Object containing ApplicationGroup definitions.",
-            "in": "body",
-            "required": false,
-            "schema": {
-              "$ref": "#/definitions/ApplicationGroupPatch"
-            }
-          }
-        ],
-        "responses": {
-          "200": {
-            "description": "Successfully updated application group.",
-            "schema": {
-              "$ref": "#/definitions/ApplicationGroup"
-            }
-          },
-          "default": {
-            "description": "Automation error response describing why the operation failed.",
-            "schema": {
-              "$ref": "#/definitions/CloudError"
-            }
-          }
-        }
-      }
-    },
-    "/subscriptions/{subscriptionId}/resourceGroups/{resourceGroupName}/providers/Microsoft.DesktopVirtualization/applicationGroups": {
-      "get": {
-        "tags": [
-          "ApplicationGroup"
-        ],
-        "operationId": "ApplicationGroups_ListByResourceGroup",
-        "description": "List applicationGroups.",
-        "x-ms-examples": {
-          "ApplicationGroup_ListByResourceGroup": {
-            "$ref": "./examples/ApplicationGroup_ListByResourceGroup.json"
-          }
-        },
-        "parameters": [
-          {
-            "$ref": "../../../../../common-types/resource-management/v1/types.json#/parameters/ApiVersionParameter"
-          },
-          {
-            "$ref": "../../../../../common-types/resource-management/v1/types.json#/parameters/SubscriptionIdParameter"
-          },
-          {
-            "$ref": "../../../../../common-types/resource-management/v1/types.json#/parameters/ResourceGroupNameParameter"
-          },
-          {
-            "name": "$filter",
-            "in": "query",
-            "required": false,
-            "type": "string",
-            "description": "OData filter expression. Valid properties for filtering are applicationGroupType."
-          }
-        ],
-        "responses": {
-          "200": {
-            "description": "Successfully retrieved application groups in resource group.",
-            "schema": {
-              "$ref": "#/definitions/ApplicationGroupList"
-            }
-          },
-          "default": {
-            "description": "Automation error response describing why the operation failed.",
-            "schema": {
-              "$ref": "#/definitions/CloudError"
-            }
-          }
-        },
-        "x-ms-pageable": {
-          "nextLinkName": "nextLink"
-        }
-      }
-    },
-    "/subscriptions/{subscriptionId}/providers/Microsoft.DesktopVirtualization/applicationGroups": {
-      "get": {
-        "tags": [
-          "ApplicationGroup"
-        ],
-        "operationId": "ApplicationGroups_ListBySubscription",
-        "description": "List applicationGroups in subscription.",
-        "x-ms-examples": {
-          "ApplicationGroup_List": {
-            "$ref": "./examples/ApplicationGroup_ListBySubscription.json"
-          }
-        },
-        "parameters": [
-          {
-            "$ref": "../../../../../common-types/resource-management/v1/types.json#/parameters/ApiVersionParameter"
-          },
-          {
-            "$ref": "../../../../../common-types/resource-management/v1/types.json#/parameters/SubscriptionIdParameter"
-          },
-          {
-            "name": "$filter",
-            "in": "query",
-            "required": false,
-            "type": "string",
-            "description": "OData filter expression. Valid properties for filtering are applicationGroupType."
-          }
-        ],
-        "responses": {
-          "200": {
-            "description": "Successfully retrieved application groups in subscription.",
-            "schema": {
-              "$ref": "#/definitions/ApplicationGroupList"
-            }
-          },
-          "default": {
-            "description": "Automation error response describing why the operation failed.",
-            "schema": {
-              "$ref": "#/definitions/CloudError"
-            }
-          }
-        },
-        "x-ms-pageable": {
-          "nextLinkName": "nextLink"
-        }
-      }
-    },
-    "/subscriptions/{subscriptionId}/resourceGroups/{resourceGroupName}/providers/Microsoft.DesktopVirtualization/applicationGroups/{applicationGroupName}/startMenuItems": {
-      "get": {
-        "tags": [
-          "StartMenuItem"
-        ],
-        "operationId": "StartMenuItems_List",
-        "description": "List start menu items in the given application group.",
-        "x-ms-examples": {
-          "StartMenuItem_List": {
-            "$ref": "./examples/StartMenuItem_List.json"
-          }
-        },
-        "parameters": [
-          {
-            "$ref": "../../../../../common-types/resource-management/v1/types.json#/parameters/ApiVersionParameter"
-          },
-          {
-            "$ref": "../../../../../common-types/resource-management/v1/types.json#/parameters/SubscriptionIdParameter"
-          },
-          {
-            "$ref": "../../../../../common-types/resource-management/v1/types.json#/parameters/ResourceGroupNameParameter"
-          },
-          {
-            "$ref": "#/parameters/ApplicationGroupNameParameter"
-          }
-        ],
-        "responses": {
-          "200": {
-            "description": "Successfully retrieved start menu items in application group.",
-            "schema": {
-              "$ref": "#/definitions/StartMenuItemList"
-            }
-          },
-          "default": {
-            "description": "Automation error response describing why the operation failed.",
-            "schema": {
-              "$ref": "#/definitions/CloudError"
-            }
-          }
-        },
-        "x-ms-pageable": {
-          "nextLinkName": "nextLink"
-        }
-      }
-    },
-    "/subscriptions/{subscriptionId}/resourceGroups/{resourceGroupName}/providers/Microsoft.DesktopVirtualization/applicationGroups/{applicationGroupName}/applications/{applicationName}": {
-      "get": {
-        "tags": [
-          "Application"
-        ],
-        "operationId": "Applications_Get",
-        "description": "Get an application.",
-        "x-ms-examples": {
-          "Application_Get": {
-            "$ref": "./examples/Application_Get.json"
-          }
-        },
-        "parameters": [
-          {
-            "$ref": "../../../../../common-types/resource-management/v1/types.json#/parameters/ApiVersionParameter"
-          },
-          {
-            "$ref": "../../../../../common-types/resource-management/v1/types.json#/parameters/SubscriptionIdParameter"
-          },
-          {
-            "$ref": "../../../../../common-types/resource-management/v1/types.json#/parameters/ResourceGroupNameParameter"
-          },
-          {
-            "$ref": "#/parameters/ApplicationGroupNameParameter"
-          },
-          {
-            "$ref": "#/parameters/ApplicationNameParameter"
-          }
-        ],
-        "responses": {
-          "200": {
-            "description": "Successfully retrieved application.",
-            "schema": {
-              "$ref": "#/definitions/Application"
-            }
-          },
-          "default": {
-            "description": "Automation error response describing why the operation failed.",
-            "schema": {
-              "$ref": "#/definitions/CloudError"
-            }
-          }
-        }
-      },
-      "put": {
-        "tags": [
-          "Application"
-        ],
-        "operationId": "Applications_CreateOrUpdate",
-        "description": "Create or update an application.",
-        "x-ms-examples": {
-          "Application_Create": {
-            "$ref": "./examples/Application_Create.json"
-          }
-        },
-        "parameters": [
-          {
-            "$ref": "../../../../../common-types/resource-management/v1/types.json#/parameters/ApiVersionParameter"
-          },
-          {
-            "$ref": "../../../../../common-types/resource-management/v1/types.json#/parameters/SubscriptionIdParameter"
-          },
-          {
-            "$ref": "../../../../../common-types/resource-management/v1/types.json#/parameters/ResourceGroupNameParameter"
-          },
-          {
-            "$ref": "#/parameters/ApplicationGroupNameParameter"
-          },
-          {
-            "$ref": "#/parameters/ApplicationNameParameter"
-          },
-          {
-            "name": "application",
-            "description": "Object containing Application definitions.",
-            "in": "body",
-            "required": true,
-            "schema": {
-              "$ref": "#/definitions/Application"
-            }
-          }
-        ],
-        "responses": {
-          "200": {
-            "description": "Successfully updated application.",
-            "schema": {
-              "$ref": "#/definitions/Application"
-            }
-          },
-          "201": {
-            "description": "Successfully created application.",
-            "schema": {
-              "$ref": "#/definitions/Application"
-            }
-          },
-          "default": {
-            "description": "Automation error response describing why the operation failed.",
-            "schema": {
-              "$ref": "#/definitions/CloudError"
-            }
-          }
-        }
-      },
-      "delete": {
-        "tags": [
-          "Application"
-        ],
-        "operationId": "Applications_Delete",
-        "description": "Remove an application.",
-        "x-ms-examples": {
-          "Application_Delete": {
-            "$ref": "./examples/Application_Delete.json"
-          }
-        },
-        "parameters": [
-          {
-            "$ref": "../../../../../common-types/resource-management/v1/types.json#/parameters/ApiVersionParameter"
-          },
-          {
-            "$ref": "../../../../../common-types/resource-management/v1/types.json#/parameters/SubscriptionIdParameter"
-          },
-          {
-            "$ref": "../../../../../common-types/resource-management/v1/types.json#/parameters/ResourceGroupNameParameter"
-          },
-          {
-            "$ref": "#/parameters/ApplicationGroupNameParameter"
-          },
-          {
-            "$ref": "#/parameters/ApplicationNameParameter"
-          }
-        ],
-        "responses": {
-          "200": {
-            "description": "Successfully removed application."
-          },
-          "204": {
-            "description": "Application does not exist."
-          },
-          "default": {
-            "description": "Automation error response describing why the operation failed.",
-            "schema": {
-              "$ref": "#/definitions/CloudError"
-            }
-          }
-        }
-      },
-      "patch": {
-        "tags": [
-          "Application"
-        ],
-        "operationId": "Applications_Update",
-        "description": "Update an application.",
-        "x-ms-examples": {
-          "Application_Update": {
-            "$ref": "./examples/Application_Update.json"
-          }
-        },
-        "parameters": [
-          {
-            "$ref": "../../../../../common-types/resource-management/v1/types.json#/parameters/ApiVersionParameter"
-          },
-          {
-            "$ref": "../../../../../common-types/resource-management/v1/types.json#/parameters/SubscriptionIdParameter"
-          },
-          {
-            "$ref": "../../../../../common-types/resource-management/v1/types.json#/parameters/ResourceGroupNameParameter"
-          },
-          {
-            "$ref": "#/parameters/ApplicationGroupNameParameter"
-          },
-          {
-            "$ref": "#/parameters/ApplicationNameParameter"
-          },
-          {
-            "name": "application",
-            "description": "Object containing Application definitions.",
-            "in": "body",
-            "required": false,
-            "schema": {
-              "$ref": "#/definitions/ApplicationPatch"
-            }
-          }
-        ],
-        "responses": {
-          "200": {
-            "description": "Successfully updated application.",
-            "schema": {
-              "$ref": "#/definitions/Application"
-            }
-          },
-          "default": {
-            "description": "Automation error response describing why the operation failed.",
-            "schema": {
-              "$ref": "#/definitions/CloudError"
-            }
-          }
-        }
-      }
-    },
-    "/subscriptions/{subscriptionId}/resourceGroups/{resourceGroupName}/providers/Microsoft.DesktopVirtualization/applicationGroups/{applicationGroupName}/applications": {
-      "get": {
-        "tags": [
-          "Application"
-        ],
-        "operationId": "Applications_List",
-        "description": "List applications.",
-        "x-ms-examples": {
-          "Applications_List": {
-            "$ref": "./examples/Application_List.json"
-          }
-        },
-        "parameters": [
-          {
-            "$ref": "../../../../../common-types/resource-management/v1/types.json#/parameters/ApiVersionParameter"
-          },
-          {
-            "$ref": "../../../../../common-types/resource-management/v1/types.json#/parameters/SubscriptionIdParameter"
-          },
-          {
-            "$ref": "../../../../../common-types/resource-management/v1/types.json#/parameters/ResourceGroupNameParameter"
-          },
-          {
-            "$ref": "#/parameters/ApplicationGroupNameParameter"
-          }
-        ],
-        "responses": {
-          "200": {
-            "description": "Successfully retrieved applications in application group.",
-            "schema": {
-              "$ref": "#/definitions/ApplicationList"
-            }
-          },
-          "default": {
-            "description": "Automation error response describing why the operation failed.",
-            "schema": {
-              "$ref": "#/definitions/CloudError"
-            }
-          }
-        },
-        "x-ms-pageable": {
-          "nextLinkName": "nextLink"
-        }
-      }
-    },
-    "/subscriptions/{subscriptionId}/resourceGroups/{resourceGroupName}/providers/Microsoft.DesktopVirtualization/applicationGroups/{applicationGroupName}/desktops/{desktopName}": {
-      "get": {
-        "tags": [
-          "Desktop"
-        ],
-        "operationId": "Desktops_Get",
-        "description": "Get a desktop.",
-        "x-ms-examples": {
-          "Desktop_Get": {
-            "$ref": "./examples/Desktop_Get.json"
-          }
-        },
-        "parameters": [
-          {
-            "$ref": "../../../../../common-types/resource-management/v1/types.json#/parameters/ApiVersionParameter"
-          },
-          {
-            "$ref": "../../../../../common-types/resource-management/v1/types.json#/parameters/SubscriptionIdParameter"
-          },
-          {
-            "$ref": "../../../../../common-types/resource-management/v1/types.json#/parameters/ResourceGroupNameParameter"
-          },
-          {
-            "$ref": "#/parameters/ApplicationGroupNameParameter"
-          },
-          {
-            "$ref": "#/parameters/DesktopNameParameter"
-          }
-        ],
-        "responses": {
-          "200": {
-            "description": "Successfully retrieved desktop.",
-            "schema": {
-              "$ref": "#/definitions/Desktop"
-            }
-          },
-          "default": {
-            "description": "Automation error response describing why the operation failed.",
-            "schema": {
-              "$ref": "#/definitions/CloudError"
-            }
-          }
-        }
-      },
-      "patch": {
-        "tags": [
-          "Desktop"
-        ],
-        "operationId": "Desktops_Update",
-        "description": "Update a desktop.",
-        "x-ms-examples": {
-          "Desktop_Update": {
-            "$ref": "./examples/Desktop_Update.json"
-          }
-        },
-        "parameters": [
-          {
-            "$ref": "../../../../../common-types/resource-management/v1/types.json#/parameters/ApiVersionParameter"
-          },
-          {
-            "$ref": "../../../../../common-types/resource-management/v1/types.json#/parameters/SubscriptionIdParameter"
-          },
-          {
-            "$ref": "../../../../../common-types/resource-management/v1/types.json#/parameters/ResourceGroupNameParameter"
-          },
-          {
-            "$ref": "#/parameters/ApplicationGroupNameParameter"
-          },
-          {
-            "$ref": "#/parameters/DesktopNameParameter"
-          },
-          {
-            "name": "desktop",
-            "description": "Object containing Desktop definitions.",
-            "in": "body",
-            "required": false,
-            "schema": {
-              "$ref": "#/definitions/DesktopPatch"
-            }
-          }
-        ],
-        "responses": {
-          "200": {
-            "description": "Successfully updated desktop.",
-            "schema": {
-              "$ref": "#/definitions/Desktop"
-            }
-          },
-          "default": {
-            "description": "Automation error response describing why the operation failed.",
-            "schema": {
-              "$ref": "#/definitions/CloudError"
-            }
-          }
-        }
-      }
-    },
-    "/subscriptions/{subscriptionId}/resourceGroups/{resourceGroupName}/providers/Microsoft.DesktopVirtualization/applicationGroups/{applicationGroupName}/desktops": {
-      "get": {
-        "tags": [
-          "Desktop"
-        ],
-        "operationId": "Desktops_List",
-        "description": "List desktops.",
-        "x-ms-examples": {
-          "Desktop_List": {
-            "$ref": "./examples/Desktop_List.json"
-          }
-        },
-        "parameters": [
-          {
-            "$ref": "../../../../../common-types/resource-management/v1/types.json#/parameters/ApiVersionParameter"
-          },
-          {
-            "$ref": "../../../../../common-types/resource-management/v1/types.json#/parameters/SubscriptionIdParameter"
-          },
-          {
-            "$ref": "../../../../../common-types/resource-management/v1/types.json#/parameters/ResourceGroupNameParameter"
-          },
-          {
-            "$ref": "#/parameters/ApplicationGroupNameParameter"
-          }
-        ],
-        "responses": {
-          "200": {
-            "description": "Successfully retrieved desktops in application group.",
-            "schema": {
-              "$ref": "#/definitions/DesktopList"
-            }
-          },
-          "default": {
-            "description": "Automation error response describing why the operation failed.",
-            "schema": {
-              "$ref": "#/definitions/CloudError"
-            }
-          }
-        }
-      }
-    },
-    "/subscriptions/{subscriptionId}/resourceGroups/{resourceGroupName}/providers/Microsoft.DesktopVirtualization/hostPools/{hostPoolName}": {
-      "get": {
-        "tags": [
-          "HostPool"
-        ],
-        "operationId": "HostPools_Get",
-        "description": "Get a host pool.",
-        "x-ms-examples": {
-          "HostPool_Get": {
-            "$ref": "./examples/HostPool_Get.json"
-          }
-        },
-        "parameters": [
-          {
-            "$ref": "../../../../../common-types/resource-management/v1/types.json#/parameters/ApiVersionParameter"
-          },
-          {
-            "$ref": "../../../../../common-types/resource-management/v1/types.json#/parameters/SubscriptionIdParameter"
-          },
-          {
-            "$ref": "../../../../../common-types/resource-management/v1/types.json#/parameters/ResourceGroupNameParameter"
-          },
-          {
-            "$ref": "#/parameters/HostPoolNameParameter"
-          }
-        ],
-        "responses": {
-          "200": {
-            "description": "Successfully retrieved host pool.",
-            "schema": {
-              "$ref": "#/definitions/HostPool"
-            }
-          },
-          "default": {
-            "description": "Automation error response describing why the operation failed.",
-            "schema": {
-              "$ref": "#/definitions/CloudError"
-            }
-          }
-        }
-      },
-      "put": {
-        "tags": [
-          "HostPool"
-        ],
-        "operationId": "HostPools_CreateOrUpdate",
-        "description": "Create or update a host pool.",
-        "x-ms-examples": {
-          "HostPool_Create": {
-            "$ref": "./examples/HostPool_Create.json"
-          }
-        },
-        "parameters": [
-          {
-            "$ref": "../../../../../common-types/resource-management/v1/types.json#/parameters/ApiVersionParameter"
-          },
-          {
-            "$ref": "../../../../../common-types/resource-management/v1/types.json#/parameters/SubscriptionIdParameter"
-          },
-          {
-            "$ref": "../../../../../common-types/resource-management/v1/types.json#/parameters/ResourceGroupNameParameter"
-          },
-          {
-            "$ref": "#/parameters/HostPoolNameParameter"
-          },
-          {
-            "name": "hostPool",
-            "description": "Object containing HostPool definitions.",
-            "in": "body",
-            "required": true,
-            "schema": {
-              "$ref": "#/definitions/HostPool"
-            }
-          }
-        ],
-        "responses": {
-          "200": {
-            "description": "Successfully updated host pool.",
-            "schema": {
-              "$ref": "#/definitions/HostPool"
-            }
-          },
-          "201": {
-            "description": "Successfully created host pool.",
-            "schema": {
-              "$ref": "#/definitions/HostPool"
-            }
-          },
-          "default": {
-            "description": "Automation error response describing why the operation failed.",
-            "schema": {
-              "$ref": "#/definitions/CloudError"
-            }
-          }
-        }
-      },
-      "delete": {
-        "tags": [
-          "HostPool"
-        ],
-        "operationId": "HostPools_Delete",
-        "description": "Remove a host pool.",
-        "x-ms-examples": {
-          "HostPool_Delete": {
-            "$ref": "./examples/HostPool_Delete.json"
-          }
-        },
-        "parameters": [
-          {
-            "$ref": "../../../../../common-types/resource-management/v1/types.json#/parameters/ApiVersionParameter"
-          },
-          {
-            "$ref": "../../../../../common-types/resource-management/v1/types.json#/parameters/SubscriptionIdParameter"
-          },
-          {
-            "$ref": "../../../../../common-types/resource-management/v1/types.json#/parameters/ResourceGroupNameParameter"
-          },
-          {
-            "$ref": "#/parameters/HostPoolNameParameter"
-          },
-          {
-            "name": "force",
-            "in": "query",
-            "required": false,
-            "type": "boolean",
-            "description": "Force flag to delete sessionHost."
-          }
-        ],
-        "responses": {
-          "200": {
-            "description": "Successfully removed host pool."
-          },
-          "204": {
-            "description": "Host pool does not exist."
-          },
-          "default": {
-            "description": "Automation error response describing why the operation failed.",
-            "schema": {
-              "$ref": "#/definitions/CloudError"
-            }
-          }
-        }
-      },
-      "patch": {
-        "tags": [
-          "HostPool"
-        ],
-        "operationId": "HostPools_Update",
-        "description": "Update a host pool.",
-        "x-ms-examples": {
-          "HostPool_Update": {
-            "$ref": "./examples/HostPool_Update.json"
-          }
-        },
-        "parameters": [
-          {
-            "$ref": "../../../../../common-types/resource-management/v1/types.json#/parameters/ApiVersionParameter"
-          },
-          {
-            "$ref": "../../../../../common-types/resource-management/v1/types.json#/parameters/SubscriptionIdParameter"
-          },
-          {
-            "$ref": "../../../../../common-types/resource-management/v1/types.json#/parameters/ResourceGroupNameParameter"
-          },
-          {
-            "$ref": "#/parameters/HostPoolNameParameter"
-          },
-          {
-            "name": "hostPool",
-            "description": "Object containing HostPool definitions.",
-            "in": "body",
-            "required": false,
-            "schema": {
-              "$ref": "#/definitions/HostPoolPatch"
-            }
-          }
-        ],
-        "responses": {
-          "200": {
-            "description": "Successfully updated host pool.",
-            "schema": {
-              "$ref": "#/definitions/HostPool"
-            }
-          },
-          "default": {
-            "description": "Automation error response describing why the operation failed.",
-            "schema": {
-              "$ref": "#/definitions/CloudError"
-            }
-          }
-        }
-      }
-    },
-    "/subscriptions/{subscriptionId}/resourceGroups/{resourceGroupName}/providers/Microsoft.DesktopVirtualization/hostPools": {
-      "get": {
-        "tags": [
-          "HostPool"
-        ],
-        "operationId": "HostPools_ListByResourceGroup",
-        "description": "List hostPools.",
-        "x-ms-examples": {
-          "HostPool_ListByResourceGroup": {
-            "$ref": "./examples/HostPool_ListByResourceGroup.json"
-          }
-        },
-        "parameters": [
-          {
-            "$ref": "../../../../../common-types/resource-management/v1/types.json#/parameters/ApiVersionParameter"
-          },
-          {
-            "$ref": "../../../../../common-types/resource-management/v1/types.json#/parameters/SubscriptionIdParameter"
-          },
-          {
-            "$ref": "../../../../../common-types/resource-management/v1/types.json#/parameters/ResourceGroupNameParameter"
-          }
-        ],
-        "responses": {
-          "200": {
-            "description": "Successfully retrieved host pool in resource group.",
-            "schema": {
-              "$ref": "#/definitions/HostPoolList"
-            }
-          },
-          "default": {
-            "description": "Automation error response describing why the operation failed.",
-            "schema": {
-              "$ref": "#/definitions/CloudError"
-            }
-          }
-        },
-        "x-ms-pageable": {
-          "nextLinkName": "nextLink"
-        }
-      }
-    },
-    "/subscriptions/{subscriptionId}/providers/Microsoft.DesktopVirtualization/hostPools": {
-      "get": {
-        "tags": [
-          "HostPool"
-        ],
-        "operationId": "HostPools_List",
-        "description": "List hostPools in subscription.",
-        "x-ms-examples": {
-          "HostPool_List": {
-            "$ref": "./examples/HostPool_List.json"
-          }
-        },
-        "parameters": [
-          {
-            "$ref": "../../../../../common-types/resource-management/v1/types.json#/parameters/ApiVersionParameter"
-          },
-          {
-            "$ref": "../../../../../common-types/resource-management/v1/types.json#/parameters/SubscriptionIdParameter"
-          }
-        ],
-        "responses": {
-          "200": {
-            "description": "Successfully retrieved host pool in subscription.",
-            "schema": {
-              "$ref": "#/definitions/HostPoolList"
-            }
-          },
-          "default": {
-            "description": "Automation error response describing why the operation failed.",
-            "schema": {
-              "$ref": "#/definitions/CloudError"
-            }
-          }
-        },
-        "x-ms-pageable": {
-          "nextLinkName": "nextLink"
-        }
-      }
-    },
-    "/subscriptions/{subscriptionId}/resourceGroups/{resourceGroupName}/providers/Microsoft.DesktopVirtualization/hostPools/{hostPoolName}/userSessions": {
-      "get": {
-        "tags": [
-          "UserSession"
-        ],
-        "operationId": "UserSessions_ListByHostPool",
-        "description": "List userSessions.",
-        "x-ms-examples": {
-          "UserSession_ListByHostPool": {
-            "$ref": "./examples/UserSession_ListByHostPool.json"
-          }
-        },
-        "parameters": [
-          {
-            "$ref": "../../../../../common-types/resource-management/v1/types.json#/parameters/ApiVersionParameter"
-          },
-          {
-            "$ref": "../../../../../common-types/resource-management/v1/types.json#/parameters/SubscriptionIdParameter"
-          },
-          {
-            "$ref": "../../../../../common-types/resource-management/v1/types.json#/parameters/ResourceGroupNameParameter"
-          },
-          {
-            "$ref": "#/parameters/HostPoolNameParameter"
-          },
-          {
-            "name": "$filter",
-            "in": "query",
-            "required": false,
-            "type": "string",
-            "description": "OData filter expression. Valid properties for filtering are userprincipalname and sessionstate."
-          }
-        ],
-        "responses": {
-          "200": {
-            "description": "Successfully retrieved user sessions in host pool.",
-            "schema": {
-              "$ref": "#/definitions/UserSessionList"
-            }
-          },
-          "default": {
-            "description": "Automation error response describing why the operation failed.",
-            "schema": {
-              "$ref": "#/definitions/CloudError"
-            }
-          }
-        },
-        "x-ms-pageable": {
-          "nextLinkName": "nextLink"
-        }
-      }
-    },
-    "/subscriptions/{subscriptionId}/resourceGroups/{resourceGroupName}/providers/Microsoft.DesktopVirtualization/hostPools/{hostPoolName}/sessionHosts/{sessionHostName}": {
-      "get": {
-        "tags": [
-          "SessionHost"
-        ],
-        "operationId": "SessionHosts_Get",
-        "description": "Get a session host.",
-        "x-ms-examples": {
-          "SessionHost_Get": {
-            "$ref": "./examples/SessionHost_Get.json"
-          }
-        },
-        "parameters": [
-          {
-            "$ref": "../../../../../common-types/resource-management/v1/types.json#/parameters/ApiVersionParameter"
-          },
-          {
-            "$ref": "../../../../../common-types/resource-management/v1/types.json#/parameters/SubscriptionIdParameter"
-          },
-          {
-            "$ref": "../../../../../common-types/resource-management/v1/types.json#/parameters/ResourceGroupNameParameter"
-          },
-          {
-            "$ref": "#/parameters/HostPoolNameParameter"
-          },
-          {
-            "$ref": "#/parameters/SessionHostNameParameter"
-          }
-        ],
-        "responses": {
-          "200": {
-            "description": "Successfully retrieved session host.",
-            "schema": {
-              "$ref": "#/definitions/SessionHost"
-            }
-          },
-          "default": {
-            "description": "Automation error response describing why the operation failed.",
-            "schema": {
-              "$ref": "#/definitions/CloudError"
-            }
-          }
-        }
-      },
-      "delete": {
-        "tags": [
-          "SessionHost"
-        ],
-        "operationId": "SessionHosts_Delete",
-        "description": "Remove a SessionHost.",
-        "x-ms-examples": {
-          "SessionHost_Delete": {
-            "$ref": "./examples/SessionHost_Delete.json"
-          }
-        },
-        "parameters": [
-          {
-            "$ref": "../../../../../common-types/resource-management/v1/types.json#/parameters/ApiVersionParameter"
-          },
-          {
-            "$ref": "../../../../../common-types/resource-management/v1/types.json#/parameters/SubscriptionIdParameter"
-          },
-          {
-            "$ref": "../../../../../common-types/resource-management/v1/types.json#/parameters/ResourceGroupNameParameter"
-          },
-          {
-            "$ref": "#/parameters/HostPoolNameParameter"
-          },
-          {
-            "$ref": "#/parameters/SessionHostNameParameter"
-          },
-          {
-            "name": "force",
-            "in": "query",
-            "required": false,
-            "type": "boolean",
-            "description": "Force flag to force sessionHost deletion even when userSession exists."
-          }
-        ],
-        "responses": {
-          "200": {
-            "description": "Successfully removed session host."
-          },
-          "204": {
-            "description": "Session host does not exist."
-          },
-          "default": {
-            "description": "Automation error response describing why the operation failed.",
-            "schema": {
-              "$ref": "#/definitions/CloudError"
-            }
-          }
-        }
-      },
-      "patch": {
-        "tags": [
-          "SessionHost"
-        ],
-        "operationId": "SessionHosts_Update",
-        "description": "Update a session host.",
-        "x-ms-examples": {
-          "SessionHost_Update": {
-            "$ref": "./examples/SessionHost_Update.json"
-          }
-        },
-        "parameters": [
-          {
-            "$ref": "../../../../../common-types/resource-management/v1/types.json#/parameters/ApiVersionParameter"
-          },
-          {
-            "$ref": "../../../../../common-types/resource-management/v1/types.json#/parameters/SubscriptionIdParameter"
-          },
-          {
-            "$ref": "../../../../../common-types/resource-management/v1/types.json#/parameters/ResourceGroupNameParameter"
-          },
-          {
-            "$ref": "#/parameters/HostPoolNameParameter"
-          },
-          {
-            "$ref": "#/parameters/SessionHostNameParameter"
-          },
-          {
-            "name": "sessionHost",
-            "description": "Object containing SessionHost definitions.",
-            "in": "body",
-            "required": false,
-            "schema": {
-              "$ref": "#/definitions/SessionHostPatch"
-            }
-          }
-        ],
-        "responses": {
-          "200": {
-            "description": "Successfully updated session host.",
-            "schema": {
-              "$ref": "#/definitions/SessionHost"
-            }
-          },
-          "default": {
-            "description": "Automation error response describing why the operation failed.",
-            "schema": {
-              "$ref": "#/definitions/CloudError"
-            }
-          }
-        }
-      }
-    },
-    "/subscriptions/{subscriptionId}/resourceGroups/{resourceGroupName}/providers/Microsoft.DesktopVirtualization/hostPools/{hostPoolName}/sessionHosts": {
-      "get": {
-        "tags": [
-          "SessionHost"
-        ],
-        "operationId": "SessionHosts_List",
-        "description": "List sessionHosts.",
-        "x-ms-examples": {
-          "SessionHost_List": {
-            "$ref": "./examples/SessionHost_List.json"
-          }
-        },
-        "parameters": [
-          {
-            "$ref": "../../../../../common-types/resource-management/v1/types.json#/parameters/ApiVersionParameter"
-          },
-          {
-            "$ref": "../../../../../common-types/resource-management/v1/types.json#/parameters/SubscriptionIdParameter"
-          },
-          {
-            "$ref": "../../../../../common-types/resource-management/v1/types.json#/parameters/ResourceGroupNameParameter"
-          },
-          {
-            "$ref": "#/parameters/HostPoolNameParameter"
-          }
-        ],
-        "responses": {
-          "200": {
-            "description": "Successfully retrieved session hosts in host pool.",
-            "schema": {
-              "$ref": "#/definitions/SessionHostList"
-            }
-          },
-          "default": {
-            "description": "Automation error response describing why the operation failed.",
-            "schema": {
-              "$ref": "#/definitions/CloudError"
-            }
-          }
-        },
-        "x-ms-pageable": {
-          "nextLinkName": "nextLink"
-        }
-      }
-    },
-    "/subscriptions/{subscriptionId}/resourceGroups/{resourceGroupName}/providers/Microsoft.DesktopVirtualization/hostPools/{hostPoolName}/sessionHosts/{sessionHostName}/activeApplications": {
-      "get": {
-        "tags": [
-          "Application"
-        ],
-        "operationId": "ActiveApplications_ListBySessionHost",
-        "description": "List applications for the given session host.",
-        "x-ms-examples": {
-          "ActiveApplications_List": {
-            "$ref": "./examples/ActiveApplication_ListBySessionHost.json"
-          }
-        },
-        "parameters": [
-          {
-            "$ref": "../../../../../common-types/resource-management/v1/types.json#/parameters/ApiVersionParameter"
-          },
-          {
-            "$ref": "../../../../../common-types/resource-management/v1/types.json#/parameters/SubscriptionIdParameter"
-          },
-          {
-            "$ref": "../../../../../common-types/resource-management/v1/types.json#/parameters/ResourceGroupNameParameter"
-          },
-          {
-            "$ref": "#/parameters/HostPoolNameParameter"
-          },
-          {
-            "$ref": "#/parameters/SessionHostNameParameter"
-          },
-          {
-            "name": "$filter",
-            "in": "query",
-            "required": false,
-            "type": "string",
-            "description": "OData filter expression. Valid properties for filtering are userprincipalname and sessionstate."
-          }
-        ],
-        "responses": {
-          "200": {
-            "description": "Successfully retrieved active applications in session host.",
-            "schema": {
-              "$ref": "#/definitions/ApplicationList"
-            }
-          },
-          "default": {
-            "description": "Automation error response describing why the operation failed.",
-            "schema": {
-              "$ref": "#/definitions/CloudError"
-            }
-          }
-        },
-        "x-ms-pageable": {
-          "nextLinkName": "nextLink"
-        }
-      }
-    },
-    "/subscriptions/{subscriptionId}/resourceGroups/{resourceGroupName}/providers/Microsoft.DesktopVirtualization/hostPools/{hostPoolName}/sessionHosts/{sessionHostName}/userSessions/{userSessionId}": {
-      "get": {
-        "tags": [
-          "UserSession"
-        ],
-        "operationId": "UserSessions_Get",
-        "description": "Get a userSession.",
-        "x-ms-examples": {
-          "UserSession_Get": {
-            "$ref": "./examples/UserSession_Get.json"
-          }
-        },
-        "parameters": [
-          {
-            "$ref": "../../../../../common-types/resource-management/v1/types.json#/parameters/ApiVersionParameter"
-          },
-          {
-            "$ref": "../../../../../common-types/resource-management/v1/types.json#/parameters/SubscriptionIdParameter"
-          },
-          {
-            "$ref": "../../../../../common-types/resource-management/v1/types.json#/parameters/ResourceGroupNameParameter"
-          },
-          {
-            "$ref": "#/parameters/HostPoolNameParameter"
-          },
-          {
-            "$ref": "#/parameters/SessionHostNameParameter"
-          },
-          {
-            "$ref": "#/parameters/UserSessionIdParameter"
-          }
-        ],
-        "responses": {
-          "200": {
-            "description": "Successfully retrieved user session.",
-            "schema": {
-              "$ref": "#/definitions/UserSession"
-            }
-          },
-          "default": {
-            "description": "Automation error response describing why the operation failed.",
-            "schema": {
-              "$ref": "#/definitions/CloudError"
-            }
-          }
-        }
-      },
-      "delete": {
-        "tags": [
-          "UserSession"
-        ],
-        "operationId": "UserSessions_Delete",
-        "description": "Remove a userSession.",
-        "x-ms-examples": {
-          "UserSession_Delete": {
-            "$ref": "./examples/UserSession_Delete.json"
-          }
-        },
-        "parameters": [
-          {
-            "$ref": "../../../../../common-types/resource-management/v1/types.json#/parameters/ApiVersionParameter"
-          },
-          {
-            "$ref": "../../../../../common-types/resource-management/v1/types.json#/parameters/SubscriptionIdParameter"
-          },
-          {
-            "$ref": "../../../../../common-types/resource-management/v1/types.json#/parameters/ResourceGroupNameParameter"
-          },
-          {
-            "$ref": "#/parameters/HostPoolNameParameter"
-          },
-          {
-            "$ref": "#/parameters/SessionHostNameParameter"
-          },
-          {
-            "$ref": "#/parameters/UserSessionIdParameter"
-          },
-          {
-            "name": "force",
-            "in": "query",
-            "required": false,
-            "type": "boolean",
-            "description": "Force flag to login off userSession."
-          }
-        ],
-        "responses": {
-          "200": {
-            "description": "Successfully removed user session."
-          },
-          "204": {
-            "description": "User session does not exist."
-          },
-          "default": {
-            "description": "Automation error response describing why the operation failed.",
-            "schema": {
-              "$ref": "#/definitions/CloudError"
-            }
-          }
-        }
-      }
-    },
-    "/subscriptions/{subscriptionId}/resourceGroups/{resourceGroupName}/providers/Microsoft.DesktopVirtualization/hostPools/{hostPoolName}/sessionHosts/{sessionHostName}/userSessions": {
-      "get": {
-        "tags": [
-          "UserSession"
-        ],
-        "operationId": "UserSessions_List",
-        "description": "List userSessions.",
-        "x-ms-examples": {
-          "UserSession_List": {
-            "$ref": "./examples/UserSession_List.json"
-          }
-        },
-        "parameters": [
-          {
-            "$ref": "../../../../../common-types/resource-management/v1/types.json#/parameters/ApiVersionParameter"
-          },
-          {
-            "$ref": "../../../../../common-types/resource-management/v1/types.json#/parameters/SubscriptionIdParameter"
-          },
-          {
-            "$ref": "../../../../../common-types/resource-management/v1/types.json#/parameters/ResourceGroupNameParameter"
-          },
-          {
-            "$ref": "#/parameters/HostPoolNameParameter"
-          },
-          {
-            "$ref": "#/parameters/SessionHostNameParameter"
-          }
-        ],
-        "responses": {
-          "200": {
-            "description": "Successfully retrieved user sessions in session host.",
-            "schema": {
-              "$ref": "#/definitions/UserSessionList"
-            }
-          },
-          "default": {
-            "description": "Automation error response describing why the operation failed.",
-            "schema": {
-              "$ref": "#/definitions/CloudError"
-            }
-          }
-        },
-        "x-ms-pageable": {
-          "nextLinkName": "nextLink"
-        }
-      }
-    },
-    "/subscriptions/{subscriptionId}/resourceGroups/{resourceGroupName}/providers/Microsoft.DesktopVirtualization/hostPools/{hostPoolName}/sessionHosts/{sessionHostName}/userSessions/{userSessionId}/disconnect": {
-      "post": {
-        "tags": [
-          "UserSession"
-        ],
-        "operationId": "UserSessions_Disconnect",
-        "description": "Disconnect a userSession.",
-        "x-ms-examples": {
-          "UserSession_Disconnect_Post": {
-            "$ref": "./examples/UserSession_Disconnect_Post.json"
-          }
-        },
-        "parameters": [
-          {
-            "$ref": "../../../../../common-types/resource-management/v1/types.json#/parameters/ApiVersionParameter"
-          },
-          {
-            "$ref": "../../../../../common-types/resource-management/v1/types.json#/parameters/SubscriptionIdParameter"
-          },
-          {
-            "$ref": "../../../../../common-types/resource-management/v1/types.json#/parameters/ResourceGroupNameParameter"
-          },
-          {
-            "$ref": "#/parameters/HostPoolNameParameter"
-          },
-          {
-            "$ref": "#/parameters/SessionHostNameParameter"
-          },
-          {
-            "$ref": "#/parameters/UserSessionIdParameter"
-          }
-        ],
-        "responses": {
-          "200": {
-            "description": "Successfully disconnected user session."
-          },
-          "default": {
-            "description": "Automation error response describing why the operation failed.",
-            "schema": {
-              "$ref": "#/definitions/CloudError"
-            }
-          }
-        }
-      }
-    },
-    "/subscriptions/{subscriptionId}/resourceGroups/{resourceGroupName}/providers/Microsoft.DesktopVirtualization/hostPools/{hostPoolName}/sessionHosts/{sessionHostName}/userSessions/{userSessionId}/sendMessage": {
-      "post": {
-        "tags": [
-          "UserSession"
-        ],
-        "operationId": "UserSessions_SendMessage",
-        "description": "Send a message to a user.",
-        "x-ms-examples": {
-          "UserSession_SendMessage_Post": {
-            "$ref": "./examples/UserSession_SendMessage_Post.json"
-          }
-        },
-        "parameters": [
-          {
-            "$ref": "../../../../../common-types/resource-management/v1/types.json#/parameters/ApiVersionParameter"
-          },
-          {
-            "$ref": "../../../../../common-types/resource-management/v1/types.json#/parameters/SubscriptionIdParameter"
-          },
-          {
-            "$ref": "../../../../../common-types/resource-management/v1/types.json#/parameters/ResourceGroupNameParameter"
-          },
-          {
-            "$ref": "#/parameters/HostPoolNameParameter"
-          },
-          {
-            "$ref": "#/parameters/SessionHostNameParameter"
-          },
-          {
-            "$ref": "#/parameters/UserSessionIdParameter"
-          },
-          {
-            "name": "sendMessage",
-            "description": "Object containing message includes title and message body",
-            "in": "body",
-            "required": false,
-            "schema": {
-              "$ref": "#/definitions/SendMessage"
-            }
-          }
-        ],
-        "responses": {
-          "200": {
-            "description": "Successfully sent message to user session."
-          },
-          "default": {
-            "description": "Automation error response describing why the operation failed.",
-            "schema": {
-              "$ref": "#/definitions/CloudError"
-            }
-          }
-        }
-      }
-    }
-  },
-  "definitions": {
-    "CloudError": {
-      "type": "object",
-      "properties": {
-        "code": {
-          "description": "Error code",
-          "type": "string"
-        },
-        "message": {
-          "description": "Error message indicating why the operation failed.",
-          "type": "string"
-        }
-      },
-      "description": "Error response of an operation failure"
-    },
-    "ResourceProviderOperationList": {
-      "description": "Result of the request to list operations.",
-      "readOnly": true,
-      "properties": {
-        "value": {
-          "type": "array",
-          "items": {
-            "$ref": "#/definitions/ResourceProviderOperation"
-          },
-          "description": "List of operations supported by this resource provider."
-        }
-      }
-    },
-    "ResourceProviderOperation": {
-      "description": "Supported operation of this resource provider.",
-      "readOnly": true,
-      "properties": {
-        "name": {
-          "description": "Operation name, in format of {provider}/{resource}/{operation}",
-          "type": "string"
-        },
-        "display": {
-          "description": "Display metadata associated with the operation.",
-          "properties": {
-            "provider": {
-              "description": "Resource provider: Microsoft Desktop Virtualization.",
-              "type": "string"
-            },
-            "resource": {
-              "description": "Resource on which the operation is performed.",
-              "type": "string"
-            },
-            "operation": {
-              "description": "Type of operation: get, read, delete, etc.",
-              "type": "string"
-            },
-            "description": {
-              "description": "Description of this operation.",
-              "type": "string"
-            }
-          }
-        }
-      }
-    },
-    "Workspace": {
-      "type": "object",
-      "description": "Represents a Workspace definition.",
-      "allOf": [
-        {
-          "$ref": "../../../../../common-types/resource-management/v1/types.json#/definitions/TrackedResource"
-        }
-      ],
-      "properties": {
-        "properties": {
-          "description": "Detailed properties for Workspace",
-          "x-ms-client-flatten": true,
-          "$ref": "#/definitions/WorkspaceProperties"
-        }
-      }
-    },
-    "WorkspaceProperties": {
-      "description": "Schema for Workspace properties.",
-      "type": "object",
-      "properties": {
-        "description": {
-          "type": "string",
-          "description": "Description of Workspace."
-        },
-        "friendlyName": {
-          "type": "string",
-          "description": "Friendly name of Workspace."
-        },
-        "applicationGroupReferences": {
-          "type": "array",
-          "description": "List of applicationGroup resource Ids.",
-          "items": {
-            "type": "string"
-          }
-        }
-      }
-    },
-    "WorkspaceList": {
-      "type": "object",
-      "title": "WorkspaceList",
-      "description": "List of Workspace definitions.",
-      "properties": {
-        "value": {
-          "type": "array",
-          "description": "List of Workspace definitions.",
-          "items": {
-            "$ref": "#/definitions/Workspace"
-          }
-        },
-        "nextLink": {
-          "type": "string",
-          "readOnly": true,
-          "description": "Link to the next page of results."
-        }
-      }
-    },
-    "WorkspacePatch": {
-      "type": "object",
-      "description": "Workspace properties that can be patched.",
-      "properties": {
-        "tags": {
-          "type": "object",
-          "additionalProperties": {
-            "type": "string"
-          },
-          "description": "tags to be updated"
-        },
-        "properties": {
-          "description": "Detailed properties for Workspace",
-          "x-ms-client-flatten": true,
-          "$ref": "#/definitions/WorkspacePatchProperties"
-        }
-      }
-    },
-    "WorkspacePatchProperties": {
-      "description": "Workspace properties that can be patched.",
-      "type": "object",
-      "properties": {
-        "description": {
-          "type": "string",
-          "description": "Description of Workspace."
-        },
-        "friendlyName": {
-          "type": "string",
-          "description": "Friendly name of Workspace."
-        },
-        "applicationGroupReferences": {
-          "type": "array",
-          "description": "List of applicationGroup links.",
-          "items": {
-            "type": "string"
-          }
-        }
-      }
-    },
-    "ApplicationGroup": {
-      "type": "object",
-      "description": "Represents a ApplicationGroup definition.",
-      "allOf": [
-        {
-          "$ref": "../../../../../common-types/resource-management/v1/types.json#/definitions/TrackedResource"
-        }
-      ],
-      "required": [
-        "properties"
-      ],
-      "properties": {
-        "properties": {
-          "description": "Detailed properties for ApplicationGroup",
-          "x-ms-client-flatten": true,
-          "$ref": "#/definitions/ApplicationGroupProperties",
-          "x-nullable": false
-        }
-      }
-    },
-    "ApplicationGroupProperties": {
-      "description": "Schema for ApplicationGroup properties.",
-      "type": "object",
-      "required": [
-        "hostPoolArmPath",
-        "applicationGroupType"
-      ],
-      "properties": {
-        "description": {
-          "type": "string",
-          "description": "Description of ApplicationGroup."
-        },
-        "friendlyName": {
-          "type": "string",
-          "description": "Friendly name of ApplicationGroup."
-        },
-        "hostPoolArmPath": {
-          "type": "string",
-          "description": "HostPool arm path of ApplicationGroup.",
-          "x-nullable": false
-        },
-        "workspaceArmPath": {
-          "type": "string",
-          "description": "Workspace arm path of ApplicationGroup.",
-          "readOnly": true
-        },
-        "applicationGroupType": {
-          "enum": [
-            "RemoteApp",
-            "Desktop"
-          ],
-          "x-ms-enum": {
-            "name": "ApplicationGroupType",
-            "modelAsString": true
-          },
-          "type": "string",
-          "description": "Resource Type of ApplicationGroup.",
-          "x-nullable": false
-        }
-      }
-    },
-    "ApplicationGroupPatch": {
-      "type": "object",
-      "description": "ApplicationGroup properties that can be patched.",
-      "allOf": [
-        {
-          "$ref": "../../../../../common-types/resource-management/v1/types.json#/definitions/Resource"
-        }
-      ],
-      "properties": {
-        "tags": {
-          "type": "object",
-          "additionalProperties": {
-            "type": "string"
-          },
-          "description": "tags to be updated"
-        },
-        "properties": {
-          "description": "ApplicationGroup properties that can be patched.",
-          "x-ms-client-flatten": true,
-          "$ref": "#/definitions/ApplicationGroupPatchProperties"
-        }
-      }
-    },
-    "ApplicationGroupPatchProperties": {
-      "description": "ApplicationGroup properties that can be patched.",
-      "type": "object",
-      "properties": {
-        "description": {
-          "type": "string",
-          "description": "Description of ApplicationGroup."
-        },
-        "friendlyName": {
-          "type": "string",
-          "description": "Friendly name of ApplicationGroup."
-        }
-      }
-    },
-    "ApplicationGroupList": {
-      "type": "object",
-      "title": "ApplicationGroupList",
-      "description": "List of ApplicationGroup definitions.",
-      "properties": {
-        "value": {
-          "type": "array",
-          "description": "List of ApplicationGroup definitions.",
-          "items": {
-            "$ref": "#/definitions/ApplicationGroup"
-          }
-        },
-        "nextLink": {
-          "type": "string",
-          "readOnly": true,
-          "description": "Link to the next page of results."
-        }
-      }
-    },
-    "HostPool": {
-      "type": "object",
-      "description": "Represents a HostPool definition.",
-      "allOf": [
-        {
-          "$ref": "../../../../../common-types/resource-management/v1/types.json#/definitions/TrackedResource"
-        }
-      ],
-      "required": [
-        "properties"
-      ],
-      "properties": {
-        "properties": {
-          "description": "Detailed properties for HostPool",
-          "x-ms-client-flatten": true,
-          "$ref": "#/definitions/HostPoolProperties",
-          "x-nullable": false
-        }
-      }
-    },
-    "HostPoolProperties": {
-      "description": "Properties of HostPool.",
-      "type": "object",
-      "required": [
-        "hostPoolType",
-        "personalDesktopAssignmentType",
-        "loadBalancerType"
-      ],
-      "properties": {
-        "friendlyName": {
-          "type": "string",
-          "description": "Friendly name of HostPool."
-        },
-        "description": {
-          "type": "string",
-          "description": "Description of HostPool."
-        },
-        "hostPoolType": {
-          "enum": [
-            "Personal",
-            "Pooled"
-          ],
-          "x-ms-enum": {
-            "name": "HostPoolType",
-            "modelAsString": true
-          },
-          "type": "string",
-          "description": "HostPool type for desktop.",
-          "x-nullable": false
-        },
-        "personalDesktopAssignmentType": {
-          "enum": [
-            "Automatic",
-            "Direct"
-          ],
-          "x-ms-enum": {
-            "name": "PersonalDesktopAssignmentType",
-            "modelAsString": true
-          },
-          "type": "string",
-          "description": "PersonalDesktopAssignment type for HostPool.",
-          "x-nullable": false
-        },
-        "customRdpProperty": {
-          "type": "string",
-          "description": "Custom rdp property of HostPool."
-        },
-        "maxSessionLimit": {
-          "type": "integer",
-          "description": "The max session limit of HostPool."
-        },
-        "loadBalancerType": {
-          "enum": [
-            "BreadthFirst",
-            "DepthFirst",
-            "Persistent"
-          ],
-          "x-ms-enum": {
-            "name": "LoadBalancerType",
-            "modelAsString": true
-          },
-          "type": "string",
-          "description": "The type of the load balancer.",
-          "x-nullable": false
-        },
-        "ring": {
-          "type": "integer",
-          "description": "The ring number of HostPool."
-        },
-        "validationEnvironment": {
-          "type": "boolean",
-          "description": "Is validation environment."
-        },
-        "registrationInfo": {
-          "$ref": "#/definitions/RegistrationInfo",
-          "description": "The registration info of HostPool."
-        },
-        "vmTemplate": {
-          "type": "string",
-          "description": "VM template for sessionhosts configuration within hostpool."
-        },
-        "applicationGroupReferences": {
-          "readOnly": true,
-          "type": "array",
-          "description": "List of applicationGroup links.",
-          "items": {
-            "type": "string"
-          }
-        },
-        "ssoContext": {
-          "type": "string",
-          "description": "Path to keyvault containing ssoContext secret."
-        }
-      }
-    },
-    "HostPoolPatch": {
-      "type": "object",
-      "description": "HostPool properties that can be patched.",
-      "allOf": [
-        {
-          "$ref": "../../../../../common-types/resource-management/v1/types.json#/definitions/Resource"
-        }
-      ],
-      "properties": {
-        "tags": {
-          "type": "object",
-          "additionalProperties": {
-            "type": "string"
-          },
-          "description": "tags to be updated"
-        },
-        "properties": {
-          "description": "HostPool properties that can be patched.",
-          "x-ms-client-flatten": true,
-          "$ref": "#/definitions/HostPoolPatchProperties"
-        }
-      }
-    },
-    "HostPoolPatchProperties": {
-      "description": "Properties of HostPool.",
-      "type": "object",
-      "properties": {
-        "friendlyName": {
-          "type": "string",
-          "description": "Friendly name of HostPool."
-        },
-        "description": {
-          "type": "string",
-          "description": "Description of HostPool."
-        },
-        "customRdpProperty": {
-          "type": "string",
-          "description": "Custom rdp property of HostPool."
-        },
-        "maxSessionLimit": {
-          "type": "integer",
-          "description": "The max session limit of HostPool."
-        },
-        "personalDesktopAssignmentType": {
-          "enum": [
-            "Automatic",
-            "Direct"
-          ],
-          "x-ms-enum": {
-            "name": "PersonalDesktopAssignmentType",
-            "modelAsString": true
-          },
-          "type": "string",
-          "description": "PersonalDesktopAssignment type for HostPool."
-        },
-        "loadBalancerType": {
-          "enum": [
-            "BreadthFirst",
-            "DepthFirst",
-            "Persistent"
-          ],
-          "x-ms-enum": {
-            "name": "LoadBalancerType",
-            "modelAsString": true
-          },
-          "type": "string",
-          "description": "The type of the load balancer."
-        },
-        "ring": {
-          "type": "integer",
-          "description": "The ring number of HostPool."
-        },
-        "validationEnvironment": {
-          "type": "boolean",
-          "description": "Is validation environment."
-        },
-        "registrationInfo": {
-          "$ref": "#/definitions/RegistrationInfoPatch",
-          "description": "The registration info of HostPool."
-        },
-        "ssoContext": {
-          "type": "string",
-          "description": "Path to keyvault containing ssoContext secret."
-        }
-      }
-    },
-    "RegistrationInfo": {
-      "description": "Represents a RegistrationInfo definition.",
-      "type": "object",
-      "properties": {
-        "expirationTime": {
-          "format": "date-time",
-          "type": "string",
-          "description": "Expiration time of registration token."
-        },
-        "token": {
-          "type": "string",
-          "description": "The registration token base64 encoded string."
-        },
-        "registrationTokenOperation": {
-          "enum": [
-            "Delete",
-            "None",
-            "Update"
-          ],
-          "x-ms-enum": {
-            "name": "RegistrationTokenOperation",
-            "modelAsString": true
-          },
-          "type": "string",
-          "description": "The type of resetting the token.",
-          "x-nullable": false
-        }
-      }
-    },
-    "RegistrationInfoPatch": {
-      "description": "Represents a RegistrationInfo definition.",
-      "type": "object",
-      "properties": {
-        "expirationTime": {
-          "format": "date-time",
-          "type": "string",
-          "description": "Expiration time of registration token."
-        },
-        "registrationTokenOperation": {
-          "enum": [
-            "Delete",
-            "None",
-            "Update"
-          ],
-          "x-ms-enum": {
-            "name": "RegistrationTokenOperation",
-            "modelAsString": true
-          },
-          "type": "string",
-          "description": "The type of resetting the token."
-        }
-      }
-    },
-    "SendMessage": {
-      "description": "Represents message sent to a UserSession.",
-      "type": "object",
-      "properties": {
-        "messageTitle": {
-          "type": "string",
-          "description": "Title of message."
-        },
-        "messageBody": {
-          "type": "string",
-          "description": "Body of message."
-        }
-      }
-    },
-    "HostPoolList": {
-      "type": "object",
-      "title": "HostPoolList",
-      "description": "List of HostPool definitions.",
-      "properties": {
-        "value": {
-          "type": "array",
-          "description": "List of HostPool definitions.",
-          "items": {
-            "$ref": "#/definitions/HostPool"
-          }
-        },
-        "nextLink": {
-          "type": "string",
-          "readOnly": true,
-          "description": "Link to the next page of results."
-        }
-      }
-    },
-    "Application": {
-      "description": "Schema for Application properties.",
-      "type": "object",
-      "allOf": [
-        {
-          "$ref": "../../../../../common-types/resource-management/v1/types.json#/definitions/Resource"
-        }
-      ],
-      "required": [
-        "properties"
-      ],
-      "properties": {
-        "properties": {
-          "description": "Detailed properties for Application",
-          "x-ms-client-flatten": true,
-          "$ref": "#/definitions/ApplicationProperties",
-          "x-nullable": false
-        }
-      }
-    },
-    "ApplicationProperties": {
-      "description": "Schema for Application properties.",
-      "type": "object",
-      "required": [
-        "commandLineSetting"
-      ],
-      "properties": {
-        "description": {
-          "type": "string",
-          "description": "Description of Application."
-        },
-        "friendlyName": {
-          "type": "string",
-          "description": "Friendly name of Application."
-        },
-        "filePath": {
-          "type": "string",
-          "description": "Specifies a path for the executable file for the application."
-        },
-        "commandLineSetting": {
-          "enum": [
-            "DoNotAllow",
-            "Allow",
-            "Require"
-          ],
-          "x-ms-enum": {
-            "name": "CommandLineSetting",
-            "modelAsString": true
-          },
-          "type": "string",
-          "description": "Specifies whether this published application can be launched with command line arguments provided by the client, command line arguments specified at publish time, or no command line arguments at all.",
-          "x-nullable": false
-        },
-        "commandLineArguments": {
-          "type": "string",
-          "description": "Command Line Arguments for Application."
-        },
-        "showInPortal": {
-          "type": "boolean",
-          "description": "Specifies whether to show the RemoteApp program in the RD Web Access server."
-        },
-        "iconPath": {
-          "type": "string",
-          "description": "Path to icon."
-        },
-        "iconIndex": {
-          "type": "integer",
-          "description": "Index of the icon."
-        },
-        "iconHash": {
-          "readOnly": true,
-          "type": "string",
-          "description": "Hash of the icon."
-        },
-        "iconContent": {
-          "readOnly": true,
-          "type": "string",
-          "format": "byte",
-          "description": "the icon a 64 bit string as a byte array."
-        }
-      }
-    },
-    "ApplicationList": {
-      "type": "object",
-      "title": "ApplicationList",
-      "description": "List of Application definitions.",
-      "properties": {
-        "value": {
-          "type": "array",
-          "description": "List of Application definitions.",
-          "items": {
-            "$ref": "#/definitions/Application"
-          }
-        },
-        "nextLink": {
-          "type": "string",
-          "readOnly": true,
-          "description": "Link to the next page of results."
-        }
-      }
-    },
-    "ApplicationPatch": {
-      "type": "object",
-      "description": "Application properties that can be patched.",
-      "properties": {
-        "tags": {
-          "type": "object",
-          "additionalProperties": {
-            "type": "string"
-          },
-          "description": "tags to be updated"
-        },
-        "properties": {
-          "description": "Detailed properties for Application",
-          "x-ms-client-flatten": true,
-          "$ref": "#/definitions/ApplicationPatchProperties"
-        }
-      }
-    },
-    "ApplicationPatchProperties": {
-      "description": "Application properties that can be patched.",
-      "type": "object",
-      "properties": {
-        "description": {
-          "type": "string",
-          "description": "Description of Application."
-        },
-        "friendlyName": {
-          "type": "string",
-          "description": "Friendly name of Application."
-        },
-        "filePath": {
-          "type": "string",
-          "description": "Specifies a path for the executable file for the application."
-        },
-        "commandLineSetting": {
-          "enum": [
-            "DoNotAllow",
-            "Allow",
-            "Require"
-          ],
-          "x-ms-enum": {
-            "name": "CommandLineSetting",
-            "modelAsString": true
-          },
-          "type": "string",
-          "description": "Specifies whether this published application can be launched with command line arguments provided by the client, command line arguments specified at publish time, or no command line arguments at all."
-        },
-        "commandLineArguments": {
-          "type": "string",
-          "description": "Command Line Arguments for Application."
-        },
-        "showInPortal": {
-          "type": "boolean",
-          "description": "Specifies whether to show the RemoteApp program in the RD Web Access server."
-        },
-        "iconPath": {
-          "type": "string",
-          "description": "Path to icon."
-        },
-        "iconIndex": {
-          "type": "integer",
-          "description": "Index of the icon."
-        }
-      }
-    },
-    "Desktop": {
-      "description": "Schema for Desktop properties.",
-      "type": "object",
-      "allOf": [
-        {
-          "$ref": "../../../../../common-types/resource-management/v1/types.json#/definitions/Resource"
-        }
-      ],
-      "properties": {
-        "properties": {
-          "description": "Detailed properties for Desktop",
-          "x-ms-client-flatten": true,
-          "$ref": "#/definitions/DesktopProperties"
-        }
-      }
-    },
-    "DesktopProperties": {
-      "description": "Schema for Desktop properties.",
-      "type": "object",
-      "properties": {
-        "description": {
-          "type": "string",
-          "description": "Description of Desktop."
-        },
-        "friendlyName": {
-          "type": "string",
-          "description": "Friendly name of Desktop."
-        },
-        "iconHash": {
-          "readOnly": true,
-          "type": "string",
-          "description": "Hash of the icon."
-        },
-        "iconContent": {
-          "readOnly": true,
-          "type": "string",
-          "format": "byte",
-          "description": "The icon a 64 bit string as a byte array."
-        }
-      }
-    },
-    "DesktopList": {
-      "type": "object",
-      "title": "DesktopList",
-      "description": "List of Desktop definitions.",
-      "properties": {
-        "value": {
-          "type": "array",
-          "description": "List of Desktop definitions.",
-          "items": {
-            "$ref": "#/definitions/Desktop"
-          }
-        },
-        "nextLink": {
-          "type": "string",
-          "readOnly": true,
-          "description": "Link to the next page of results."
-        }
-      }
-    },
-    "DesktopPatch": {
-      "type": "object",
-      "description": "Desktop properties that can be patched.",
-      "properties": {
-        "tags": {
-          "type": "object",
-          "additionalProperties": {
-            "type": "string"
-          },
-          "description": "tags to be updated"
-        },
-        "properties": {
-          "description": "Detailed properties for Desktop",
-          "x-ms-client-flatten": true,
-          "$ref": "#/definitions/DesktopPatchProperties"
-        }
-      }
-    },
-    "DesktopPatchProperties": {
-      "description": "Desktop properties that can be patched.",
-      "type": "object",
-      "properties": {
-        "description": {
-          "type": "string",
-          "description": "Description of Desktop."
-        },
-        "friendlyName": {
-          "type": "string",
-          "description": "Friendly name of Desktop."
-        }
-      }
-    },
-    "StartMenuItemProperties": {
-      "description": "Schema for StartMenuItem properties.",
-      "type": "object",
-      "properties": {
-        "appAlias": {
-          "type": "string",
-          "description": "Alias of StartMenuItem."
-        },
-        "friendlyName": {
-          "type": "string",
-          "description": "Friendly name of StartMenuItem."
-        },
-        "filePath": {
-          "type": "string",
-          "description": "Path to the file of StartMenuItem."
-        },
-        "commandLineArguments": {
-          "type": "string",
-          "description": "Command line arguments for StartMenuItem."
-        },
-        "iconPath": {
-          "type": "string",
-          "description": "Path to the icon."
-        },
-        "iconIndex": {
-          "type": "integer",
-          "description": "Index of the icon."
-        }
-      }
-    },
-    "StartMenuItem": {
-      "type": "object",
-      "description": "Represents a StartMenuItem definition.",
-      "allOf": [
-        {
-          "$ref": "../../../../../common-types/resource-management/v1/types.json#/definitions/Resource"
-        }
-      ],
-      "properties": {
-        "properties": {
-          "description": "Detailed properties for StartMenuItem",
-          "x-ms-client-flatten": true,
-          "$ref": "#/definitions/StartMenuItemProperties"
-        }
-      }
-    },
-    "StartMenuItemList": {
-      "type": "object",
-      "title": "StartMenuItemList",
-      "description": "List of StartMenuItem definitions.",
-      "properties": {
-        "value": {
-          "type": "array",
-          "description": "List of StartMenuItem definitions.",
-          "items": {
-            "$ref": "#/definitions/StartMenuItem"
-          }
-        },
-        "nextLink": {
-          "type": "string",
-          "readOnly": true,
-          "description": "Link to the next page of results."
-        }
-      }
-    },
-    "SessionHost": {
-      "type": "object",
-      "description": "Represents a SessionHost definition.",
-      "allOf": [
-        {
-          "$ref": "../../../../../common-types/resource-management/v1/types.json#/definitions/Resource"
-        }
-      ],
-      "properties": {
-        "properties": {
-          "description": "Detailed properties for SessionHost",
-          "x-ms-client-flatten": true,
-          "$ref": "#/definitions/SessionHostProperties"
-        }
-      }
-    },
-    "SessionHostProperties": {
-      "description": "Schema for SessionHost properties.",
-      "type": "object",
-      "properties": {
-        "lastHeartBeat": {
-          "format": "date-time",
-          "type": "string",
-          "description": "Last heart beat from SessionHost."
-        },
-        "sessions": {
-          "type": "integer",
-          "description": "Number of sessions on SessionHost."
-        },
-        "agentVersion": {
-          "type": "string",
-          "description": "Version of agent on SessionHost."
-        },
-        "allowNewSession": {
-          "type": "boolean",
-          "description": "Allow a new session."
-        },
-        "assignedUser": {
-          "type": "string",
-          "description": "User assigned to SessionHost."
-        },
-        "status": {
-          "enum": [
-            "Available",
-            "Unavailable",
-            "Shutdown",
-            "Disconnected",
-            "Upgrading",
-            "UpgradeFailed"
-          ],
-          "x-ms-enum": {
-            "name": "Status",
-            "modelAsString": true
-          },
-          "type": "string",
-          "description": "Status for a SessionHost."
-        },
-        "statusTimestamp": {
-          "format": "date-time",
-          "type": "string",
-          "description": "The timestamp of the status.",
-          "readOnly": true
-        },
-        "osVersion": {
-          "type": "string",
-          "description": "The version of the OS on the session host."
-        },
-        "sxSStackVersion": {
-          "type": "string",
-          "description": "The version of the side by side stack on the session host."
-        },
-        "updateState": {
-          "enum": [
-            "Initial",
-            "Pending",
-            "Started",
-            "Succeeded",
-            "Failed"
-          ],
-          "x-ms-enum": {
-            "name": "UpdateState",
-            "modelAsString": true
-          },
-          "type": "string",
-          "description": "Update state of a SessionHost."
-        },
-        "lastUpdateTime": {
-          "format": "date-time",
-          "type": "string",
-          "description": "The timestamp of the last update.",
-          "readOnly": true
-        },
-        "updateErrorMessage": {
-          "type": "string",
-          "description": "The error message."
-        }
-      }
-    },
-    "SessionHostPatch": {
-      "type": "object",
-      "description": "SessionHost properties that can be patched.",
-      "allOf": [
-        {
-          "$ref": "../../../../../common-types/resource-management/v1/types.json#/definitions/Resource"
-        }
-      ],
-      "properties": {
-        "properties": {
-          "description": "Detailed properties for SessionHost",
-          "x-ms-client-flatten": true,
-          "$ref": "#/definitions/SessionHostPatchProperties"
-        }
-      }
-    },
-    "SessionHostPatchProperties": {
-      "description": "SessionHost properties that can be patched.",
-      "type": "object",
-      "properties": {
-        "allowNewSession": {
-          "type": "boolean",
-          "description": "Allow a new session."
-        },
-        "assignedUser": {
-          "type": "string",
-          "description": "User assigned to SessionHost."
-        }
-      }
-    },
-    "SessionHostList": {
-      "type": "object",
-      "title": "SessionHostList",
-      "description": "List of SessionHost definitions.",
-      "properties": {
-        "value": {
-          "type": "array",
-          "description": "List of SessionHost definitions.",
-          "items": {
-            "$ref": "#/definitions/SessionHost"
-          }
-        },
-        "nextLink": {
-          "type": "string",
-          "readOnly": true,
-          "description": "Link to the next page of results."
-        }
-      }
-    },
-    "UserSession": {
-      "type": "object",
-      "description": "Represents a UserSession definition.",
-      "allOf": [
-        {
-          "$ref": "../../../../../common-types/resource-management/v1/types.json#/definitions/Resource"
-        }
-      ],
-      "properties": {
-        "properties": {
-          "description": "Detailed properties for UserSession",
-          "x-ms-client-flatten": true,
-          "$ref": "#/definitions/UserSessionProperties"
-        }
-      }
-    },
-    "UserSessionProperties": {
-      "description": "Schema for UserSession properties.",
-      "type": "object",
-      "properties": {
-        "userPrincipalName": {
-          "type": "string",
-          "description": "The user principal name."
-        },
-        "applicationType": {
-          "enum": [
-            "RemoteApp",
-            "Desktop"
-          ],
-          "x-ms-enum": {
-            "name": "ApplicationType",
-            "modelAsString": true
-          },
-          "type": "string",
-          "description": "Application type of application."
-        },
-        "sessionState": {
-          "enum": [
-            "Unknown",
-            "Active",
-            "Disconnected",
-            "Pending",
-            "LogOff",
-            "UserProfileDiskMounted"
-          ],
-          "x-ms-enum": {
-            "name": "SessionState",
-            "modelAsString": true
-          },
-          "type": "string",
-          "description": "State of user session."
-        },
-        "activeDirectoryUserName": {
-          "type": "string",
-          "description": "The active directory user name."
-        },
-        "createTime": {
-          "format": "date-time",
-          "type": "string",
-          "description": "The timestamp of the user session create."
-        }
-      }
-    },
-    "UserSessionList": {
-      "type": "object",
-      "title": "UserSessionList",
-      "description": "List of UserSession definitions.",
-      "properties": {
-        "value": {
-          "type": "array",
-          "description": "List of UserSession definitions.",
-          "items": {
-            "$ref": "#/definitions/UserSession"
-          }
-        },
-        "nextLink": {
-          "type": "string",
-          "readOnly": true,
-          "description": "Link to the next page of results."
-        }
-      }
-    }
-  },
-  "parameters": {
-    "HostPoolNameParameter": {
-      "name": "hostPoolName",
-      "in": "path",
-      "required": true,
-      "type": "string",
-      "description": "The name of the host pool within the specified resource group",
-      "maxLength": 24,
-      "minLength": 3,
-      "x-ms-parameter-location": "method"
-    },
-    "ApplicationGroupNameParameter": {
-      "name": "applicationGroupName",
-      "in": "path",
-      "required": true,
-      "type": "string",
-      "description": "The name of the application group",
-      "maxLength": 24,
-      "minLength": 3,
-      "x-ms-parameter-location": "method"
-    },
-    "ApplicationNameParameter": {
-      "name": "applicationName",
-      "in": "path",
-      "required": true,
-      "type": "string",
-      "description": "The name of the application within the specified application group",
-      "maxLength": 24,
-      "minLength": 3,
-      "x-ms-parameter-location": "method"
-    },
-    "DesktopNameParameter": {
-      "name": "desktopName",
-      "in": "path",
-      "required": true,
-      "type": "string",
-      "description": "The name of the desktop within the specified desktop group",
-      "maxLength": 24,
-      "minLength": 3,
-      "x-ms-parameter-location": "method"
-    },
-    "WorkspaceNameParameter": {
-      "name": "workspaceName",
-      "in": "path",
-      "required": true,
-      "type": "string",
-      "description": "The name of the workspace",
-      "maxLength": 24,
-      "minLength": 3,
-      "x-ms-parameter-location": "method"
-    },
-    "SessionHostNameParameter": {
-      "name": "sessionHostName",
-      "in": "path",
-      "required": true,
-      "type": "string",
-      "description": "The name of the session host within the specified host pool",
-      "maxLength": 48,
-      "minLength": 3,
-      "x-ms-parameter-location": "method"
-    },
-    "UserSessionIdParameter": {
-      "name": "userSessionId",
-      "in": "path",
-      "required": true,
-      "type": "string",
-      "description": "The name of the user session within the specified session host",
-      "maxLength": 24,
-      "minLength": 1,
-      "x-ms-parameter-location": "method"
-    },
-    "StartMenuItemNameParameter": {
-      "name": "startMenuItemName",
-      "in": "path",
-      "required": true,
-      "type": "string",
-      "description": "The name of the start menu item within the specified host pool",
-      "maxLength": 24,
-      "minLength": 3,
-      "x-ms-parameter-location": "method"
-    }
-  }
-}
->>>>>>> 47704afe
+}
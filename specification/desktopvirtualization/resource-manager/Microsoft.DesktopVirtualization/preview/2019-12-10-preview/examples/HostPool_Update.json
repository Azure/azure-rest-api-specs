--- conflicted
+++ resolved
@@ -1,4 +1,3 @@
-<<<<<<< HEAD
 {
   "parameters": {
     "subscriptionId": "daefabc0-95b4-48b3-b645-8a753a63c4fa",
@@ -55,64 +54,4 @@
       }
     }
   }
-}
-=======
-{
-  "parameters": {
-    "subscriptionId": "daefabc0-95b4-48b3-b645-8a753a63c4fa",
-    "resourceGroupName": "resourceGroup1",
-    "hostPoolName": "hostPool1",
-    "api-version": "2019-12-10-preview",
-    "hostPool": {
-      "tags": {
-        "tag1": "value1",
-        "tag2": "value2"
-      },
-      "properties": {
-        "friendlyName": "friendly",
-        "description": "des1",
-        "customRdpProperty": null,
-        "maxSessionLimit": 999999,
-        "loadBalancerType": "BreadthFirst",
-        "personalDesktopAssignmentType": "Automatic",
-        "registrationInfo": {
-          "expirationTime": "2020-10-01T15:01:54.9571247Z",
-          "registrationTokenOperation": "Update"
-        },
-        "ssoContext": "KeyVaultPath"
-      }
-    }
-  },
-  "responses": {
-    "200": {
-      "body": {
-        "name": "hostPool1",
-        "id": "/subscriptions/daefabc0-95b4-48b3-b645-8a753a63c4fa/resourceGroups/resourceGroup1/providers/Microsoft.DesktopVirtualization/hostPools/hostPool1",
-        "type": "/Microsoft.DesktopVirtualization/hostPools",
-        "location": "centralus",
-        "tags": {
-          "key1": "value1",
-          "key2": "value2"
-        },
-        "properties": {
-          "friendlyName": "friendly",
-          "description": "des1",
-          "hostPoolType": "Pooled",
-          "personalDesktopAssignmentType": "Automatic",
-          "customRdpProperty": null,
-          "maxSessionLimit": 999999,
-          "loadBalancerType": "BreadthFirst",
-          "validationEnvironment": null,
-          "ring": null,
-          "registrationInfo": {
-            "expirationTime": "2008-09-22T14:01:54.9571247Z",
-            "token": "token",
-            "registrationTokenOperation": "Update"
-          },
-          "ssoContext": "KeyVaultPath"
-        }
-      }
-    }
-  }
-}
->>>>>>> 47704afe
+}
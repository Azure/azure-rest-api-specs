# DesktopVirtualization

> see https://aka.ms/autorest

This is the AutoRest configuration file for Desktop Virtualization.

---

## Getting Started

To build the SDK for DesktopVirtualizationClient, simply [Install AutoRest](https://aka.ms/autorest/install) and in this folder, run:

> `autorest`

To see additional help and options, run:

> `autorest --help`

---

## Configuration

### Basic Information

These are the global settings for the DesktopVirtualizationClient API.

```yaml
openapi-type: arm
<<<<<<< HEAD
tag: package-2025-10-10
```

### Tag: package-2025-10-10

These settings apply only when `--tag=package-2025-10-10` is specified on the command line.

```yaml $(tag) == 'package-2025-10-10'
input-file:
  - stable/2025-10-10/desktopvirtualization.json
suppressions:
  - code: PutRequestResponseSchemeArm
    from: desktopvirtualization.json
    reason: The system metadata are not the input parameters, and our service doesn't support patch operation fot this resource, this is already in the stable version.
    where:
      - $.paths['/subscriptions/{subscriptionId}/resourceGroups/{resourceGroupName}/providers/Microsoft.DesktopVirtualization/hostPools/{hostPoolName}/privateEndpointConnections/{privateEndpointConnectionName}'].*
      - $.paths['/subscriptions/{subscriptionId}/resourceGroups/{resourceGroupName}/providers/Microsoft.DesktopVirtualization/workspaces/{workspaceName}/privateEndpointConnections/{privateEndpointConnectionName}'].*
=======
tag: package-preview-2025-11-01-preview
```

### Tag: package-preview-2025-11-01-preview

These settings apply only when `--tag=package-preview-2025-11-01-preview` is specified on the command line.

```yaml $(tag) == 'package-preview-2025-11-01-preview'
input-file:
  - preview/2025-11-01-preview/desktopvirtualization.json
suppressions:
  - code: RequiredPropertiesMissingInResourceModel
    from: desktopvirtualization.json
    reason: Discussed in the ARM API office hour and get approved. Even Common type for operation result don't have the related properties. The rule seems conflict with the contract. https://github.com/Azure/azure-rest-api-specs/blob/main/specification/common-types/resource-management/v5/types.json#L270 and also https://github.com/Azure/azure-openapi-validator/pull/767#issuecomment-2732917683. There is a fix for this and is waiting for the rollout.
    where:
        - $.definitions.ResourceProviderOperationListResult
>>>>>>> b61ac84b
  - code: PutResponseCodes
    from: desktopvirtualization.json
    reason: Discussed in the ARM API office hour and get approved. Our service are currently returning the 200 status code not 201, and this is already in the stable version.
    where:
<<<<<<< HEAD
      - $.paths['/subscriptions/{subscriptionId}/resourceGroups/{resourceGroupName}/providers/Microsoft.DesktopVirtualization/hostPools/{hostPoolName}/privateEndpointConnections/{privateEndpointConnectionName}'].*
      - $.paths['/subscriptions/{subscriptionId}/resourceGroups/{resourceGroupName}/providers/Microsoft.DesktopVirtualization/workspaces/{workspaceName}/privateEndpointConnections/{privateEndpointConnectionName}'].*
=======
        - $.paths['/subscriptions/{subscriptionId}/resourceGroups/{resourceGroupName}/providers/Microsoft.DesktopVirtualization/hostPools/{hostPoolName}/privateEndpointConnections/{privateEndpointConnectionName}'].*
        - $.paths['/subscriptions/{subscriptionId}/resourceGroups/{resourceGroupName}/providers/Microsoft.DesktopVirtualization/workspaces/{workspaceName}/privateEndpointConnections/{privateEndpointConnectionName}'].*
  - code: BodyTopLevelProperties
    from: desktopvirtualization.json
    reason: Our service design forces this behavior -> The response in this new API aligns with an existing API (/sessionHostManagements/default/sessionHostUpdateStatuses/default). Those 2 APIs are tightly related and will be in the same public version, so we would want to make sure they share a similar pattern.
    where:
      - $.definitions.SessionHostManagementProvisioningStatus
  - code: RequiredPropertiesMissingInResourceModel
    from: desktopvirtualization.json
    reason: Our service design forces this behavior -> The response in this new API aligns with an existing API (/sessionHostManagements/default/sessionHostUpdateStatuses/default). Those 2 APIs are tightly related and will be in the same public version, so we would want to make sure they share a similar pattern.
    where:
      - $.definitions.SessionHostManagementProvisioningStatus
  - code: DefinitionsPropertiesNamesCamelCase
    from: desktopvirtualization.json
    reason: Property name follows RDP specification and existing naming conventions in the service.
    where:
      - $.definitions.HostPoolProperties.properties.allowRDPShortPathWithPrivateLink
      - $.definitions.HostPoolPatchProperties.properties.allowRDPShortPathWithPrivateLink
```

### Tag: package-preview-2025-09-01-preview

These settings apply only when `--tag=package-preview-2025-09-01-preview` is specified on the command line.

```yaml $(tag) == 'package-preview-2025-09-01-preview'
input-file:
  - preview/2025-09-01-preview/desktopvirtualization.json
suppressions:
>>>>>>> b61ac84b
  - code: RequiredPropertiesMissingInResourceModel
    from: desktopvirtualization.json
    reason: Discussed in the ARM API office hour and get approved. Even Common type for operation result don't have the related properties. The rule seems conflict with the contract. https://github.com/Azure/azure-rest-api-specs/blob/main/specification/common-types/resource-management/v5/types.json#L270 and also https://github.com/Azure/azure-openapi-validator/pull/767#issuecomment-2732917683. There is a fix for this and is waiting for the rollout.
    where:
<<<<<<< HEAD
      - $.definitions.ResourceProviderOperationListResult
  - code: PatchIdentityProperty
    from: desktopvirtualization.json
    reason: Our service doesn't support update the identity in the patch method.  
    where:
      - $.paths['/subscriptions/{subscriptionId}/resourceGroups/{resourceGroupName}/providers/Microsoft.DesktopVirtualization/hostPools/{hostPoolName}'].patch.parameters[4]
=======
        - $.definitions.ResourceProviderOperationListResult
  - code: PutResponseCodes
    from: desktopvirtualization.json
    reason: Discussed in the ARM API office hour and get approved. Our service are currently returning the 200 status code not 201, and this is already in the stable version.
    where:
        - $.paths['/subscriptions/{subscriptionId}/resourceGroups/{resourceGroupName}/providers/Microsoft.DesktopVirtualization/hostPools/{hostPoolName}/privateEndpointConnections/{privateEndpointConnectionName}'].*
        - $.paths['/subscriptions/{subscriptionId}/resourceGroups/{resourceGroupName}/providers/Microsoft.DesktopVirtualization/workspaces/{workspaceName}/privateEndpointConnections/{privateEndpointConnectionName}'].*
  - code: BodyTopLevelProperties
    from: desktopvirtualization.json
    reason: Our service design forces this behavior -> The response in this new API aligns with an existing API (/sessionHostManagements/default/sessionHostUpdateStatuses/default). Those 2 APIs are tightly related and will be in the same public version, so we would want to make sure they share a similar pattern.
    where:
      - $.definitions.SessionHostManagementProvisioningStatus
  - code: RequiredPropertiesMissingInResourceModel
    from: desktopvirtualization.json
    reason: Our service design forces this behavior -> The response in this new API aligns with an existing API (/sessionHostManagements/default/sessionHostUpdateStatuses/default). Those 2 APIs are tightly related and will be in the same public version, so we would want to make sure they share a similar pattern.
    where:
      - $.definitions.SessionHostManagementProvisioningStatus
  - code: DefinitionsPropertiesNamesCamelCase
    from: desktopvirtualization.json
    reason: Property name follows RDP specification and existing naming conventions in the service.
    where:
      - $.definitions.HostPoolProperties.properties.allowRDPShortPathWithPrivateLink
      - $.definitions.HostPoolPatchProperties.properties.allowRDPShortPathWithPrivateLink
```

### Tag: package-preview-2025-08-01-preview

These settings apply only when `--tag=package-preview-2025-08-01-preview` is specified on the command line.

```yaml $(tag) == 'package-preview-2025-08-01-preview'
input-file:
  - preview/2025-08-01-preview/desktopvirtualization.json
suppressions:
  - code: RequiredPropertiesMissingInResourceModel
    from: desktopvirtualization.json
    reason: Discussed in the ARM API office hour and get approved. Even Common type for operation result don't have the related properties. The rule seems conflict with the contract. https://github.com/Azure/azure-rest-api-specs/blob/main/specification/common-types/resource-management/v5/types.json#L270 and also https://github.com/Azure/azure-openapi-validator/pull/767#issuecomment-2732917683. There is a fix for this and is waiting for the rollout.
    where:
        - $.definitions.ResourceProviderOperationListResult
  - code: PutResponseCodes
    from: desktopvirtualization.json
    reason: Discussed in the ARM API office hour and get approved. Our service are currently returning the 200 status code not 201, and this is already in the stable version.
    where:
        - $.paths['/subscriptions/{subscriptionId}/resourceGroups/{resourceGroupName}/providers/Microsoft.DesktopVirtualization/hostPools/{hostPoolName}/privateEndpointConnections/{privateEndpointConnectionName}'].*
        - $.paths['/subscriptions/{subscriptionId}/resourceGroups/{resourceGroupName}/providers/Microsoft.DesktopVirtualization/workspaces/{workspaceName}/privateEndpointConnections/{privateEndpointConnectionName}'].*
  - code: BodyTopLevelProperties
    from: desktopvirtualization.json
    reason: Our service design forces this behavior -> The response in this new API aligns with an existing API (/sessionHostManagements/default/sessionHostUpdateStatuses/default). Those 2 APIs are tightly related and will be in the same public version, so we would want to make sure they share a similar pattern.
    where:
      - $.definitions.SessionHostManagementProvisioningStatus
  - code: RequiredPropertiesMissingInResourceModel
    from: desktopvirtualization.json
    reason: Our service design forces this behavior -> The response in this new API aligns with an existing API (/sessionHostManagements/default/sessionHostUpdateStatuses/default). Those 2 APIs are tightly related and will be in the same public version, so we would want to make sure they share a similar pattern.
    where:
      - $.definitions.SessionHostManagementProvisioningStatus
>>>>>>> b61ac84b
```

### Tag: package-preview-2025-04-01-preview

These settings apply only when `--tag=package-preview-2025-04-01-preview` is specified on the command line.

```yaml $(tag) == 'package-preview-2025-04-01-preview'
input-file:
  - preview/2025-04-01-preview/desktopvirtualization.json
suppressions:
  - code: RequiredPropertiesMissingInResourceModel
    from: desktopvirtualization.json
    reason: Discussed in the ARM API office hour and get approved. Even Common type for operation result don't have the related properties. The rule seems conflict with the contract. https://github.com/Azure/azure-rest-api-specs/blob/main/specification/common-types/resource-management/v5/types.json#L270 and also https://github.com/Azure/azure-openapi-validator/pull/767#issuecomment-2732917683. There is a fix for this and is waiting for the rollout.
    where:
        - $.definitions.ResourceProviderOperationListResult
  - code: PutResponseCodes
    from: desktopvirtualization.json
    reason: Discussed in the ARM API office hour and get approved. Our service are currently returning the 200 status code not 201, and this is already in the stable version.
    where:
        - $.paths['/subscriptions/{subscriptionId}/resourceGroups/{resourceGroupName}/providers/Microsoft.DesktopVirtualization/hostPools/{hostPoolName}/privateEndpointConnections/{privateEndpointConnectionName}'].*
        - $.paths['/subscriptions/{subscriptionId}/resourceGroups/{resourceGroupName}/providers/Microsoft.DesktopVirtualization/workspaces/{workspaceName}/privateEndpointConnections/{privateEndpointConnectionName}'].*
  - code: BodyTopLevelProperties
    from: desktopvirtualization.json
    reason: Our service design forces this behavior -> The response in this new API aligns with an existing API (/sessionHostManagements/default/sessionHostUpdateStatuses/default). Those 2 APIs are tightly related and will be in the same public version, so we would want to make sure they share a similar pattern.
    where:
      - $.definitions.SessionHostManagementProvisioningStatus
  - code: RequiredPropertiesMissingInResourceModel
    from: desktopvirtualization.json
    reason: Our service design forces this behavior -> The response in this new API aligns with an existing API (/sessionHostManagements/default/sessionHostUpdateStatuses/default). Those 2 APIs are tightly related and will be in the same public version, so we would want to make sure they share a similar pattern.
    where:
      - $.definitions.SessionHostManagementProvisioningStatus
```

### Tag: package-preview-2025-03-01-preview

These settings apply only when `--tag=package-preview-2025-03-01-preview` is specified on the command line.

```yaml $(tag) == 'package-preview-2025-03-01-preview'
input-file:
  - preview/2025-03-01-preview/desktopvirtualization.json
suppressions:
  - code: BodyTopLevelProperties
    from: desktopvirtualization.json
    reason: Our service design forces this behavior -> The response in this new API aligns with an existing API (/sessionHostManagements/default/sessionHostUpdateStatuses/default). Those 2 APIs are tightly related and will be in the same public version, so we would want to make sure they share a similar pattern.
    where:
      - $.definitions.SessionHostManagementProvisioningStatus
  - code: RequiredPropertiesMissingInResourceModel
    from: desktopvirtualization.json
    reason: Our service design forces this behavior -> The response in this new API aligns with an existing API (/sessionHostManagements/default/sessionHostUpdateStatuses/default). Those 2 APIs are tightly related and will be in the same public version, so we would want to make sure they share a similar pattern.
    where:
      - $.definitions.SessionHostManagementProvisioningStatus
```

### Tag: package-preview-2024-11-01-preview

These settings apply only when `--tag=package-preview-2024-11-01-preview` is specified on the command line.

```yaml $(tag) == 'package-preview-2024-11-01-preview'
input-file:
  - preview/2024-11-01-preview/desktopvirtualization.json
```

### Tag: package-preview-2024-08

These settings apply only when `--tag=package-preview-2024-08` is specified on the command line.

```yaml $(tag) == 'package-preview-2024-08'
input-file:
  - preview/2024-08-08-preview/desktopvirtualization.json
suppressions:
  - code: PutResponseCodes
    from: desktopvirtualization.json
    reason: Discussed in the ARM API office hour and get approved. Our service are currently returning the 200 status code not 201, and this is already in the stable version.
    where:
        - $.paths['/subscriptions/{subscriptionId}/resourceGroups/{resourceGroupName}/providers/Microsoft.DesktopVirtualization/hostPools/{hostPoolName}/privateEndpointConnections/{privateEndpointConnectionName}'].*
        - $.paths['/subscriptions/{subscriptionId}/resourceGroups/{resourceGroupName}/providers/Microsoft.DesktopVirtualization/workspaces/{workspaceName}/privateEndpointConnections/{privateEndpointConnectionName}'].*
```

### Tag: package-preview-2024-04

These settings apply only when `--tag=package-preview-2024-04` is specified on the command line.

```yaml $(tag) == 'package-preview-2024-04'
input-file:
  - preview/2024-04-08-preview/desktopvirtualization.json
suppressions:
  - code: AvoidAdditionalProperties
    from: desktopvirtualization.json
    reason: False positive -> additionalProperties showing in the nested object properties, not at the top level. E.g. "object.vmTags.additionalProperties" and not "object.additionalProperties". We cannot manually exclude using where clauses because of an active bug on this rule. When this is fixed, we should be able to add a (single) where clause.
  - code: XmsPageableForListCalls
    from: desktopvirtualization.json
    reason: False positive -> we have a singleton element in the collection, per recommendation from ARM API review, meaning that we will never return a collection hence no need for such list annotations. Learn more about this (approved) scenario @  ARM RPC Guidance https://github.com/Azure/azure-resource-manager-rpc/blob/master/v1.0/common-api-contracts.md#singleton-resources
    where:
      - $.paths['/subscriptions/{subscriptionId}/resourceGroups/{resourceGroupName}/providers/Microsoft.DesktopVirtualization/hostPools/{hostPoolName}/sessionHostManagements/default'].*
      - $.paths['/subscriptions/{subscriptionId}/resourceGroups/{resourceGroupName}/providers/Microsoft.DesktopVirtualization/hostPools/{hostPoolName}/sessionHostManagements/default/sessionHostUpdateStatuses/default'].*
      - $.paths['/subscriptions/{subscriptionId}/resourceGroups/{resourceGroupName}/providers/Microsoft.DesktopVirtualization/hostPools/{hostPoolName}/sessionHostConfigurations/default'].*
      - $.paths['/subscriptions/{subscriptionId}/resourceGroups/{resourceGroupName}/providers/Microsoft.DesktopVirtualization/hostPools/{hostPoolName}/activeSessionHostConfigurations/default'].*
  - code: EvenSegmentedPathForPutOperation
    from: desktopvirtualization.json
    reason: False positive -> we have a singleton element in the collection, per recommendation from ARM API review, meaning that we won't have an "even" number of segments. Learn more about this (approved) scenario @  ARM RPC Guidance https://github.com/Azure/azure-resource-manager-rpc/blob/master/v1.0/common-api-contracts.md#singleton-resources
    where:
      - $.paths['/subscriptions/{subscriptionId}/resourceGroups/{resourceGroupName}/providers/Microsoft.DesktopVirtualization/hostPools/{hostPoolName}/sessionHostManagements/default']
      - $.paths['/subscriptions/{subscriptionId}/resourceGroups/{resourceGroupName}/providers/Microsoft.DesktopVirtualization/hostPools/{hostPoolName}/sessionHostConfigurations/default']
```

### Tag: package-2024-04

These settings apply only when `--tag=package-2024-04` is specified on the command line.

```yaml $(tag) == 'package-2024-04'
input-file:
  - stable/2024-04-03/desktopvirtualization.json
```

### Tag: package-preview-2024-03

These settings apply only when `--tag=package-preview-2024-03` is specified on the command line.

```yaml $(tag) == 'package-preview-2024-03'
input-file:
  - preview/2024-03-06-preview/desktopvirtualization.json
suppressions:
  - code: ResourceNameRestriction
    from: desktopvirtualization.json
    reason: Pattern restriction will be a breaking change. Update for next stable version. Work item to fix https://microsoft.visualstudio.com/OS/_workitems/edit/47527278
```

### Tag: package-preview-2024-01

These settings apply only when `--tag=package-preview-2024-01` is specified on the command line.

```yaml $(tag) == 'package-preview-2024-01'
input-file:
  - preview/2024-01-16-preview/desktopvirtualization.json
suppressions:
  - code: ResourceNameRestriction
    from: desktopvirtualization.json
    reason: Pattern restriction will be a breaking change. Update for next stable version. Work item to fix https://microsoft.visualstudio.com/OS/_workitems/edit/47527278
```

### Tag: package-preview-2023-11

These settings apply only when `--tag=package-preview-2023-11` is specified on the command line.

```yaml $(tag) == 'package-preview-2023-11'
input-file:
  - preview/2023-11-01-preview/desktopvirtualization.json
suppressions:
  - code: ResourceNameRestriction
    from: desktopvirtualization.json
    reason: Pattern restriction will be a breaking change. Update for next stable version. Work item to fix https://microsoft.visualstudio.com/OS/_workitems/edit/47527278
```

### Tag: package-preview-2023-10

These settings apply only when `--tag=package-preview-2023-10` is specified on the command line.

```yaml $(tag) == 'package-preview-2023-10'
input-file:
  - preview/2023-10-04-preview/desktopvirtualization.json
suppressions:
  - code: ResourceNameRestriction
    reason: HostPoolName, ApplicationGroupName, WorkspaceName, ScalingPlanName were already implemented in previous versions of the API and we cannot change naming pattern now.
```

### Tag: package-2023-09

These settings apply only when `--tag=package-2023-09` is specified on the command line.

```yaml $(tag) == 'package-2023-09'
input-file:
  - stable/2023-09-05/desktopvirtualization.json
```

### Tag: package-preview-2022-10

These settings apply only when `--tag=package-preview-2022-10` is specified on the command line.

```yaml $(tag) == 'package-preview-2022-10'
input-file:
  - preview/2022-10-14-preview/desktopvirtualization.json
```

### Tag: package-2022-09

These settings apply only when `--tag=package-2022-09` is specified on the command line.

```yaml $(tag) == 'package-2022-09'
input-file:
  - stable/2022-09-09/desktopvirtualization.json
```

### Tag: package-preview-2022-04

These settings apply only when `--tag=package-preview-2022-04` is specified on the command line.

```yaml $(tag) == 'package-preview-2022-04'
input-file:
  - preview/2022-04-01-preview/desktopvirtualization.json
```

### Tag: package-preview-2022-02

These settings apply only when `--tag=package-preview-2022-02` is specified on the command line.

```yaml $(tag) == 'package-preview-2022-02'
input-file:
  - preview/2022-02-10-preview/desktopvirtualization.json
```

### Tag: package-preview-2021-09

These settings apply only when `--tag=package-preview-2021-09` is specified on the command line.

```yaml $(tag) == 'package-preview-2021-09'
input-file:
  - preview/2021-09-03-preview/desktopvirtualization.json
```

### Tag: package-2021-07

These settings apply only when `--tag=package-2021-07` is specified on the command line.

```yaml $(tag) == 'package-2021-07'
input-file:
  - stable/2021-07-12/desktopvirtualization.json
```

### Tag: package-2019-01-23-preview

These settings apply only when `--tag=package-2019-01-23-preview` is specified on the command line.

```yaml $(tag) == 'package-2019-01-23-preview'
input-file:
  - preview/2019-01-23-preview/desktopvirtualization.json
```

### Tag: package-2019-09-24-preview

These settings apply only when `--tag=package-2019-09-24-preview` is specified on the command line.

```yaml $(tag) == 'package-2019-09-24-preview'
input-file:
  - preview/2019-09-24-preview/desktopvirtualization.json
```

### Tag: package-2019-12-10-preview

These settings apply only when `--tag=package-2019-12-10-preview` is specified on the command line.

```yaml $(tag) == 'package-2019-12-10-preview'
input-file:
  - preview/2019-12-10-preview/desktopvirtualization.json
```

### Tag: package-2020-09-21-preview

These settings apply only when `--tag=package-2020-09-21-preview` is specified on the command line.

```yaml $(tag) == 'package-2020-09-21-preview'
input-file:
  - preview/2020-09-21-preview/desktopvirtualization.json
```

### Tag: package-2020-10-19-preview

These settings apply only when `--tag=package-2020-10-19-preview` is specified on the command line.

```yaml $(tag) == 'package-2020-10-19-preview'
input-file:
  - preview/2020-10-19-preview/desktopvirtualization.json
```

### Tag: package-2020-11-02-preview

These settings apply only when `--tag=package-2020-11-02-preview` is specified on the command line.

```yaml $(tag) == 'package-2020-11-02-preview'
input-file:
  - preview/2020-11-02-preview/desktopvirtualization.json
```

### Tag: package-2020-11-10-preview

```yaml $(tag) == 'package-2020-11-10-preview'
input-file:
  - preview/2020-11-10-preview/desktopvirtualization.json
```

### Tag: package-2021-01-14-preview

```yaml $(tag) == 'package-2021-01-14-preview'
input-file:
  - preview/2021-01-14-preview/desktopvirtualization.json
```

### Tag: package-2021-02-01-preview

```yaml $(tag) == 'package-2021-02-01-preview'
input-file:
  - preview/2021-02-01-preview/desktopvirtualization.json
```

### Tag: package-2021-03-09-preview

```yaml $(tag) == 'package-2021-03-09-preview'
input-file:
  - preview/2021-03-09-preview/desktopvirtualization.json
```

### Tag: package-2021-04-01-preview

```yaml $(tag) == 'package-2021-04-01-preview'
input-file:
  - preview/2021-04-01-preview/desktopvirtualization.json
```

---

# Code Generation

## Swagger to SDK

This section describes what SDK should be generated by the automatic system.
This is not used by Autorest itself.

```yaml $(swagger-to-sdk)
swagger-to-sdk:
  - repo: azure-sdk-for-net
  - repo: azure-sdk-for-python
  - repo: azure-sdk-for-java
  - repo: azure-sdk-for-go
  - repo: azure-sdk-for-js
  - repo: azure-sdk-for-node
  - repo: azure-sdk-for-ruby
    after_scripts:
      - bundle install && rake arm:regen_all_profiles['azure_mgmt_desktop_virtualization']
  - repo: azure-cli-extensions
  - repo: azure-resource-manager-schemas
  - repo: azure-powershell
```

## C#

See configuration in [readme.csharp.md](./readme.csharp.md)

## Python

See configuration in [readme.python.md](./readme.python.md)

## Java

See configuration in [readme.java.md](./readme.java.md)

## Go

See configuration in [readme.go.md](./readme.go.md)

## TypeScript

See configuration in [readme.typescript.md](./readme.typescript.md)

## Node

See configuration in [readme.node.md](./readme.node.md)

## Ruby

See configuration in [readme.ruby.md](./readme.ruby.md)<|MERGE_RESOLUTION|>--- conflicted
+++ resolved
@@ -26,25 +26,6 @@
 
 ```yaml
 openapi-type: arm
-<<<<<<< HEAD
-tag: package-2025-10-10
-```
-
-### Tag: package-2025-10-10
-
-These settings apply only when `--tag=package-2025-10-10` is specified on the command line.
-
-```yaml $(tag) == 'package-2025-10-10'
-input-file:
-  - stable/2025-10-10/desktopvirtualization.json
-suppressions:
-  - code: PutRequestResponseSchemeArm
-    from: desktopvirtualization.json
-    reason: The system metadata are not the input parameters, and our service doesn't support patch operation fot this resource, this is already in the stable version.
-    where:
-      - $.paths['/subscriptions/{subscriptionId}/resourceGroups/{resourceGroupName}/providers/Microsoft.DesktopVirtualization/hostPools/{hostPoolName}/privateEndpointConnections/{privateEndpointConnectionName}'].*
-      - $.paths['/subscriptions/{subscriptionId}/resourceGroups/{resourceGroupName}/providers/Microsoft.DesktopVirtualization/workspaces/{workspaceName}/privateEndpointConnections/{privateEndpointConnectionName}'].*
-=======
 tag: package-preview-2025-11-01-preview
 ```
 
@@ -61,15 +42,10 @@
     reason: Discussed in the ARM API office hour and get approved. Even Common type for operation result don't have the related properties. The rule seems conflict with the contract. https://github.com/Azure/azure-rest-api-specs/blob/main/specification/common-types/resource-management/v5/types.json#L270 and also https://github.com/Azure/azure-openapi-validator/pull/767#issuecomment-2732917683. There is a fix for this and is waiting for the rollout.
     where:
         - $.definitions.ResourceProviderOperationListResult
->>>>>>> b61ac84b
   - code: PutResponseCodes
     from: desktopvirtualization.json
     reason: Discussed in the ARM API office hour and get approved. Our service are currently returning the 200 status code not 201, and this is already in the stable version.
     where:
-<<<<<<< HEAD
-      - $.paths['/subscriptions/{subscriptionId}/resourceGroups/{resourceGroupName}/providers/Microsoft.DesktopVirtualization/hostPools/{hostPoolName}/privateEndpointConnections/{privateEndpointConnectionName}'].*
-      - $.paths['/subscriptions/{subscriptionId}/resourceGroups/{resourceGroupName}/providers/Microsoft.DesktopVirtualization/workspaces/{workspaceName}/privateEndpointConnections/{privateEndpointConnectionName}'].*
-=======
         - $.paths['/subscriptions/{subscriptionId}/resourceGroups/{resourceGroupName}/providers/Microsoft.DesktopVirtualization/hostPools/{hostPoolName}/privateEndpointConnections/{privateEndpointConnectionName}'].*
         - $.paths['/subscriptions/{subscriptionId}/resourceGroups/{resourceGroupName}/providers/Microsoft.DesktopVirtualization/workspaces/{workspaceName}/privateEndpointConnections/{privateEndpointConnectionName}'].*
   - code: BodyTopLevelProperties
@@ -90,27 +66,46 @@
       - $.definitions.HostPoolPatchProperties.properties.allowRDPShortPathWithPrivateLink
 ```
 
-### Tag: package-preview-2025-09-01-preview
-
-These settings apply only when `--tag=package-preview-2025-09-01-preview` is specified on the command line.
-
-```yaml $(tag) == 'package-preview-2025-09-01-preview'
-input-file:
-  - preview/2025-09-01-preview/desktopvirtualization.json
-suppressions:
->>>>>>> b61ac84b
-  - code: RequiredPropertiesMissingInResourceModel
-    from: desktopvirtualization.json
-    reason: Discussed in the ARM API office hour and get approved. Even Common type for operation result don't have the related properties. The rule seems conflict with the contract. https://github.com/Azure/azure-rest-api-specs/blob/main/specification/common-types/resource-management/v5/types.json#L270 and also https://github.com/Azure/azure-openapi-validator/pull/767#issuecomment-2732917683. There is a fix for this and is waiting for the rollout.
-    where:
-<<<<<<< HEAD
+### Tag: package-2025-10-10
+
+These settings apply only when `--tag=package-2025-10-10` is specified on the command line.
+
+```yaml $(tag) == 'package-2025-10-10'
+input-file:
+  - stable/2025-10-10/desktopvirtualization.json
+suppressions:
+  - code: PutRequestResponseSchemeArm
+    from: desktopvirtualization.json
+    reason: The system metadata are not the input parameters, and our service doesn't support patch operation fot this resource, this is already in the stable version.
+    where:
+      - $.paths['/subscriptions/{subscriptionId}/resourceGroups/{resourceGroupName}/providers/Microsoft.DesktopVirtualization/hostPools/{hostPoolName}/privateEndpointConnections/{privateEndpointConnectionName}'].*
+      - $.paths['/subscriptions/{subscriptionId}/resourceGroups/{resourceGroupName}/providers/Microsoft.DesktopVirtualization/workspaces/{workspaceName}/privateEndpointConnections/{privateEndpointConnectionName}'].*
+  - code: PutResponseCodes
+    from: desktopvirtualization.json
+    reason: Discussed in the ARM API office hour and get approved. Our service are currently returning the 200 status code not 201, and this is already in the stable version.
+    where:
+      - $.paths['/subscriptions/{subscriptionId}/resourceGroups/{resourceGroupName}/providers/Microsoft.DesktopVirtualization/hostPools/{hostPoolName}/privateEndpointConnections/{privateEndpointConnectionName}'].*
+      - $.paths['/subscriptions/{subscriptionId}/resourceGroups/{resourceGroupName}/providers/Microsoft.DesktopVirtualization/workspaces/{workspaceName}/privateEndpointConnections/{privateEndpointConnectionName}'].*
       - $.definitions.ResourceProviderOperationListResult
   - code: PatchIdentityProperty
     from: desktopvirtualization.json
     reason: Our service doesn't support update the identity in the patch method.  
     where:
       - $.paths['/subscriptions/{subscriptionId}/resourceGroups/{resourceGroupName}/providers/Microsoft.DesktopVirtualization/hostPools/{hostPoolName}'].patch.parameters[4]
-=======
+```
+
+### Tag: package-preview-2025-09-01-preview
+
+These settings apply only when `--tag=package-preview-2025-09-01-preview` is specified on the command line.
+
+```yaml $(tag) == 'package-preview-2025-09-01-preview'
+input-file:
+  - preview/2025-09-01-preview/desktopvirtualization.json
+suppressions:
+  - code: RequiredPropertiesMissingInResourceModel
+    from: desktopvirtualization.json
+    reason: Discussed in the ARM API office hour and get approved. Even Common type for operation result don't have the related properties. The rule seems conflict with the contract. https://github.com/Azure/azure-rest-api-specs/blob/main/specification/common-types/resource-management/v5/types.json#L270 and also https://github.com/Azure/azure-openapi-validator/pull/767#issuecomment-2732917683. There is a fix for this and is waiting for the rollout.
+    where:
         - $.definitions.ResourceProviderOperationListResult
   - code: PutResponseCodes
     from: desktopvirtualization.json
@@ -165,7 +160,6 @@
     reason: Our service design forces this behavior -> The response in this new API aligns with an existing API (/sessionHostManagements/default/sessionHostUpdateStatuses/default). Those 2 APIs are tightly related and will be in the same public version, so we would want to make sure they share a similar pattern.
     where:
       - $.definitions.SessionHostManagementProvisioningStatus
->>>>>>> b61ac84b
 ```
 
 ### Tag: package-preview-2025-04-01-preview

--- conflicted
+++ resolved
@@ -2288,18 +2288,11 @@
   showInFeed?: boolean;
 
   /**
-<<<<<<< HEAD
    * DeploymentScope type for ApplicationGroup.
    */
   @visibility(Lifecycle.Read)
   @added(Versions.v2025_11_01_preview)
   deploymentScope?: DeploymentScope;
-=======
-   * Tenant that the resource is being requested on behalf of.
-   */
-  @added(Versions.v2025_08_01_preview)
-  oboTenantId?: string;
->>>>>>> 0bb3c4c4
 }
 
 /**
@@ -2614,10 +2607,6 @@
   /**
    * DeploymentScope type for HostPool.
    */
-<<<<<<< HEAD
-  @visibility(Lifecycle.Read)
-=======
->>>>>>> 0bb3c4c4
   @added(Versions.v2025_08_01_preview)
   deploymentScope?: DeploymentScope;
 
@@ -2626,7 +2615,6 @@
    */
   @added(Versions.v2025_08_01_preview)
   oboTenantId?: string;
-<<<<<<< HEAD
 
   /**
    * Controls if the use of RDPShortPath transport is allowed, possibly bypassing Private Link routes.
@@ -2634,8 +2622,6 @@
   #suppress "@azure-tools/typespec-azure-core/casing-style" "RDP is a valid acronym"
   @added(Versions.v2025_09_01_preview)
   allowRDPShortPathWithPrivateLink?: AllowRDPSPWithPL;
-=======
->>>>>>> 0bb3c4c4
 }
 
 /**
@@ -3059,17 +3045,10 @@
   privateEndpointConnections?: PrivateEndpointConnection[];
 
   /**
-<<<<<<< HEAD
    * DeploymentScope type for Workspace.
    */
   @added(Versions.v2025_11_01_preview)
   deploymentScope?: DeploymentScope;
-=======
-   * Tenant that the resource is being requested on behalf of.
-   */
-  @added(Versions.v2025_08_01_preview)
-  oboTenantId?: string;
->>>>>>> 0bb3c4c4
 }
 
 /**

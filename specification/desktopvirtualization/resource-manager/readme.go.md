## Go

These settings apply only when `--go` is specified on the command line.

``` yaml $(go)
go:
  license-header: MICROSOFT_MIT_NO_VERSION
  namespace: desktopvirtualization
  clear-output-folder: true
```

### Go multi-api
``` yaml $(go) && $(multiapi)
batch:
  - tag: package-2019-01-23-preview
  - tag: package-2019-09-24-preview
  - tag: package-2019-12-10-preview
  - tag: package-2020-09-21-preview
  - tag: package-2020-10-19-preview
  - tag: package-2020-11-02-preview
  - tag: package-2020-11-10-preview
  - tag: package-2021-01-14-preview
  - tag: package-2021-02-01-preview
  - tag: package-2021-03-09-preview
<<<<<<< HEAD
```

=======
  - tag: package-2021-04-01-preview
```

### Tag: package-2021-04-01-preview and go

These settings apply only when `--tag=package-2021-04-01-preview --go` is specified on the command line.
Please also specify `--go-sdk-folder=<path to the root directory of your azure-sdk-for-go clone>`.

``` yaml $(tag) == 'package-2021-04-01-preview' && $(go)
output-folder: $(go-sdk-folder)/services/preview/$(namespace)/mgmt/2021-04-01-preview/$(namespace)
```

>>>>>>> 7d4caa5e
### Tag: package-2021-03-09-preview and go

These settings apply only when `--tag=package-2021-03-09-preview --go` is specified on the command line.
Please also specify `--go-sdk-folder=<path to the root directory of your azure-sdk-for-go clone>`.

``` yaml $(tag) == 'package-2021-03-09-preview' && $(go)
output-folder: $(go-sdk-folder)/services/preview/$(namespace)/mgmt/2021-03-09-preview/$(namespace)
```

### Tag: package-2021-02-01-preview and go

These settings apply only when `--tag=package-2021-02-01-preview --go` is specified on the command line.
Please also specify `--go-sdk-folder=<path to the root directory of your azure-sdk-for-go clone>`.

``` yaml $(tag) == 'package-2021-02-01-preview' && $(go)
output-folder: $(go-sdk-folder)/services/preview/$(namespace)/mgmt/2021-02-01-preview/$(namespace)
```

### Tag: package-2021-01-14-preview and go

These settings apply only when `--tag=package-2021-01-14-preview --go` is specified on the command line.
Please also specify `--go-sdk-folder=<path to the root directory of your azure-sdk-for-go clone>`.

``` yaml $(tag) == 'package-2021-01-14-preview' && $(go)
output-folder: $(go-sdk-folder)/services/preview/$(namespace)/mgmt/2021-01-14-preview/$(namespace)
```

### Tag: package-2020-11-10-preview and go

These settings apply only when `--tag=package-2020-11-10-preview --go` is specified on the command line.
Please also specify `--go-sdk-folder=<path to the root directory of your azure-sdk-for-go clone>`.

``` yaml $(tag) == 'package-2020-11-10-preview' && $(go)
output-folder: $(go-sdk-folder)/services/preview/$(namespace)/mgmt/2020-11-10-preview/$(namespace)
```

### Tag: package-2020-11-02-preview and go

These settings apply only when `--tag=package-2020-11-02-preview --go` is specified on the command line.
Please also specify `--go-sdk-folder=<path to the root directory of your azure-sdk-for-go clone>`.

``` yaml $(tag) == 'package-2020-11-02-preview' && $(go)
output-folder: $(go-sdk-folder)/services/preview/$(namespace)/mgmt/2020-11-02-preview/$(namespace)
```

### Tag: package-2020-10-19-preview and go

These settings apply only when `--tag=package-2020-10-19-preview --go` is specified on the command line.
Please also specify `--go-sdk-folder=<path to the root directory of your azure-sdk-for-go clone>`.

``` yaml $(tag) == 'package-2020-10-19-preview' && $(go)
output-folder: $(go-sdk-folder)/services/preview/$(namespace)/mgmt/2020-10-19-preview/$(namespace)
```

### Tag: package-2020-09-21-preview and go

These settings apply only when `--tag=package-2020-09-21-preview --go` is specified on the command line.
Please also specify `--go-sdk-folder=<path to the root directory of your azure-sdk-for-go clone>`.

``` yaml $(tag) == 'package-2020-09-21-preview' && $(go)
output-folder: $(go-sdk-folder)/services/preview/$(namespace)/mgmt/2020-09-21-preview/$(namespace)
```

### Tag: package-2019-12-10-preview and go

These settings apply only when `--tag=package-2019-12-10-preview --go` is specified on the command line.
Please also specify `--go-sdk-folder=<path to the root directory of your azure-sdk-for-go clone>`.

``` yaml $(tag) == 'package-2019-12-10-preview' && $(go)
output-folder: $(go-sdk-folder)/services/preview/$(namespace)/mgmt/2019-12-10-preview/$(namespace)
```

### Tag: package-2019-09-24-preview and go

These settings apply only when `--tag=package-2019-09-24-preview --go` is specified on the command line.
Please also specify `--go-sdk-folder=<path to the root directory of your azure-sdk-for-go clone>`.

``` yaml $(tag) == 'package-2019-09-24-preview' && $(go)
output-folder: $(go-sdk-folder)/services/preview/$(namespace)/mgmt/2019-09-24-preview/$(namespace)
```

### Tag: package-2019-01-23-preview and go

These settings apply only when `--tag=package-2019-01-23-preview --go` is specified on the command line.
Please also specify `--go-sdk-folder=<path to the root directory of your azure-sdk-for-go clone>`.

``` yaml $(tag) == 'package-2019-01-23-preview' && $(go)
output-folder: $(go-sdk-folder)/services/preview/$(namespace)/mgmt/2019-01-23-preview/$(namespace)
```

<|MERGE_RESOLUTION|>--- conflicted
+++ resolved
@@ -1,131 +1,126 @@
-## Go
-
-These settings apply only when `--go` is specified on the command line.
-
-``` yaml $(go)
-go:
-  license-header: MICROSOFT_MIT_NO_VERSION
-  namespace: desktopvirtualization
-  clear-output-folder: true
-```
-
-### Go multi-api
-``` yaml $(go) && $(multiapi)
-batch:
-  - tag: package-2019-01-23-preview
-  - tag: package-2019-09-24-preview
-  - tag: package-2019-12-10-preview
-  - tag: package-2020-09-21-preview
-  - tag: package-2020-10-19-preview
-  - tag: package-2020-11-02-preview
-  - tag: package-2020-11-10-preview
-  - tag: package-2021-01-14-preview
-  - tag: package-2021-02-01-preview
-  - tag: package-2021-03-09-preview
-<<<<<<< HEAD
-```
-
-=======
-  - tag: package-2021-04-01-preview
-```
-
-### Tag: package-2021-04-01-preview and go
-
-These settings apply only when `--tag=package-2021-04-01-preview --go` is specified on the command line.
-Please also specify `--go-sdk-folder=<path to the root directory of your azure-sdk-for-go clone>`.
-
-``` yaml $(tag) == 'package-2021-04-01-preview' && $(go)
-output-folder: $(go-sdk-folder)/services/preview/$(namespace)/mgmt/2021-04-01-preview/$(namespace)
-```
-
->>>>>>> 7d4caa5e
-### Tag: package-2021-03-09-preview and go
-
-These settings apply only when `--tag=package-2021-03-09-preview --go` is specified on the command line.
-Please also specify `--go-sdk-folder=<path to the root directory of your azure-sdk-for-go clone>`.
-
-``` yaml $(tag) == 'package-2021-03-09-preview' && $(go)
-output-folder: $(go-sdk-folder)/services/preview/$(namespace)/mgmt/2021-03-09-preview/$(namespace)
-```
-
-### Tag: package-2021-02-01-preview and go
-
-These settings apply only when `--tag=package-2021-02-01-preview --go` is specified on the command line.
-Please also specify `--go-sdk-folder=<path to the root directory of your azure-sdk-for-go clone>`.
-
-``` yaml $(tag) == 'package-2021-02-01-preview' && $(go)
-output-folder: $(go-sdk-folder)/services/preview/$(namespace)/mgmt/2021-02-01-preview/$(namespace)
-```
-
-### Tag: package-2021-01-14-preview and go
-
-These settings apply only when `--tag=package-2021-01-14-preview --go` is specified on the command line.
-Please also specify `--go-sdk-folder=<path to the root directory of your azure-sdk-for-go clone>`.
-
-``` yaml $(tag) == 'package-2021-01-14-preview' && $(go)
-output-folder: $(go-sdk-folder)/services/preview/$(namespace)/mgmt/2021-01-14-preview/$(namespace)
-```
-
-### Tag: package-2020-11-10-preview and go
-
-These settings apply only when `--tag=package-2020-11-10-preview --go` is specified on the command line.
-Please also specify `--go-sdk-folder=<path to the root directory of your azure-sdk-for-go clone>`.
-
-``` yaml $(tag) == 'package-2020-11-10-preview' && $(go)
-output-folder: $(go-sdk-folder)/services/preview/$(namespace)/mgmt/2020-11-10-preview/$(namespace)
-```
-
-### Tag: package-2020-11-02-preview and go
-
-These settings apply only when `--tag=package-2020-11-02-preview --go` is specified on the command line.
-Please also specify `--go-sdk-folder=<path to the root directory of your azure-sdk-for-go clone>`.
-
-``` yaml $(tag) == 'package-2020-11-02-preview' && $(go)
-output-folder: $(go-sdk-folder)/services/preview/$(namespace)/mgmt/2020-11-02-preview/$(namespace)
-```
-
-### Tag: package-2020-10-19-preview and go
-
-These settings apply only when `--tag=package-2020-10-19-preview --go` is specified on the command line.
-Please also specify `--go-sdk-folder=<path to the root directory of your azure-sdk-for-go clone>`.
-
-``` yaml $(tag) == 'package-2020-10-19-preview' && $(go)
-output-folder: $(go-sdk-folder)/services/preview/$(namespace)/mgmt/2020-10-19-preview/$(namespace)
-```
-
-### Tag: package-2020-09-21-preview and go
-
-These settings apply only when `--tag=package-2020-09-21-preview --go` is specified on the command line.
-Please also specify `--go-sdk-folder=<path to the root directory of your azure-sdk-for-go clone>`.
-
-``` yaml $(tag) == 'package-2020-09-21-preview' && $(go)
-output-folder: $(go-sdk-folder)/services/preview/$(namespace)/mgmt/2020-09-21-preview/$(namespace)
-```
-
-### Tag: package-2019-12-10-preview and go
-
-These settings apply only when `--tag=package-2019-12-10-preview --go` is specified on the command line.
-Please also specify `--go-sdk-folder=<path to the root directory of your azure-sdk-for-go clone>`.
-
-``` yaml $(tag) == 'package-2019-12-10-preview' && $(go)
-output-folder: $(go-sdk-folder)/services/preview/$(namespace)/mgmt/2019-12-10-preview/$(namespace)
-```
-
-### Tag: package-2019-09-24-preview and go
-
-These settings apply only when `--tag=package-2019-09-24-preview --go` is specified on the command line.
-Please also specify `--go-sdk-folder=<path to the root directory of your azure-sdk-for-go clone>`.
-
-``` yaml $(tag) == 'package-2019-09-24-preview' && $(go)
-output-folder: $(go-sdk-folder)/services/preview/$(namespace)/mgmt/2019-09-24-preview/$(namespace)
-```
-
-### Tag: package-2019-01-23-preview and go
-
-These settings apply only when `--tag=package-2019-01-23-preview --go` is specified on the command line.
-Please also specify `--go-sdk-folder=<path to the root directory of your azure-sdk-for-go clone>`.
-
-``` yaml $(tag) == 'package-2019-01-23-preview' && $(go)
-output-folder: $(go-sdk-folder)/services/preview/$(namespace)/mgmt/2019-01-23-preview/$(namespace)
-```
-
+## Go
+
+These settings apply only when `--go` is specified on the command line.
+
+``` yaml $(go)
+go:
+  license-header: MICROSOFT_MIT_NO_VERSION
+  namespace: desktopvirtualization
+  clear-output-folder: true
+```
+
+### Go multi-api
+``` yaml $(go) && $(multiapi)
+batch:
+  - tag: package-2019-01-23-preview
+  - tag: package-2019-09-24-preview
+  - tag: package-2019-12-10-preview
+  - tag: package-2020-09-21-preview
+  - tag: package-2020-10-19-preview
+  - tag: package-2020-11-02-preview
+  - tag: package-2020-11-10-preview
+  - tag: package-2021-01-14-preview
+  - tag: package-2021-02-01-preview
+  - tag: package-2021-03-09-preview
+  - tag: package-2021-04-01-preview
+```
+
+### Tag: package-2021-04-01-preview and go
+
+These settings apply only when `--tag=package-2021-04-01-preview --go` is specified on the command line.
+Please also specify `--go-sdk-folder=<path to the root directory of your azure-sdk-for-go clone>`.
+
+``` yaml $(tag) == 'package-2021-04-01-preview' && $(go)
+output-folder: $(go-sdk-folder)/services/preview/$(namespace)/mgmt/2021-04-01-preview/$(namespace)
+```
+
+### Tag: package-2021-03-09-preview and go
+
+These settings apply only when `--tag=package-2021-03-09-preview --go` is specified on the command line.
+Please also specify `--go-sdk-folder=<path to the root directory of your azure-sdk-for-go clone>`.
+
+``` yaml $(tag) == 'package-2021-03-09-preview' && $(go)
+output-folder: $(go-sdk-folder)/services/preview/$(namespace)/mgmt/2021-03-09-preview/$(namespace)
+```
+
+### Tag: package-2021-02-01-preview and go
+
+These settings apply only when `--tag=package-2021-02-01-preview --go` is specified on the command line.
+Please also specify `--go-sdk-folder=<path to the root directory of your azure-sdk-for-go clone>`.
+
+``` yaml $(tag) == 'package-2021-02-01-preview' && $(go)
+output-folder: $(go-sdk-folder)/services/preview/$(namespace)/mgmt/2021-02-01-preview/$(namespace)
+```
+
+### Tag: package-2021-01-14-preview and go
+
+These settings apply only when `--tag=package-2021-01-14-preview --go` is specified on the command line.
+Please also specify `--go-sdk-folder=<path to the root directory of your azure-sdk-for-go clone>`.
+
+``` yaml $(tag) == 'package-2021-01-14-preview' && $(go)
+output-folder: $(go-sdk-folder)/services/preview/$(namespace)/mgmt/2021-01-14-preview/$(namespace)
+```
+
+### Tag: package-2020-11-10-preview and go
+
+These settings apply only when `--tag=package-2020-11-10-preview --go` is specified on the command line.
+Please also specify `--go-sdk-folder=<path to the root directory of your azure-sdk-for-go clone>`.
+
+``` yaml $(tag) == 'package-2020-11-10-preview' && $(go)
+output-folder: $(go-sdk-folder)/services/preview/$(namespace)/mgmt/2020-11-10-preview/$(namespace)
+```
+
+### Tag: package-2020-11-02-preview and go
+
+These settings apply only when `--tag=package-2020-11-02-preview --go` is specified on the command line.
+Please also specify `--go-sdk-folder=<path to the root directory of your azure-sdk-for-go clone>`.
+
+``` yaml $(tag) == 'package-2020-11-02-preview' && $(go)
+output-folder: $(go-sdk-folder)/services/preview/$(namespace)/mgmt/2020-11-02-preview/$(namespace)
+```
+
+### Tag: package-2020-10-19-preview and go
+
+These settings apply only when `--tag=package-2020-10-19-preview --go` is specified on the command line.
+Please also specify `--go-sdk-folder=<path to the root directory of your azure-sdk-for-go clone>`.
+
+``` yaml $(tag) == 'package-2020-10-19-preview' && $(go)
+output-folder: $(go-sdk-folder)/services/preview/$(namespace)/mgmt/2020-10-19-preview/$(namespace)
+```
+
+### Tag: package-2020-09-21-preview and go
+
+These settings apply only when `--tag=package-2020-09-21-preview --go` is specified on the command line.
+Please also specify `--go-sdk-folder=<path to the root directory of your azure-sdk-for-go clone>`.
+
+``` yaml $(tag) == 'package-2020-09-21-preview' && $(go)
+output-folder: $(go-sdk-folder)/services/preview/$(namespace)/mgmt/2020-09-21-preview/$(namespace)
+```
+
+### Tag: package-2019-12-10-preview and go
+
+These settings apply only when `--tag=package-2019-12-10-preview --go` is specified on the command line.
+Please also specify `--go-sdk-folder=<path to the root directory of your azure-sdk-for-go clone>`.
+
+``` yaml $(tag) == 'package-2019-12-10-preview' && $(go)
+output-folder: $(go-sdk-folder)/services/preview/$(namespace)/mgmt/2019-12-10-preview/$(namespace)
+```
+
+### Tag: package-2019-09-24-preview and go
+
+These settings apply only when `--tag=package-2019-09-24-preview --go` is specified on the command line.
+Please also specify `--go-sdk-folder=<path to the root directory of your azure-sdk-for-go clone>`.
+
+``` yaml $(tag) == 'package-2019-09-24-preview' && $(go)
+output-folder: $(go-sdk-folder)/services/preview/$(namespace)/mgmt/2019-09-24-preview/$(namespace)
+```
+
+### Tag: package-2019-01-23-preview and go
+
+These settings apply only when `--tag=package-2019-01-23-preview --go` is specified on the command line.
+Please also specify `--go-sdk-folder=<path to the root directory of your azure-sdk-for-go clone>`.
+
+``` yaml $(tag) == 'package-2019-01-23-preview' && $(go)
+output-folder: $(go-sdk-folder)/services/preview/$(namespace)/mgmt/2019-01-23-preview/$(namespace)
+```
+
--- conflicted
+++ resolved
@@ -1,4 +1,3 @@
-<<<<<<< HEAD
 ## Ruby
 
 These settings apply only when `--ruby` is specified on the command line.
@@ -24,53 +23,4 @@
 ``` yaml $(tag) == 'package-2019-01-23-preview' && $(ruby)
 namespace: "Azure::DesktopVirtualization::Mgmt::V2017_04_24_preview"
 output-folder: $(ruby-sdks-folder)/management/azure_mgmt_DesktopVirtualization/lib
-=======
-## Ruby
-
-These settings apply only when `--ruby` is specified on the command line.
-
-``` yaml
-package-name: azure_mgmt_desktop_virtualization
-package-version: "0.16.0"
-azure-arm: true
-```
-
-### Ruby multi-api
-
-``` yaml $(ruby) && $(multiapi)
-batch:
-  - tag: package-2019-01-23-preview
-  - tag: package-2019-09-24-preview
-  - tag: package-2019-12-10-preview
-```
-
-### Tag: package-2019-12-10-preview and ruby
-
-These settings apply only when `--tag=package-2019-12-10-preview --ruby` is specified on the command line.
-Please also specify `--ruby-sdks-folder=<path to the root directory of your azure-sdk-for-ruby clone>`.
-
-``` yaml $(tag) == 'package-2019-12-10-preview' && $(ruby)
-namespace: "Azure::DesktopVirtualization::Mgmt::V2019_12_10_preview"
-output-folder: $(ruby-sdks-folder)/management/azure_mgmt_desktop_virtualization/lib
-```
-
-### Tag: package-2019-09-24-preview and ruby
-
-These settings apply only when `--tag=package-2019-09-24-preview --ruby` is specified on the command line.
-Please also specify `--ruby-sdks-folder=<path to the root directory of your azure-sdk-for-ruby clone>`.
-
-``` yaml $(tag) == 'package-2019-09-24-preview' && $(ruby)
-namespace: "Azure::DesktopVirtualization::Mgmt::V2019_09_24_preview"
-output-folder: $(ruby-sdks-folder)/management/azure_mgmt_desktop_virtualization/lib
-```
-
-### Tag: package-2019-01-23-preview and ruby
-
-These settings apply only when `--tag=package-2019-01-23-preview --ruby` is specified on the command line.
-Please also specify `--ruby-sdks-folder=<path to the root directory of your azure-sdk-for-ruby clone>`.
-
-``` yaml $(tag) == 'package-2019-01-23-preview' && $(ruby)
-namespace: "Azure::DesktopVirtualization::Mgmt::V2019_01_23_preview"
-output-folder: $(ruby-sdks-folder)/management/azure_mgmt_desktop_virtualization/lib
->>>>>>> 47704afe
 ```
## Ruby

These settings apply only when `--ruby` is specified on the command line.

``` yaml
package-name: azure_mgmt_desktop_virtualization
package-version: "0.16.0"
azure-arm: true
```

### Ruby multi-api

``` yaml $(ruby) && $(multiapi)
batch:
  - tag: package-2019-01-23-preview
  - tag: package-2019-09-24-preview
  - tag: package-2019-12-10-preview
  - tag: package-2020-09-21-preview
  - tag: package-2020-10-19-preview
  - tag: package-2020-11-02-preview
  - tag: package-2021-01-14-preview
  - tag: package-2021-02-01-preview
  - tag: package-2021-03-09-preview
<<<<<<< HEAD
=======
  - tag: package-2021-04-01-preview
```

### Tag: package-2021-04-01-preview and ruby

These settings apply only when `--tag=package-2021-04-01-preview --ruby` is specified on the command line.
Please also specify `--ruby-sdks-folder=<path to the root directory of your azure-sdk-for-ruby clone>`.

``` yaml $(tag) == 'package-2021-04-01-preview' && $(ruby)
namespace: "Azure::DesktopVirtualization::Mgmt::V2021_04_01_preview"
output-folder: $(ruby-sdks-folder)/management/azure_mgmt_desktop_virtualization/lib
>>>>>>> 7d4caa5e
```

### Tag: package-2021-03-09-preview and ruby

These settings apply only when `--tag=package-2021-03-09-preview --ruby` is specified on the command line.
Please also specify `--ruby-sdks-folder=<path to the root directory of your azure-sdk-for-ruby clone>`.

<<<<<<< HEAD
``` yaml $(tag) == 'package-2021-03-00-preview' && $(ruby)
=======
``` yaml $(tag) == 'package-2021-03-09-preview' && $(ruby)
>>>>>>> 7d4caa5e
namespace: "Azure::DesktopVirtualization::Mgmt::V2021_03_09_preview"
output-folder: $(ruby-sdks-folder)/management/azure_mgmt_desktop_virtualization/lib
```

### Tag: package-2021-02-01-preview and ruby

These settings apply only when `--tag=package-2021-02-01-preview --ruby` is specified on the command line.
Please also specify `--ruby-sdks-folder=<path to the root directory of your azure-sdk-for-ruby clone>`.

``` yaml $(tag) == 'package-2021-02-01-preview' && $(ruby)
namespace: "Azure::DesktopVirtualization::Mgmt::V2021_02_01_preview"
output-folder: $(ruby-sdks-folder)/management/azure_mgmt_desktop_virtualization/lib
```

### Tag: package-2021-01-14-preview and ruby

These settings apply only when `--tag=package-2021-01-14-preview --ruby` is specified on the command line.
Please also specify `--ruby-sdks-folder=<path to the root directory of your azure-sdk-for-ruby clone>`.

``` yaml $(tag) == 'package-2021-01-14-preview' && $(ruby)
namespace: "Azure::DesktopVirtualization::Mgmt::V2021_01_14_preview"
output-folder: $(ruby-sdks-folder)/management/azure_mgmt_desktop_virtualization/lib
```

### Tag: package-2020-11-02-preview and ruby

These settings apply only when `--tag=package-2020-11-02-preview --ruby` is specified on the command line.
Please also specify `--ruby-sdks-folder=<path to the root directory of your azure-sdk-for-ruby clone>`.

``` yaml $(tag) == 'package-2020-11-02-preview' && $(ruby)
namespace: "Azure::DesktopVirtualization::Mgmt::V2020_11_02_preview"
output-folder: $(ruby-sdks-folder)/management/azure_mgmt_desktop_virtualization/lib
```

### Tag: package-2020-10-19-preview and ruby

These settings apply only when `--tag=package-2020-10-19-preview --ruby` is specified on the command line.
Please also specify `--ruby-sdks-folder=<path to the root directory of your azure-sdk-for-ruby clone>`.

``` yaml $(tag) == 'package-2020-10-19-preview' && $(ruby)
namespace: "Azure::DesktopVirtualization::Mgmt::V2020_10_19_preview"
output-folder: $(ruby-sdks-folder)/management/azure_mgmt_desktop_virtualization/lib
```

### Tag: package-2020-09-21-preview and ruby

These settings apply only when `--tag=package-2020-09-21-preview --ruby` is specified on the command line.
Please also specify `--ruby-sdks-folder=<path to the root directory of your azure-sdk-for-ruby clone>`.

``` yaml $(tag) == 'package-2020-09-21-preview' && $(ruby)
namespace: "Azure::DesktopVirtualization::Mgmt::V2020_09_21_preview"
output-folder: $(ruby-sdks-folder)/management/azure_mgmt_desktop_virtualization/lib
```

### Tag: package-2019-12-10-preview and ruby

These settings apply only when `--tag=package-2019-12-10-preview --ruby` is specified on the command line.
Please also specify `--ruby-sdks-folder=<path to the root directory of your azure-sdk-for-ruby clone>`.

``` yaml $(tag) == 'package-2019-12-10-preview' && $(ruby)
namespace: "Azure::DesktopVirtualization::Mgmt::V2019_12_10_preview"
output-folder: $(ruby-sdks-folder)/management/azure_mgmt_desktop_virtualization/lib
```

### Tag: package-2019-09-24-preview and ruby

These settings apply only when `--tag=package-2019-09-24-preview --ruby` is specified on the command line.
Please also specify `--ruby-sdks-folder=<path to the root directory of your azure-sdk-for-ruby clone>`.

``` yaml $(tag) == 'package-2019-09-24-preview' && $(ruby)
namespace: "Azure::DesktopVirtualization::Mgmt::V2019_09_24_preview"
output-folder: $(ruby-sdks-folder)/management/azure_mgmt_desktop_virtualization/lib
```

### Tag: package-2019-01-23-preview and ruby

These settings apply only when `--tag=package-2019-01-23-preview --ruby` is specified on the command line.
Please also specify `--ruby-sdks-folder=<path to the root directory of your azure-sdk-for-ruby clone>`.

``` yaml $(tag) == 'package-2019-01-23-preview' && $(ruby)
namespace: "Azure::DesktopVirtualization::Mgmt::V2019_01_23_preview"
output-folder: $(ruby-sdks-folder)/management/azure_mgmt_desktop_virtualization/lib
```<|MERGE_RESOLUTION|>--- conflicted
+++ resolved
@@ -1,132 +1,125 @@
-## Ruby
-
-These settings apply only when `--ruby` is specified on the command line.
-
-``` yaml
-package-name: azure_mgmt_desktop_virtualization
-package-version: "0.16.0"
-azure-arm: true
-```
-
-### Ruby multi-api
-
-``` yaml $(ruby) && $(multiapi)
-batch:
-  - tag: package-2019-01-23-preview
-  - tag: package-2019-09-24-preview
-  - tag: package-2019-12-10-preview
-  - tag: package-2020-09-21-preview
-  - tag: package-2020-10-19-preview
-  - tag: package-2020-11-02-preview
-  - tag: package-2021-01-14-preview
-  - tag: package-2021-02-01-preview
-  - tag: package-2021-03-09-preview
-<<<<<<< HEAD
-=======
-  - tag: package-2021-04-01-preview
-```
-
-### Tag: package-2021-04-01-preview and ruby
-
-These settings apply only when `--tag=package-2021-04-01-preview --ruby` is specified on the command line.
-Please also specify `--ruby-sdks-folder=<path to the root directory of your azure-sdk-for-ruby clone>`.
-
-``` yaml $(tag) == 'package-2021-04-01-preview' && $(ruby)
-namespace: "Azure::DesktopVirtualization::Mgmt::V2021_04_01_preview"
-output-folder: $(ruby-sdks-folder)/management/azure_mgmt_desktop_virtualization/lib
->>>>>>> 7d4caa5e
-```
-
-### Tag: package-2021-03-09-preview and ruby
-
-These settings apply only when `--tag=package-2021-03-09-preview --ruby` is specified on the command line.
-Please also specify `--ruby-sdks-folder=<path to the root directory of your azure-sdk-for-ruby clone>`.
-
-<<<<<<< HEAD
-``` yaml $(tag) == 'package-2021-03-00-preview' && $(ruby)
-=======
-``` yaml $(tag) == 'package-2021-03-09-preview' && $(ruby)
->>>>>>> 7d4caa5e
-namespace: "Azure::DesktopVirtualization::Mgmt::V2021_03_09_preview"
-output-folder: $(ruby-sdks-folder)/management/azure_mgmt_desktop_virtualization/lib
-```
-
-### Tag: package-2021-02-01-preview and ruby
-
-These settings apply only when `--tag=package-2021-02-01-preview --ruby` is specified on the command line.
-Please also specify `--ruby-sdks-folder=<path to the root directory of your azure-sdk-for-ruby clone>`.
-
-``` yaml $(tag) == 'package-2021-02-01-preview' && $(ruby)
-namespace: "Azure::DesktopVirtualization::Mgmt::V2021_02_01_preview"
-output-folder: $(ruby-sdks-folder)/management/azure_mgmt_desktop_virtualization/lib
-```
-
-### Tag: package-2021-01-14-preview and ruby
-
-These settings apply only when `--tag=package-2021-01-14-preview --ruby` is specified on the command line.
-Please also specify `--ruby-sdks-folder=<path to the root directory of your azure-sdk-for-ruby clone>`.
-
-``` yaml $(tag) == 'package-2021-01-14-preview' && $(ruby)
-namespace: "Azure::DesktopVirtualization::Mgmt::V2021_01_14_preview"
-output-folder: $(ruby-sdks-folder)/management/azure_mgmt_desktop_virtualization/lib
-```
-
-### Tag: package-2020-11-02-preview and ruby
-
-These settings apply only when `--tag=package-2020-11-02-preview --ruby` is specified on the command line.
-Please also specify `--ruby-sdks-folder=<path to the root directory of your azure-sdk-for-ruby clone>`.
-
-``` yaml $(tag) == 'package-2020-11-02-preview' && $(ruby)
-namespace: "Azure::DesktopVirtualization::Mgmt::V2020_11_02_preview"
-output-folder: $(ruby-sdks-folder)/management/azure_mgmt_desktop_virtualization/lib
-```
-
-### Tag: package-2020-10-19-preview and ruby
-
-These settings apply only when `--tag=package-2020-10-19-preview --ruby` is specified on the command line.
-Please also specify `--ruby-sdks-folder=<path to the root directory of your azure-sdk-for-ruby clone>`.
-
-``` yaml $(tag) == 'package-2020-10-19-preview' && $(ruby)
-namespace: "Azure::DesktopVirtualization::Mgmt::V2020_10_19_preview"
-output-folder: $(ruby-sdks-folder)/management/azure_mgmt_desktop_virtualization/lib
-```
-
-### Tag: package-2020-09-21-preview and ruby
-
-These settings apply only when `--tag=package-2020-09-21-preview --ruby` is specified on the command line.
-Please also specify `--ruby-sdks-folder=<path to the root directory of your azure-sdk-for-ruby clone>`.
-
-``` yaml $(tag) == 'package-2020-09-21-preview' && $(ruby)
-namespace: "Azure::DesktopVirtualization::Mgmt::V2020_09_21_preview"
-output-folder: $(ruby-sdks-folder)/management/azure_mgmt_desktop_virtualization/lib
-```
-
-### Tag: package-2019-12-10-preview and ruby
-
-These settings apply only when `--tag=package-2019-12-10-preview --ruby` is specified on the command line.
-Please also specify `--ruby-sdks-folder=<path to the root directory of your azure-sdk-for-ruby clone>`.
-
-``` yaml $(tag) == 'package-2019-12-10-preview' && $(ruby)
-namespace: "Azure::DesktopVirtualization::Mgmt::V2019_12_10_preview"
-output-folder: $(ruby-sdks-folder)/management/azure_mgmt_desktop_virtualization/lib
-```
-
-### Tag: package-2019-09-24-preview and ruby
-
-These settings apply only when `--tag=package-2019-09-24-preview --ruby` is specified on the command line.
-Please also specify `--ruby-sdks-folder=<path to the root directory of your azure-sdk-for-ruby clone>`.
-
-``` yaml $(tag) == 'package-2019-09-24-preview' && $(ruby)
-namespace: "Azure::DesktopVirtualization::Mgmt::V2019_09_24_preview"
-output-folder: $(ruby-sdks-folder)/management/azure_mgmt_desktop_virtualization/lib
-```
-
-### Tag: package-2019-01-23-preview and ruby
-
-These settings apply only when `--tag=package-2019-01-23-preview --ruby` is specified on the command line.
-Please also specify `--ruby-sdks-folder=<path to the root directory of your azure-sdk-for-ruby clone>`.
-
-``` yaml $(tag) == 'package-2019-01-23-preview' && $(ruby)
-namespace: "Azure::DesktopVirtualization::Mgmt::V2019_01_23_preview"
-output-folder: $(ruby-sdks-folder)/management/azure_mgmt_desktop_virtualization/lib
+## Ruby
+
+These settings apply only when `--ruby` is specified on the command line.
+
+``` yaml
+package-name: azure_mgmt_desktop_virtualization
+package-version: "0.16.0"
+azure-arm: true
+```
+
+### Ruby multi-api
+
+``` yaml $(ruby) && $(multiapi)
+batch:
+  - tag: package-2019-01-23-preview
+  - tag: package-2019-09-24-preview
+  - tag: package-2019-12-10-preview
+  - tag: package-2020-09-21-preview
+  - tag: package-2020-10-19-preview
+  - tag: package-2020-11-02-preview
+  - tag: package-2021-01-14-preview
+  - tag: package-2021-02-01-preview
+  - tag: package-2021-03-09-preview
+  - tag: package-2021-04-01-preview
+```
+
+### Tag: package-2021-04-01-preview and ruby
+
+These settings apply only when `--tag=package-2021-04-01-preview --ruby` is specified on the command line.
+Please also specify `--ruby-sdks-folder=<path to the root directory of your azure-sdk-for-ruby clone>`.
+
+``` yaml $(tag) == 'package-2021-04-01-preview' && $(ruby)
+namespace: "Azure::DesktopVirtualization::Mgmt::V2021_04_01_preview"
+output-folder: $(ruby-sdks-folder)/management/azure_mgmt_desktop_virtualization/lib
+```
+
+### Tag: package-2021-03-09-preview and ruby
+
+These settings apply only when `--tag=package-2021-03-09-preview --ruby` is specified on the command line.
+Please also specify `--ruby-sdks-folder=<path to the root directory of your azure-sdk-for-ruby clone>`.
+
+``` yaml $(tag) == 'package-2021-03-09-preview' && $(ruby)
+namespace: "Azure::DesktopVirtualization::Mgmt::V2021_03_09_preview"
+output-folder: $(ruby-sdks-folder)/management/azure_mgmt_desktop_virtualization/lib
+```
+
+### Tag: package-2021-02-01-preview and ruby
+
+These settings apply only when `--tag=package-2021-02-01-preview --ruby` is specified on the command line.
+Please also specify `--ruby-sdks-folder=<path to the root directory of your azure-sdk-for-ruby clone>`.
+
+``` yaml $(tag) == 'package-2021-02-01-preview' && $(ruby)
+namespace: "Azure::DesktopVirtualization::Mgmt::V2021_02_01_preview"
+output-folder: $(ruby-sdks-folder)/management/azure_mgmt_desktop_virtualization/lib
+```
+
+### Tag: package-2021-01-14-preview and ruby
+
+These settings apply only when `--tag=package-2021-01-14-preview --ruby` is specified on the command line.
+Please also specify `--ruby-sdks-folder=<path to the root directory of your azure-sdk-for-ruby clone>`.
+
+``` yaml $(tag) == 'package-2021-01-14-preview' && $(ruby)
+namespace: "Azure::DesktopVirtualization::Mgmt::V2021_01_14_preview"
+output-folder: $(ruby-sdks-folder)/management/azure_mgmt_desktop_virtualization/lib
+```
+
+### Tag: package-2020-11-02-preview and ruby
+
+These settings apply only when `--tag=package-2020-11-02-preview --ruby` is specified on the command line.
+Please also specify `--ruby-sdks-folder=<path to the root directory of your azure-sdk-for-ruby clone>`.
+
+``` yaml $(tag) == 'package-2020-11-02-preview' && $(ruby)
+namespace: "Azure::DesktopVirtualization::Mgmt::V2020_11_02_preview"
+output-folder: $(ruby-sdks-folder)/management/azure_mgmt_desktop_virtualization/lib
+```
+
+### Tag: package-2020-10-19-preview and ruby
+
+These settings apply only when `--tag=package-2020-10-19-preview --ruby` is specified on the command line.
+Please also specify `--ruby-sdks-folder=<path to the root directory of your azure-sdk-for-ruby clone>`.
+
+``` yaml $(tag) == 'package-2020-10-19-preview' && $(ruby)
+namespace: "Azure::DesktopVirtualization::Mgmt::V2020_10_19_preview"
+output-folder: $(ruby-sdks-folder)/management/azure_mgmt_desktop_virtualization/lib
+```
+
+### Tag: package-2020-09-21-preview and ruby
+
+These settings apply only when `--tag=package-2020-09-21-preview --ruby` is specified on the command line.
+Please also specify `--ruby-sdks-folder=<path to the root directory of your azure-sdk-for-ruby clone>`.
+
+``` yaml $(tag) == 'package-2020-09-21-preview' && $(ruby)
+namespace: "Azure::DesktopVirtualization::Mgmt::V2020_09_21_preview"
+output-folder: $(ruby-sdks-folder)/management/azure_mgmt_desktop_virtualization/lib
+```
+
+### Tag: package-2019-12-10-preview and ruby
+
+These settings apply only when `--tag=package-2019-12-10-preview --ruby` is specified on the command line.
+Please also specify `--ruby-sdks-folder=<path to the root directory of your azure-sdk-for-ruby clone>`.
+
+``` yaml $(tag) == 'package-2019-12-10-preview' && $(ruby)
+namespace: "Azure::DesktopVirtualization::Mgmt::V2019_12_10_preview"
+output-folder: $(ruby-sdks-folder)/management/azure_mgmt_desktop_virtualization/lib
+```
+
+### Tag: package-2019-09-24-preview and ruby
+
+These settings apply only when `--tag=package-2019-09-24-preview --ruby` is specified on the command line.
+Please also specify `--ruby-sdks-folder=<path to the root directory of your azure-sdk-for-ruby clone>`.
+
+``` yaml $(tag) == 'package-2019-09-24-preview' && $(ruby)
+namespace: "Azure::DesktopVirtualization::Mgmt::V2019_09_24_preview"
+output-folder: $(ruby-sdks-folder)/management/azure_mgmt_desktop_virtualization/lib
+```
+
+### Tag: package-2019-01-23-preview and ruby
+
+These settings apply only when `--tag=package-2019-01-23-preview --ruby` is specified on the command line.
+Please also specify `--ruby-sdks-folder=<path to the root directory of your azure-sdk-for-ruby clone>`.
+
+``` yaml $(tag) == 'package-2019-01-23-preview' && $(ruby)
+namespace: "Azure::DesktopVirtualization::Mgmt::V2019_01_23_preview"
+output-folder: $(ruby-sdks-folder)/management/azure_mgmt_desktop_virtualization/lib
 ```
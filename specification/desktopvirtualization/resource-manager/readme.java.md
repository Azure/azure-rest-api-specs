--- conflicted
+++ resolved
@@ -1,4 +1,3 @@
-<<<<<<< HEAD
 ## Java
 
 These settings apply only when `--java` is specified on the command line.
@@ -31,40 +30,4 @@
   output-folder: $(azure-libraries-for-java-folder)/desktopVirtualization/resource-manager/v2019_01_23_preview
 regenerate-manager: true
 generate-interface: true
-```
-=======
-## Java
-
-These settings apply only when `--java` is specified on the command line.
-Please also specify `--azure-libraries-for-java-folder=<path to the root directory of your azure-libraries-for-java clone>`.
-
-``` yaml $(java)
-azure-arm: true
-fluent: true
-namespace: com.microsoft.azure.management.desktopvirtualization
-license-header: MICROSOFT_MIT_NO_CODEGEN
-payload-flattening-threshold: 1
-output-folder: $(azure-libraries-for-java-folder)/azure-mgmt-desktopvirtualization
-```
-
-### Java multi-api
-
-``` yaml $(java) && $(multiapi)
-batch:
-  - tag: package-2019-12-10-preview
-```
-
-### Tag: package-2019-12-10-preview and java
-
-These settings apply only when `--tag=package-2019-12-10-preview --java` is specified on the command line.
-Please also specify `--azure-libraries-for-java=<path to the root directory of your azure-sdk-for-java clone>`.
-
-``` yaml $(tag) == 'package-2019-12-10-preview' && $(java) && $(multiapi)
-java:
-  namespace: com.microsoft.azure.management.desktopvirtualization.v2019_12_10_preview
-  output-folder: $(azure-libraries-for-java-folder)/sdk/desktopvirtualization/mgmt-v2019_12_10_preview
-regenerate-manager: true
-generate-interface: true
-```
-
->>>>>>> 47704afe
+```
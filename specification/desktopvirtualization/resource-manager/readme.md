# DesktopVirtualization

> see https://aka.ms/autorest

This is the AutoRest configuration file for Desktop Virtualization.

---

## Getting Started

To build the SDK for DesktopVirtualizationClient, simply [Install AutoRest](https://aka.ms/autorest/install) and in this folder, run:

> `autorest`

To see additional help and options, run:

> `autorest --help`

---

## Configuration

### Basic Information

These are the global settings for the DesktopVirtualizationClient API.

```yaml
openapi-type: arm
tag: package-preview-2024-08
```

### Tag: package-preview-2024-08

These settings apply only when `--tag=package-preview-2024-08` is specified on the command line.

```yaml $(tag) == 'package-preview-2024-08'
input-file:
  - Microsoft.DesktopVirtualization/preview/2024-08-08-preview/desktopvirtualization.json
```

### Tag: package-preview-2024-04

These settings apply only when `--tag=package-preview-2024-04` is specified on the command line.

```yaml $(tag) == 'package-preview-2024-04'
input-file:
  - Microsoft.DesktopVirtualization/preview/2024-04-08-preview/desktopvirtualization.json
suppressions:
  - code: AvoidAdditionalProperties
    from: desktopvirtualization.json
    reason: False positive -> additionalProperties showing in the nested object properties, not at the top level. E.g. "object.vmTags.additionalProperties" and not "object.additionalProperties". We cannot manually exclude using where clauses because of an active bug on this rule. When this is fixed, we should be able to add a (single) where clause.
  - code: XmsPageableForListCalls
    from: desktopvirtualization.json
    reason: False positive -> we have a singleton element in the collection, per recommendation from ARM API review, meaning that we will never return a collection hence no need for such list annotations. Learn more about this (approved) scenario @  ARM RPC Guidance https://github.com/Azure/azure-resource-manager-rpc/blob/master/v1.0/common-api-contracts.md#singleton-resources
    where:
      - $.paths['/subscriptions/{subscriptionId}/resourceGroups/{resourceGroupName}/providers/Microsoft.DesktopVirtualization/hostPools/{hostPoolName}/sessionHostManagements/default'].*
      - $.paths['/subscriptions/{subscriptionId}/resourceGroups/{resourceGroupName}/providers/Microsoft.DesktopVirtualization/hostPools/{hostPoolName}/sessionHostManagements/default/sessionHostUpdateStatuses/default'].*
      - $.paths['/subscriptions/{subscriptionId}/resourceGroups/{resourceGroupName}/providers/Microsoft.DesktopVirtualization/hostPools/{hostPoolName}/sessionHostConfigurations/default'].*
      - $.paths['/subscriptions/{subscriptionId}/resourceGroups/{resourceGroupName}/providers/Microsoft.DesktopVirtualization/hostPools/{hostPoolName}/activeSessionHostConfigurations/default'].*
  - code: EvenSegmentedPathForPutOperation
    from: desktopvirtualization.json
    reason: False positive -> we have a singleton element in the collection, per recommendation from ARM API review, meaning that we won't have an "even" number of segments. Learn more about this (approved) scenario @  ARM RPC Guidance https://github.com/Azure/azure-resource-manager-rpc/blob/master/v1.0/common-api-contracts.md#singleton-resources
    where:
      - $.paths['/subscriptions/{subscriptionId}/resourceGroups/{resourceGroupName}/providers/Microsoft.DesktopVirtualization/hostPools/{hostPoolName}/sessionHostManagements/default']
      - $.paths['/subscriptions/{subscriptionId}/resourceGroups/{resourceGroupName}/providers/Microsoft.DesktopVirtualization/hostPools/{hostPoolName}/sessionHostConfigurations/default']
```

### Tag: package-2024-04

These settings apply only when `--tag=package-2024-04` is specified on the command line.

```yaml $(tag) == 'package-2024-04'
input-file:
  - Microsoft.DesktopVirtualization/stable/2024-04-03/desktopvirtualization.json
```

### Tag: package-preview-2024-03

These settings apply only when `--tag=package-preview-2024-03` is specified on the command line.

```yaml $(tag) == 'package-preview-2024-03'
input-file:
  - Microsoft.DesktopVirtualization/preview/2024-03-06-preview/desktopvirtualization.json
suppressions:
  - code: ResourceNameRestriction
    from: desktopvirtualization.json
    reason: Pattern restriction will be a breaking change. Update for next stable version. Work item to fix https://microsoft.visualstudio.com/OS/_workitems/edit/47527278
```

### Tag: package-preview-2024-01

These settings apply only when `--tag=package-preview-2024-01` is specified on the command line.

```yaml $(tag) == 'package-preview-2024-01'
input-file:
  - Microsoft.DesktopVirtualization/preview/2024-01-16-preview/desktopvirtualization.json
suppressions:
  - code: ResourceNameRestriction
    from: desktopvirtualization.json
    reason: Pattern restriction will be a breaking change. Update for next stable version. Work item to fix https://microsoft.visualstudio.com/OS/_workitems/edit/47527278
```

### Tag: package-preview-2023-11

These settings apply only when `--tag=package-preview-2023-11` is specified on the command line.

```yaml $(tag) == 'package-preview-2023-11'
input-file:
  - Microsoft.DesktopVirtualization/preview/2023-11-01-preview/desktopvirtualization.json
suppressions:
  - code: ResourceNameRestriction
    from: desktopvirtualization.json
    reason: Pattern restriction will be a breaking change. Update for next stable version. Work item to fix https://microsoft.visualstudio.com/OS/_workitems/edit/47527278
```

### Tag: package-preview-2023-10

These settings apply only when `--tag=package-preview-2023-10` is specified on the command line.

```yaml $(tag) == 'package-preview-2023-10'
input-file:
  - Microsoft.DesktopVirtualization/preview/2023-10-04-preview/desktopvirtualization.json
suppressions:
  - code: ResourceNameRestriction
    reason: HostPoolName, ApplicationGroupName, WorkspaceName, ScalingPlanName were already implemented in previous versions of the API and we cannot change naming pattern now.
```

### Tag: package-2023-09

These settings apply only when `--tag=package-2023-09` is specified on the command line.

```yaml $(tag) == 'package-2023-09'
input-file:
  - Microsoft.DesktopVirtualization/stable/2023-09-05/desktopvirtualization.json
```

<<<<<<< HEAD
=======
### Tag: package-preview-2023-07

These settings apply only when `--tag=package-preview-2023-07` is specified on the command line.

```yaml $(tag) == 'package-preview-2023-07'
input-file:
  - Microsoft.DesktopVirtualization/preview/2023-07-07-preview/desktopvirtualization.json

suppressions:
  - code: ResourceNameRestriction
    reason:
      ScalingPlan was already implemented in previous versions of the API and
      we cannot change naming pattern now.
  - code: PatchIdentityProperty
    reason: There is an error loop with the identity property. We received approval to suppress this error, but we still need to investigate error loop.
```

>>>>>>> a7d34b7b
### Tag: package-preview-2022-10

These settings apply only when `--tag=package-preview-2022-10` is specified on the command line.

```yaml $(tag) == 'package-preview-2022-10'
input-file:
  - Microsoft.DesktopVirtualization/preview/2022-10-14-preview/desktopvirtualization.json
```

### Tag: package-2022-09

These settings apply only when `--tag=package-2022-09` is specified on the command line.

```yaml $(tag) == 'package-2022-09'
input-file:
  - Microsoft.DesktopVirtualization/stable/2022-09-09/desktopvirtualization.json
```

### Tag: package-preview-2022-04

These settings apply only when `--tag=package-preview-2022-04` is specified on the command line.

```yaml $(tag) == 'package-preview-2022-04'
input-file:
  - Microsoft.DesktopVirtualization/preview/2022-04-01-preview/desktopvirtualization.json
```

### Tag: package-preview-2022-02

These settings apply only when `--tag=package-preview-2022-02` is specified on the command line.

```yaml $(tag) == 'package-preview-2022-02'
input-file:
  - Microsoft.DesktopVirtualization/preview/2022-02-10-preview/desktopvirtualization.json
```

### Tag: package-preview-2021-09

These settings apply only when `--tag=package-preview-2021-09` is specified on the command line.

```yaml $(tag) == 'package-preview-2021-09'
input-file:
  - Microsoft.DesktopVirtualization/preview/2021-09-03-preview/desktopvirtualization.json
```

### Tag: package-2021-07

These settings apply only when `--tag=package-2021-07` is specified on the command line.

```yaml $(tag) == 'package-2021-07'
input-file:
  - Microsoft.DesktopVirtualization/stable/2021-07-12/desktopvirtualization.json
```

### Tag: package-2019-01-23-preview

These settings apply only when `--tag=package-2019-01-23-preview` is specified on the command line.

```yaml $(tag) == 'package-2019-01-23-preview'
input-file:
  - Microsoft.DesktopVirtualization/preview/2019-01-23-preview/desktopvirtualization.json
```

### Tag: package-2019-09-24-preview

These settings apply only when `--tag=package-2019-09-24-preview` is specified on the command line.

```yaml $(tag) == 'package-2019-09-24-preview'
input-file:
  - Microsoft.DesktopVirtualization/preview/2019-09-24-preview/desktopvirtualization.json
```

### Tag: package-2019-12-10-preview

These settings apply only when `--tag=package-2019-12-10-preview` is specified on the command line.

```yaml $(tag) == 'package-2019-12-10-preview'
input-file:
  - Microsoft.DesktopVirtualization/preview/2019-12-10-preview/desktopvirtualization.json
```

### Tag: package-2020-09-21-preview

These settings apply only when `--tag=package-2020-09-21-preview` is specified on the command line.

```yaml $(tag) == 'package-2020-09-21-preview'
input-file:
  - Microsoft.DesktopVirtualization/preview/2020-09-21-preview/desktopvirtualization.json
```

### Tag: package-2020-10-19-preview

These settings apply only when `--tag=package-2020-10-19-preview` is specified on the command line.

```yaml $(tag) == 'package-2020-10-19-preview'
input-file:
  - Microsoft.DesktopVirtualization/preview/2020-10-19-preview/desktopvirtualization.json
```

### Tag: package-2020-11-02-preview

These settings apply only when `--tag=package-2020-11-02-preview` is specified on the command line.

```yaml $(tag) == 'package-2020-11-02-preview'
input-file:
  - Microsoft.DesktopVirtualization/preview/2020-11-02-preview/desktopvirtualization.json
```

### Tag: package-2020-11-10-preview

```yaml $(tag) == 'package-2020-11-10-preview'
input-file:
  - Microsoft.DesktopVirtualization/preview/2020-11-10-preview/desktopvirtualization.json
```

### Tag: package-2021-01-14-preview

```yaml $(tag) == 'package-2021-01-14-preview'
input-file:
  - Microsoft.DesktopVirtualization/preview/2021-01-14-preview/desktopvirtualization.json
```

### Tag: package-2021-02-01-preview

```yaml $(tag) == 'package-2021-02-01-preview'
input-file:
  - Microsoft.DesktopVirtualization/preview/2021-02-01-preview/desktopvirtualization.json
```

### Tag: package-2021-03-09-preview

```yaml $(tag) == 'package-2021-03-09-preview'
input-file:
  - Microsoft.DesktopVirtualization/preview/2021-03-09-preview/desktopvirtualization.json
```

### Tag: package-2021-04-01-preview

```yaml $(tag) == 'package-2021-04-01-preview'
input-file:
  - Microsoft.DesktopVirtualization/preview/2021-04-01-preview/desktopvirtualization.json
```

---

# Code Generation

## Swagger to SDK

This section describes what SDK should be generated by the automatic system.
This is not used by Autorest itself.

```yaml $(swagger-to-sdk)
swagger-to-sdk:
  - repo: azure-sdk-for-net
  - repo: azure-sdk-for-python
  - repo: azure-sdk-for-java
  - repo: azure-sdk-for-go
  - repo: azure-sdk-for-js
  - repo: azure-sdk-for-node
  - repo: azure-sdk-for-ruby
    after_scripts:
      - bundle install && rake arm:regen_all_profiles['azure_mgmt_desktop_virtualization']
  - repo: azure-cli-extensions
  - repo: azure-resource-manager-schemas
  - repo: azure-powershell
```

## C#

See configuration in [readme.csharp.md](./readme.csharp.md)

## Python

See configuration in [readme.python.md](./readme.python.md)

## Java

See configuration in [readme.java.md](./readme.java.md)

## Go

See configuration in [readme.go.md](./readme.go.md)

## TypeScript

See configuration in [readme.typescript.md](./readme.typescript.md)

## Node

See configuration in [readme.node.md](./readme.node.md)

## Ruby

See configuration in [readme.ruby.md](./readme.ruby.md)<|MERGE_RESOLUTION|>--- conflicted
+++ resolved
@@ -134,26 +134,6 @@
   - Microsoft.DesktopVirtualization/stable/2023-09-05/desktopvirtualization.json
 ```
 
-<<<<<<< HEAD
-=======
-### Tag: package-preview-2023-07
-
-These settings apply only when `--tag=package-preview-2023-07` is specified on the command line.
-
-```yaml $(tag) == 'package-preview-2023-07'
-input-file:
-  - Microsoft.DesktopVirtualization/preview/2023-07-07-preview/desktopvirtualization.json
-
-suppressions:
-  - code: ResourceNameRestriction
-    reason:
-      ScalingPlan was already implemented in previous versions of the API and
-      we cannot change naming pattern now.
-  - code: PatchIdentityProperty
-    reason: There is an error loop with the identity property. We received approval to suppress this error, but we still need to investigate error loop.
-```
-
->>>>>>> a7d34b7b
 ### Tag: package-preview-2022-10
 
 These settings apply only when `--tag=package-preview-2022-10` is specified on the command line.

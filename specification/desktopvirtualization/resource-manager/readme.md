# DesktopVirtualization

> see https://aka.ms/autorest

This is the AutoRest configuration file for Desktop Virtualization.

---

## Getting Started

To build the SDK for DesktopVirtualizationClient, simply [Install AutoRest](https://aka.ms/autorest/install) and in this folder, run:

> `autorest`

To see additional help and options, run:

> `autorest --help`

---

## Configuration

### Basic Information

These are the global settings for the DesktopVirtualizationClient API.

```yaml
openapi-type: arm
tag: package-preview-2024-11-01-preview
```

<<<<<<< HEAD

### Tag: package-preview-2024-11-01-preview

These settings apply only when `--tag=package-preview-2024-11-01-preview` is specified on the command line.

```yaml $(tag) == 'package-preview-2024-11-01-preview'
input-file:
  - Microsoft.DesktopVirtualization/preview/2024-11-01-preview/desktopvirtualization.json
```

=======
>>>>>>> e0531692
### Tag: package-preview-2024-08

These settings apply only when `--tag=package-preview-2024-08` is specified on the command line.

```yaml $(tag) == 'package-preview-2024-08'
input-file:
  - Microsoft.DesktopVirtualization/preview/2024-08-08-preview/desktopvirtualization.json
```

### Tag: package-preview-2024-04

These settings apply only when `--tag=package-preview-2024-04` is specified on the command line.

```yaml $(tag) == 'package-preview-2024-04'
input-file:
  - Microsoft.DesktopVirtualization/preview/2024-04-08-preview/desktopvirtualization.json
suppressions:
  - code: AvoidAdditionalProperties
    from: desktopvirtualization.json
    reason: False positive -> additionalProperties showing in the nested object properties, not at the top level. E.g. "object.vmTags.additionalProperties" and not "object.additionalProperties". We cannot manually exclude using where clauses because of an active bug on this rule. When this is fixed, we should be able to add a (single) where clause.
  - code: XmsPageableForListCalls
    from: desktopvirtualization.json
    reason: False positive -> we have a singleton element in the collection, per recommendation from ARM API review, meaning that we will never return a collection hence no need for such list annotations. Learn more about this (approved) scenario @  ARM RPC Guidance https://github.com/Azure/azure-resource-manager-rpc/blob/master/v1.0/common-api-contracts.md#singleton-resources
    where:
      - $.paths['/subscriptions/{subscriptionId}/resourceGroups/{resourceGroupName}/providers/Microsoft.DesktopVirtualization/hostPools/{hostPoolName}/sessionHostManagements/default'].*
      - $.paths['/subscriptions/{subscriptionId}/resourceGroups/{resourceGroupName}/providers/Microsoft.DesktopVirtualization/hostPools/{hostPoolName}/sessionHostManagements/default/sessionHostUpdateStatuses/default'].*
      - $.paths['/subscriptions/{subscriptionId}/resourceGroups/{resourceGroupName}/providers/Microsoft.DesktopVirtualization/hostPools/{hostPoolName}/sessionHostConfigurations/default'].*
      - $.paths['/subscriptions/{subscriptionId}/resourceGroups/{resourceGroupName}/providers/Microsoft.DesktopVirtualization/hostPools/{hostPoolName}/activeSessionHostConfigurations/default'].*
  - code: EvenSegmentedPathForPutOperation
    from: desktopvirtualization.json
    reason: False positive -> we have a singleton element in the collection, per recommendation from ARM API review, meaning that we won't have an "even" number of segments. Learn more about this (approved) scenario @  ARM RPC Guidance https://github.com/Azure/azure-resource-manager-rpc/blob/master/v1.0/common-api-contracts.md#singleton-resources
    where:
      - $.paths['/subscriptions/{subscriptionId}/resourceGroups/{resourceGroupName}/providers/Microsoft.DesktopVirtualization/hostPools/{hostPoolName}/sessionHostManagements/default']
      - $.paths['/subscriptions/{subscriptionId}/resourceGroups/{resourceGroupName}/providers/Microsoft.DesktopVirtualization/hostPools/{hostPoolName}/sessionHostConfigurations/default']
```

### Tag: package-2024-04

These settings apply only when `--tag=package-2024-04` is specified on the command line.

```yaml $(tag) == 'package-2024-04'
input-file:
  - Microsoft.DesktopVirtualization/stable/2024-04-03/desktopvirtualization.json
```

### Tag: package-preview-2024-03

These settings apply only when `--tag=package-preview-2024-03` is specified on the command line.

```yaml $(tag) == 'package-preview-2024-03'
input-file:
  - Microsoft.DesktopVirtualization/preview/2024-03-06-preview/desktopvirtualization.json
suppressions:
  - code: ResourceNameRestriction
    from: desktopvirtualization.json
    reason: Pattern restriction will be a breaking change. Update for next stable version. Work item to fix https://microsoft.visualstudio.com/OS/_workitems/edit/47527278
```

### Tag: package-preview-2024-01

These settings apply only when `--tag=package-preview-2024-01` is specified on the command line.

```yaml $(tag) == 'package-preview-2024-01'
input-file:
  - Microsoft.DesktopVirtualization/preview/2024-01-16-preview/desktopvirtualization.json
suppressions:
  - code: ResourceNameRestriction
    from: desktopvirtualization.json
    reason: Pattern restriction will be a breaking change. Update for next stable version. Work item to fix https://microsoft.visualstudio.com/OS/_workitems/edit/47527278
```

### Tag: package-preview-2023-11

These settings apply only when `--tag=package-preview-2023-11` is specified on the command line.

```yaml $(tag) == 'package-preview-2023-11'
input-file:
  - Microsoft.DesktopVirtualization/preview/2023-11-01-preview/desktopvirtualization.json
suppressions:
  - code: ResourceNameRestriction
    from: desktopvirtualization.json
    reason: Pattern restriction will be a breaking change. Update for next stable version. Work item to fix https://microsoft.visualstudio.com/OS/_workitems/edit/47527278
```

### Tag: package-preview-2023-10

These settings apply only when `--tag=package-preview-2023-10` is specified on the command line.

```yaml $(tag) == 'package-preview-2023-10'
input-file:
  - Microsoft.DesktopVirtualization/preview/2023-10-04-preview/desktopvirtualization.json
suppressions:
  - code: ResourceNameRestriction
    reason: HostPoolName, ApplicationGroupName, WorkspaceName, ScalingPlanName were already implemented in previous versions of the API and we cannot change naming pattern now.
```

### Tag: package-2023-09

These settings apply only when `--tag=package-2023-09` is specified on the command line.

```yaml $(tag) == 'package-2023-09'
input-file:
  - Microsoft.DesktopVirtualization/stable/2023-09-05/desktopvirtualization.json
```

### Tag: package-preview-2022-10

These settings apply only when `--tag=package-preview-2022-10` is specified on the command line.

```yaml $(tag) == 'package-preview-2022-10'
input-file:
  - Microsoft.DesktopVirtualization/preview/2022-10-14-preview/desktopvirtualization.json
```

### Tag: package-2022-09

These settings apply only when `--tag=package-2022-09` is specified on the command line.

```yaml $(tag) == 'package-2022-09'
input-file:
  - Microsoft.DesktopVirtualization/stable/2022-09-09/desktopvirtualization.json
```

### Tag: package-preview-2022-04

These settings apply only when `--tag=package-preview-2022-04` is specified on the command line.

```yaml $(tag) == 'package-preview-2022-04'
input-file:
  - Microsoft.DesktopVirtualization/preview/2022-04-01-preview/desktopvirtualization.json
```

### Tag: package-preview-2022-02

These settings apply only when `--tag=package-preview-2022-02` is specified on the command line.

```yaml $(tag) == 'package-preview-2022-02'
input-file:
  - Microsoft.DesktopVirtualization/preview/2022-02-10-preview/desktopvirtualization.json
```

### Tag: package-preview-2021-09

These settings apply only when `--tag=package-preview-2021-09` is specified on the command line.

```yaml $(tag) == 'package-preview-2021-09'
input-file:
  - Microsoft.DesktopVirtualization/preview/2021-09-03-preview/desktopvirtualization.json
```

### Tag: package-2021-07

These settings apply only when `--tag=package-2021-07` is specified on the command line.

```yaml $(tag) == 'package-2021-07'
input-file:
  - Microsoft.DesktopVirtualization/stable/2021-07-12/desktopvirtualization.json
```

### Tag: package-2019-01-23-preview

These settings apply only when `--tag=package-2019-01-23-preview` is specified on the command line.

```yaml $(tag) == 'package-2019-01-23-preview'
input-file:
  - Microsoft.DesktopVirtualization/preview/2019-01-23-preview/desktopvirtualization.json
```

### Tag: package-2019-09-24-preview

These settings apply only when `--tag=package-2019-09-24-preview` is specified on the command line.

```yaml $(tag) == 'package-2019-09-24-preview'
input-file:
  - Microsoft.DesktopVirtualization/preview/2019-09-24-preview/desktopvirtualization.json
```

### Tag: package-2019-12-10-preview

These settings apply only when `--tag=package-2019-12-10-preview` is specified on the command line.

```yaml $(tag) == 'package-2019-12-10-preview'
input-file:
  - Microsoft.DesktopVirtualization/preview/2019-12-10-preview/desktopvirtualization.json
```

### Tag: package-2020-09-21-preview

These settings apply only when `--tag=package-2020-09-21-preview` is specified on the command line.

```yaml $(tag) == 'package-2020-09-21-preview'
input-file:
  - Microsoft.DesktopVirtualization/preview/2020-09-21-preview/desktopvirtualization.json
```

### Tag: package-2020-10-19-preview

These settings apply only when `--tag=package-2020-10-19-preview` is specified on the command line.

```yaml $(tag) == 'package-2020-10-19-preview'
input-file:
  - Microsoft.DesktopVirtualization/preview/2020-10-19-preview/desktopvirtualization.json
```

### Tag: package-2020-11-02-preview

These settings apply only when `--tag=package-2020-11-02-preview` is specified on the command line.

```yaml $(tag) == 'package-2020-11-02-preview'
input-file:
  - Microsoft.DesktopVirtualization/preview/2020-11-02-preview/desktopvirtualization.json
```

### Tag: package-2020-11-10-preview

```yaml $(tag) == 'package-2020-11-10-preview'
input-file:
  - Microsoft.DesktopVirtualization/preview/2020-11-10-preview/desktopvirtualization.json
```

### Tag: package-2021-01-14-preview

```yaml $(tag) == 'package-2021-01-14-preview'
input-file:
  - Microsoft.DesktopVirtualization/preview/2021-01-14-preview/desktopvirtualization.json
```

### Tag: package-2021-02-01-preview

```yaml $(tag) == 'package-2021-02-01-preview'
input-file:
  - Microsoft.DesktopVirtualization/preview/2021-02-01-preview/desktopvirtualization.json
```

### Tag: package-2021-03-09-preview

```yaml $(tag) == 'package-2021-03-09-preview'
input-file:
  - Microsoft.DesktopVirtualization/preview/2021-03-09-preview/desktopvirtualization.json
```

### Tag: package-2021-04-01-preview

```yaml $(tag) == 'package-2021-04-01-preview'
input-file:
  - Microsoft.DesktopVirtualization/preview/2021-04-01-preview/desktopvirtualization.json
```

---

# Code Generation

## Swagger to SDK

This section describes what SDK should be generated by the automatic system.
This is not used by Autorest itself.

```yaml $(swagger-to-sdk)
swagger-to-sdk:
  - repo: azure-sdk-for-net
  - repo: azure-sdk-for-python
  - repo: azure-sdk-for-java
  - repo: azure-sdk-for-go
  - repo: azure-sdk-for-js
  - repo: azure-sdk-for-node
  - repo: azure-sdk-for-ruby
    after_scripts:
      - bundle install && rake arm:regen_all_profiles['azure_mgmt_desktop_virtualization']
  - repo: azure-cli-extensions
  - repo: azure-resource-manager-schemas
  - repo: azure-powershell
```

## C#

See configuration in [readme.csharp.md](./readme.csharp.md)

## Python

See configuration in [readme.python.md](./readme.python.md)

## Java

See configuration in [readme.java.md](./readme.java.md)

## Go

See configuration in [readme.go.md](./readme.go.md)

## TypeScript

See configuration in [readme.typescript.md](./readme.typescript.md)

## Node

See configuration in [readme.node.md](./readme.node.md)

## Ruby

See configuration in [readme.ruby.md](./readme.ruby.md)<|MERGE_RESOLUTION|>--- conflicted
+++ resolved
@@ -29,8 +29,6 @@
 tag: package-preview-2024-11-01-preview
 ```
 
-<<<<<<< HEAD
-
 ### Tag: package-preview-2024-11-01-preview
 
 These settings apply only when `--tag=package-preview-2024-11-01-preview` is specified on the command line.
@@ -40,8 +38,6 @@
   - Microsoft.DesktopVirtualization/preview/2024-11-01-preview/desktopvirtualization.json
 ```
 
-=======
->>>>>>> e0531692
 ### Tag: package-preview-2024-08
 
 These settings apply only when `--tag=package-preview-2024-08` is specified on the command line.

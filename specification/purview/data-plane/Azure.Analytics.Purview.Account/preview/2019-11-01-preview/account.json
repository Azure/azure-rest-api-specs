{
  "swagger": "2.0",
  "info": {
    "version": "2019-11-01-preview",
    "title": "DataPlaneAccountClient",
    "description": "Creates a Microsoft.Purview data plane account client."
  },
  "x-ms-parameterized-host": {
    "hostTemplate": "{endpoint}",
    "useSchemePrefix": false,
    "parameters": [
      {
        "$ref": "#/parameters/endpoint"
      }
    ]
  },
  "basePath": "/",
  "schemes": [
    "https"
  ],
  "consumes": [
    "application/json"
  ],
  "produces": [
    "application/json"
  ],
  "paths": {
    "/": {
      "get": {
        "tags": [
          "Account"
        ],
        "description": "Get an account",
        "operationId": "Accounts_GetAccountProperties",
        "parameters": [
          {
            "$ref": "#/parameters/api-version"
          }
        ],
        "responses": {
          "200": {
            "description": "Success",
            "schema": {
              "$ref": "#/definitions/Account"
            }
          },
          "default": {
            "description": "An error response received from the provider.",
            "schema": {
              "$ref": "#/definitions/ErrorResponseModel"
            }
          }
        },
        "x-ms-examples": {
          "Accounts_GetAccountProperties": {
            "$ref": "./examples/Accounts_GetAccountProperties.json"
          }
        }
      },
      "patch": {
        "tags": [
          "Account"
        ],
        "description": "Updates an account",
        "operationId": "Accounts_UpdateAccountProperties",
        "parameters": [
          {
            "name": "accountUpdateParameters",
            "in": "body",
            "required": true,
            "schema": {
              "$ref": "#/definitions/DataPlaneAccountUpdateParameters"
            }
          },
          {
            "$ref": "#/parameters/api-version"
          }
        ],
        "responses": {
          "200": {
            "description": "Success",
            "schema": {
              "$ref": "#/definitions/Account"
            }
          },
          "default": {
            "description": "An error response received from the provider.",
            "schema": {
              "$ref": "#/definitions/ErrorResponseModel"
            }
          }
        },
        "x-ms-examples": {
          "Accounts_UpdateAccountProperties": {
            "$ref": "./examples/Accounts_UpdateAccountProperties.json"
          }
        }
      }
    },
    "/listkeys": {
      "post": {
        "tags": [
          "Account"
        ],
        "description": "List the authorization keys associated with this account.",
        "operationId": "Accounts_GetAccessKeys",
        "parameters": [
          {
            "$ref": "#/parameters/api-version"
          }
        ],
        "responses": {
          "200": {
            "description": "Success",
            "schema": {
              "$ref": "#/definitions/AccessKeys"
            }
          },
          "default": {
            "description": "An error response received from the provider.",
            "schema": {
              "$ref": "#/definitions/ErrorResponseModel"
            }
          }
        },
        "x-ms-examples": {
          "Accounts_GetAccessKeys": {
            "$ref": "./examples/Accounts_GetAccessKeys.json"
          }
        }
      }
    },
    "/regeneratekeys": {
      "post": {
        "tags": [
          "Account"
        ],
        "description": "Regenerate the authorization keys associated with this data catalog.",
        "operationId": "Accounts_RegenerateAccessKey",
        "parameters": [
          {
            "name": "keyOptions",
            "in": "body",
            "required": true,
            "schema": {
              "$ref": "#/definitions/AccessKeyOptions"
            }
          },
          {
            "$ref": "#/parameters/api-version"
          }
        ],
        "responses": {
          "200": {
            "description": "Success",
            "schema": {
              "$ref": "#/definitions/AccessKeys"
            }
          },
          "default": {
            "description": "An error response received from the provider.",
            "schema": {
              "$ref": "#/definitions/ErrorResponseModel"
            }
          }
        },
        "x-ms-examples": {
          "Accounts_RegenerateKeys": {
<<<<<<< HEAD
            "$ref": "./examples/Accounts_RegenerateKeys.json"
=======
            "$ref": "./examples/Accounts_RegenerateAccessKey.json"
>>>>>>> 21056051
          }
        }
      }
    },
    "/collections/{collectionName}": {
      "get": {
        "tags": [
          "Collection"
        ],
        "description": "Get a collection",
        "operationId": "Collections_GetCollection",
        "parameters": [
          {
            "name": "collectionName",
            "in": "path",
            "required": true,
            "type": "string"
          },
          {
            "$ref": "#/parameters/api-version"
          }
        ],
        "responses": {
          "200": {
            "description": "Success",
            "schema": {
              "$ref": "#/definitions/Collection"
            }
          },
          "default": {
            "description": "An error response received from the provider.",
            "schema": {
              "$ref": "#/definitions/ErrorResponseModel"
            }
          }
        },
        "x-ms-examples": {
          "Collections_GetCollection": {
            "$ref": "./examples/Collections_GetCollection.json"
          }
        }
      },
      "put": {
        "tags": [
          "Collection"
        ],
        "description": "Creates or updates a collection entity.",
        "operationId": "Collections_CreateOrUpdateCollection",
        "parameters": [
          {
            "name": "collectionName",
            "in": "path",
            "required": true,
            "type": "string"
          },
          {
            "name": "collection",
            "in": "body",
            "required": true,
            "schema": {
              "$ref": "#/definitions/Collection"
            }
          },
          {
            "$ref": "#/parameters/api-version"
          }
        ],
        "responses": {
          "200": {
            "description": "Success",
            "schema": {
              "$ref": "#/definitions/Collection"
            }
          },
          "default": {
            "description": "An error response received from the provider.",
            "schema": {
              "$ref": "#/definitions/ErrorResponseModel"
            }
          }
        },
        "x-ms-examples": {
          "Collections_CreateOrUpdateCollection": {
            "$ref": "./examples/Collections_CreateOrUpdateCollection.json"
          }
        }
      },
      "delete": {
        "tags": [
          "Collection"
        ],
        "description": "Deletes a Collection entity.",
        "operationId": "Collections_DeleteCollection",
        "parameters": [
          {
            "name": "collectionName",
            "in": "path",
            "required": true,
            "type": "string"
          },
          {
            "$ref": "#/parameters/api-version"
          }
        ],
        "responses": {
          "204": {
            "description": "Success"
          },
          "default": {
            "description": "An error response received from the provider.",
            "schema": {
              "$ref": "#/definitions/ErrorResponseModel"
            }
          }
        },
        "x-ms-examples": {
          "Collections_DeleteCollection": {
            "$ref": "./examples/Collections_DeleteCollection.json"
          }
        }
      }
    },
    "/collections": {
      "get": {
        "tags": [
          "Collection"
        ],
        "description": "List the collections in the account.",
        "operationId": "Collections_ListCollections",
        "parameters": [
          {
            "$ref": "#/parameters/api-version"
          },
          {
            "name": "$skipToken",
            "in": "query",
            "required": false,
            "type": "string"
          }
        ],
        "responses": {
          "200": {
            "description": "Success",
            "schema": {
              "$ref": "#/definitions/CollectionList"
            }
          },
          "default": {
            "description": "An error response received from the provider.",
            "schema": {
              "$ref": "#/definitions/ErrorResponseModel"
            }
          }
        },
        "x-ms-pageable": {
          "nextLinkName": "nextLink"
        },
        "x-ms-examples": {
          "Collections_ListCollections": {
            "$ref": "./examples/Collections_ListCollections.json"
          }
        }
      }
    },
    "/collections/{collectionName}/getChildCollectionNames": {
      "get": {
        "tags": [
          "Collection"
        ],
        "description": "Lists the child collections names in the collection.",
        "operationId": "Collections_ListChildCollectionNames",
        "parameters": [
          {
            "name": "collectionName",
            "in": "path",
            "required": true,
            "type": "string"
          },
          {
            "$ref": "#/parameters/api-version"
          },
          {
            "name": "$skipToken",
            "in": "query",
            "required": false,
            "type": "string"
          }
        ],
        "responses": {
          "200": {
            "description": "Success",
            "schema": {
              "$ref": "#/definitions/CollectionNameResponseList"
            }
          },
          "default": {
            "description": "An error response received from the provider.",
            "schema": {
              "$ref": "#/definitions/ErrorResponseModel"
            }
          }
        },
        "x-ms-pageable": {
          "nextLinkName": "nextLink"
        },
        "x-ms-examples": {
          "Collections_ListChildCollectionNames": {
            "$ref": "./examples/Collections_ListChildCollectionNames.json"
          }
        }
      }
    },
    "/collections/{collectionName}/getCollectionPath": {
      "get": {
        "tags": [
          "Collection"
        ],
        "description": "Gets the parent name and parent friendly name chains that represent the collection path.",
        "operationId": "Collections_GetCollectionPath",
        "parameters": [
          {
            "name": "collectionName",
            "in": "path",
            "required": true,
            "type": "string"
          },
          {
            "$ref": "#/parameters/api-version"
          }
        ],
        "responses": {
          "200": {
            "description": "Success",
            "schema": {
              "$ref": "#/definitions/CollectionPathResponse"
            }
          },
          "default": {
            "description": "An error response received from the provider.",
            "schema": {
              "$ref": "#/definitions/ErrorResponseModel"
            }
          }
        },
        "x-ms-examples": {
          "Collections_GetCollectionPath": {
            "$ref": "./examples/Collections_GetCollectionPath.json"
          }
        }
      }
    },
    "/resourceSetRuleConfigs/defaultResourceSetRuleConfig": {
      "get": {
        "tags": [
          "ResourceSetRuleConfig"
        ],
        "description": "Get a resource set config service model.",
        "operationId": "ResourceSetRules_GetResourceSetRule",
        "parameters": [
          {
            "$ref": "#/parameters/api-version"
          }
        ],
        "responses": {
          "200": {
            "description": "Success",
            "schema": {
              "$ref": "#/definitions/ResourceSetRuleConfig"
            }
          },
          "default": {
            "description": "An error response received from the provider.",
            "schema": {
              "$ref": "#/definitions/ErrorResponseModel"
            }
          }
        },
        "x-ms-examples": {
          "ResourceSetRules_GetResourceSetRule": {
            "$ref": "./examples/ResourceSetRules_GetResourceSetRule.json"
          }
        }
      },
      "put": {
        "tags": [
          "ResourceSetRuleConfig"
        ],
        "description": "Creates or updates an resource set config.",
        "operationId": "ResourceSetRules_CreateOrUpdateResourceSetRule",
        "parameters": [
          {
            "name": "resourceSetRuleConfig",
            "in": "body",
            "required": true,
            "schema": {
              "$ref": "#/definitions/ResourceSetRuleConfig"
            }
          },
          {
            "$ref": "#/parameters/api-version"
          }
        ],
        "responses": {
          "200": {
            "description": "Success",
            "schema": {
              "$ref": "#/definitions/ResourceSetRuleConfig"
            }
          },
          "default": {
            "description": "An error response received from the provider.",
            "schema": {
              "$ref": "#/definitions/ErrorResponseModel"
            }
          }
        },
        "x-ms-examples": {
          "ResourceSetRules_CreateOrUpdateResourceSetRule": {
            "$ref": "./examples/ResourceSetRules_CreateOrUpdateResourceSetRule.json"
          }
        }
      },
      "delete": {
        "tags": [
          "ResourceSetRuleConfig"
        ],
        "description": "Deletes a ResourceSetRuleConfig resource.",
        "operationId": "ResourceSetRules_DeleteResourceSetRule",
        "parameters": [
          {
            "$ref": "#/parameters/api-version"
          }
        ],
        "responses": {
          "200": {
            "description": "Success"
          },
          "204": {
            "description": "Success"
          },
          "default": {
            "description": "An error response received from the provider.",
            "schema": {
              "$ref": "#/definitions/ErrorResponseModel"
            }
          }
        },
        "x-ms-examples": {
          "ResourceSetRules_DeleteResourceSetRule": {
            "$ref": "./examples/ResourceSetRules_DeleteResourceSetRule.json"
          }
        }
      }
    },
    "/resourceSetRuleConfigs": {
      "get": {
        "tags": [
          "ResourceSetRuleConfig"
        ],
        "description": "Get a resource set config service model.",
        "operationId": "ResourceSetRules_ListResourceSetRules",
        "parameters": [
          {
            "$ref": "#/parameters/api-version"
          },
          {
            "name": "$skipToken",
            "in": "query",
            "required": false,
            "type": "string"
          }
        ],
        "responses": {
          "200": {
            "description": "Success",
            "schema": {
              "$ref": "#/definitions/ResourceSetRuleConfigList"
            }
          },
          "default": {
            "description": "An error response received from the provider.",
            "schema": {
              "$ref": "#/definitions/ErrorResponseModel"
            }
          }
        },
        "x-ms-pageable": {
          "nextLinkName": "nextLink"
        },
        "x-ms-examples": {
          "ResourceSetRules_ListResourceSetRules": {
            "$ref": "./examples/ResourceSetRules_ListResourceSetRules.json"
          }
        }
      }
    }
  },
  "definitions": {
    "Account": {
      "description": "Account resource",
      "type": "object",
      "properties": {
        "id": {
          "description": "Gets or sets the identifier.",
          "type": "string",
          "readOnly": true
        },
        "identity": {
          "$ref": "#/definitions/Identity",
          "description": "Identity Info on the tracked resource"
        },
        "location": {
          "description": "Gets or sets the location.",
          "type": "string"
        },
        "name": {
          "description": "Gets or sets the name.",
          "type": "string",
          "readOnly": true
        },
        "properties": {
          "$ref": "#/definitions/AccountProperties",
          "description": "Gets or sets the properties."
        },
        "sku": {
          "$ref": "#/definitions/AccountSku",
          "description": "Gets or sets the Sku."
        },
        "systemData": {
          "description": "Metadata pertaining to creation and last modification of the resource.",
          "allOf": [
            {
              "$ref": "#/definitions/SystemData"
            }
          ],
          "readOnly": true
        },
        "tags": {
          "description": "Tags on the azure resource.",
          "type": "object",
          "additionalProperties": {
            "type": "string"
          }
        },
        "type": {
          "description": "Gets or sets the type.",
          "type": "string",
          "readOnly": true
        }
      }
    },
    "AccountSku": {
      "description": "The Sku",
      "type": "object",
      "properties": {
        "capacity": {
          "format": "int32",
          "description": "Gets or sets the sku capacity. Possible values include: 4, 16",
          "type": "integer"
        },
        "name": {
          "description": "Gets or sets the sku name.",
          "enum": [
            "Standard"
          ],
          "type": "string",
          "x-ms-enum": {
            "name": "name",
            "modelAsString": true
          }
        }
      }
    },
    "AccountProperties": {
      "description": "The account properties",
      "type": "object",
      "properties": {
        "cloudConnectors": {
          "$ref": "#/definitions/CloudConnectors",
          "description": "Cloud connectors.\r\nExternal cloud identifier used as part of scanning configuration."
        },
        "createdAt": {
          "format": "date-time",
          "description": "Gets the time at which the entity was created.",
          "type": "string",
          "readOnly": true
        },
        "createdBy": {
          "description": "Gets the creator of the entity.",
          "type": "string",
          "readOnly": true
        },
        "createdByObjectId": {
          "description": "Gets the creators of the entity's object id.",
          "type": "string",
          "readOnly": true
        },
        "endpoints": {
          "description": "The URIs that are the public endpoints of the account.",
          "allOf": [
            {
              "$ref": "#/definitions/AccountEndpoints"
            }
          ],
          "readOnly": true
        },
        "friendlyName": {
          "description": "Gets or sets the friendly name.",
          "type": "string",
          "readOnly": true
        },
        "managedResourceGroupName": {
          "description": "Gets or sets the managed resource group name",
          "type": "string",
          "x-ms-mutability": [
            "read",
            "create"
          ]
        },
        "managedResources": {
          "description": "Gets the resource identifiers of the managed resources.",
          "allOf": [
            {
              "$ref": "#/definitions/ManagedResources"
            }
          ],
          "readOnly": true
        },
        "privateEndpointConnections": {
          "description": "Gets the private endpoint connections information.",
          "uniqueItems": false,
          "type": "array",
          "items": {
            "$ref": "#/definitions/PrivateEndpointConnection"
          },
          "readOnly": true
        },
        "provisioningState": {
          "description": "Gets or sets the state of the provisioning.",
          "enum": [
            "Unknown",
            "Creating",
            "Moving",
            "Deleting",
            "SoftDeleting",
            "SoftDeleted",
            "Failed",
            "Succeeded",
            "Canceled"
          ],
          "type": "string",
          "readOnly": true,
          "x-ms-enum": {
            "name": "provisioningState",
            "modelAsString": true
          }
        },
        "publicNetworkAccess": {
          "description": "Gets or sets the public network access.",
          "default": "Enabled",
          "enum": [
            "NotSpecified",
            "Enabled",
            "Disabled"
          ],
          "type": "string",
          "x-ms-enum": {
            "name": "publicNetworkAccess",
            "modelAsString": true
          }
        }
      }
    },
    "Identity": {
      "description": "The Managed Identity of the resource",
      "type": "object",
      "properties": {
        "principalId": {
          "description": "Service principal object Id",
          "type": "string",
          "readOnly": true
        },
        "tenantId": {
          "description": "Tenant Id",
          "type": "string",
          "readOnly": true
        },
        "type": {
          "description": "Identity Type",
          "enum": [
            "SystemAssigned"
          ],
          "type": "string",
          "x-ms-enum": {
            "name": "type",
            "modelAsString": true
          }
        }
      }
    },
    "SystemData": {
      "description": "Metadata pertaining to creation and last modification of the resource.",
      "type": "object",
      "properties": {
        "createdAt": {
          "format": "date-time",
          "description": "The timestamp of resource creation (UTC).",
          "type": "string",
          "readOnly": true
        },
        "createdBy": {
          "description": "The identity that created the resource.",
          "type": "string",
          "readOnly": true
        },
        "createdByType": {
          "description": "The type of identity that created the resource.",
          "enum": [
            "User",
            "Application",
            "ManagedIdentity",
            "Key"
          ],
          "type": "string",
          "readOnly": true,
          "x-ms-enum": {
            "name": "createdByType",
            "modelAsString": true
          }
        },
        "lastModifiedAt": {
          "format": "date-time",
          "description": "The timestamp of the last modification the resource (UTC).",
          "type": "string",
          "readOnly": true
        },
        "lastModifiedBy": {
          "description": "The identity that last modified the resource.",
          "type": "string",
          "readOnly": true
        },
        "lastModifiedByType": {
          "description": "The type of identity that last modified the resource.",
          "enum": [
            "User",
            "Application",
            "ManagedIdentity",
            "Key"
          ],
          "type": "string",
          "readOnly": true,
          "x-ms-enum": {
            "name": "lastModifiedByType",
            "modelAsString": true
          }
        }
      }
    },
    "CloudConnectors": {
      "type": "object",
      "properties": {
        "awsExternalId": {
          "description": "AWS external identifier.\r\nConfigured in AWS to allow use of the role arn used for scanning",
          "type": "string",
          "readOnly": true
        }
      }
    },
    "AccountEndpoints": {
      "description": "The account endpoints",
      "type": "object",
      "properties": {
        "catalog": {
          "description": "Gets the catalog endpoint.",
          "type": "string",
          "readOnly": true
        },
        "guardian": {
          "description": "Gets the guardian endpoint.",
          "type": "string",
          "readOnly": true
        },
        "scan": {
          "description": "Gets the scan endpoint.",
          "type": "string",
          "readOnly": true
        }
      }
    },
    "PrivateEndpointConnection": {
      "description": "A private endpoint connection class.",
      "type": "object",
      "properties": {
        "id": {
          "description": "Gets or sets the identifier.",
          "type": "string",
          "readOnly": true
        },
        "name": {
          "description": "Gets or sets the name.",
          "type": "string",
          "readOnly": true
        },
        "properties": {
          "$ref": "#/definitions/PrivateEndpointConnectionProperties",
          "description": "The connection identifier."
        },
        "type": {
          "description": "Gets or sets the type.",
          "type": "string",
          "readOnly": true
        }
      }
    },
    "ManagedResources": {
      "description": "The managed resources in customer subscription.",
      "type": "object",
      "properties": {
        "eventHubNamespace": {
          "description": "Gets the managed event hub namespace resource identifier.",
          "type": "string",
          "readOnly": true
        },
        "resourceGroup": {
          "description": "Gets the managed resource group resource identifier. This resource group will host resource dependencies for the account.",
          "type": "string",
          "readOnly": true
        },
        "storageAccount": {
          "description": "Gets the managed storage account resource identifier.",
          "type": "string",
          "readOnly": true
        }
      }
    },
    "PrivateEndpointConnectionProperties": {
      "description": "A private endpoint connection properties class.",
      "type": "object",
      "properties": {
        "privateEndpoint": {
          "$ref": "#/definitions/PrivateEndpoint",
          "description": "The private endpoint information."
        },
        "privateLinkServiceConnectionState": {
          "$ref": "#/definitions/PrivateLinkServiceConnectionState",
          "description": "The private link service connection state."
        },
        "provisioningState": {
          "description": "The provisioning state.",
          "type": "string",
          "readOnly": true
        }
      }
    },
    "PrivateEndpoint": {
      "description": "A private endpoint class.",
      "type": "object",
      "properties": {
        "id": {
          "description": "The private endpoint identifier.",
          "type": "string"
        }
      }
    },
    "PrivateLinkServiceConnectionState": {
      "description": "The private link service connection state.",
      "type": "object",
      "properties": {
        "actionsRequired": {
          "description": "The required actions.",
          "type": "string"
        },
        "description": {
          "description": "The description.",
          "type": "string"
        },
        "status": {
          "description": "The status.",
          "enum": [
            "Unknown",
            "Pending",
            "Approved",
            "Rejected",
            "Disconnected"
          ],
          "type": "string",
          "x-ms-enum": {
            "name": "status",
            "modelAsString": true
          }
        }
      }
    },
    "ErrorResponseModel": {
      "description": "Default error response model",
      "type": "object",
      "properties": {
        "error": {
          "description": "Gets or sets the error.",
          "allOf": [
            {
              "$ref": "#/definitions/ErrorModel"
            }
          ],
          "readOnly": true
        }
      }
    },
    "ErrorModel": {
      "description": "Default error model",
      "type": "object",
      "properties": {
        "code": {
          "description": "Gets or sets the code.",
          "type": "string",
          "readOnly": true
        },
        "details": {
          "description": "Gets or sets the details.",
          "uniqueItems": false,
          "type": "array",
          "items": {
            "$ref": "#/definitions/ErrorModel"
          },
          "readOnly": true
        },
        "message": {
          "description": "Gets or sets the messages.",
          "type": "string",
          "readOnly": true
        },
        "target": {
          "description": "Gets or sets the target.",
          "type": "string",
          "readOnly": true
        }
      }
    },
    "DataPlaneAccountUpdateParameters": {
      "description": "The account properties that can be updated through data plane.",
      "type": "object",
      "properties": {
        "friendlyName": {
          "description": "The friendly name for the azure resource.",
          "type": "string"
        }
      }
    },
    "AccessKeys": {
      "description": "The Account access keys.",
      "type": "object",
      "properties": {
        "atlasKafkaPrimaryEndpoint": {
          "description": "Gets or sets the primary connection string.",
          "type": "string"
        },
        "atlasKafkaSecondaryEndpoint": {
          "description": "Gets or sets the secondary connection string.",
          "type": "string"
        }
      }
    },
    "AccessKeyOptions": {
      "description": "A access key options used for regeneration.",
      "type": "object",
      "properties": {
        "keyType": {
          "description": "The access key type.",
          "enum": [
            "PrimaryAtlasKafkaKey",
            "SecondaryAtlasKafkaKey"
          ],
          "type": "string",
          "x-ms-enum": {
            "name": "keyType",
            "modelAsString": true
          }
        }
      }
    },
    "Collection": {
      "description": "Collection resource.",
      "type": "object",
      "properties": {
        "collectionProvisioningState": {
          "description": "Gets the state of the provisioning.",
          "enum": [
            "Unknown",
            "Creating",
            "Moving",
            "Deleting",
            "Failed",
            "Succeeded"
          ],
          "type": "string",
          "readOnly": true,
          "x-ms-enum": {
            "name": "collectionProvisioningState",
            "modelAsString": true
          }
        },
        "description": {
          "description": "Gets or sets the description.",
          "type": "string"
        },
        "friendlyName": {
          "description": "Gets or sets the friendly name of the collection.",
          "type": "string"
        },
        "name": {
          "description": "Gets the name.",
          "type": "string",
          "readOnly": true
        },
        "parentCollection": {
          "$ref": "#/definitions/CollectionReference",
          "description": "Gets or sets the parent collection reference."
        },
        "systemData": {
          "description": "Gets the system data that contains information about who and when created and updated the resource.",
          "allOf": [
            {
              "$ref": "#/definitions/SystemData"
            }
          ],
          "readOnly": true
        }
      }
    },
    "CollectionReference": {
      "description": "Reference to a Collection.",
      "type": "object",
      "properties": {
        "referenceName": {
          "description": "Gets or sets the reference name.",
          "type": "string"
        },
        "type": {
          "description": "Gets the reference type property.",
          "type": "string",
          "readOnly": true
        }
      }
    },
    "CollectionList": {
      "description": "Paged list of collections.",
      "required": [
        "value"
      ],
      "type": "object",
      "properties": {
        "count": {
          "format": "int64",
          "description": "Total item count.",
          "type": "integer"
        },
        "nextLink": {
          "description": "The Url of next result page.",
          "type": "string"
        },
        "value": {
          "description": "Collection of items of type results.",
          "uniqueItems": false,
          "type": "array",
          "items": {
            "$ref": "#/definitions/Collection"
          }
        }
      }
    },
    "CollectionNameResponseList": {
      "description": "Paged list of collections.",
      "required": [
        "value"
      ],
      "type": "object",
      "properties": {
        "count": {
          "format": "int64",
          "description": "Total item count.",
          "type": "integer"
        },
        "nextLink": {
          "description": "The Url of next result page.",
          "type": "string"
        },
        "value": {
          "description": "Collection of items of type results.",
          "uniqueItems": false,
          "type": "array",
          "items": {
            "$ref": "#/definitions/CollectionNameResponse"
          }
        }
      }
    },
    "CollectionNameResponse": {
      "description": "Collection resource.",
      "type": "object",
      "properties": {
        "friendlyName": {
          "description": "Gets or sets the friendly name of the collection.",
          "type": "string",
          "readOnly": true
        },
        "name": {
          "description": "Gets the name.",
          "type": "string",
          "readOnly": true
        }
      }
    },
    "CollectionPathResponse": {
      "description": "Collection resource.",
      "type": "object",
      "properties": {
        "parentFriendlyNameChain": {
          "description": "The friendly names of ancestors starting from the default (root) collection and ending with the immediate parent.",
          "uniqueItems": false,
          "type": "array",
          "items": {
            "type": "string"
          },
          "readOnly": true
        },
        "parentNameChain": {
          "description": "The names of ancestors starting from the default (root) collection and ending with the immediate parent.",
          "uniqueItems": false,
          "type": "array",
          "items": {
            "type": "string"
          },
          "readOnly": true
        }
      }
    },
    "ResourceSetRuleConfig": {
      "description": "ResourceSetRuleConfig implementation class.",
      "type": "object",
      "properties": {
        "advancedResourceSet": {
          "$ref": "#/definitions/AdvancedResourceSet",
          "description": "Gets or sets the advanced resource set property of the account."
        },
        "name": {
          "description": "The name of the rule",
          "type": "string",
          "readOnly": true
        },
        "pathPatternConfig": {
          "$ref": "#/definitions/PathPatternExtractorConfig",
          "description": "The configuration rules for path pattern extraction."
        }
      }
    },
    "PathPatternExtractorConfig": {
      "required": [
        "enableDefaultPatterns",
        "createdBy"
      ],
      "type": "object",
      "properties": {
        "acceptedPatterns": {
          "uniqueItems": false,
          "type": "array",
          "items": {
            "$ref": "#/definitions/Filter"
          }
        },
        "complexReplacers": {
          "uniqueItems": false,
          "type": "array",
          "items": {
            "$ref": "#/definitions/ComplexReplacerConfig"
          }
        },
        "createdBy": {
          "type": "string"
        },
        "enableDefaultPatterns": {
          "type": "boolean"
        },
        "lastUpdatedTimestamp": {
          "format": "int64",
          "type": "integer"
        },
        "modifiedBy": {
          "default": "AzureDataCatalog",
          "type": "string"
        },
        "normalizationRules": {
          "uniqueItems": false,
          "type": "array",
          "items": {
            "$ref": "#/definitions/NormalizationRule"
          }
        },
        "regexReplacers": {
          "uniqueItems": false,
          "type": "array",
          "items": {
            "$ref": "#/definitions/RegexReplacer"
          }
        },
        "rejectedPatterns": {
          "uniqueItems": false,
          "type": "array",
          "items": {
            "$ref": "#/definitions/Filter"
          }
        },
        "scopedRules": {
          "uniqueItems": false,
          "type": "array",
          "items": {
            "$ref": "#/definitions/ScopedRule"
          }
        },
        "version": {
          "format": "int32",
          "default": 0,
          "type": "integer"
        }
      }
    },
    "AdvancedResourceSet": {
      "description": "The resource set processing property of the account.",
      "type": "object",
      "properties": {
        "modifiedAt": {
          "format": "date-time",
          "description": "Date at which ResourceSetProcessing property of the account is updated.",
          "type": "string"
        },
        "resourceSetProcessing": {
          "description": "The advanced resource property of the account.",
          "enum": [
            "Default",
            "Advanced"
          ],
          "type": "string",
          "x-ms-enum": {
            "name": "resourceSetProcessing",
            "modelAsString": true
          }
        }
      }
    },
    "Filter": {
      "required": [
        "name",
        "path"
      ],
      "type": "object",
      "properties": {
        "createdBy": {
          "default": "AzureDataCatalog",
          "type": "string"
        },
        "filterType": {
          "default": "Pattern",
          "enum": [
            "Pattern",
            "Regex"
          ],
          "type": "string",
          "x-ms-enum": {
            "name": "filterType",
            "modelAsString": true
          }
        },
        "lastUpdatedTimestamp": {
          "format": "int64",
          "type": "integer"
        },
        "modifiedBy": {
          "default": "AzureDataCatalog",
          "type": "string"
        },
        "name": {
          "type": "string"
        },
        "path": {
          "type": "string"
        }
      }
    },
    "RegexReplacer": {
      "required": [
        "name",
        "disabled"
      ],
      "type": "object",
      "properties": {
        "condition": {
          "type": "string"
        },
        "createdBy": {
          "default": "AzureDataCatalog",
          "type": "string"
        },
        "description": {
          "type": "string"
        },
        "disabled": {
          "type": "boolean"
        },
        "disableRecursiveReplacerApplication": {
          "type": "boolean"
        },
        "doNotReplaceRegex": {
          "$ref": "#/definitions/FastRegex"
        },
        "lastUpdatedTimestamp": {
          "format": "int64",
          "type": "integer"
        },
        "modifiedBy": {
          "default": "AzureDataCatalog",
          "type": "string"
        },
        "name": {
          "type": "string"
        },
        "regex": {
          "$ref": "#/definitions/FastRegex"
        },
        "replaceWith": {
          "type": "string"
        }
      }
    },
    "ComplexReplacerConfig": {
      "type": "object",
      "properties": {
        "createdBy": {
          "type": "string"
        },
        "description": {
          "type": "string"
        },
        "disabled": {
          "type": "boolean"
        },
        "disableRecursiveReplacerApplication": {
          "type": "boolean"
        },
        "lastUpdatedTimestamp": {
          "format": "int64",
          "type": "integer"
        },
        "modifiedBy": {
          "type": "string"
        },
        "name": {
          "type": "string"
        },
        "typeName": {
          "type": "string"
        }
      }
    },
    "NormalizationRule": {
      "type": "object",
      "properties": {
        "description": {
          "type": "string"
        },
        "disabled": {
          "type": "boolean"
        },
        "dynamicReplacement": {
          "type": "boolean"
        },
        "entityTypes": {
          "uniqueItems": false,
          "type": "array",
          "items": {
            "type": "string"
          }
        },
        "lastUpdatedTimestamp": {
          "format": "int64",
          "type": "integer"
        },
        "name": {
          "type": "string"
        },
        "regex": {
          "$ref": "#/definitions/FastRegex"
        },
        "replaceWith": {
          "type": "string"
        },
        "version": {
          "format": "double",
          "type": "number"
        }
      }
    },
    "ScopedRule": {
      "required": [
        "bindingUrl",
        "storeType"
      ],
      "type": "object",
      "properties": {
        "bindingUrl": {
          "type": "string"
        },
        "rules": {
          "uniqueItems": false,
          "type": "array",
          "items": {
            "$ref": "#/definitions/Rule"
          }
        },
        "storeType": {
          "type": "string"
        }
      }
    },
    "FastRegex": {
      "type": "object",
      "properties": {
        "maxDigits": {
          "format": "int32",
          "type": "integer"
        },
        "maxLetters": {
          "format": "int32",
          "type": "integer"
        },
        "minDashes": {
          "format": "int32",
          "type": "integer"
        },
        "minDigits": {
          "format": "int32",
          "type": "integer"
        },
        "minDigitsOrLetters": {
          "format": "int32",
          "type": "integer"
        },
        "minDots": {
          "format": "int32",
          "type": "integer"
        },
        "minHex": {
          "format": "int32",
          "type": "integer"
        },
        "minLetters": {
          "format": "int32",
          "type": "integer"
        },
        "minUnderscores": {
          "format": "int32",
          "type": "integer"
        },
        "options": {
          "format": "int32",
          "type": "integer"
        },
        "regexStr": {
          "type": "string"
        }
      }
    },
    "Rule": {
      "required": [
        "qualifiedName"
      ],
      "type": "object",
      "properties": {
        "displayName": {
          "type": "string"
        },
        "isResourceSet": {
          "default": true,
          "type": "boolean"
        },
        "lastUpdatedTimestamp": {
          "format": "int64",
          "type": "integer"
        },
        "name": {
          "type": "string"
        },
        "qualifiedName": {
          "type": "string"
        }
      }
    },
    "ResourceSetRuleConfigList": {
      "description": "Paged list of account resources",
      "required": [
        "value"
      ],
      "type": "object",
      "properties": {
        "count": {
          "format": "int64",
          "description": "Total item count.",
          "type": "integer"
        },
        "nextLink": {
          "description": "The Url of next result page.",
          "type": "string"
        },
        "value": {
          "description": "Collection of items of type results.",
          "uniqueItems": false,
          "type": "array",
          "items": {
            "$ref": "#/definitions/ResourceSetRuleConfig"
          }
        }
      }
    }
  },
  "parameters": {
    "api-version": {
      "name": "api-version",
      "in": "query",
      "description": "The api version to use.",
      "required": true,
      "type": "string"
    },
    "endpoint": {
      "name": "endpoint",
      "description": "The account endpoint of your Purview account. Example: https://{accountName}.purview.azure.com/account/",
      "x-ms-parameter-location": "client",
      "required": true,
      "type": "string",
      "in": "path",
      "x-ms-skip-url-encoding": true
    }
  },
  "securityDefinitions": {
    "azure_auth": {
      "flow": "implicit",
      "authorizationUrl": "https://login.microsoftonline.com/common/oauth2/authorize",
      "scopes": {
        "user_impersonation": "impersonate your user account"
      },
      "type": "oauth2",
      "description": "Azure Active Directory OAuth2 Flow."
    }
  },
  "security": [
    {
      "azure_auth": [
        "user_impersonation"
      ]
    }
  ],
  "tags": []
}<|MERGE_RESOLUTION|>--- conflicted
+++ resolved
@@ -166,11 +166,7 @@
         },
         "x-ms-examples": {
           "Accounts_RegenerateKeys": {
-<<<<<<< HEAD
-            "$ref": "./examples/Accounts_RegenerateKeys.json"
-=======
             "$ref": "./examples/Accounts_RegenerateAccessKey.json"
->>>>>>> 21056051
           }
         }
       }

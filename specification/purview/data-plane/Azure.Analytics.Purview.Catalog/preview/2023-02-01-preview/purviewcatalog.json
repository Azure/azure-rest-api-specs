--- conflicted
+++ resolved
@@ -8923,7 +8923,6 @@
         }
       }
     },
-<<<<<<< HEAD
     "CreateOrUpdateRatingRequest": {
       "title": "CreateOrUpdateRatingRequest",
       "description": "The request payload to create or update a rating.",
@@ -9003,7 +9002,7 @@
           }
         }
       }
-=======
+    },
     "AttachmentUploadResponse": {
       "type": "object",
       "properties": {
@@ -9014,7 +9013,6 @@
       },
       "title": "AttachmentUploadResponse",
       "description": "The response of attachment upload."
->>>>>>> ce313efb
     }
   },
   "parameters": {

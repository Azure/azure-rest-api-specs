{
  "swagger": "2.0",
  "info": {
    "title": "MicrosoftScanningClient",
    "description": "Creates a Microsoft.Scanning management client.",
    "version": "2023-09-01"
  },
  "host": "purview.azure.com",
  "basePath": "/scan",
  "schemes": [
    "https"
  ],
  "produces": [
    "application/json"
  ],
  "security": [
    {
      "azure_auth": [
        "user_impersonation"
      ]
    }
  ],
  "securityDefinitions": {
    "azure_auth": {
      "type": "oauth2",
      "flow": "implicit",
      "authorizationUrl": "https://login.microsoftonline.com/common/oauth2/authorize",
      "scopes": {
        "user_impersonation": "impersonate your user account"
      },
      "description": "Azure Active Directory OAuth2 Flow."
    }
  },
  "x-ms-parameterized-host": {
    "hostTemplate": "{endpoint}",
    "useSchemePrefix": false,
    "parameters": [
      {
        "$ref": "#/parameters/endpoint"
      }
    ]
  },
  "paths": {
    "/azureKeyVaults/{azureKeyVaultName}": {
      "get": {
        "tags": [
          "AzureKeyVaults"
        ],
        "description": "Gets azureKeyVault information.",
        "operationId": "KeyVaultConnections_Get",
        "produces": [
          "application/json"
        ],
        "parameters": [
          {
            "in": "path",
            "name": "azureKeyVaultName",
            "required": true,
            "type": "string"
          },
          {
            "$ref": "#/parameters/api-version"
          }
        ],
        "responses": {
          "200": {
            "description": "Success.",
            "schema": {
              "$ref": "#/definitions/AzureKeyVault"
            }
          },
          "default": {
            "description": "An error response received from the Scanning Service.",
            "schema": {
              "$ref": "#/definitions/ErrorResponseModel"
            }
          }
        },
        "x-ms-examples": {
          "KeyVaultConnections_Get": {
            "$ref": "./examples/KeyVaultConnections_Get.json"
          }
        }
      },
      "put": {
        "tags": [
          "AzureKeyVaults"
        ],
        "description": "Creates or replaces an instance of azureKeyVault.",
        "operationId": "KeyVaultConnections_CreateOrReplace",
        "consumes": [
          "application/json"
        ],
        "produces": [
          "application/json"
        ],
        "parameters": [
          {
            "in": "path",
            "name": "azureKeyVaultName",
            "required": true,
            "type": "string"
          },
          {
            "in": "body",
            "name": "body",
            "required": true,
            "schema": {
              "$ref": "#/definitions/AzureKeyVault"
            }
          },
          {
            "$ref": "#/parameters/api-version"
          }
        ],
        "responses": {
          "200": {
            "description": "Success.",
            "schema": {
              "$ref": "#/definitions/AzureKeyVault"
            }
          },
          "201": {
            "description": "Success.",
            "schema": {
              "$ref": "#/definitions/AzureKeyVault"
            }
          },
          "default": {
            "description": "An error response received from the Scanning Service.",
            "schema": {
              "$ref": "#/definitions/ErrorResponseModel"
            }
          }
        },
        "x-ms-examples": {
          "KeyVaultConnections_CreateOrReplace": {
            "$ref": "./examples/KeyVaultConnections_CreateOrReplace.json"
          }
        }
      },
      "delete": {
        "tags": [
          "AzureKeyVaults"
        ],
        "description": "Deletes the azureKeyVault associated with the account.",
        "operationId": "KeyVaultConnections_Delete",
        "produces": [
          "application/json"
        ],
        "parameters": [
          {
            "in": "path",
            "name": "azureKeyVaultName",
            "required": true,
            "type": "string"
          },
          {
            "$ref": "#/parameters/api-version"
          }
        ],
        "responses": {
          "204": {
            "description": "Success."
          },
          "default": {
            "description": "An error response received from the Scanning Service.",
            "schema": {
              "$ref": "#/definitions/ErrorResponseModel"
            }
          }
        },
        "x-ms-examples": {
          "KeyVaultConnections_Delete": {
            "$ref": "./examples/KeyVaultConnections_Delete.json"
          }
        }
      }
    },
    "/azureKeyVaults": {
      "get": {
        "tags": [
          "AzureKeyVaults"
        ],
        "description": "List azureKeyVaults in account.",
        "operationId": "KeyVaultConnections_ListAll",
        "produces": [
          "application/json"
        ],
        "parameters": [
          {
            "$ref": "#/parameters/api-version"
          }
        ],
        "responses": {
          "200": {
            "description": "Success.",
            "schema": {
              "$ref": "#/definitions/AzureKeyVaultList"
            }
          },
          "default": {
            "description": "An error response received from the Scanning Service.",
            "schema": {
              "$ref": "#/definitions/ErrorResponseModel"
            }
          }
        },
        "x-ms-examples": {
          "KeyVaultConnections_ListAll": {
            "$ref": "./examples/KeyVaultConnections_ListAll.json"
          }
        },
        "x-ms-pageable": {
          "nextLinkName": "nextLink"
        }
      }
    },
    "/classificationrules/{classificationRuleName}": {
      "get": {
        "tags": [
          "ClassificationRules"
        ],
        "description": "Get a classification rule.",
        "operationId": "ClassificationRules_Get",
        "produces": [
          "application/json"
        ],
        "parameters": [
          {
            "in": "path",
            "name": "classificationRuleName",
            "required": true,
            "type": "string"
          },
          {
            "$ref": "#/parameters/api-version"
          }
        ],
        "responses": {
          "200": {
            "description": "Success.",
            "schema": {
              "$ref": "#/definitions/ClassificationRule"
            }
          },
          "default": {
            "description": "An error response received from the Scanning Service.",
            "schema": {
              "$ref": "#/definitions/ErrorResponseModel"
            }
          }
        },
        "x-ms-examples": {
          "ClassificationRules_Get": {
            "$ref": "./examples/ClassificationRules_Get.json"
          }
        }
      },
      "put": {
        "tags": [
          "ClassificationRules"
        ],
        "description": "Creates or replaces a classification rule.",
        "operationId": "ClassificationRules_CreateOrReplace",
        "consumes": [
          "application/json"
        ],
        "produces": [
          "application/json"
        ],
        "parameters": [
          {
            "in": "path",
            "name": "classificationRuleName",
            "required": true,
            "type": "string"
          },
          {
            "in": "body",
            "name": "body",
            "schema": {
              "$ref": "#/definitions/ClassificationRule"
            }
          },
          {
            "$ref": "#/parameters/api-version"
          }
        ],
        "responses": {
          "200": {
            "description": "Success.",
            "schema": {
              "$ref": "#/definitions/ClassificationRule"
            }
          },
          "201": {
            "description": "Success.",
            "schema": {
              "$ref": "#/definitions/ClassificationRule"
            }
          },
          "default": {
            "description": "An error response received from the Scanning Service.",
            "schema": {
              "$ref": "#/definitions/ErrorResponseModel"
            }
          }
        },
        "x-ms-examples": {
          "ClassificationRules_CreateOrReplace": {
            "$ref": "./examples/ClassificationRules_CreateOrReplace.json"
          }
        }
      },
      "delete": {
        "tags": [
          "ClassificationRules"
        ],
        "description": "Deletes a classification rule.",
        "operationId": "ClassificationRules_Delete",
        "produces": [
          "application/json"
        ],
        "parameters": [
          {
            "in": "path",
            "name": "classificationRuleName",
            "required": true,
            "type": "string"
          },
          {
            "$ref": "#/parameters/api-version"
          }
        ],
        "responses": {
          "204": {
            "description": "Success."
          },
          "default": {
            "description": "An error response received from the Scanning Service.",
            "schema": {
              "$ref": "#/definitions/ErrorResponseModel"
            }
          }
        },
        "x-ms-examples": {
          "ClassificationRules_Delete": {
            "$ref": "./examples/ClassificationRules_Delete.json"
          }
        }
      }
    },
    "/classificationrules": {
      "get": {
        "tags": [
          "ClassificationRules"
        ],
        "description": "List classification rules in Account.",
        "operationId": "ClassificationRules_ListAll",
        "produces": [
          "application/json"
        ],
        "parameters": [
          {
            "$ref": "#/parameters/api-version"
          }
        ],
        "responses": {
          "200": {
            "description": "Success.",
            "schema": {
              "$ref": "#/definitions/ClassificationRuleList"
            }
          },
          "default": {
            "description": "An error response received from the Scanning Service.",
            "schema": {
              "$ref": "#/definitions/ErrorResponseModel"
            }
          }
        },
        "x-ms-examples": {
          "ClassificationRules_ListAll": {
            "$ref": "./examples/ClassificationRules_ListAll.json"
          }
        },
        "x-ms-pageable": {
          "nextLinkName": "nextLink"
        }
      }
    },
    "/classificationrules/{classificationRuleName}/versions": {
      "get": {
        "tags": [
          "ClassificationRules"
        ],
        "description": "Lists the rule versions of a classification rule.",
        "operationId": "ClassificationRules_ListVersionsByRuleName",
        "produces": [
          "application/json"
        ],
        "parameters": [
          {
            "in": "path",
            "name": "classificationRuleName",
            "required": true,
            "type": "string"
          },
          {
            "$ref": "#/parameters/api-version"
          }
        ],
        "responses": {
          "200": {
            "description": "Success.",
            "schema": {
              "$ref": "#/definitions/ClassificationRuleList"
            }
          },
          "default": {
            "description": "An error response received from the Scanning Service.",
            "schema": {
              "$ref": "#/definitions/ErrorResponseModel"
            }
          }
        },
        "x-ms-examples": {
          "ClassificationRules_ListVersionsByRuleName": {
            "$ref": "./examples/ClassificationRules_ListVersionsByRuleName.json"
          }
        },
        "x-ms-pageable": {
          "nextLinkName": "nextLink"
        }
      }
    },
    "/classificationrules/{classificationRuleName}/versions/{classificationRuleVersion}:tag": {
      "post": {
        "tags": [
          "ClassificationRules"
        ],
        "description": "Sets Classification Action on a specific classification rule version.",
        "operationId": "ClassificationRules_TagClassificationVersion",
        "produces": [
          "application/json"
        ],
        "parameters": [
          {
            "in": "path",
            "name": "classificationRuleName",
            "required": true,
            "type": "string"
          },
          {
            "in": "path",
            "name": "classificationRuleVersion",
            "required": true,
            "type": "integer",
            "format": "int32"
          },
          {
            "in": "query",
            "name": "action",
            "required": true,
            "type": "string",
            "enum": [
              "Keep",
              "Delete"
            ],
            "x-ms-enum": {
              "name": "ClassificationAction",
              "modelAsString": true
            }
          },
          {
            "$ref": "#/parameters/api-version"
          }
        ],
        "responses": {
          "202": {
            "description": "Success.",
            "schema": {
              "$ref": "#/definitions/OperationResponse"
            }
          },
          "default": {
            "description": "An error response received from the Scanning Service.",
            "schema": {
              "$ref": "#/definitions/ErrorResponseModel"
            }
          }
        },
        "x-ms-long-running-operation": true,
        "x-ms-examples": {
          "ClassificationRules_TagClassificationVersion": {
            "$ref": "./examples/ClassificationRules_TagClassificationVersion.json"
          }
        }
      }
    },
<<<<<<< HEAD
=======
    "/collections/{collectionName}/scans": {
      "get": {
        "tags": [
          "Collection"
        ],
        "description": "List scans of the collection.",
        "operationId": "Scans_ListByCollection",
        "produces": [
          "application/json"
        ],
        "parameters": [
          {
            "in": "path",
            "name": "collectionName",
            "required": true,
            "type": "string"
          },
          {
            "$ref": "#/parameters/api-version"
          }
        ],
        "responses": {
          "200": {
            "description": "Success.",
            "schema": {
              "$ref": "#/definitions/ScanByCollectionList"
            }
          },
          "default": {
            "description": "An error response received from the Scanning Service.",
            "schema": {
              "$ref": "#/definitions/ErrorResponseModel"
            }
          }
        },
        "x-ms-examples": {
          "Scans_ListByCollection": {
            "$ref": "./examples/Scans_ListByCollection.json"
          }
        },
        "x-ms-pageable": {
          "nextLinkName": "nextLink"
        }
      }
    },
>>>>>>> f6bf2355
    "/credentials/{credentialName}": {
      "get": {
        "tags": [
          "Credential"
        ],
        "description": "Gets credential information.",
        "operationId": "Credential_Get",
        "produces": [
          "application/json"
        ],
        "parameters": [
          {
            "in": "path",
            "name": "credentialName",
            "required": true,
            "type": "string"
          },
          {
            "$ref": "#/parameters/api-version"
          }
        ],
        "responses": {
          "200": {
            "description": "Success.",
            "schema": {
              "$ref": "#/definitions/Credential"
            }
          },
          "default": {
            "description": "An error response received from the Scanning Service.",
            "schema": {
              "$ref": "#/definitions/ErrorResponseModel"
            }
          }
        },
        "x-ms-examples": {
          "Credential_Get": {
            "$ref": "./examples/Credential_Get.json"
          }
        }
      },
      "put": {
        "tags": [
          "Credential"
        ],
        "description": "Creates or replaces an instance of a credential.",
        "operationId": "Credential_CreateOrReplace",
        "consumes": [
          "application/json"
        ],
        "produces": [
          "application/json"
        ],
        "parameters": [
          {
            "in": "path",
            "name": "credentialName",
            "required": true,
            "type": "string"
          },
          {
            "in": "body",
            "name": "body",
            "required": true,
            "schema": {
              "$ref": "#/definitions/Credential"
            }
          },
          {
            "$ref": "#/parameters/api-version"
          }
        ],
        "responses": {
          "200": {
            "description": "Success.",
            "schema": {
              "$ref": "#/definitions/Credential"
            }
          },
          "201": {
            "description": "Success.",
            "schema": {
              "$ref": "#/definitions/Credential"
            }
          },
          "default": {
            "description": "An error response received from the Scanning Service.",
            "schema": {
              "$ref": "#/definitions/ErrorResponseModel"
            }
          }
        },
        "x-ms-examples": {
          "Credential_CreateOrReplace": {
            "$ref": "./examples/Credential_CreateOrReplace.json"
          }
        }
      },
      "delete": {
        "tags": [
          "Credential"
        ],
        "description": "Deletes the credentials associated with the account.",
        "operationId": "Credential_Delete",
        "produces": [
          "application/json"
        ],
        "parameters": [
          {
            "in": "path",
            "name": "credentialName",
            "required": true,
            "type": "string"
          },
          {
            "$ref": "#/parameters/api-version"
          }
        ],
        "responses": {
          "204": {
            "description": "Success."
          },
          "default": {
            "description": "An error response received from the Scanning Service.",
            "schema": {
              "$ref": "#/definitions/ErrorResponseModel"
            }
          }
        },
        "x-ms-examples": {
          "Credential_Delete": {
            "$ref": "./examples/Credential_Delete.json"
          }
        }
      }
    },
    "/credentials": {
      "get": {
        "tags": [
          "Credential"
        ],
        "description": "List credentials in account.",
        "operationId": "Credential_ListAll",
        "produces": [
          "application/json"
        ],
        "parameters": [
          {
            "$ref": "#/parameters/api-version"
          }
        ],
        "responses": {
          "200": {
            "description": "Success.",
            "schema": {
              "$ref": "#/definitions/CredentialList"
            }
          },
          "default": {
            "description": "An error response received from the Scanning Service.",
            "schema": {
              "$ref": "#/definitions/ErrorResponseModel"
            }
          }
        },
        "x-ms-examples": {
          "Credential_ListAll": {
            "$ref": "./examples/Credential_ListAll.json"
          }
        },
        "x-ms-pageable": {
          "nextLinkName": "nextLink"
        }
      }
    },
    "/datasources/{dataSourceName}": {
      "put": {
        "tags": [
          "DataSources"
        ],
        "description": "Creates or replaces a data source.",
        "operationId": "DataSources_CreateOrReplace",
        "consumes": [
          "application/json"
        ],
        "produces": [
          "application/json"
        ],
        "parameters": [
          {
            "in": "path",
            "name": "dataSourceName",
            "required": true,
            "type": "string"
          },
          {
            "in": "body",
            "name": "body",
            "schema": {
              "$ref": "#/definitions/DataSource"
            }
          },
          {
            "$ref": "#/parameters/api-version"
          }
        ],
        "responses": {
          "200": {
            "description": "Success.",
            "schema": {
              "$ref": "#/definitions/DataSource"
            }
          },
          "201": {
            "description": "Success.",
            "schema": {
              "$ref": "#/definitions/DataSource"
            }
          },
          "default": {
            "description": "An error response received from the Scanning Service.",
            "schema": {
              "$ref": "#/definitions/ErrorResponseModel"
            }
          }
        },
        "x-ms-examples": {
          "DataSources_CreateOrReplace": {
            "$ref": "./examples/DataSources_CreateOrReplace.json"
          }
        }
      },
      "get": {
        "tags": [
          "DataSources"
        ],
        "description": "Get a data source.",
        "operationId": "DataSources_Get",
        "produces": [
          "application/json"
        ],
        "parameters": [
          {
            "in": "path",
            "name": "dataSourceName",
            "required": true,
            "type": "string"
          },
          {
            "$ref": "#/parameters/api-version"
          }
        ],
        "responses": {
          "200": {
            "description": "Success.",
            "schema": {
              "$ref": "#/definitions/DataSource"
            }
          },
          "default": {
            "description": "An error response received from the Scanning Service.",
            "schema": {
              "$ref": "#/definitions/ErrorResponseModel"
            }
          }
        },
        "x-ms-examples": {
          "DataSources_Get": {
            "$ref": "./examples/DataSources_Get.json"
          }
        }
      },
      "delete": {
        "tags": [
          "DataSources"
        ],
        "description": "Deletes a data source.",
        "operationId": "DataSources_Delete",
        "produces": [
          "application/json"
        ],
        "parameters": [
          {
            "in": "path",
            "name": "dataSourceName",
            "required": true,
            "type": "string"
          },
          {
            "$ref": "#/parameters/api-version"
          }
        ],
        "responses": {
          "204": {
            "description": "Success."
          },
          "default": {
            "description": "An error response received from the Scanning Service.",
            "schema": {
              "$ref": "#/definitions/ErrorResponseModel"
            }
          }
        },
        "x-ms-examples": {
          "DataSources_Delete": {
            "$ref": "./examples/DataSources_Delete.json"
          }
        }
      }
    },
    "/datasources": {
      "get": {
        "tags": [
          "DataSources"
        ],
        "description": "List data sources in Data catalog.",
        "operationId": "DataSources_ListAll",
        "produces": [
          "application/json"
        ],
        "parameters": [
          {
            "$ref": "#/parameters/api-version"
          }
        ],
        "responses": {
          "200": {
            "description": "Success.",
            "schema": {
              "$ref": "#/definitions/DataSourceList"
            }
          },
          "default": {
            "description": "An error response received from the Scanning Service.",
            "schema": {
              "$ref": "#/definitions/ErrorResponseModel"
            }
          }
        },
        "x-ms-examples": {
          "DataSources_ListAll": {
            "$ref": "./examples/DataSources_ListAll.json"
          }
        },
        "x-ms-pageable": {
          "nextLinkName": "nextLink"
        }
      }
    },
    "/datasources/{dataSourceName}/scans/{scanName}/filters/custom": {
      "get": {
        "tags": [
          "Filters"
        ],
        "description": "Get a filter.",
        "operationId": "Filters_Get",
        "produces": [
          "application/json"
        ],
        "parameters": [
          {
            "in": "path",
            "name": "dataSourceName",
            "required": true,
            "type": "string"
          },
          {
            "in": "path",
            "name": "scanName",
            "required": true,
            "type": "string"
          },
          {
            "$ref": "#/parameters/api-version"
          }
        ],
        "responses": {
          "200": {
            "description": "Success.",
            "schema": {
              "$ref": "#/definitions/Filter"
            }
          },
          "default": {
            "description": "An error response received from the Scanning Service.",
            "schema": {
              "$ref": "#/definitions/ErrorResponseModel"
            }
          }
        },
        "x-ms-examples": {
          "Filters_Get": {
            "$ref": "./examples/Filters_Get.json"
          }
        }
      },
      "put": {
        "tags": [
          "Filters"
        ],
        "description": "Creates or replaces a filter.",
        "operationId": "Filters_CreateOrReplace",
        "consumes": [
          "application/json"
        ],
        "produces": [
          "application/json"
        ],
        "parameters": [
          {
            "in": "path",
            "name": "dataSourceName",
            "required": true,
            "type": "string"
          },
          {
            "in": "path",
            "name": "scanName",
            "required": true,
            "type": "string"
          },
          {
            "in": "body",
            "name": "body",
            "schema": {
              "$ref": "#/definitions/Filter"
            }
          },
          {
            "$ref": "#/parameters/api-version"
          }
        ],
        "responses": {
          "200": {
            "description": "Success.",
            "schema": {
              "$ref": "#/definitions/Filter"
            }
          },
          "201": {
            "description": "Success.",
            "schema": {
              "$ref": "#/definitions/Filter"
            }
          },
          "default": {
            "description": "An error response received from the Scanning Service.",
            "schema": {
              "$ref": "#/definitions/ErrorResponseModel"
            }
          }
        },
        "x-ms-examples": {
          "Filters_CreateOrReplace": {
            "$ref": "./examples/Filters_CreateOrReplace.json"
          }
        }
      }
    },
    "/integrationruntimes": {
      "get": {
        "tags": [
          "IntegrationRuntimes"
        ],
        "description": "Lists integration runtimes in an account.",
        "operationId": "IntegrationRuntimes_ListByAccount",
        "produces": [
          "application/json"
        ],
        "parameters": [
          {
            "$ref": "#/parameters/api-version"
          }
        ],
        "responses": {
          "200": {
            "description": "Success.",
            "schema": {
              "$ref": "#/definitions/IntegrationRuntimeList"
            }
          },
          "default": {
            "description": "An error response received from the Scanning Service.",
            "schema": {
              "$ref": "#/definitions/ErrorResponseModel"
            }
          }
        },
        "x-ms-examples": {
          "IntegrationRuntimes_ListByAccount": {
            "$ref": "./examples/IntegrationRuntimes_ListByAccount.json"
          }
        },
        "x-ms-pageable": {
          "nextLinkName": "nextLink"
        }
      }
    },
    "/integrationruntimes/{integrationRuntimeName}": {
      "get": {
        "tags": [
          "IntegrationRuntimes"
        ],
        "description": "Gets an integration runtime.",
        "operationId": "IntegrationRuntimes_Get",
        "produces": [
          "application/json"
        ],
        "parameters": [
          {
            "$ref": "#/parameters/integrationRuntimeName"
          },
          {
            "$ref": "#/parameters/api-version"
          }
        ],
        "responses": {
          "200": {
            "description": "Success.",
            "schema": {
              "$ref": "#/definitions/IntegrationRuntime"
            }
          },
          "default": {
            "description": "An error response received from the Scanning Service.",
            "schema": {
              "$ref": "#/definitions/ErrorResponseModel"
            }
          }
        },
        "x-ms-examples": {
          "IntegrationRuntimes_Get": {
            "$ref": "./examples/IntegrationRuntimes_Get.json"
          }
        }
      },
      "delete": {
        "tags": [
          "IntegrationRuntimes"
        ],
        "description": "Deletes an integration runtime.",
        "operationId": "IntegrationRuntimes_Delete",
        "produces": [
          "application/json"
        ],
        "parameters": [
          {
            "$ref": "#/parameters/integrationRuntimeName"
          },
          {
            "$ref": "#/parameters/api-version"
          }
        ],
        "responses": {
          "200": {
            "description": "Success."
          },
          "204": {
            "description": "Success."
          },
          "default": {
            "description": "An error response received from the Scanning Service.",
            "schema": {
              "$ref": "#/definitions/ErrorResponseModel"
            }
          }
        },
        "x-ms-examples": {
          "IntegrationRuntimes_Delete": {
            "$ref": "./examples/IntegrationRuntimes_Delete.json"
          }
        }
      },
      "put": {
        "tags": [
          "IntegrationRuntimes"
        ],
        "description": "Creates or replaces an instance of integration runtime.",
        "operationId": "IntegrationRuntimes_CreateOrReplace",
        "consumes": [
          "application/json"
        ],
        "produces": [
          "application/json"
        ],
        "parameters": [
          {
            "$ref": "#/parameters/integrationRuntimeName"
          },
          {
            "in": "body",
            "name": "body",
            "required": true,
            "schema": {
              "$ref": "#/definitions/IntegrationRuntime"
            }
          },
          {
            "$ref": "#/parameters/api-version"
          }
        ],
        "responses": {
          "200": {
            "description": "Success.",
            "schema": {
              "$ref": "#/definitions/IntegrationRuntime"
            }
          },
          "201": {
            "description": "Success.",
            "schema": {
              "$ref": "#/definitions/IntegrationRuntime"
            }
          },
          "default": {
            "description": "An error response received from the Scanning Service.",
            "schema": {
              "$ref": "#/definitions/ErrorResponseModel"
            }
          }
        },
        "x-ms-examples": {
          "IntegrationRuntimes_CreateOrReplace": {
            "$ref": "./examples/IntegrationRuntimes_CreateOrReplace.json"
          }
        }
      }
    },
    "/integrationruntimes/{integrationRuntimeName}/status": {
      "get": {
        "tags": [
          "IntegrationRuntimes"
        ],
        "description": "Gets detailed status information for an integration runtime.",
        "operationId": "IntegrationRuntimes_Status",
        "produces": [
          "application/json"
        ],
        "parameters": [
          {
            "$ref": "#/parameters/integrationRuntimeName"
          },
          {
            "$ref": "#/parameters/api-version"
          }
        ],
        "responses": {
          "200": {
            "description": "Success.",
            "schema": {
              "$ref": "#/definitions/IntegrationRuntimeStatus"
            }
          },
          "default": {
            "description": "An error response received from the Scanning Service.",
            "schema": {
              "$ref": "#/definitions/ErrorResponseModel"
            }
          }
        },
        "x-ms-examples": {
          "IntegrationRuntimes_Status": {
            "$ref": "./examples/IntegrationRuntimes_Status.json"
          }
        }
      }
    },
    "/integrationruntimes/{integrationRuntimeName}:listAuthKeys": {
      "post": {
        "tags": [
          "IntegrationRuntimes"
        ],
        "description": "Retrieves the authentication keys for an integration runtime.",
        "operationId": "IntegrationRuntimes_ListAuthKeys",
        "produces": [
          "application/json"
        ],
        "parameters": [
          {
            "$ref": "#/parameters/integrationRuntimeName"
          },
          {
            "$ref": "#/parameters/api-version"
          }
        ],
        "responses": {
          "200": {
            "description": "Success.",
            "schema": {
              "$ref": "#/definitions/IntegrationRuntimeAuthKeys"
            }
          },
          "default": {
            "description": "An error response received from the Scanning Service.",
            "schema": {
              "$ref": "#/definitions/ErrorResponseModel"
            }
          }
        },
        "x-ms-examples": {
          "IntegrationRuntimes_ListAuthKeys": {
            "$ref": "./examples/IntegrationRuntimes_ListAuthKeys.json"
          }
        }
      }
    },
    "/integrationruntimes/{integrationRuntimeName}:regenerateAuthKey": {
      "post": {
        "tags": [
          "IntegrationRuntimes"
        ],
        "description": "Regenerates the authentication key for an integration runtime.",
        "operationId": "IntegrationRuntimes_RegenerateAuthKey",
        "consumes": [
          "application/json"
        ],
        "produces": [
          "application/json"
        ],
        "parameters": [
          {
            "$ref": "#/parameters/integrationRuntimeName"
          },
          {
            "in": "body",
            "name": "body",
            "required": true,
            "schema": {
              "$ref": "#/definitions/IntegrationRuntimeRegenerateKeyParameters"
            }
          },
          {
            "$ref": "#/parameters/api-version"
          }
        ],
        "responses": {
          "200": {
            "description": "Success.",
            "schema": {
              "$ref": "#/definitions/IntegrationRuntimeAuthKeys"
            }
          },
          "default": {
            "description": "An error response received from the Scanning Service.",
            "schema": {
              "$ref": "#/definitions/ErrorResponseModel"
            }
          }
        },
        "x-ms-examples": {
          "IntegrationRuntimes_RegenerateAuthKey": {
            "$ref": "./examples/IntegrationRuntimes_RegenerateAuthKey.json"
          }
        }
      }
    },
    "/integrationruntimes/{integrationRuntimeName}:disableInteractiveQuery": {
      "post": {
        "tags": [
          "IntegrationRuntimes"
        ],
        "description": "Disables interactive querying.",
        "operationId": "IntegrationRuntimes_DisableInteractiveQuery",
        "produces": [
          "application/json"
        ],
        "parameters": [
          {
            "$ref": "#/parameters/integrationRuntimeName"
          },
          {
            "$ref": "#/parameters/api-version"
          }
        ],
        "responses": {
          "200": {
            "description": "Success."
          },
          "default": {
            "description": "An error response received from the Scanning Service.",
            "schema": {
              "$ref": "#/definitions/ErrorResponseModel"
            }
          }
        },
        "x-ms-examples": {
          "IntegrationRuntimes_DisableInteractiveQuery": {
            "$ref": "./examples/IntegrationRuntimes_DisableInteractiveQuery.json"
          }
        }
      }
    },
    "/integrationruntimes/{integrationRuntimeName}:enableInteractiveQuery": {
      "post": {
        "tags": [
          "IntegrationRuntimes"
        ],
        "description": "Enables interactive querying.",
        "operationId": "IntegrationRuntimes_EnableInteractiveQuery",
        "consumes": [
          "application/json"
        ],
        "produces": [
          "application/json"
        ],
        "parameters": [
          {
            "$ref": "#/parameters/integrationRuntimeName"
          },
          {
            "description": "The request of enabling interactive query for integration runtime.",
            "in": "body",
            "name": "body",
            "required": true,
            "schema": {
              "$ref": "#/definitions/EnableInteractiveQueryForIntegrationRuntimeRequest"
            }
          },
          {
            "$ref": "#/parameters/api-version"
          }
        ],
        "responses": {
          "202": {
            "description": "Success."
          },
          "default": {
            "description": "An error response received from the Scanning Service.",
            "schema": {
              "$ref": "#/definitions/ErrorResponseModel"
            }
          }
        },
        "x-ms-long-running-operation": true,
        "x-ms-examples": {
          "IntegrationRuntimes_EnableInteractiveQuery": {
            "$ref": "./examples/IntegrationRuntimes_EnableInteractiveQuery.json"
          }
        }
      }
    },
    "/managedvirtualnetworks": {
      "get": {
        "tags": [
          "ManagedVirtualNetworks"
        ],
        "description": "Lists managed virtual networks in an account.",
        "operationId": "ManagedVirtualNetworks_ListByAccount",
        "produces": [
          "application/json"
        ],
        "parameters": [
          {
            "$ref": "#/parameters/api-version"
          }
        ],
        "responses": {
          "200": {
            "description": "Success.",
            "schema": {
              "$ref": "#/definitions/ManagedVirtualNetworkList"
            }
          },
          "default": {
            "description": "An error response received from the Scanning Service.",
            "schema": {
              "$ref": "#/definitions/ErrorResponseModel"
            }
          }
        },
        "x-ms-examples": {
          "ManagedVirtualNetworks_ListByAccount": {
            "$ref": "./examples/ManagedVirtualNetworks_ListByAccount.json"
          }
        },
        "x-ms-pageable": {
          "nextLinkName": "nextLink"
        }
      }
    },
    "/managedvirtualnetworks/{managedVirtualNetworkName}": {
      "get": {
        "tags": [
          "ManagedVirtualNetworks"
        ],
        "description": "Gets a managed virtual network.",
        "operationId": "ManagedVirtualNetworks_Get",
        "produces": [
          "application/json"
        ],
        "parameters": [
          {
            "$ref": "#/parameters/managedVirtualNetworkName"
          },
          {
            "$ref": "#/parameters/api-version"
          }
        ],
        "responses": {
          "200": {
            "description": "Success.",
            "schema": {
              "$ref": "#/definitions/ManagedVirtualNetwork"
            }
          },
          "default": {
            "description": "An error response received from the Scanning Service.",
            "schema": {
              "$ref": "#/definitions/ErrorResponseModel"
            }
          }
        },
        "x-ms-examples": {
          "ManagedVirtualNetworks_Get": {
            "$ref": "./examples/ManagedVirtualNetworks_Get.json"
          }
        }
      },
      "put": {
        "tags": [
          "ManagedVirtualNetworks"
        ],
        "description": "Creates or replaces a managed virtual network.",
        "operationId": "ManagedVirtualNetworks_CreateOrReplace",
        "consumes": [
          "application/json"
        ],
        "produces": [
          "application/json"
        ],
        "parameters": [
          {
            "$ref": "#/parameters/managedVirtualNetworkName"
          },
          {
            "description": "Managed virtual network resource definition.",
            "name": "body",
            "in": "body",
            "required": true,
            "schema": {
              "$ref": "#/definitions/ManagedVirtualNetwork"
            }
          },
          {
            "$ref": "#/parameters/api-version"
          }
        ],
        "responses": {
          "200": {
            "description": "Success.",
            "schema": {
              "$ref": "#/definitions/ManagedVirtualNetwork"
            }
          },
          "201": {
            "description": "Success.",
            "schema": {
              "$ref": "#/definitions/ManagedVirtualNetwork"
            }
          },
          "default": {
            "description": "An error response received from the Scanning Service.",
            "schema": {
              "$ref": "#/definitions/ErrorResponseModel"
            }
          }
        },
        "x-ms-examples": {
          "ManagedVirtualNetworks_CreateOrReplace": {
            "$ref": "./examples/ManagedVirtualNetworks_CreateOrReplace.json"
          }
        }
      }
    },
    "/managedvirtualnetworks/{managedVirtualNetworkName}/managedprivateendpoints": {
      "get": {
        "tags": [
          "ManagedPrivateEndpoints"
        ],
        "description": "Lists managed private endpoints under a managed virtual network.",
        "operationId": "ManagedPrivateEndpoints_ListByAccount",
        "produces": [
          "application/json"
        ],
        "parameters": [
          {
            "$ref": "#/parameters/managedVirtualNetworkName"
          },
          {
            "$ref": "#/parameters/api-version"
          }
        ],
        "responses": {
          "200": {
            "description": "Success.",
            "schema": {
              "$ref": "#/definitions/ManagedPrivateEndpointList"
            }
          },
          "default": {
            "description": "An error response received from the Scanning Service.",
            "schema": {
              "$ref": "#/definitions/ErrorResponseModel"
            }
          }
        },
        "x-ms-examples": {
          "ManagedPrivateEndpoints_List": {
            "$ref": "./examples/ManagedPrivateEndpoints_List.json"
          }
        },
        "x-ms-pageable": {
          "nextLinkName": "nextLink"
        }
      }
    },
    "/managedvirtualnetworks/{managedVirtualNetworkName}/managedprivateendpoints/{managedPrivateEndpointName}": {
      "get": {
        "tags": [
          "ManagedPrivateEndpoints"
        ],
        "description": "Gets a managed private endpoint.",
        "operationId": "ManagedPrivateEndpoints_Get",
        "produces": [
          "application/json"
        ],
        "parameters": [
          {
            "$ref": "#/parameters/managedVirtualNetworkName"
          },
          {
            "$ref": "#/parameters/managedPrivateEndpointName"
          },
          {
            "$ref": "#/parameters/api-version"
          }
        ],
        "responses": {
          "200": {
            "description": "Success.",
            "schema": {
              "$ref": "#/definitions/ManagedPrivateEndpoint"
            }
          },
          "default": {
            "description": "An error response received from the Scanning Service.",
            "schema": {
              "$ref": "#/definitions/ErrorResponseModel"
            }
          }
        },
        "x-ms-examples": {
          "ManagedPrivateEndpoints_Get": {
            "$ref": "./examples/ManagedPrivateEndpoints_Get.json"
          }
        }
      },
      "delete": {
        "tags": [
          "ManagedPrivateEndpoints"
        ],
        "description": "Deletes a managed private endpoint.",
        "operationId": "ManagedPrivateEndpoints_Delete",
        "produces": [
          "application/json"
        ],
        "parameters": [
          {
            "$ref": "#/parameters/managedVirtualNetworkName"
          },
          {
            "$ref": "#/parameters/managedPrivateEndpointName"
          },
          {
            "$ref": "#/parameters/api-version"
          }
        ],
        "responses": {
          "200": {
            "description": "Success."
          },
          "204": {
            "description": "Success."
          },
          "default": {
            "description": "An error response received from the Scanning Service.",
            "schema": {
              "$ref": "#/definitions/ErrorResponseModel"
            }
          }
        },
        "x-ms-examples": {
          "ManagedPrivateEndpoints_Delete": {
            "$ref": "./examples/ManagedPrivateEndpoints_Delete.json"
          }
        }
      },
      "put": {
        "tags": [
          "ManagedPrivateEndpoints"
        ],
        "description": "Creates or replaces a managed private endpoint.",
        "operationId": "ManagedPrivateEndpoints_CreateOrReplace",
        "consumes": [
          "application/json"
        ],
        "produces": [
          "application/json"
        ],
        "parameters": [
          {
            "$ref": "#/parameters/managedVirtualNetworkName"
          },
          {
            "$ref": "#/parameters/managedPrivateEndpointName"
          },
          {
            "description": "Managed private endpoint resource definition.",
            "in": "body",
            "name": "body",
            "required": true,
            "schema": {
              "$ref": "#/definitions/ManagedPrivateEndpoint"
            }
          },
          {
            "$ref": "#/parameters/api-version"
          }
        ],
        "responses": {
          "200": {
            "description": "Success.",
            "schema": {
              "$ref": "#/definitions/ManagedPrivateEndpoint"
            }
          },
          "201": {
            "description": "Success.",
            "schema": {
              "$ref": "#/definitions/ManagedPrivateEndpoint"
            }
          },
          "default": {
            "description": "An error response received from the Scanning Service.",
            "schema": {
              "$ref": "#/definitions/ErrorResponseModel"
            }
          }
        },
        "x-ms-examples": {
          "ManagedPrivateEndpoints_CreateOrReplace": {
            "$ref": "./examples/ManagedPrivateEndpoints_CreateOrReplace.json"
          }
        }
      }
    },
    "/datasources/{dataSourceName}/scans/{scanName}": {
      "put": {
        "tags": [
          "Scan"
        ],
        "description": "Creates or replaces an instance of a scan.",
        "operationId": "Scans_CreateOrReplace",
        "consumes": [
          "application/json"
        ],
        "produces": [
          "application/json"
        ],
        "parameters": [
          {
            "in": "path",
            "name": "dataSourceName",
            "required": true,
            "type": "string"
          },
          {
            "in": "path",
            "name": "scanName",
            "required": true,
            "type": "string"
          },
          {
            "in": "body",
            "name": "body",
            "required": true,
            "schema": {
              "$ref": "#/definitions/Scan"
            }
          },
          {
            "$ref": "#/parameters/api-version"
          }
        ],
        "responses": {
          "200": {
            "description": "Success.",
            "schema": {
              "$ref": "#/definitions/Scan"
            }
          },
          "201": {
            "description": "Success.",
            "schema": {
              "$ref": "#/definitions/Scan"
            }
          },
          "default": {
            "description": "An error response received from the Scanning Service.",
            "schema": {
              "$ref": "#/definitions/ErrorResponseModel"
            }
          }
        },
        "x-ms-examples": {
          "Scans_CreateOrReplace": {
            "$ref": "./examples/Scans_CreateOrReplace.json"
          }
        }
      },
      "get": {
        "tags": [
          "Scan"
        ],
        "description": "Gets a scan information.",
        "operationId": "Scans_Get",
        "produces": [
          "application/json"
        ],
        "parameters": [
          {
            "in": "path",
            "name": "dataSourceName",
            "required": true,
            "type": "string"
          },
          {
            "in": "path",
            "name": "scanName",
            "required": true,
            "type": "string"
          },
          {
            "$ref": "#/parameters/api-version"
          }
        ],
        "responses": {
          "200": {
            "description": "Success.",
            "schema": {
              "$ref": "#/definitions/Scan"
            }
          },
          "default": {
            "description": "An error response received from the Scanning Service.",
            "schema": {
              "$ref": "#/definitions/ErrorResponseModel"
            }
          }
        },
        "x-ms-examples": {
          "Scans_Get": {
            "$ref": "./examples/Scans_Get.json"
          }
        }
      },
      "delete": {
        "tags": [
          "Scan"
        ],
        "description": "Deletes the scan associated with the data source.",
        "operationId": "Scans_Delete",
        "produces": [
          "application/json"
        ],
        "parameters": [
          {
            "in": "path",
            "name": "dataSourceName",
            "required": true,
            "type": "string"
          },
          {
            "in": "path",
            "name": "scanName",
            "required": true,
            "type": "string"
          },
          {
            "$ref": "#/parameters/api-version"
          }
        ],
        "responses": {
          "204": {
            "description": "Success."
          },
          "default": {
            "description": "An error response received from the Scanning Service.",
            "schema": {
              "$ref": "#/definitions/ErrorResponseModel"
            }
          }
        },
        "x-ms-examples": {
          "Scans_Delete": {
            "$ref": "./examples/Scans_Delete.json"
          }
        }
      }
    },
    "/datasources/{dataSourceName}/scans": {
      "get": {
        "tags": [
          "Scan"
        ],
        "description": "List scans in data source.",
        "operationId": "Scans_ListByDataSource",
        "produces": [
          "application/json"
        ],
        "parameters": [
          {
            "in": "path",
            "name": "dataSourceName",
            "required": true,
            "type": "string"
          },
          {
            "$ref": "#/parameters/api-version"
          }
        ],
        "responses": {
          "200": {
            "description": "Success.",
            "schema": {
              "$ref": "#/definitions/ScanList"
            }
          },
          "default": {
            "description": "An error response received from the Scanning Service.",
            "schema": {
              "$ref": "#/definitions/ErrorResponseModel"
            }
          }
        },
        "x-ms-examples": {
          "Scans_ListByDataSource": {
            "$ref": "./examples/Scans_ListByDataSource.json"
          }
        },
        "x-ms-pageable": {
          "nextLinkName": "nextLink"
        }
      }
    },
    "/datasources/{dataSourceName}/scans/{scanName}/runs/{runId}": {
      "put": {
        "tags": [
          "ScanResult"
        ],
        "description": "Runs the scan.",
        "operationId": "ScanResult_RunScan",
        "produces": [
          "application/json"
        ],
        "parameters": [
          {
            "in": "path",
            "name": "dataSourceName",
            "required": true,
            "type": "string"
          },
          {
            "in": "path",
            "name": "scanName",
            "required": true,
            "type": "string"
          },
          {
            "in": "path",
            "name": "runId",
            "required": true,
            "type": "string"
          },
          {
            "in": "query",
            "name": "scanLevel",
            "type": "string",
            "enum": [
              "Full",
              "Incremental"
            ],
            "x-ms-enum": {
              "name": "ScanLevelType",
              "modelAsString": true
            }
          },
          {
            "$ref": "#/parameters/api-version"
          }
        ],
        "responses": {
          "202": {
            "description": "Success.",
            "schema": {
              "$ref": "#/definitions/OperationResponse"
            }
          },
          "default": {
            "description": "An error response received from the Scanning Service.",
            "schema": {
              "$ref": "#/definitions/ErrorResponseModel"
            }
          }
        },
        "x-ms-long-running-operation": true,
        "x-ms-examples": {
          "ScanResult_RunScan": {
            "$ref": "./examples/ScanResult_RunScan.json"
          }
        }
      },
      "get": {
        "tags": [
          "ScanResult"
        ],
        "description": "Get the status of the scan run with ingestion details.",
        "operationId": "ScanResult_GetScanStatus",
        "produces": [
          "application/json"
        ],
        "parameters": [
          {
            "in": "path",
            "name": "dataSourceName",
            "required": true,
            "type": "string"
          },
          {
            "in": "path",
            "name": "scanName",
            "required": true,
            "type": "string"
          },
          {
            "in": "path",
            "name": "runId",
            "required": true,
            "type": "string"
          },
          {
            "$ref": "#/parameters/api-version"
          }
        ],
        "responses": {
          "200": {
            "description": "Success.",
            "schema": {
              "$ref": "#/definitions/ScanResultWithIngestion"
            }
          },
          "default": {
            "description": "An error response received from the Scanning Service.",
            "schema": {
              "$ref": "#/definitions/ErrorResponseModel"
            }
          }
        },
        "x-ms-examples": {
          "ScanResult_GetScanStatus": {
            "$ref": "./examples/ScanResult_GetScanStatus.json"
          }
        }
      }
    },
    "/datasources/{dataSourceName}/scans/{scanName}/runs/{runId}:cancel": {
      "post": {
        "tags": [
          "ScanResult"
        ],
        "description": "Cancels a scan.",
        "operationId": "ScanResult_CancelScan",
        "produces": [
          "application/json"
        ],
        "parameters": [
          {
            "in": "path",
            "name": "dataSourceName",
            "required": true,
            "type": "string"
          },
          {
            "in": "path",
            "name": "scanName",
            "required": true,
            "type": "string"
          },
          {
            "in": "path",
            "name": "runId",
            "required": true,
            "type": "string"
          },
          {
            "$ref": "#/parameters/api-version"
          }
        ],
        "responses": {
          "202": {
            "description": "Success.",
            "schema": {
              "$ref": "#/definitions/OperationResponse"
            }
          },
          "default": {
            "description": "An error response received from the Scanning Service.",
            "schema": {
              "$ref": "#/definitions/ErrorResponseModel"
            }
          }
        },
        "x-ms-long-running-operation": true,
        "x-ms-examples": {
          "ScanResult_CancelScan": {
            "$ref": "./examples/ScanResult_CancelScan.json"
          }
        }
      }
    },
    "/datasources/{dataSourceName}/scans/{scanName}/runs": {
      "get": {
        "tags": [
          "ScanResult"
        ],
        "description": "Lists the scan history of a scan.",
        "operationId": "ScanResult_ListScanHistory",
        "produces": [
          "application/json"
        ],
        "parameters": [
          {
            "in": "path",
            "name": "dataSourceName",
            "required": true,
            "type": "string"
          },
          {
            "in": "path",
            "name": "scanName",
            "required": true,
            "type": "string"
          },
          {
            "$ref": "#/parameters/api-version"
          }
        ],
        "responses": {
          "200": {
            "description": "Success.",
            "schema": {
              "$ref": "#/definitions/ScanHistoryListWithIngestion"
            }
          },
          "default": {
            "description": "An error response received from the Scanning Service.",
            "schema": {
              "$ref": "#/definitions/ErrorResponseModel"
            }
          }
        },
        "x-ms-examples": {
          "ScanResult_ListScanHistory": {
            "$ref": "./examples/ScanResult_ListScanHistory.json"
          }
        },
        "x-ms-pageable": {
          "nextLinkName": "nextLink"
        }
      }
    },
    "/scanrulesets/{scanRulesetName}": {
      "get": {
        "tags": [
          "ScanRulesets"
        ],
        "description": "Get a scan ruleset.",
        "operationId": "ScanRulesets_Get",
        "produces": [
          "application/json"
        ],
        "parameters": [
          {
            "in": "path",
            "name": "scanRulesetName",
            "required": true,
            "type": "string"
          },
          {
            "$ref": "#/parameters/api-version"
          }
        ],
        "responses": {
          "200": {
            "description": "Success.",
            "schema": {
              "$ref": "#/definitions/ScanRuleset"
            }
          },
          "default": {
            "description": "An error response received from the Scanning Service.",
            "schema": {
              "$ref": "#/definitions/ErrorResponseModel"
            }
          }
        },
        "x-ms-examples": {
          "ScanRulesets_Get": {
            "$ref": "./examples/ScanRulesets_Get.json"
          }
        }
      },
      "put": {
        "tags": [
          "ScanRulesets"
        ],
        "description": "Creates or replaces a scan ruleset.",
        "operationId": "ScanRulesets_CreateOrReplace",
        "consumes": [
          "application/json"
        ],
        "produces": [
          "application/json"
        ],
        "parameters": [
          {
            "in": "path",
            "name": "scanRulesetName",
            "required": true,
            "type": "string"
          },
          {
            "in": "body",
            "name": "body",
            "schema": {
              "$ref": "#/definitions/ScanRuleset"
            }
          },
          {
            "$ref": "#/parameters/api-version"
          }
        ],
        "responses": {
          "200": {
            "description": "Success.",
            "schema": {
              "$ref": "#/definitions/ScanRuleset"
            }
          },
          "201": {
            "description": "Success.",
            "schema": {
              "$ref": "#/definitions/ScanRuleset"
            }
          },
          "default": {
            "description": "An error response received from the Scanning Service.",
            "schema": {
              "$ref": "#/definitions/ErrorResponseModel"
            }
          }
        },
        "x-ms-examples": {
          "ScanRulesets_CreateOrReplace": {
            "$ref": "./examples/ScanRulesets_CreateOrReplace.json"
          }
        }
      },
      "delete": {
        "tags": [
          "ScanRulesets"
        ],
        "description": "Deletes a scan ruleset.",
        "operationId": "ScanRulesets_Delete",
        "produces": [
          "application/json"
        ],
        "parameters": [
          {
            "in": "path",
            "name": "scanRulesetName",
            "required": true,
            "type": "string"
          },
          {
            "$ref": "#/parameters/api-version"
          }
        ],
        "responses": {
          "204": {
            "description": "Success."
          },
          "default": {
            "description": "An error response received from the Scanning Service.",
            "schema": {
              "$ref": "#/definitions/ErrorResponseModel"
            }
          }
        },
        "x-ms-examples": {
          "ScanRulesets_Delete": {
            "$ref": "./examples/ScanRulesets_Delete.json"
          }
        }
      }
    },
    "/scanrulesets": {
      "get": {
        "tags": [
          "ScanRulesets"
        ],
        "description": "List scan rulesets in Data catalog.",
        "operationId": "ScanRulesets_ListAll",
        "produces": [
          "application/json"
        ],
        "parameters": [
          {
            "$ref": "#/parameters/api-version"
          }
        ],
        "responses": {
          "200": {
            "description": "Success.",
            "schema": {
              "$ref": "#/definitions/ScanRulesetList"
            }
          },
          "default": {
            "description": "An error response received from the Scanning Service.",
            "schema": {
              "$ref": "#/definitions/ErrorResponseModel"
            }
          }
        },
        "x-ms-examples": {
          "ScanRulesets_ListAll": {
            "$ref": "./examples/ScanRulesets_ListAll.json"
          }
        },
        "x-ms-pageable": {
          "nextLinkName": "nextLink"
        }
      }
    },
    "/systemScanRulesets": {
      "get": {
        "tags": [
          "SystemScanRulesets"
        ],
        "description": "List all system scan rulesets for an account.",
        "operationId": "SystemScanRulesets_ListAll",
        "produces": [
          "application/json"
        ],
        "parameters": [
          {
            "$ref": "#/parameters/api-version"
          }
        ],
        "responses": {
          "200": {
            "description": "Success.",
            "schema": {
              "$ref": "#/definitions/SystemScanRulesetList"
            }
          },
          "default": {
            "description": "An error response received from the Scanning Service.",
            "schema": {
              "$ref": "#/definitions/ErrorResponseModel"
            }
          }
        },
        "x-ms-examples": {
          "SystemScanRulesets_ListAll": {
            "$ref": "./examples/SystemScanRulesets_ListAll.json"
          }
        },
        "x-ms-pageable": {
          "nextLinkName": "nextLink"
        }
      }
    },
    "/systemScanRulesets/datasources/{dataSourceType}": {
      "get": {
        "tags": [
          "SystemScanRulesets"
        ],
        "description": "Get a system scan ruleset for a data source.",
        "operationId": "SystemScanRulesets_Get",
        "produces": [
          "application/json"
        ],
        "parameters": [
          {
            "in": "path",
            "name": "dataSourceType",
            "required": true,
            "type": "string",
            "enum": [
              "None",
              "AzureSubscription",
              "AzureResourceGroup",
              "AzureSynapseWorkspace",
              "AzureSynapse",
              "AdlsGen1",
              "AdlsGen2",
              "AmazonAccount",
              "AmazonS3",
              "AmazonSql",
              "AzureCosmosDb",
              "AzureDataExplorer",
              "AzureFileService",
              "AzureSqlDatabase",
              "AmazonPostgreSql",
              "AzurePostgreSql",
              "SqlServerDatabase",
              "AzureSqlDatabaseManagedInstance",
              "AzureSqlDataWarehouse",
              "AzureMySql",
              "AzureStorage",
              "Teradata",
              "Oracle",
              "SapS4Hana",
              "SapEcc",
              "PowerBI"
            ],
            "x-ms-enum": {
              "name": "DataSourceType",
              "modelAsString": true
            }
          },
          {
            "$ref": "#/parameters/api-version"
          }
        ],
        "responses": {
          "200": {
            "description": "Success.",
            "schema": {
              "$ref": "#/definitions/SystemScanRuleset"
            }
          },
          "default": {
            "description": "An error response received from the Scanning Service.",
            "schema": {
              "$ref": "#/definitions/ErrorResponseModel"
            }
          }
        },
        "x-ms-examples": {
          "SystemScanRulesets_Get": {
            "$ref": "./examples/SystemScanRulesets_Get.json"
          }
        }
      }
    },
    "/systemScanRulesets/versions/{version}": {
      "get": {
        "tags": [
          "SystemScanRulesets"
        ],
        "description": "Get a scan ruleset by version.",
        "operationId": "SystemScanRulesets_GetByVersion",
        "produces": [
          "application/json"
        ],
        "parameters": [
          {
            "in": "query",
            "name": "dataSourceType",
            "type": "string",
            "enum": [
              "None",
              "AzureSubscription",
              "AzureResourceGroup",
              "AzureSynapseWorkspace",
              "AzureSynapse",
              "AdlsGen1",
              "AdlsGen2",
              "AmazonAccount",
              "AmazonS3",
              "AmazonSql",
              "AzureCosmosDb",
              "AzureDataExplorer",
              "AzureFileService",
              "AzureSqlDatabase",
              "AmazonPostgreSql",
              "AzurePostgreSql",
              "SqlServerDatabase",
              "AzureSqlDatabaseManagedInstance",
              "AzureSqlDataWarehouse",
              "AzureMySql",
              "AzureStorage",
              "Teradata",
              "Oracle",
              "SapS4Hana",
              "SapEcc",
              "PowerBI"
            ],
            "x-ms-enum": {
              "name": "DataSourceType",
              "modelAsString": true
            }
          },
          {
            "in": "path",
            "name": "version",
            "required": true,
            "type": "integer",
            "format": "int32"
          },
          {
            "$ref": "#/parameters/api-version"
          }
        ],
        "responses": {
          "200": {
            "description": "Success.",
            "schema": {
              "$ref": "#/definitions/SystemScanRuleset"
            }
          },
          "default": {
            "description": "An error response received from the Scanning Service.",
            "schema": {
              "$ref": "#/definitions/ErrorResponseModel"
            }
          }
        },
        "x-ms-examples": {
          "SystemScanRulesets_GetByVersion": {
            "$ref": "./examples/SystemScanRulesets_GetByVersion.json"
          }
        }
      }
    },
    "/systemScanRulesets/versions/latest": {
      "get": {
        "tags": [
          "SystemScanRulesets"
        ],
        "description": "Get the latest version of a system scan ruleset.",
        "operationId": "SystemScanRulesets_GetLatest",
        "produces": [
          "application/json"
        ],
        "parameters": [
          {
            "in": "query",
            "name": "dataSourceType",
            "type": "string",
            "enum": [
              "None",
              "AzureSubscription",
              "AzureResourceGroup",
              "AzureSynapseWorkspace",
              "AzureSynapse",
              "AdlsGen1",
              "AdlsGen2",
              "AmazonAccount",
              "AmazonS3",
              "AmazonSql",
              "AzureCosmosDb",
              "AzureDataExplorer",
              "AzureFileService",
              "AzureSqlDatabase",
              "AmazonPostgreSql",
              "AzurePostgreSql",
              "SqlServerDatabase",
              "AzureSqlDatabaseManagedInstance",
              "AzureSqlDataWarehouse",
              "AzureMySql",
              "AzureStorage",
              "Teradata",
              "Oracle",
              "SapS4Hana",
              "SapEcc",
              "PowerBI"
            ],
            "x-ms-enum": {
              "name": "DataSourceType",
              "modelAsString": true
            }
          },
          {
            "$ref": "#/parameters/api-version"
          }
        ],
        "responses": {
          "200": {
            "description": "Success.",
            "schema": {
              "$ref": "#/definitions/SystemScanRuleset"
            }
          },
          "default": {
            "description": "An error response received from the Scanning Service.",
            "schema": {
              "$ref": "#/definitions/ErrorResponseModel"
            }
          }
        },
        "x-ms-examples": {
          "SystemScanRulesets_GetLatest": {
            "$ref": "./examples/SystemScanRulesets_GetLatest.json"
          }
        }
      }
    },
    "/systemScanRulesets/versions": {
      "get": {
        "tags": [
          "SystemScanRulesets"
        ],
        "description": "List system scan ruleset versions in Data catalog.",
        "operationId": "SystemScanRulesets_ListVersionsByDataSource",
        "produces": [
          "application/json"
        ],
        "parameters": [
          {
            "in": "query",
            "name": "dataSourceType",
            "type": "string",
            "enum": [
              "None",
              "AzureSubscription",
              "AzureResourceGroup",
              "AzureSynapseWorkspace",
              "AzureSynapse",
              "AdlsGen1",
              "AdlsGen2",
              "AmazonAccount",
              "AmazonS3",
              "AmazonSql",
              "AzureCosmosDb",
              "AzureDataExplorer",
              "AzureFileService",
              "AzureSqlDatabase",
              "AmazonPostgreSql",
              "AzurePostgreSql",
              "SqlServerDatabase",
              "AzureSqlDatabaseManagedInstance",
              "AzureSqlDataWarehouse",
              "AzureMySql",
              "AzureStorage",
              "Teradata",
              "Oracle",
              "SapS4Hana",
              "SapEcc",
              "PowerBI"
            ],
            "x-ms-enum": {
              "name": "DataSourceType",
              "modelAsString": true
            }
          },
          {
            "$ref": "#/parameters/api-version"
          }
        ],
        "responses": {
          "200": {
            "description": "Success.",
            "schema": {
              "$ref": "#/definitions/SystemScanRulesetList"
            }
          },
          "default": {
            "description": "An error response received from the Scanning Service.",
            "schema": {
              "$ref": "#/definitions/ErrorResponseModel"
            }
          }
        },
        "x-ms-examples": {
          "SystemScanRulesets_ListVersionsByDataSource": {
            "$ref": "./examples/SystemScanRulesets_ListVersionsByDataSource.json"
          }
        },
        "x-ms-pageable": {
          "nextLinkName": "nextLink"
        }
      }
    },
    "/datasources/{dataSourceName}/scans/{scanName}/triggers/default": {
      "get": {
        "tags": [
          "Triggers"
        ],
        "description": "Gets trigger information.",
        "operationId": "Triggers_Get",
        "produces": [
          "application/json"
        ],
        "parameters": [
          {
            "in": "path",
            "name": "dataSourceName",
            "required": true,
            "type": "string"
          },
          {
            "in": "path",
            "name": "scanName",
            "required": true,
            "type": "string"
          },
          {
            "$ref": "#/parameters/api-version"
          }
        ],
        "responses": {
          "200": {
            "description": "Success.",
            "schema": {
              "$ref": "#/definitions/Trigger"
            }
          },
          "default": {
            "description": "An error response received from the Scanning Service.",
            "schema": {
              "$ref": "#/definitions/ErrorResponseModel"
            }
          }
        },
        "x-ms-examples": {
          "Triggers_Get": {
            "$ref": "./examples/Triggers_Get.json"
          }
        }
      },
      "put": {
        "tags": [
          "Triggers"
        ],
        "description": "Creates or replaces an instance of a trigger.",
        "operationId": "Triggers_CreateOrReplace",
        "consumes": [
          "application/json"
        ],
        "produces": [
          "application/json"
        ],
        "parameters": [
          {
            "in": "path",
            "name": "dataSourceName",
            "required": true,
            "type": "string"
          },
          {
            "in": "path",
            "name": "scanName",
            "required": true,
            "type": "string"
          },
          {
            "in": "body",
            "name": "body",
            "required": true,
            "schema": {
              "$ref": "#/definitions/Trigger"
            }
          },
          {
            "$ref": "#/parameters/api-version"
          }
        ],
        "responses": {
          "200": {
            "description": "Success.",
            "schema": {
              "$ref": "#/definitions/Trigger"
            }
          },
          "201": {
            "description": "Success.",
            "schema": {
              "$ref": "#/definitions/Trigger"
            }
          },
          "default": {
            "description": "An error response received from the Scanning Service.",
            "schema": {
              "$ref": "#/definitions/ErrorResponseModel"
            }
          }
        },
        "x-ms-examples": {
          "Triggers_CreateOrReplace": {
            "$ref": "./examples/Triggers_CreateOrReplace.json"
          }
        }
      },
      "delete": {
        "tags": [
          "Triggers"
        ],
        "description": "Deletes the trigger associated with the scan.",
        "operationId": "Triggers_Delete",
        "produces": [
          "application/json"
        ],
        "parameters": [
          {
            "in": "path",
            "name": "dataSourceName",
            "required": true,
            "type": "string"
          },
          {
            "in": "path",
            "name": "scanName",
            "required": true,
            "type": "string"
          },
          {
            "$ref": "#/parameters/api-version"
          }
        ],
        "responses": {
          "204": {
            "description": "Success."
          },
          "default": {
            "description": "An error response received from the Scanning Service.",
            "schema": {
              "$ref": "#/definitions/ErrorResponseModel"
            }
          }
        },
        "x-ms-examples": {
          "Triggers_Delete": {
            "$ref": "./examples/Triggers_Delete.json"
          }
        }
      }
    },
    "/datasources/{dataSourceName}/scans/{scanName}/triggers/default:enable": {
      "post": {
        "tags": [
          "Triggers"
        ],
        "description": "Enables a trigger.",
        "operationId": "Triggers_Enable",
        "produces": [
          "application/json"
        ],
        "parameters": [
          {
            "in": "path",
            "name": "dataSourceName",
            "required": true,
            "type": "string"
          },
          {
            "in": "path",
            "name": "scanName",
            "required": true,
            "type": "string"
          },
          {
            "$ref": "#/parameters/api-version"
          }
        ],
        "responses": {
          "200": {
            "description": "Success.",
            "schema": {
              "$ref": "#/definitions/Trigger"
            }
          },
          "default": {
            "description": "An error response received from the Scanning Service.",
            "schema": {
              "$ref": "#/definitions/ErrorResponseModel"
            }
          }
        },
        "x-ms-examples": {
          "Triggers_Enable": {
            "$ref": "./examples/Triggers_Enable.json"
          }
        }
      }
    },
    "/datasources/{dataSourceName}/scans/{scanName}/triggers/default:disable": {
      "post": {
        "tags": [
          "Triggers"
        ],
        "description": "Disables a trigger.",
        "operationId": "Triggers_Disable",
        "produces": [
          "application/json"
        ],
        "parameters": [
          {
            "in": "path",
            "name": "dataSourceName",
            "required": true,
            "type": "string"
          },
          {
            "in": "path",
            "name": "scanName",
            "required": true,
            "type": "string"
          },
          {
            "$ref": "#/parameters/api-version"
          }
        ],
        "responses": {
          "200": {
            "description": "Success.",
            "schema": {
              "$ref": "#/definitions/Trigger"
            }
          },
          "default": {
            "description": "An error response received from the Scanning Service.",
            "schema": {
              "$ref": "#/definitions/ErrorResponseModel"
            }
          }
        },
        "x-ms-examples": {
          "Triggers_Disable": {
            "$ref": "./examples/Triggers_Disable.json"
          }
        }
      }
    }
  },
  "definitions": {
    "AzureKeyVaultProperties": {
      "type": "object",
      "properties": {
        "baseUrl": {
          "type": "string"
        },
        "description": {
          "type": "string"
        }
      }
    },
    "ProxyResource": {
      "type": "object",
      "properties": {
        "id": {
          "description": "The resource identifier.",
          "type": "string",
          "readOnly": true
        },
        "name": {
          "description": "The resource name.",
          "type": "string",
          "readOnly": true
        }
      }
    },
    "AzureKeyVault": {
      "type": "object",
      "allOf": [
        {
          "$ref": "#/definitions/ProxyResource"
        }
      ],
      "properties": {
        "properties": {
          "allOf": [
            {
              "$ref": "#/definitions/AzureKeyVaultProperties"
            }
          ]
        }
      }
    },
    "ErrorModel": {
      "type": "object",
      "properties": {
        "code": {
          "type": "string"
        },
        "message": {
          "type": "string"
        },
        "target": {
          "type": "string"
        },
        "details": {
          "type": "array",
          "items": {
            "$ref": "#/definitions/ErrorModel"
          }
        }
      }
    },
    "ErrorResponseModel": {
      "type": "object",
      "properties": {
        "error": {
          "allOf": [
            {
              "$ref": "#/definitions/ErrorModel"
            }
          ]
        }
      }
    },
    "AzureKeyVaultList": {
      "required": [
        "value"
      ],
      "type": "object",
      "properties": {
        "value": {
          "type": "array",
          "items": {
            "$ref": "#/definitions/AzureKeyVault"
          }
        },
        "nextLink": {
          "type": "string"
        },
        "count": {
          "format": "int64",
          "type": "integer"
        }
      }
    },
    "ClassificationRule": {
      "required": [
        "kind"
      ],
      "type": "object",
      "allOf": [
        {
          "$ref": "#/definitions/ProxyResource"
        }
      ],
      "properties": {
        "kind": {
          "enum": [
            "System",
            "Custom"
          ],
          "type": "string",
          "x-ms-enum": {
            "name": "ClassificationRuleType",
            "modelAsString": true
          }
        }
      },
      "discriminator": "kind"
    },
    "ClassificationRuleList": {
      "required": [
        "value"
      ],
      "type": "object",
      "properties": {
        "value": {
          "type": "array",
          "items": {
            "$ref": "#/definitions/ClassificationRule"
          }
        },
        "nextLink": {
          "type": "string"
        },
        "count": {
          "format": "int64",
          "type": "integer"
        }
      }
    },
    "ErrorInfo": {
      "type": "object",
      "properties": {
        "code": {
          "type": "string"
        },
        "message": {
          "type": "string"
        },
        "target": {
          "type": "string"
        },
        "details": {
          "type": "array",
          "items": {
            "$ref": "#/definitions/ErrorInfo"
          }
        }
      }
    },
    "OperationResponse": {
      "type": "object",
      "properties": {
        "scanResultId": {
          "format": "uuid",
          "type": "string"
        },
        "startTime": {
          "format": "date-time",
          "type": "string"
        },
        "endTime": {
          "format": "date-time",
          "type": "string"
        },
        "status": {
          "enum": [
            "Accepted",
            "InProgress",
            "TransientFailure",
            "Succeeded",
            "Failed",
            "Canceled"
          ],
          "type": "string",
          "x-ms-enum": {
            "name": "OperationStatus",
            "modelAsString": true
          }
        },
        "error": {
          "allOf": [
            {
              "$ref": "#/definitions/ErrorInfo"
            }
          ]
        }
      }
    },
    "ScanByCollection": {
      "type": "object",
      "properties": {
        "collectionName": {
          "type": "string"
        },
        "dataSourceName": {
          "type": "string"
        },
        "dataSourceType": {
          "enum": [
            "None",
            "AzureSubscription",
            "AzureResourceGroup",
            "AzureSynapseWorkspace",
            "AzureSynapse",
            "AdlsGen1",
            "AdlsGen2",
            "AmazonAccount",
            "AmazonS3",
            "AmazonSql",
            "AzureCosmosDb",
            "AzureDataExplorer",
            "AzureFileService",
            "AzureSqlDatabase",
            "AmazonPostgreSql",
            "AzurePostgreSql",
            "SqlServerDatabase",
            "AzureSqlDatabaseManagedInstance",
            "AzureSqlDataWarehouse",
            "AzureMySql",
            "AzureStorage",
            "Teradata",
            "Oracle",
            "SapS4Hana",
            "SapEcc",
            "PowerBI"
          ],
          "type": "string",
          "x-ms-enum": {
            "name": "DataSourceType",
            "modelAsString": true
          }
        },
        "scanName": {
          "type": "string"
        }
      }
    },
    "ScanByCollectionList": {
      "required": [
        "value"
      ],
      "type": "object",
      "properties": {
        "value": {
          "type": "array",
          "items": {
            "$ref": "#/definitions/ScanByCollection"
          }
        },
        "nextLink": {
          "type": "string"
        },
        "count": {
          "format": "int64",
          "type": "integer"
        }
      }
    },
    "Credential": {
      "required": [
        "kind"
      ],
      "type": "object",
      "allOf": [
        {
          "$ref": "#/definitions/ProxyResource"
        }
      ],
      "properties": {
        "kind": {
          "enum": [
            "AccountKey",
            "ServicePrincipal",
            "BasicAuth",
            "SqlAuth",
            "AmazonARN",
            "ConsumerKeyAuth",
            "DelegatedAuth",
            "ManagedIdentity"
          ],
          "type": "string",
          "x-ms-enum": {
            "name": "CredentialType",
            "modelAsString": true
          }
        }
      },
      "discriminator": "kind"
    },
    "CredentialList": {
      "required": [
        "value"
      ],
      "type": "object",
      "properties": {
        "value": {
          "type": "array",
          "items": {
            "$ref": "#/definitions/Credential"
          }
        },
        "nextLink": {
          "type": "string"
        },
        "count": {
          "format": "int64",
          "type": "integer"
        }
      }
    },
    "Notification": {
      "type": "object",
      "properties": {
        "message": {
          "type": "string"
        },
        "code": {
          "format": "int32",
          "type": "integer"
        }
      }
    },
    "ScanDiagnostics": {
      "type": "object",
      "properties": {
        "notifications": {
          "type": "array",
          "items": {
            "$ref": "#/definitions/Notification"
          }
        },
        "exceptionCountMap": {
          "type": "object",
          "additionalProperties": {
            "format": "int32",
            "type": "integer"
          },
          "readOnly": true
        }
      }
    },
    "ScanResult": {
      "type": "object",
      "properties": {
        "assetsDiscovered": {
          "format": "int64",
          "type": "integer",
          "readOnly": true
        },
        "assetsClassified": {
          "format": "int64",
          "type": "integer",
          "readOnly": true
        },
        "queuedTime": {
          "format": "date-time",
          "type": "string",
          "readOnly": true
        },
        "pipelineStartTime": {
          "format": "date-time",
          "type": "string",
          "readOnly": true
        },
        "isErrorLogAvailable": {
          "type": "boolean",
          "readOnly": true
        },
        "parentId": {
          "type": "string",
          "readOnly": true
        },
        "ingestionJobId": {
          "type": "string",
          "readOnly": true
        },
        "id": {
          "type": "string",
          "readOnly": true
        },
        "resourceId": {
          "type": "string",
          "readOnly": true
        },
        "status": {
          "type": "string",
          "readOnly": true
        },
        "diagnostics": {
          "allOf": [
            {
              "$ref": "#/definitions/ScanDiagnostics"
            }
          ],
          "readOnly": true
        },
        "startTime": {
          "format": "date-time",
          "type": "string",
          "readOnly": true
        },
        "endTime": {
          "format": "date-time",
          "type": "string",
          "readOnly": true
        },
        "scanRulesetVersion": {
          "format": "int32",
          "type": "integer",
          "readOnly": true
        },
        "scanRulesetType": {
          "enum": [
            "Custom",
            "System"
          ],
          "type": "string",
          "readOnly": true,
          "x-ms-enum": {
            "name": "ScanRulesetType",
            "modelAsString": true
          }
        },
        "scanLevelType": {
          "enum": [
            "Full",
            "Incremental"
          ],
          "type": "string",
          "readOnly": true,
          "x-ms-enum": {
            "name": "ScanLevelType",
            "modelAsString": true
          }
        },
        "errorMessage": {
          "type": "string",
          "readOnly": true
        },
        "error": {
          "allOf": [
            {
              "$ref": "#/definitions/ErrorModel"
            }
          ],
          "readOnly": true
        },
        "runType": {
          "type": "string",
          "readOnly": true
        },
        "dataSourceType": {
          "enum": [
            "None",
            "Fabric",
            "AzureSubscription",
            "AzureResourceGroup",
            "AzureSynapseWorkspace",
            "AzureSynapse",
            "AdlsGen1",
            "AdlsGen2",
            "AmazonAccount",
            "AmazonS3",
            "AmazonSql",
            "AzureCosmosDb",
            "AzureDataExplorer",
            "AzureFileService",
            "AzureSqlDatabase",
            "ArcEnabledSqlServer",
            "AmazonPostgreSql",
            "AzurePostgreSql",
            "Databricks",
            "SqlServerDatabase",
            "AzureSqlDatabaseManagedInstance",
            "AzureSqlDataWarehouse",
            "AzureMySql",
            "Hdfs",
            "TableauServer",
            "AzureStorage",
            "Teradata",
            "Oracle",
            "PostgreSql",
            "AmazonRedShift",
            "DatabricksHms",
            "SapS4Hana",
            "SapEcc",
            "Snowflake",
            "PowerBI",
            "Trident",
            "Dataverse",
            "DatabricksUnityCatalog"
          ],
          "type": "string",
          "readOnly": true,
          "x-ms-enum": {
            "name": "DataSourceType",
            "modelAsString": true
          }
        }
      }
    },
    "DiscoveryExecutionDetails": {
      "type": "object",
      "properties": {
        "discoveryStartTime": {
          "format": "date-time",
          "type": "string"
        },
        "discoveryEndTime": {
          "format": "date-time",
          "type": "string"
        },
        "status": {
          "enum": [
            "Queued",
            "Running",
            "Succeeded",
            "Failed",
            "Cancelled",
            "Delayed",
            "Throttled",
            "CompletedWithExceptions",
            "CompleteWithWarning"
          ],
          "type": "string",
          "x-ms-enum": {
            "name": "ScanStatus",
            "modelAsString": true
          }
        },
        "statistics": {
          "type": "object",
          "additionalProperties": {
            "type": "object"
          }
        },
        "isErrorLogAvailable": {
          "type": "boolean"
        }
      }
    },
    "IngestionExecutionDetails": {
      "type": "object",
      "properties": {
        "ingestionStartTime": {
          "format": "date-time",
          "type": "string"
        },
        "ingestionEndTime": {
          "format": "date-time",
          "type": "string"
        },
        "status": {
          "enum": [
            "None",
            "Succeeded",
            "Queued",
            "InProgress",
            "SourceUnknown",
            "PartialSucceeded",
            "Failed",
            "Canceled",
            "Canceling"
          ],
          "type": "string",
          "x-ms-enum": {
            "name": "IngestionPhaseStatus",
            "modelAsString": true
          }
        },
        "statistics": {
          "type": "object",
          "additionalProperties": {
            "type": "object"
          }
        },
        "estimatedTimeRemainingInSeconds": {
          "format": "int64",
          "type": "integer"
        },
        "isErrorLogAvailable": {
          "type": "boolean"
        },
        "lastUpdatedAt": {
          "format": "date-time",
          "type": "string"
        }
      }
    },
    "ScanResultWithIngestion": {
      "type": "object",
      "properties": {
        "discoveryExecutionDetails": {
          "allOf": [
            {
              "$ref": "#/definitions/DiscoveryExecutionDetails"
            }
          ],
          "readOnly": true
        },
        "ingestionExecutionDetails": {
          "allOf": [
            {
              "$ref": "#/definitions/IngestionExecutionDetails"
            }
          ],
          "readOnly": true
        },
        "parentId": {
          "type": "string",
          "readOnly": true
        },
        "id": {
          "type": "string",
          "readOnly": true
        },
        "ingestionJobId": {
          "type": "string"
        },
        "resourceId": {
          "type": "string",
          "readOnly": true
        },
        "status": {
          "type": "string",
          "readOnly": true
        },
        "diagnostics": {
          "allOf": [
            {
              "$ref": "#/definitions/ScanDiagnostics"
            }
          ],
          "readOnly": true
        },
        "startTime": {
          "format": "date-time",
          "type": "string",
          "readOnly": true
        },
        "endTime": {
          "format": "date-time",
          "type": "string",
          "readOnly": true
        },
        "scanRulesetVersion": {
          "format": "int32",
          "type": "integer",
          "readOnly": true
        },
        "scanRulesetType": {
          "enum": [
            "Custom",
            "System"
          ],
          "type": "string",
          "readOnly": true,
          "x-ms-enum": {
            "name": "ScanRulesetType",
            "modelAsString": true
          }
        },
        "scanLevelType": {
          "enum": [
            "Full",
            "Incremental"
          ],
          "type": "string",
          "readOnly": true,
          "x-ms-enum": {
            "name": "ScanLevelType",
            "modelAsString": true
          }
        },
        "errorMessage": {
          "type": "string",
          "readOnly": true
        },
        "error": {
          "allOf": [
            {
              "$ref": "#/definitions/ErrorModel"
            }
          ],
          "readOnly": true
        },
        "runType": {
          "type": "string",
          "readOnly": true
        },
        "dataSourceType": {
          "enum": [
            "None",
            "Fabric",
            "AzureSubscription",
            "AzureResourceGroup",
            "AzureSynapseWorkspace",
            "AzureSynapse",
            "AdlsGen1",
            "AdlsGen2",
            "AmazonAccount",
            "AmazonS3",
            "AmazonSql",
            "AzureCosmosDb",
            "AzureDataExplorer",
            "AzureFileService",
            "AzureSqlDatabase",
            "ArcEnabledSqlServer",
            "AmazonPostgreSql",
            "AzurePostgreSql",
            "Databricks",
            "SqlServerDatabase",
            "AzureSqlDatabaseManagedInstance",
            "AzureSqlDataWarehouse",
            "AzureMySql",
            "Hdfs",
            "TableauServer",
            "AzureStorage",
            "Teradata",
            "Oracle",
            "PostgreSql",
            "AmazonRedShift",
            "DatabricksHms",
            "SapS4Hana",
            "SapEcc",
            "Snowflake",
            "PowerBI",
            "Trident",
            "Dataverse",
            "DatabricksUnityCatalog"
          ],
          "type": "string",
          "readOnly": true,
          "x-ms-enum": {
            "name": "DataSourceType",
            "modelAsString": true
          }
        }
      }
    },
    "ExtendedProperties": {
      "type": "object",
      "properties": {
        "subscriptionId": {
          "type": "string"
        },
        "resourceGroup": {
          "type": "string"
        }
      }
    },
    "ItemPath": {
      "type": "object",
      "properties": {
        "path": {
          "type": "string"
        },
        "extendedProperties": {
          "allOf": [
            {
              "$ref": "#/definitions/ExtendedProperties"
            }
          ]
        }
      }
    },
    "QualifiedName": {
      "type": "object",
      "properties": {
        "typeName": {
          "type": "string"
        },
        "name": {
          "type": "string"
        },
        "extendedProperties": {
          "allOf": [
            {
              "$ref": "#/definitions/ExtendedProperties"
            }
          ]
        }
      }
    },
    "DataSourceIdentifier": {
      "type": "object",
      "properties": {
        "itemPath": {
          "allOf": [
            {
              "$ref": "#/definitions/ItemPath"
            }
          ]
        },
        "qualifiedName": {
          "allOf": [
            {
              "$ref": "#/definitions/QualifiedName"
            }
          ]
        },
        "dataSourceName": {
          "type": "string"
        },
        "guid": {
          "type": "string"
        },
        "resourceId": {
          "type": "string"
        }
      }
    },
    "Scan": {
      "required": [
        "kind"
      ],
      "type": "object",
      "allOf": [
        {
          "$ref": "#/definitions/ProxyResource"
        }
      ],
      "properties": {
        "kind": {
          "enum": [
            "AzureSubscriptionCredential",
            "AzureSubscriptionMsi",
            "AzureResourceGroupCredential",
            "AzureResourceGroupMsi",
            "AzureSynapseWorkspaceCredential",
            "AzureSynapseWorkspaceMsi",
            "AzureSynapseCredential",
            "AzureSynapseMsi",
            "AdlsGen1Credential",
            "AdlsGen1Msi",
            "AdlsGen2Credential",
            "AdlsGen2Msi",
            "AmazonAccountCredential",
            "AmazonS3Credential",
            "AmazonS3RoleARN",
            "AmazonSqlCredential",
            "AzureCosmosDbCredential",
            "AzureDataExplorerCredential",
            "AzureDataExplorerMsi",
            "AzureFileServiceCredential",
            "AzureSqlDatabaseCredential",
            "AzureSqlDatabaseMsi",
            "AzureSqlDatabaseNativeAuth",
            "ArcEnabledSqlServerCredential",
            "ArcEnabledSqlServerNativeAuth",
            "AmazonPostgreSqlCredential",
            "AzurePostgreSqlCredential",
            "DatabricksCredential",
            "SqlServerDatabaseCredential",
            "AzureSqlDatabaseManagedInstanceCredential",
            "AzureSqlDatabaseManagedInstanceMsi",
            "AzureSqlDatabaseManagedInstanceNativeAuth",
            "AzureSqlDataWarehouseCredential",
            "AzureSqlDataWarehouseMsi",
            "AzureMySqlCredential",
            "HdfsCredential",
            "AzureStorageCredential",
            "AzureStorageMsi",
            "TeradataTeradataCredential",
            "TeradataTeradataUserPass",
            "TeradataUserPass",
            "OracleOracleCredential",
            "OracleOracleUserPass",
            "DatabricksHmsCredential",
            "SapS4HanaSapS4HanaCredential",
            "SapS4HanaSapS4HanaUserPass",
            "SapEccSapEccCredential",
            "SapEccSapEccUserPass",
            "SnowflakeCredential",
            "PowerBICredential",
            "PowerBIDelegated",
            "PowerBIFpa",
            "PowerBIMsi",
            "FabricCredential",
            "FabricDelegated",
            "FabricFpa",
            "FabricMsi",
            "TridentCredential",
            "TridentDelegated",
            "TridentMsi",
            "DataverseCredential",
            "DataverseMsi"
          ],
          "type": "string",
          "description": "the properties of scan, vary by datasource type.",
          "x-ms-enum": {
            "name": "ScanAuthorizationType",
            "modelAsString": true
          }
        },
        "scanResults": {
          "description": "scan results of this scan.",
          "type": "array",
          "items": {
            "$ref": "#/definitions/ScanResult"
          },
          "readOnly": true
        },
        "scanResultsWithIngestion": {
          "type": "array",
          "items": {
            "$ref": "#/definitions/ScanResultWithIngestion"
          },
          "readOnly": true
        },
        "scanId": {
          "type": "string"
        },
        "dataSourceIdentifier": {
          "allOf": [
            {
              "$ref": "#/definitions/DataSourceIdentifier"
            }
          ]
        },
        "dataSourceName": {
          "type": "string"
        },
        "creationType": {
          "enum": [
            "Manual",
            "AutoNative",
            "AutoManaged"
          ],
          "type": "string",
          "x-ms-enum": {
            "name": "CreationType",
            "modelAsString": true
          }
        }
      },
      "discriminator": "kind"
    },
    "DataSource": {
      "required": [
        "kind"
      ],
      "type": "object",
      "allOf": [
        {
          "$ref": "#/definitions/ProxyResource"
        }
      ],
      "properties": {
        "kind": {
          "enum": [
            "None",
            "Fabric",
            "AzureSubscription",
            "AzureResourceGroup",
            "AzureSynapseWorkspace",
            "AzureSynapse",
            "AdlsGen1",
            "AdlsGen2",
            "AmazonAccount",
            "AmazonS3",
            "AmazonSql",
            "AzureCosmosDb",
            "AzureDataExplorer",
            "AzureFileService",
            "AzureSqlDatabase",
            "ArcEnabledSqlServer",
            "AmazonPostgreSql",
            "AzurePostgreSql",
            "Databricks",
            "SqlServerDatabase",
            "AzureSqlDatabaseManagedInstance",
            "AzureSqlDataWarehouse",
            "AzureMySql",
            "Hdfs",
            "TableauServer",
            "AzureStorage",
            "Teradata",
            "Oracle",
            "PostgreSql",
            "AmazonRedShift",
            "DatabricksHms",
            "SapS4Hana",
            "SapEcc",
            "Snowflake",
            "PowerBI",
            "Trident",
            "Dataverse",
            "DatabricksUnityCatalog"
          ],
          "type": "string",
          "description": "the properties of datasource, vary by datasource type.",
          "x-ms-enum": {
            "name": "DataSourceType",
            "modelAsString": true
          }
        },
        "scans": {
          "type": "array",
          "items": {
            "$ref": "#/definitions/Scan"
          },
          "readOnly": true
        },
        "creationType": {
          "enum": [
            "Manual",
            "AutoNative",
            "AutoManaged"
          ],
          "type": "string",
          "x-ms-enum": {
            "name": "CreationType",
            "modelAsString": true
          }
        }
      },
      "discriminator": "kind"
    },
    "DataSourceList": {
      "required": [
        "value"
      ],
      "type": "object",
      "properties": {
        "value": {
          "type": "array",
          "items": {
            "$ref": "#/definitions/DataSource"
          }
        },
        "nextLink": {
          "type": "string"
        },
        "count": {
          "format": "int64",
          "type": "integer"
        }
      }
    },
    "FilterProperties": {
      "required": [
        "excludeUriPrefixes",
        "includeUriPrefixes"
      ],
      "type": "object",
      "properties": {
        "excludeUriPrefixes": {
          "uniqueItems": true,
          "type": "array",
          "items": {
            "type": "string"
          }
        },
        "includeUriPrefixes": {
          "uniqueItems": true,
          "type": "array",
          "items": {
            "type": "string"
          }
        },
        "excludeRegexes": {
          "uniqueItems": true,
          "type": "array",
          "items": {
            "type": "string"
          }
        },
        "includeRegexes": {
          "uniqueItems": true,
          "type": "array",
          "items": {
            "type": "string"
          }
        }
      }
    },
    "Filter": {
      "type": "object",
      "allOf": [
        {
          "$ref": "#/definitions/ProxyResource"
        }
      ],
      "properties": {
        "properties": {
          "allOf": [
            {
              "$ref": "#/definitions/FilterProperties"
            }
          ]
        }
      }
    },
    "IntegrationRuntimeList": {
      "description": "A list of integration runtime resources.",
      "required": [
        "value"
      ],
      "type": "object",
      "properties": {
        "value": {
          "description": "List of integration runtimes.",
          "type": "array",
          "items": {
            "$ref": "#/definitions/IntegrationRuntime"
          }
        },
        "nextLink": {
          "description": "The link to the next page of results, if any remaining results exist.",
          "type": "string"
        },
        "count": {
          "description": "The count of integration runtimes.",
          "format": "int64",
          "type": "integer"
        }
      }
    },
    "IntegrationRuntime": {
      "description": "Purview nested object which serves as a compute resource for activities.",
      "required": [
        "kind"
      ],
      "type": "object",
      "allOf": [
        {
          "$ref": "#/definitions/ProxyResource"
        }
      ],
      "properties": {
        "kind": {
          "description": "Type of integration runtime.",
          "$ref": "#/definitions/IntegrationRuntimeType"
        }
      },
      "discriminator": "kind"
    },
    "IntegrationRuntimeType": {
      "description": "The type of integration runtime.",
      "type": "string",
      "enum": [
        "Managed",
        "SelfHosted"
      ],
      "x-ms-enum": {
        "name": "IntegrationRuntimeType",
        "modelAsString": true
      }
    },
    "ManagedIntegrationRuntimeComputeProperties": {
      "description": "The compute resource properties for managed integration runtime.",
      "type": "object",
      "properties": {
        "location": {
          "description": "The location for managed integration runtime.",
          "type": "string"
        }
      }
    },
    "ManagedIntegrationRuntimeTypeProperties": {
      "description": "Managed integration runtime type properties.",
      "type": "object",
      "properties": {
        "computeProperties": {
          "allOf": [
            {
              "$ref": "#/definitions/ManagedIntegrationRuntimeComputeProperties"
            }
          ]
        }
      }
    },
    "ManagedVirtualNetworkReference": {
      "description": "The managed virtual network reference.",
      "type": "object",
      "properties": {
        "referenceName": {
          "description": "Reference ManagedVirtualNetwork name.",
          "type": "string"
        },
        "type": {
          "description": "Managed virtual network reference type.",
          "type": "string"
        }
      }
    },
    "ManagedIntegrationRuntimeProperties": {
      "description": "The managed integration runtime properties.",
      "type": "object",
      "properties": {
        "typeProperties": {
          "allOf": [
            {
              "$ref": "#/definitions/ManagedIntegrationRuntimeTypeProperties"
            }
          ]
        },
        "managedVirtualNetworkReference": {
          "allOf": [
            {
              "$ref": "#/definitions/ManagedVirtualNetworkReference"
            }
          ]
        },
        "description": {
          "description": "The managed integration runtime description.",
          "type": "string"
        }
      }
    },
    "ManagedIntegrationRuntime": {
      "description": "The managed integration runtime.",
      "type": "object",
      "allOf": [
        {
          "$ref": "#/definitions/IntegrationRuntime"
        }
      ],
      "properties": {
        "properties": {
          "allOf": [
            {
              "$ref": "#/definitions/ManagedIntegrationRuntimeProperties"
            }
          ]
        }
      },
      "x-ms-discriminator-value": "Managed"
    },
    "SelfHostedIntegrationRuntimeProperties": {
      "description": "The self-hosted integration runtime properties.",
      "type": "object",
      "properties": {
        "description": {
          "description": "The self-hosted integration runtime description.",
          "type": "string"
        }
      }
    },
    "SelfHostedIntegrationRuntime": {
      "description": "Self-hosted integration runtime.",
      "type": "object",
      "allOf": [
        {
          "$ref": "#/definitions/IntegrationRuntime"
        }
      ],
      "properties": {
        "properties": {
          "allOf": [
            {
              "$ref": "#/definitions/SelfHostedIntegrationRuntimeProperties"
            }
          ]
        }
      },
      "x-ms-discriminator-value": "SelfHosted"
    },
    "SelfHostedIntegrationRuntimeNode": {
      "description": "Properties of Self-hosted integration runtime node.",
      "type": "object",
      "properties": {
        "nodeName": {
          "description": "Name of the integration runtime node.",
          "type": "string",
          "readOnly": true
        },
        "machineName": {
          "description": "Machine name of the integration runtime node.",
          "type": "string",
          "readOnly": true
        },
        "hostServiceUri": {
          "description": "URI for the host machine of the integration runtime.",
          "type": "string",
          "readOnly": true
        },
        "status": {
          "description": "Status of the integration runtime node.",
          "type": "string",
          "readOnly": true
        },
        "capabilities": {
          "description": "The integration runtime capabilities dictionary.",
          "type": "object",
          "additionalProperties": {
            "description": "The capability details of self-hosted integration runtime node.",
            "type": "string"
          },
          "readOnly": true
        },
        "versionStatus": {
          "description": "Status of the integration runtime node version.",
          "type": "string",
          "readOnly": true
        },
        "version": {
          "description": "Version of the integration runtime node.",
          "type": "string",
          "readOnly": true
        },
        "registerTime": {
          "description": "The time at which the integration runtime node was registered in ISO8601 format.",
          "format": "date-time",
          "type": "string",
          "readOnly": true
        },
        "lastConnectTime": {
          "description": "The most recent time at which the integration runtime was connected in ISO8601 format.",
          "format": "date-time",
          "type": "string",
          "readOnly": true
        },
        "expiryTime": {
          "description": "The time at which the integration runtime will expire in ISO8601 format.",
          "format": "date-time",
          "type": "string",
          "readOnly": true
        },
        "lastStartTime": {
          "description": "The time the node last started up.",
          "format": "date-time",
          "type": "string",
          "readOnly": true
        },
        "lastStopTime": {
          "description": "The integration runtime node last stop time.",
          "format": "date-time",
          "type": "string",
          "readOnly": true
        },
        "lastUpdateResult": {
          "description": "The result of the last integration runtime node update.",
          "type": "string",
          "readOnly": true
        },
        "lastStartUpdateTime": {
          "description": "The last time for the integration runtime node update start.",
          "format": "date-time",
          "type": "string",
          "readOnly": true
        },
        "lastEndUpdateTime": {
          "description": "The last time for the integration runtime node update end.",
          "format": "date-time",
          "type": "string",
          "readOnly": true
        },
        "isActiveDispatcher": {
          "description": "Indicates whether this node is the active dispatcher for integration runtime requests.",
          "type": "boolean",
          "readOnly": true
        },
        "concurrentJobsLimit": {
          "description": "The concurrent jobs limit of self-hosted integration runtime node.",
          "format": "int32",
          "type": "integer",
          "readOnly": true
        },
        "maxConcurrentJobs": {
          "description": "The max concurrent jobs of self-hosted integration runtime node.",
          "format": "int32",
          "type": "integer",
          "readOnly": true
        }
      }
    },
    "SelfHostedIntegrationRuntimeStatusTypeProperties": {
      "description": "Self-hosted integration runtime status type properties.",
      "type": "object",
      "properties": {
        "createTime": {
          "description": "The time at which the integration runtime was created, in ISO8601 format.",
          "format": "date-time",
          "type": "string",
          "readOnly": true
        },
        "taskQueueId": {
          "description": "The task queue id of the integration runtime.",
          "type": "string",
          "readOnly": true
        },
        "internalChannelEncryption": {
          "description": "It is used to set the encryption mode for node-node communication channel (when more than 2 self-hosted integration runtime nodes exist).",
          "type": "string",
          "readOnly": true
        },
        "version": {
          "description": "Version of the integration runtime.",
          "type": "string",
          "readOnly": true
        },
        "nodes": {
          "description": "The list of nodes for this integration runtime.",
          "type": "array",
          "items": {
            "$ref": "#/definitions/SelfHostedIntegrationRuntimeNode"
          }
        },
        "scheduledUpdateDate": {
          "description": "The date at which the integration runtime will be scheduled to update, in ISO8601 format.",
          "format": "date-time",
          "type": "string",
          "readOnly": true
        },
        "updateDelayOffset": {
          "description": "The time in the date scheduled by service to update the integration runtime, e.g., PT03H is 3 hours.",
          "type": "string",
          "readOnly": true
        },
        "localTimeZoneOffset": {
          "description": "The local time zone offset in hours.",
          "type": "string",
          "readOnly": true
        },
        "capabilities": {
          "description": "Object with additional information about integration runtime capabilities.",
          "type": "object",
          "additionalProperties": {
            "type": "string"
          },
          "readOnly": true
        },
        "serviceUrls": {
          "description": "The URLs for the services used in integration runtime backend service.",
          "type": "array",
          "items": {
            "type": "string"
          },
          "readOnly": true
        },
        "autoUpdate": {
          "description": "Whether Self-hosted integration runtime auto update has been turned on.",
          "enum": [
            "On",
            "Off"
          ],
          "type": "string",
          "readOnly": true,
          "x-ms-enum": {
            "name": "IntegrationRuntimeAutoUpdate",
            "modelAsString": true
          }
        },
        "versionStatus": {
          "description": "Status of the integration runtime version.",
          "type": "string",
          "readOnly": true
        },
        "pushedVersion": {
          "description": "The version that the integration runtime is going to update to.",
          "type": "string",
          "readOnly": true
        },
        "latestVersion": {
          "description": "The latest version on download center.",
          "type": "string",
          "readOnly": true
        },
        "autoUpdateETA": {
          "description": "The estimated time when the self-hosted integration runtime will be updated.",
          "format": "date-time",
          "type": "string",
          "readOnly": true
        }
      }
    },
    "SelfHostedIntegrationRuntimeStatusProperties": {
      "description": "Self-hosted integration runtime status properties.",
      "type": "object",
      "properties": {
        "typeProperties": {
          "allOf": [
            {
              "$ref": "#/definitions/SelfHostedIntegrationRuntimeStatusTypeProperties"
            }
          ]
        },
        "state": {
          "description": "Self-hosted integration runtime state.",
          "type": "string",
          "readOnly": true
        }
      }
    },
    "SelfHostedIntegrationRuntimeStatus": {
      "description": "Self-hosted integration runtime status.",
      "type": "object",
      "allOf": [
        {
          "$ref": "#/definitions/IntegrationRuntimeStatus"
        }
      ],
      "properties": {
        "properties": {
          "allOf": [
            {
              "$ref": "#/definitions/SelfHostedIntegrationRuntimeStatusProperties"
            }
          ]
        }
      },
      "x-ms-discriminator-value": "SelfHosted"
    },
    "InteractiveQuery": {
      "description": "Interactive query properties of managed integration runtime.",
      "type": "object",
      "properties": {
        "autoTerminationMinutes": {
          "description": "Auto termination minutes of interactive query.",
          "format": "int32",
          "type": "integer"
        },
        "status": {
          "description": "Status of interactive query.",
          "type": "string"
        }
      }
    },
    "ManagedIntegrationRuntimeStatusTypeProperties": {
      "description": "Managed integration runtime status type properties.",
      "type": "object",
      "properties": {
        "createTime": {
          "description": "The time at which the integration runtime was created, in ISO8601 format.",
          "format": "date-time",
          "type": "string"
        },
        "interactiveQuery": {
          "allOf": [
            {
              "$ref": "#/definitions/InteractiveQuery"
            }
          ]
        }
      }
    },
    "ManagedIntegrationRuntimeStatusProperties": {
      "description": "Managed integration runtime status properties.",
      "type": "object",
      "properties": {
        "typeProperties": {
          "allOf": [
            {
              "$ref": "#/definitions/ManagedIntegrationRuntimeStatusTypeProperties"
            }
          ]
        },
        "state": {
          "description": "Managed integration runtime state.",
          "type": "string",
          "readOnly": true
        }
      }
    },
    "ManagedIntegrationRuntimeStatus": {
      "description": "Managed integration runtime status.",
      "type": "object",
      "allOf": [
        {
          "$ref": "#/definitions/IntegrationRuntimeStatus"
        }
      ],
      "properties": {
        "properties": {
          "allOf": [
            {
              "$ref": "#/definitions/ManagedIntegrationRuntimeStatusProperties"
            }
          ]
        }
      },
      "x-ms-discriminator-value": "Managed"
    },
    "IntegrationRuntimeStatus": {
      "description": "Integration runtime status.",
      "required": [
        "kind"
      ],
      "type": "object",
      "allOf": [
        {
          "$ref": "#/definitions/ProxyResource"
        }
      ],
      "properties": {
        "kind": {
          "description": "Type of integration runtime.",
          "$ref": "#/definitions/IntegrationRuntimeType"
        }
      },
      "discriminator": "kind"
    },
    "IntegrationRuntimeAuthKeys": {
      "description": "The integration runtime authentication keys.",
      "type": "object",
      "properties": {
        "authKey1": {
          "type": "string",
          "description": "The primary integration runtime authentication key."
        },
        "authKey2": {
          "type": "string",
          "description": "The secondary integration runtime authentication key."
        }
      }
    },
    "IntegrationRuntimeRegenerateKeyParameters": {
      "description": "Parameters to regenerate the authentication key.",
      "type": "object",
      "properties": {
        "keyName": {
          "description": "The name of the authentication key to regenerate.",
          "type": "string",
          "enum": [
            "authKey1",
            "authKey2"
          ],
          "x-ms-enum": {
            "name": "IntegrationRuntimeAuthKeyName",
            "modelAsString": true
          }
        }
      }
    },
    "EnableInteractiveQueryForIntegrationRuntimeRequest": {
      "description": "The request of enabling interactive query for integration runtime.",
      "type": "object",
      "properties": {
        "autoTerminationMinutes": {
          "format": "int32",
          "type": "integer"
        }
      }
    },
    "ManagedVirtualNetworkList": {
      "description": "A list of managed virtual network resources.",
      "required": [
        "value"
      ],
      "type": "object",
      "properties": {
        "value": {
          "description": "List of managed virtual networks.",
          "type": "array",
          "items": {
            "$ref": "#/definitions/ManagedVirtualNetwork"
          }
        },
        "nextLink": {
          "description": "The link to the next page of results, if any remaining results exist.",
          "type": "string"
        },
        "count": {
          "description": "The count of managed virtual networks.",
          "format": "int64",
          "type": "integer"
        }
      }
    },
    "ManagedVirtualNetwork": {
      "description": "The managed virtual network.",
      "type": "object",
      "allOf": [
        {
          "$ref": "#/definitions/ProxyResource"
        }
      ],
      "properties": {
        "properties": {
          "allOf": [
            {
              "$ref": "#/definitions/ManagedVirtualNetworkProperties"
            }
          ]
        }
      }
    },
    "ManagedVirtualNetworkProperties": {
      "description": "The properties of managed virtual network.",
      "type": "object",
      "properties": {
        "vNetId": {
          "description": "The ID of the VNet that this integration runtime will join.",
          "type": "string",
          "readOnly": true
        },
        "alias": {
          "description": "The alias of managed virtual network.",
          "type": "string",
          "readOnly": true
        }
      }
    },
    "ManagedPrivateEndpointList": {
      "description": "A list of managed private endpoint resources.",
      "required": [
        "value"
      ],
      "type": "object",
      "properties": {
        "value": {
          "type": "array",
          "items": {
            "$ref": "#/definitions/ManagedPrivateEndpoint"
          }
        },
        "nextLink": {
          "description": "The link to the next page of results, if any remaining results exist.",
          "type": "string"
        },
        "count": {
          "description": "The count of managed private endpoints.",
          "format": "int64",
          "type": "integer"
        }
      }
    },
    "ManagedPrivateEndpoint": {
      "description": "The managed private endpoint.",
      "type": "object",
      "allOf": [
        {
          "$ref": "#/definitions/ProxyResource"
        }
      ],
      "properties": {
        "properties": {
          "allOf": [
            {
              "$ref": "#/definitions/ManagedPrivateEndpointProperties"
            }
          ]
        }
      }
    },
    "ManagedPrivateEndpointProperties": {
      "description": "The properties of managed private endpoint.",
      "type": "object",
      "properties": {
        "connectionState": {
          "allOf": [
            {
              "$ref": "#/definitions/ConnectionStateProperties"
            }
          ]
        },
        "fqdns": {
          "description": "The fqdns of managed private endpoint.",
          "type": "array",
          "items": {
            "description": "The fqdn items of managed private endpoint.",
            "type": "string"
          }
        },
        "groupId": {
          "description": "The group identifier of managed private endpoint.",
          "type": "string"
        },
        "privateLinkResourceId": {
          "description": "The private link resource identifier of managed private endpoint.",
          "type": "string"
        },
        "provisioningState": {
          "description": "The provisioning state of managed private endpoint.",
          "type": "string"
        }
      }
    },
    "ConnectionStateProperties": {
      "description": "The properties of connection state.",
      "type": "object",
      "properties": {
        "actionsRequired": {
          "description": "ActionsRequired for a private link connection.",
          "type": "string",
          "readOnly": true
        },
        "description": {
          "description": "Description of a private link connection.",
          "type": "string",
          "readOnly": true
        },
        "status": {
          "description": "Status of a private link connection.",
          "type": "string",
          "readOnly": true
        }
      }
    },
    "ScanList": {
      "description": "the list of scan.",
      "required": [
        "value"
      ],
      "type": "object",
      "properties": {
        "value": {
          "type": "array",
          "items": {
            "$ref": "#/definitions/Scan"
          }
        },
        "nextLink": {
          "type": "string"
        },
        "count": {
          "format": "int64",
          "type": "integer"
        }
      }
    },
    "ScanHistoryList": {
      "description": "the list of scan history.",
      "required": [
        "value"
      ],
      "type": "object",
      "properties": {
        "value": {
          "type": "array",
          "items": {
            "$ref": "#/definitions/ScanResultWithIngestion"
          }
        },
        "nextLink": {
          "type": "string"
        },
        "count": {
          "format": "int64",
          "type": "integer"
        }
      }
    },
    "ScanHistoryListWithIngestion": {
      "description": "the list of scan history with ingestion.",
      "required": [
        "value"
      ],
      "type": "object",
      "properties": {
        "value": {
          "type": "array",
          "items": {
            "$ref": "#/definitions/ScanResultWithIngestion"
          }
        },
        "nextLink": {
          "type": "string"
        },
        "count": {
          "format": "int64",
          "type": "integer"
        }
      }
    },
    "VersionedScanRuleset": {
      "description": "the versioned scan ruleset.",
      "type": "object",
      "allOf": [
        {
          "$ref": "#/definitions/ProxyResource"
        }
      ],
      "properties": {
        "scanRulesetType": {
          "enum": [
            "Custom",
            "System"
          ],
          "type": "string",
          "x-ms-enum": {
            "name": "ScanRulesetType",
            "modelAsString": true
          }
        },
        "status": {
          "enum": [
            "Enabled",
            "Disabled"
          ],
          "type": "string",
          "readOnly": true,
          "x-ms-enum": {
            "name": "ScanRulesetStatus",
            "modelAsString": true
          }
        },
        "version": {
          "format": "int32",
          "type": "integer",
          "readOnly": true
        }
      }
    },
    "ScanRuleset": {
      "description": "the scan ruleset.",
      "required": [
        "kind"
      ],
      "type": "object",
      "allOf": [
        {
          "$ref": "#/definitions/VersionedScanRuleset"
        }
      ],
      "properties": {
        "kind": {
          "enum": [
            "None",
            "AzureSubscription",
            "AzureResourceGroup",
            "AzureSynapseWorkspace",
            "AzureSynapse",
            "AdlsGen1",
            "AdlsGen2",
            "AmazonAccount",
            "AmazonS3",
            "AmazonSql",
            "AzureCosmosDb",
            "AzureDataExplorer",
            "AzureFileService",
            "AzureSqlDatabase",
            "AmazonPostgreSql",
            "AzurePostgreSql",
            "SqlServerDatabase",
            "AzureSqlDatabaseManagedInstance",
            "AzureSqlDataWarehouse",
            "AzureMySql",
            "AzureStorage",
            "Teradata",
            "Oracle",
            "SapS4Hana",
            "SapEcc",
            "PowerBI"
          ],
          "type": "string",
          "description": "the properties of scan ruleset, vary by datasource type.",
          "x-ms-enum": {
            "name": "DataSourceType",
            "modelAsString": true
          }
        }
      },
      "discriminator": "kind"
    },
    "ScanRulesetList": {
      "required": [
        "value"
      ],
      "type": "object",
      "description": "the list of scan ruleset.",
      "properties": {
        "value": {
          "type": "array",
          "items": {
            "$ref": "#/definitions/ScanRuleset"
          }
        },
        "nextLink": {
          "type": "string"
        },
        "count": {
          "format": "int64",
          "type": "integer"
        }
      }
    },
    "SystemScanRuleset": {
      "required": [
        "kind"
      ],
      "type": "object",
      "description": "the system scan ruleset.",
      "allOf": [
        {
          "$ref": "#/definitions/VersionedScanRuleset"
        }
      ],
      "properties": {
        "kind": {
          "enum": [
            "None",
            "AzureSubscription",
            "AzureResourceGroup",
            "AzureSynapseWorkspace",
            "AzureSynapse",
            "AdlsGen1",
            "AdlsGen2",
            "AmazonAccount",
            "AmazonS3",
            "AmazonSql",
            "AzureCosmosDb",
            "AzureDataExplorer",
            "AzureFileService",
            "AzureSqlDatabase",
            "AmazonPostgreSql",
            "AzurePostgreSql",
            "SqlServerDatabase",
            "AzureSqlDatabaseManagedInstance",
            "AzureSqlDataWarehouse",
            "AzureMySql",
            "AzureStorage",
            "Teradata",
            "Oracle",
            "SapS4Hana",
            "SapEcc",
            "PowerBI"
          ],
          "type": "string",
          "x-ms-enum": {
            "name": "DataSourceType",
            "modelAsString": true
          }
        }
      },
      "discriminator": "kind"
    },
    "SystemScanRulesetList": {
      "required": [
        "value"
      ],
      "type": "object",
      "description": "the list of system scan ruleset.",
      "properties": {
        "value": {
          "type": "array",
          "items": {
            "$ref": "#/definitions/SystemScanRuleset"
          }
        },
        "nextLink": {
          "type": "string"
        },
        "count": {
          "format": "int64",
          "type": "integer"
        }
      }
    },
    "RecurrenceScheduleOccurrence": {
      "type": "object",
      "description": "the occurrence of recurrence schedule.",
      "properties": {
        "additionalProperties": {
          "type": "object"
        },
        "day": {
          "enum": [
            "Sunday",
            "Monday",
            "Tuesday",
            "Wednesday",
            "Thursday",
            "Friday",
            "Saturday"
          ],
          "type": "string",
          "x-ms-enum": {
            "name": "DayOfWeek",
            "modelAsString": true
          }
        },
        "occurrence": {
          "format": "int32",
          "type": "integer"
        }
      }
    },
    "RecurrenceSchedule": {
      "description": "Schedule of recurrence.",
      "type": "object",
      "properties": {
        "additionalProperties": {
          "type": "object"
        },
        "minutes": {
          "type": "array",
          "items": {
            "format": "int32",
            "type": "integer"
          }
        },
        "hours": {
          "type": "array",
          "items": {
            "format": "int32",
            "type": "integer"
          }
        },
        "weekDays": {
          "type": "array",
          "items": {
            "enum": [
              "Sunday",
              "Monday",
              "Tuesday",
              "Wednesday",
              "Thursday",
              "Friday",
              "Saturday"
            ],
            "type": "string",
            "x-ms-enum": {
              "name": "DaysOfWeek",
              "modelAsString": true
            }
          }
        },
        "monthDays": {
          "type": "array",
          "items": {
            "format": "int32",
            "type": "integer"
          }
        },
        "monthlyOccurrences": {
          "type": "array",
          "items": {
            "$ref": "#/definitions/RecurrenceScheduleOccurrence"
          }
        }
      }
    },
    "TriggerRecurrence": {
      "description": "the recurrence of trigger.",
      "type": "object",
      "properties": {
        "frequency": {
          "enum": [
            "Week",
            "Month",
            "Day",
            "Hour"
          ],
          "type": "string",
          "x-ms-enum": {
            "name": "TriggerFrequency",
            "modelAsString": true
          }
        },
        "interval": {
          "format": "int32",
          "type": "integer"
        },
        "startTime": {
          "format": "date-time",
          "type": "string"
        },
        "endTime": {
          "format": "date-time",
          "type": "string"
        },
        "schedule": {
          "allOf": [
            {
              "$ref": "#/definitions/RecurrenceSchedule"
            }
          ]
        },
        "timeZone": {
          "type": "string"
        }
      }
    },
    "TriggerProperties": {
      "description": "properties detail of trigger.",
      "type": "object",
      "properties": {
        "recurrence": {
          "allOf": [
            {
              "$ref": "#/definitions/TriggerRecurrence"
            }
          ]
        },
        "recurrenceInterval": {
          "type": "string"
        },
        "createdAt": {
          "format": "date-time",
          "type": "string",
          "readOnly": true
        },
        "lastModifiedAt": {
          "format": "date-time",
          "type": "string",
          "readOnly": true
        },
        "lastScheduled": {
          "format": "date-time",
          "type": "string",
          "readOnly": true
        },
        "state": {
          "default": "Enabled",
          "enum": [
            "Enabled",
            "Disabled"
          ],
          "type": "string",
          "x-ms-enum": {
            "name": "TriggerState",
            "modelAsString": true
          }
        },
        "scanLevel": {
          "enum": [
            "Full",
            "Incremental"
          ],
          "type": "string",
          "x-ms-enum": {
            "name": "ScanLevelType",
            "modelAsString": true
          }
        },
        "incrementalScanStartTime": {
          "format": "date-time",
          "type": "string"
        }
      }
    },
    "Trigger": {
      "description": "the trigger object.",
      "type": "object",
      "allOf": [
        {
          "$ref": "#/definitions/ProxyResource"
        }
      ],
      "properties": {
        "properties": {
          "allOf": [
            {
              "$ref": "#/definitions/TriggerProperties"
            }
          ]
        },
        "validationErrorInfo": {
          "type": "string"
        }
      }
    },
    "CollectionReference": {
      "description": "the reference to collection.",
      "type": "object",
      "properties": {
        "lastModifiedAt": {
          "format": "date-time",
          "type": "string",
          "readOnly": true
        },
        "referenceName": {
          "type": "string"
        },
        "type": {
          "type": "string"
        }
      }
    },
    "SystemClassificationRuleProperties": {
      "description": "the properties of system classification rule.",
      "type": "object",
      "properties": {
        "description": {
          "type": "string"
        },
        "version": {
          "format": "int32",
          "type": "integer",
          "readOnly": true
        },
        "classificationName": {
          "type": "string"
        },
        "ruleStatus": {
          "enum": [
            "Enabled",
            "Disabled"
          ],
          "type": "string",
          "x-ms-enum": {
            "name": "ClassificationRuleStatus",
            "modelAsString": true
          }
        },
        "createdAt": {
          "format": "date-time",
          "type": "string",
          "readOnly": true
        },
        "lastModifiedAt": {
          "format": "date-time",
          "type": "string",
          "readOnly": true
        }
      }
    },
    "SystemClassificationRule": {
      "description": "the rule of system classification.",
      "type": "object",
      "allOf": [
        {
          "$ref": "#/definitions/ClassificationRule"
        }
      ],
      "properties": {
        "properties": {
          "allOf": [
            {
              "$ref": "#/definitions/SystemClassificationRuleProperties"
            }
          ]
        }
      },
      "x-ms-discriminator-value": "System"
    },
    "ClassificationRulePattern": {
      "description": "pattern of classification rule.",
      "required": [
        "kind"
      ],
      "type": "object",
      "properties": {
        "kind": {
          "enum": [
            "Regex"
          ],
          "type": "string",
          "x-ms-enum": {
            "name": "ClassificationRulePatternType",
            "modelAsString": true
          }
        }
      },
      "discriminator": "kind"
    },
    "CustomClassificationRuleProperties": {
      "description": "the properties of custom classification rule.",
      "type": "object",
      "properties": {
        "minimumPercentageMatch": {
          "format": "double",
          "type": "number"
        },
        "classificationAction": {
          "description": "the action of classification rule.",
          "enum": [
            "Keep",
            "Delete"
          ],
          "type": "string",
          "readOnly": true,
          "x-ms-enum": {
            "name": "ClassificationAction",
            "modelAsString": true
          }
        },
        "dataPatterns": {
          "type": "array",
          "items": {
            "$ref": "#/definitions/ClassificationRulePattern"
          }
        },
        "columnPatterns": {
          "type": "array",
          "items": {
            "$ref": "#/definitions/ClassificationRulePattern"
          }
        },
        "description": {
          "type": "string"
        },
        "version": {
          "format": "int32",
          "type": "integer",
          "readOnly": true
        },
        "classificationName": {
          "type": "string"
        },
        "ruleStatus": {
          "enum": [
            "Enabled",
            "Disabled"
          ],
          "type": "string",
          "x-ms-enum": {
            "name": "ClassificationRuleStatus",
            "modelAsString": true
          }
        },
        "createdAt": {
          "format": "date-time",
          "type": "string",
          "readOnly": true
        },
        "lastModifiedAt": {
          "format": "date-time",
          "type": "string",
          "readOnly": true
        }
      }
    },
    "CustomClassificationRule": {
      "description": "rule of custom classification.",
      "type": "object",
      "allOf": [
        {
          "$ref": "#/definitions/ClassificationRule"
        }
      ],
      "properties": {
        "properties": {
          "allOf": [
            {
              "$ref": "#/definitions/CustomClassificationRuleProperties"
            }
          ]
        }
      },
      "x-ms-discriminator-value": "Custom"
    },
    "RegexClassificationRulePattern": {
      "description": "pattern of regex classification rule.",
      "type": "object",
      "allOf": [
        {
          "$ref": "#/definitions/ClassificationRulePattern"
        }
      ],
      "properties": {
        "pattern": {
          "type": "string"
        }
      },
      "x-ms-discriminator-value": "Regex"
    },
    "Store": {
      "type": "object",
      "properties": {
        "referenceName": {
          "type": "string"
        },
        "type": {
          "type": "string"
        }
      }
    },
    "KeyVaultSecret": {
      "description": "the key vault secret.",
      "type": "object",
      "properties": {
        "type": {
          "type": "string"
        },
        "secretName": {
          "type": "string"
        },
        "secretVersion": {
          "type": "string"
        },
        "store": {
          "allOf": [
            {
              "$ref": "#/definitions/Store"
            }
          ]
        }
      }
    },
    "KeyVaultSecretAccountKeyCredentialTypeProperties": {
      "description": "properties of key vault secret account key credential type.",
      "type": "object",
      "properties": {
        "accountKey": {
          "allOf": [
            {
              "$ref": "#/definitions/KeyVaultSecret"
            }
          ]
        }
      }
    },
    "AccountKeyCredentialProperties": {
      "description": "properties of account key credential.",
      "type": "object",
      "properties": {
        "typeProperties": {
          "allOf": [
            {
              "$ref": "#/definitions/KeyVaultSecretAccountKeyCredentialTypeProperties"
            }
          ]
        },
        "description": {
          "type": "string"
        }
      }
    },
    "AccountKeyAuthAzureKeyVaultCredential": {
      "type": "object",
      "description": "Credential type that uses Account Key for authentication.",
      "allOf": [
        {
          "$ref": "#/definitions/Credential"
        }
      ],
      "properties": {
        "properties": {
          "allOf": [
            {
              "$ref": "#/definitions/AccountKeyCredentialProperties"
            }
          ]
        }
      },
      "x-ms-discriminator-value": "AccountKey"
    },
    "KeyVaultSecretUserPassCredentialTypeProperties": {
      "description": "properties of key vault secret user pass credential type.",
      "type": "object",
      "properties": {
        "user": {
          "type": "string"
        },
        "password": {
          "allOf": [
            {
              "$ref": "#/definitions/KeyVaultSecret"
            }
          ]
        }
      }
    },
    "UserPassCredentialProperties": {
      "description": "properties of user pass credential.",
      "type": "object",
      "properties": {
        "typeProperties": {
          "allOf": [
            {
              "$ref": "#/definitions/KeyVaultSecretUserPassCredentialTypeProperties"
            }
          ]
        },
        "description": {
          "type": "string"
        }
      }
    },
    "BasicAuthAzureKeyVaultCredential": {
      "type": "object",
      "description": "Credential type that uses Basic authentication.",
      "allOf": [
        {
          "$ref": "#/definitions/Credential"
        }
      ],
      "properties": {
        "properties": {
          "allOf": [
            {
              "$ref": "#/definitions/UserPassCredentialProperties"
            }
          ]
        }
      },
      "x-ms-discriminator-value": "BasicAuth"
    },
    "RoleARNCredentialTypeProperties": {
      "type": "object",
      "properties": {
        "roleARN": {
          "type": "string"
        }
      }
    },
    "RoleARNCredentialProperties": {
      "type": "object",
      "properties": {
        "typeProperties": {
          "allOf": [
            {
              "$ref": "#/definitions/RoleARNCredentialTypeProperties"
            }
          ]
        },
        "description": {
          "type": "string"
        }
      }
    },
    "RoleARNCredential": {
      "type": "object",
      "description": "Credential type that uses Account ID, External ID and Role ARN for authentication.",
      "allOf": [
        {
          "$ref": "#/definitions/Credential"
        }
      ],
      "properties": {
        "properties": {
          "allOf": [
            {
              "$ref": "#/definitions/RoleARNCredentialProperties"
            }
          ]
        }
      },
      "x-ms-discriminator-value": "AmazonARN"
    },
    "KeyVaultSecretServicePrinipalCredentialTypeProperties": {
      "type": "object",
      "properties": {
        "servicePrincipalId": {
          "type": "string"
        },
        "servicePrincipalKey": {
          "allOf": [
            {
              "$ref": "#/definitions/KeyVaultSecret"
            }
          ]
        },
        "tenant": {
          "type": "string"
        }
      }
    },
    "ServicePrincipalAzureKeyVaultCredentialProperties": {
      "type": "object",
      "properties": {
        "typeProperties": {
          "allOf": [
            {
              "$ref": "#/definitions/KeyVaultSecretServicePrinipalCredentialTypeProperties"
            }
          ]
        },
        "description": {
          "type": "string"
        }
      }
    },
    "ServicePrincipalAzureKeyVaultCredential": {
      "type": "object",
      "description": "Credential type that uses Tenant ID and Service principal ID for authentication.",
      "allOf": [
        {
          "$ref": "#/definitions/Credential"
        }
      ],
      "properties": {
        "properties": {
          "allOf": [
            {
              "$ref": "#/definitions/ServicePrincipalAzureKeyVaultCredentialProperties"
            }
          ]
        }
      },
      "x-ms-discriminator-value": "ServicePrincipal"
    },
    "SqlAuthAzureKeyVaultCredential": {
      "type": "object",
      "description": "Credential type that uses Sql for authentication.",
      "allOf": [
        {
          "$ref": "#/definitions/Credential"
        }
      ],
      "properties": {
        "properties": {
          "allOf": [
            {
              "$ref": "#/definitions/UserPassCredentialProperties"
            }
          ]
        }
      },
      "x-ms-discriminator-value": "SqlAuth"
    },
    "KeyVaultSecretConsumerKeyCredentialTypeProperties": {
      "type": "object",
      "properties": {
        "user": {
          "type": "string"
        },
        "password": {
          "allOf": [
            {
              "$ref": "#/definitions/KeyVaultSecret"
            }
          ]
        },
        "consumerKey": {
          "type": "string"
        },
        "consumerSecret": {
          "allOf": [
            {
              "$ref": "#/definitions/KeyVaultSecret"
            }
          ]
        }
      }
    },
    "ConsumerKeyCredentialProperties": {
      "type": "object",
      "properties": {
        "typeProperties": {
          "allOf": [
            {
              "$ref": "#/definitions/KeyVaultSecretConsumerKeyCredentialTypeProperties"
            }
          ]
        },
        "description": {
          "type": "string"
        }
      }
    },
    "ConsumerKeyAuthAzureKeyVaultCredential": {
      "type": "object",
      "description": "Credential type that uses consumer provided key and secret for authentication.",
      "allOf": [
        {
          "$ref": "#/definitions/Credential"
        }
      ],
      "properties": {
        "properties": {
          "allOf": [
            {
              "$ref": "#/definitions/ConsumerKeyCredentialProperties"
            }
          ]
        }
      },
      "x-ms-discriminator-value": "ConsumerKeyAuth"
    },
    "KeyVaultSecretDelegatedAuthCredentialTypeProperties": {
      "type": "object",
      "properties": {
        "clientId": {
          "type": "string"
        },
        "user": {
          "type": "string"
        },
        "password": {
          "allOf": [
            {
              "$ref": "#/definitions/KeyVaultSecret"
            }
          ]
        }
      }
    },
    "DelegatedAuthCredentialProperties": {
      "type": "object",
      "properties": {
        "typeProperties": {
          "allOf": [
            {
              "$ref": "#/definitions/KeyVaultSecretDelegatedAuthCredentialTypeProperties"
            }
          ]
        },
        "description": {
          "type": "string"
        }
      }
    },
    "DelegatedAuthAzureKeyVaultCredential": {
      "type": "object",
      "description": "Credential type that uses Client ID for authentication.",
      "allOf": [
        {
          "$ref": "#/definitions/Credential"
        }
      ],
      "properties": {
        "properties": {
          "allOf": [
            {
              "$ref": "#/definitions/DelegatedAuthCredentialProperties"
            }
          ]
        }
      },
      "x-ms-discriminator-value": "DelegatedAuth"
    },
    "KeyVaultSecretManagedIdentityAzureKeyVaultCredentialTypeProperties": {
      "type": "object",
      "properties": {
        "principalId": {
          "type": "string"
        },
        "tenantId": {
          "type": "string"
        },
        "resourceId": {
          "type": "string"
        }
      }
    },
    "ManagedIdentityAzureKeyVaultCredentialProperties": {
      "type": "object",
      "properties": {
        "typeProperties": {
          "allOf": [
            {
              "$ref": "#/definitions/KeyVaultSecretManagedIdentityAzureKeyVaultCredentialTypeProperties"
            }
          ]
        },
        "description": {
          "type": "string"
        }
      }
    },
    "ManagedIdentityAzureKeyVaultCredential": {
      "type": "object",
      "description": "Credential type that uses User assigned managed identities for authentication.",
      "allOf": [
        {
          "$ref": "#/definitions/Credential"
        }
      ],
      "properties": {
        "properties": {
          "allOf": [
            {
              "$ref": "#/definitions/ManagedIdentityAzureKeyVaultCredentialProperties"
            }
          ]
        }
      },
      "x-ms-discriminator-value": "ManagedIdentity"
    },
    "DataSourceProperties": {
      "description": "properties of data source.",
      "type": "object",
      "properties": {
        "createdAt": {
          "format": "date-time",
          "type": "string",
          "readOnly": true
        },
        "lastModifiedAt": {
          "format": "date-time",
          "type": "string",
          "readOnly": true
        },
        "collection": {
          "allOf": [
            {
              "$ref": "#/definitions/CollectionReference"
            }
          ]
        },
        "dataSourceCollectionMovingState": {
          "enum": [
            "Active",
            "Moving",
            "Failed"
          ],
          "type": "string",
          "x-ms-enum": {
            "name": "DataSourceCollectionState",
            "modelAsString": true
          }
        }
      }
    },
    "AzureSubscriptionProperties": {
      "description": "properties of azure subscription.",
      "type": "object",
      "allOf": [
        {
          "$ref": "#/definitions/DataSourceProperties"
        }
      ],
      "properties": {
        "subscriptionId": {
          "type": "string"
        },
        "resourceId": {
          "type": "string"
        },
        "dataUseGovernance": {
          "enum": [
            "Disabled",
            "DisabledByAnotherAccount",
            "Enabled",
            "EnabledAtAncestorScope"
          ],
          "type": "string",
          "x-ms-enum": {
            "name": "DataUseGovernanceState",
            "modelAsString": true
          }
        }
      }
    },
    "AzureSubscriptionDataSource": {
      "description": "azure subscription data source.",
      "type": "object",
      "allOf": [
        {
          "$ref": "#/definitions/DataSource"
        }
      ],
      "properties": {
        "properties": {
          "allOf": [
            {
              "$ref": "#/definitions/AzureSubscriptionProperties"
            }
          ]
        }
      },
      "x-ms-discriminator-value": "AzureSubscription"
    },
    "AzureResourceGroupProperties": {
      "type": "object",
      "allOf": [
        {
          "$ref": "#/definitions/DataSourceProperties"
        }
      ],
      "properties": {
        "subscriptionId": {
          "type": "string"
        },
        "resourceGroup": {
          "type": "string"
        },
        "resourceId": {
          "type": "string"
        },
        "dataUseGovernance": {
          "enum": [
            "Disabled",
            "DisabledByAnotherAccount",
            "Enabled",
            "EnabledAtAncestorScope"
          ],
          "type": "string",
          "x-ms-enum": {
            "name": "DataUseGovernanceState",
            "modelAsString": true
          }
        }
      }
    },
    "AzureResourceGroupDataSource": {
      "type": "object",
      "allOf": [
        {
          "$ref": "#/definitions/DataSource"
        }
      ],
      "properties": {
        "properties": {
          "allOf": [
            {
              "$ref": "#/definitions/AzureResourceGroupProperties"
            }
          ]
        }
      },
      "x-ms-discriminator-value": "AzureResourceGroup"
    },
    "AzureDataSourceProperties": {
      "type": "object",
      "allOf": [
        {
          "$ref": "#/definitions/DataSourceProperties"
        }
      ],
      "properties": {
        "resourceGroup": {
          "type": "string"
        },
        "subscriptionId": {
          "type": "string"
        },
        "location": {
          "type": "string"
        },
        "resourceName": {
          "type": "string"
        },
        "resourceId": {
          "type": "string"
        },
        "dataUseGovernance": {
          "enum": [
            "Disabled",
            "DisabledByAnotherAccount",
            "Enabled",
            "EnabledAtAncestorScope"
          ],
          "type": "string",
          "x-ms-enum": {
            "name": "DataUseGovernanceState",
            "modelAsString": true
          }
        }
      }
    },
    "AzureSynapseWorkspaceProperties": {
      "type": "object",
      "allOf": [
        {
          "$ref": "#/definitions/AzureDataSourceProperties"
        }
      ],
      "properties": {
        "dedicatedSqlEndpoint": {
          "type": "string"
        },
        "serverlessSqlEndpoint": {
          "type": "string"
        }
      }
    },
    "AzureSynapseWorkspaceDataSource": {
      "type": "object",
      "allOf": [
        {
          "$ref": "#/definitions/DataSource"
        }
      ],
      "properties": {
        "properties": {
          "allOf": [
            {
              "$ref": "#/definitions/AzureSynapseWorkspaceProperties"
            }
          ]
        }
      },
      "x-ms-discriminator-value": "AzureSynapseWorkspace"
    },
    "AzureSynapseProperties": {
      "type": "object",
      "allOf": [
        {
          "$ref": "#/definitions/AzureDataSourceProperties"
        }
      ],
      "properties": {
        "sqlEndpoint": {
          "type": "string"
        },
        "sqlOnDemandEndpoint": {
          "type": "string"
        }
      }
    },
    "AzureSynapseDataSource": {
      "type": "object",
      "allOf": [
        {
          "$ref": "#/definitions/DataSource"
        }
      ],
      "properties": {
        "properties": {
          "allOf": [
            {
              "$ref": "#/definitions/AzureSynapseProperties"
            }
          ]
        }
      },
      "x-ms-discriminator-value": "AzureSynapse"
    },
    "AdlsGen1Properties": {
      "type": "object",
      "allOf": [
        {
          "$ref": "#/definitions/AzureDataSourceProperties"
        }
      ],
      "properties": {
        "endpoint": {
          "type": "string"
        }
      }
    },
    "AdlsGen1DataSource": {
      "type": "object",
      "allOf": [
        {
          "$ref": "#/definitions/DataSource"
        }
      ],
      "properties": {
        "properties": {
          "allOf": [
            {
              "$ref": "#/definitions/AdlsGen1Properties"
            }
          ]
        }
      },
      "x-ms-discriminator-value": "AdlsGen1"
    },
    "AdlsGen2Properties": {
      "type": "object",
      "allOf": [
        {
          "$ref": "#/definitions/AzureDataSourceProperties"
        }
      ],
      "properties": {
        "endpoint": {
          "type": "string"
        }
      }
    },
    "AdlsGen2DataSource": {
      "type": "object",
      "allOf": [
        {
          "$ref": "#/definitions/DataSource"
        }
      ],
      "properties": {
        "properties": {
          "allOf": [
            {
              "$ref": "#/definitions/AdlsGen2Properties"
            }
          ]
        }
      },
      "x-ms-discriminator-value": "AdlsGen2"
    },
    "AmazonAccountProperties": {
      "type": "object",
      "allOf": [
        {
          "$ref": "#/definitions/DataSourceProperties"
        }
      ],
      "properties": {
        "awsAccountId": {
          "type": "string"
        },
        "roleARN": {
          "type": "string"
        }
      }
    },
    "AmazonAccountDataSource": {
      "type": "object",
      "allOf": [
        {
          "$ref": "#/definitions/DataSource"
        }
      ],
      "properties": {
        "properties": {
          "allOf": [
            {
              "$ref": "#/definitions/AmazonAccountProperties"
            }
          ]
        }
      },
      "x-ms-discriminator-value": "AmazonAccount"
    },
    "AmazonS3Properties": {
      "type": "object",
      "allOf": [
        {
          "$ref": "#/definitions/DataSourceProperties"
        }
      ],
      "properties": {
        "serviceUrl": {
          "type": "string"
        },
        "roleARN": {
          "type": "string"
        }
      }
    },
    "AmazonS3DataSource": {
      "type": "object",
      "allOf": [
        {
          "$ref": "#/definitions/DataSource"
        }
      ],
      "properties": {
        "properties": {
          "allOf": [
            {
              "$ref": "#/definitions/AmazonS3Properties"
            }
          ]
        }
      },
      "x-ms-discriminator-value": "AmazonS3"
    },
    "AmazonSqlProperties": {
      "type": "object",
      "allOf": [
        {
          "$ref": "#/definitions/DataSourceProperties"
        }
      ],
      "properties": {
        "serverEndpoint": {
          "type": "string"
        },
        "port": {
          "format": "int32",
          "type": "integer"
        },
        "vpcEndpointServiceName": {
          "type": "string"
        }
      }
    },
    "AmazonSqlDataSource": {
      "type": "object",
      "allOf": [
        {
          "$ref": "#/definitions/DataSource"
        }
      ],
      "properties": {
        "properties": {
          "allOf": [
            {
              "$ref": "#/definitions/AmazonSqlProperties"
            }
          ]
        }
      },
      "x-ms-discriminator-value": "AmazonSql"
    },
    "AzureCosmosDbProperties": {
      "type": "object",
      "allOf": [
        {
          "$ref": "#/definitions/AzureDataSourceProperties"
        }
      ],
      "properties": {
        "accountUri": {
          "type": "string"
        }
      }
    },
    "AzureCosmosDbDataSource": {
      "type": "object",
      "allOf": [
        {
          "$ref": "#/definitions/DataSource"
        }
      ],
      "properties": {
        "properties": {
          "allOf": [
            {
              "$ref": "#/definitions/AzureCosmosDbProperties"
            }
          ]
        }
      },
      "x-ms-discriminator-value": "AzureCosmosDb"
    },
    "AzureDataExplorerProperties": {
      "type": "object",
      "allOf": [
        {
          "$ref": "#/definitions/AzureDataSourceProperties"
        }
      ],
      "properties": {
        "endpoint": {
          "type": "string"
        }
      }
    },
    "AzureDataExplorerDataSource": {
      "type": "object",
      "allOf": [
        {
          "$ref": "#/definitions/DataSource"
        }
      ],
      "properties": {
        "properties": {
          "allOf": [
            {
              "$ref": "#/definitions/AzureDataExplorerProperties"
            }
          ]
        }
      },
      "x-ms-discriminator-value": "AzureDataExplorer"
    },
    "AzureFileServiceProperties": {
      "type": "object",
      "allOf": [
        {
          "$ref": "#/definitions/AzureDataSourceProperties"
        }
      ],
      "properties": {
        "endpoint": {
          "type": "string"
        }
      }
    },
    "AzureFileServiceDataSource": {
      "type": "object",
      "allOf": [
        {
          "$ref": "#/definitions/DataSource"
        }
      ],
      "properties": {
        "properties": {
          "allOf": [
            {
              "$ref": "#/definitions/AzureFileServiceProperties"
            }
          ]
        }
      },
      "x-ms-discriminator-value": "AzureFileService"
    },
    "AzureSqlDatabaseProperties": {
      "type": "object",
      "allOf": [
        {
          "$ref": "#/definitions/AzureDataSourceProperties"
        }
      ],
      "properties": {
        "serverEndpoint": {
          "type": "string"
        }
      }
    },
    "AzureSqlDatabaseDataSource": {
      "type": "object",
      "allOf": [
        {
          "$ref": "#/definitions/DataSource"
        }
      ],
      "properties": {
        "properties": {
          "allOf": [
            {
              "$ref": "#/definitions/AzureSqlDatabaseProperties"
            }
          ]
        }
      },
      "x-ms-discriminator-value": "AzureSqlDatabase"
    },
    "AmazonPostgreSqlProperties": {
      "type": "object",
      "allOf": [
        {
          "$ref": "#/definitions/DataSourceProperties"
        }
      ],
      "properties": {
        "serverEndpoint": {
          "type": "string"
        },
        "port": {
          "format": "int32",
          "type": "integer"
        },
        "vpcEndpointServiceName": {
          "type": "string"
        }
      }
    },
    "AmazonPostgreSqlDataSource": {
      "type": "object",
      "allOf": [
        {
          "$ref": "#/definitions/DataSource"
        }
      ],
      "properties": {
        "properties": {
          "allOf": [
            {
              "$ref": "#/definitions/AmazonPostgreSqlProperties"
            }
          ]
        }
      },
      "x-ms-discriminator-value": "AmazonPostgreSql"
    },
    "AzurePostgreSqlProperties": {
      "type": "object",
      "allOf": [
        {
          "$ref": "#/definitions/AzureDataSourceProperties"
        }
      ],
      "properties": {
        "serverEndpoint": {
          "type": "string"
        },
        "port": {
          "format": "int32",
          "type": "integer"
        }
      }
    },
    "AzurePostgreSqlDataSource": {
      "type": "object",
      "allOf": [
        {
          "$ref": "#/definitions/DataSource"
        }
      ],
      "properties": {
        "properties": {
          "allOf": [
            {
              "$ref": "#/definitions/AzurePostgreSqlProperties"
            }
          ]
        }
      },
      "x-ms-discriminator-value": "AzurePostgreSql"
    },
    "SqlServerDatabaseProperties": {
      "type": "object",
      "allOf": [
        {
          "$ref": "#/definitions/AzureDataSourceProperties"
        }
      ],
      "properties": {
        "serverEndpoint": {
          "type": "string"
        }
      }
    },
    "SqlServerDatabaseDataSource": {
      "type": "object",
      "allOf": [
        {
          "$ref": "#/definitions/DataSource"
        }
      ],
      "properties": {
        "properties": {
          "allOf": [
            {
              "$ref": "#/definitions/SqlServerDatabaseProperties"
            }
          ]
        }
      },
      "x-ms-discriminator-value": "SqlServerDatabase"
    },
    "AzureSqlDatabaseManagedInstanceProperties": {
      "type": "object",
      "allOf": [
        {
          "$ref": "#/definitions/AzureDataSourceProperties"
        }
      ],
      "properties": {
        "serverEndpoint": {
          "type": "string"
        }
      }
    },
    "AzureSqlDatabaseManagedInstanceDataSource": {
      "type": "object",
      "allOf": [
        {
          "$ref": "#/definitions/DataSource"
        }
      ],
      "properties": {
        "properties": {
          "allOf": [
            {
              "$ref": "#/definitions/AzureSqlDatabaseManagedInstanceProperties"
            }
          ]
        }
      },
      "x-ms-discriminator-value": "AzureSqlDatabaseManagedInstance"
    },
    "AzureSqlDataWarehouseProperties": {
      "type": "object",
      "allOf": [
        {
          "$ref": "#/definitions/AzureDataSourceProperties"
        }
      ],
      "properties": {
        "serverEndpoint": {
          "type": "string"
        }
      }
    },
    "AzureSqlDataWarehouseDataSource": {
      "type": "object",
      "allOf": [
        {
          "$ref": "#/definitions/DataSource"
        }
      ],
      "properties": {
        "properties": {
          "allOf": [
            {
              "$ref": "#/definitions/AzureSqlDataWarehouseProperties"
            }
          ]
        }
      },
      "x-ms-discriminator-value": "AzureSqlDataWarehouse"
    },
    "AzureMySqlProperties": {
      "type": "object",
      "allOf": [
        {
          "$ref": "#/definitions/AzureDataSourceProperties"
        }
      ],
      "properties": {
        "serverEndpoint": {
          "type": "string"
        },
        "port": {
          "format": "int32",
          "type": "integer"
        }
      }
    },
    "AzureMySqlDataSource": {
      "type": "object",
      "allOf": [
        {
          "$ref": "#/definitions/DataSource"
        }
      ],
      "properties": {
        "properties": {
          "allOf": [
            {
              "$ref": "#/definitions/AzureMySqlProperties"
            }
          ]
        }
      },
      "x-ms-discriminator-value": "AzureMySql"
    },
    "AzureStorageProperties": {
      "type": "object",
      "allOf": [
        {
          "$ref": "#/definitions/AzureDataSourceProperties"
        }
      ],
      "properties": {
        "endpoint": {
          "type": "string"
        }
      }
    },
    "AzureStorageDataSource": {
      "type": "object",
      "allOf": [
        {
          "$ref": "#/definitions/DataSource"
        }
      ],
      "properties": {
        "properties": {
          "allOf": [
            {
              "$ref": "#/definitions/AzureStorageProperties"
            }
          ]
        }
      },
      "x-ms-discriminator-value": "AzureStorage"
    },
    "TeradataProperties": {
      "type": "object",
      "allOf": [
        {
          "$ref": "#/definitions/DataSourceProperties"
        }
      ],
      "properties": {
        "host": {
          "type": "string"
        }
      }
    },
    "TeradataDataSource": {
      "type": "object",
      "allOf": [
        {
          "$ref": "#/definitions/DataSource"
        }
      ],
      "properties": {
        "properties": {
          "allOf": [
            {
              "$ref": "#/definitions/TeradataProperties"
            }
          ]
        }
      },
      "x-ms-discriminator-value": "Teradata"
    },
    "OracleProperties": {
      "type": "object",
      "allOf": [
        {
          "$ref": "#/definitions/DataSourceProperties"
        }
      ],
      "properties": {
        "host": {
          "type": "string"
        },
        "port": {
          "type": "string"
        },
        "service": {
          "type": "string"
        }
      }
    },
    "OracleDataSource": {
      "type": "object",
      "allOf": [
        {
          "$ref": "#/definitions/DataSource"
        }
      ],
      "properties": {
        "properties": {
          "allOf": [
            {
              "$ref": "#/definitions/OracleProperties"
            }
          ]
        }
      },
      "x-ms-discriminator-value": "Oracle"
    },
    "SapS4HanaProperties": {
      "type": "object",
      "allOf": [
        {
          "$ref": "#/definitions/DataSourceProperties"
        }
      ],
      "properties": {
        "applicationServer": {
          "type": "string"
        },
        "systemNumber": {
          "type": "string"
        }
      }
    },
    "SapS4HanaDataSource": {
      "type": "object",
      "allOf": [
        {
          "$ref": "#/definitions/DataSource"
        }
      ],
      "properties": {
        "properties": {
          "allOf": [
            {
              "$ref": "#/definitions/SapS4HanaProperties"
            }
          ]
        }
      },
      "x-ms-discriminator-value": "SapS4Hana"
    },
    "SapEccProperties": {
      "type": "object",
      "allOf": [
        {
          "$ref": "#/definitions/DataSourceProperties"
        }
      ],
      "properties": {
        "applicationServer": {
          "type": "string"
        },
        "systemNumber": {
          "type": "string"
        }
      }
    },
    "SapEccDataSource": {
      "type": "object",
      "allOf": [
        {
          "$ref": "#/definitions/DataSource"
        }
      ],
      "properties": {
        "properties": {
          "allOf": [
            {
              "$ref": "#/definitions/SapEccProperties"
            }
          ]
        }
      },
      "x-ms-discriminator-value": "SapEcc"
    },
    "PowerBIProperties": {
      "type": "object",
      "allOf": [
        {
          "$ref": "#/definitions/DataSourceProperties"
        }
      ],
      "properties": {
        "tenant": {
          "type": "string"
        }
      }
    },
    "PowerBIDataSource": {
      "type": "object",
      "allOf": [
        {
          "$ref": "#/definitions/DataSource"
        }
      ],
      "properties": {
        "properties": {
          "allOf": [
            {
              "$ref": "#/definitions/PowerBIProperties"
            }
          ]
        }
      },
      "x-ms-discriminator-value": "PowerBI"
    },
    "ScanRulesetProperties": {
      "type": "object",
      "properties": {
        "createdAt": {
          "format": "date-time",
          "type": "string",
          "readOnly": true
        },
        "description": {
          "type": "string"
        },
        "excludedSystemClassifications": {
          "uniqueItems": true,
          "type": "array",
          "items": {
            "type": "string"
          }
        },
        "includedCustomClassificationRuleNames": {
          "uniqueItems": true,
          "type": "array",
          "items": {
            "type": "string"
          }
        },
        "lastModifiedAt": {
          "format": "date-time",
          "type": "string",
          "readOnly": true
        }
      }
    },
    "AzureSubscriptionScanRulesetProperties": {
      "type": "object",
      "allOf": [
        {
          "$ref": "#/definitions/ScanRulesetProperties"
        }
      ]
    },
    "AzureSubscriptionScanRuleset": {
      "type": "object",
      "allOf": [
        {
          "$ref": "#/definitions/ScanRuleset"
        }
      ],
      "properties": {
        "properties": {
          "allOf": [
            {
              "$ref": "#/definitions/AzureSubscriptionScanRulesetProperties"
            }
          ]
        }
      },
      "x-ms-discriminator-value": "AzureSubscription"
    },
    "AzureResourceGroupScanRulesetProperties": {
      "type": "object",
      "allOf": [
        {
          "$ref": "#/definitions/ScanRulesetProperties"
        }
      ]
    },
    "AzureResourceGroupScanRuleset": {
      "type": "object",
      "allOf": [
        {
          "$ref": "#/definitions/ScanRuleset"
        }
      ],
      "properties": {
        "properties": {
          "allOf": [
            {
              "$ref": "#/definitions/AzureResourceGroupScanRulesetProperties"
            }
          ]
        }
      },
      "x-ms-discriminator-value": "AzureResourceGroup"
    },
    "AzureSynapseWorkspaceScanRulesetProperties": {
      "type": "object",
      "allOf": [
        {
          "$ref": "#/definitions/ScanRulesetProperties"
        }
      ]
    },
    "AzureSynapseWorkspaceScanRuleset": {
      "type": "object",
      "allOf": [
        {
          "$ref": "#/definitions/ScanRuleset"
        }
      ],
      "properties": {
        "properties": {
          "allOf": [
            {
              "$ref": "#/definitions/AzureSynapseWorkspaceScanRulesetProperties"
            }
          ]
        }
      },
      "x-ms-discriminator-value": "AzureSynapseWorkspace"
    },
    "AzureSynapseScanRulesetProperties": {
      "type": "object",
      "allOf": [
        {
          "$ref": "#/definitions/ScanRulesetProperties"
        }
      ]
    },
    "AzureSynapseScanRuleset": {
      "type": "object",
      "allOf": [
        {
          "$ref": "#/definitions/ScanRuleset"
        }
      ],
      "properties": {
        "properties": {
          "allOf": [
            {
              "$ref": "#/definitions/AzureSynapseScanRulesetProperties"
            }
          ]
        }
      },
      "x-ms-discriminator-value": "AzureSynapse"
    },
    "CustomFileType": {
      "type": "object",
      "properties": {
        "builtInType": {
          "enum": [
            "AVRO",
            "ORC",
            "PARQUET",
            "JSON",
            "TXT",
            "XML",
            "Documents",
            "CSV",
            "PSV",
            "SSV",
            "TSV",
            "GZ",
            "DOC",
            "DOCM",
            "DOCX",
            "DOT",
            "ODP",
            "ODS",
            "ODT",
            "PDF",
            "POT",
            "PPS",
            "PPSX",
            "PPT",
            "PPTM",
            "PPTX",
            "XLC",
            "XLS",
            "XLSB",
            "XLSM",
            "XLSX",
            "XLT"
          ],
          "type": "string",
          "x-ms-enum": {
            "name": "FileExtensionsType",
            "modelAsString": true
          }
        },
        "customDelimiter": {
          "type": "string"
        }
      }
    },
    "CustomFileExtension": {
      "type": "object",
      "properties": {
        "customFileType": {
          "allOf": [
            {
              "$ref": "#/definitions/CustomFileType"
            }
          ]
        },
        "description": {
          "type": "string"
        },
        "enabled": {
          "type": "boolean"
        },
        "fileExtension": {
          "type": "string"
        }
      }
    },
    "ScanningRule": {
      "type": "object",
      "properties": {
        "fileExtensions": {
          "uniqueItems": true,
          "type": "array",
          "items": {
            "enum": [
              "AVRO",
              "ORC",
              "PARQUET",
              "JSON",
              "TXT",
              "XML",
              "Documents",
              "CSV",
              "PSV",
              "SSV",
              "TSV",
              "GZ",
              "DOC",
              "DOCM",
              "DOCX",
              "DOT",
              "ODP",
              "ODS",
              "ODT",
              "PDF",
              "POT",
              "PPS",
              "PPSX",
              "PPT",
              "PPTM",
              "PPTX",
              "XLC",
              "XLS",
              "XLSB",
              "XLSM",
              "XLSX",
              "XLT"
            ],
            "type": "string",
            "x-ms-enum": {
              "name": "FileExtensionsType",
              "modelAsString": true
            }
          }
        },
        "customFileExtensions": {
          "uniqueItems": true,
          "type": "array",
          "items": {
            "$ref": "#/definitions/CustomFileExtension"
          }
        }
      }
    },
    "ScanningRuleScanRulesetProperties": {
      "type": "object",
      "allOf": [
        {
          "$ref": "#/definitions/ScanRulesetProperties"
        }
      ],
      "properties": {
        "scanningRule": {
          "allOf": [
            {
              "$ref": "#/definitions/ScanningRule"
            }
          ]
        }
      }
    },
    "AdlsGen1ScanRulesetProperties": {
      "type": "object",
      "allOf": [
        {
          "$ref": "#/definitions/ScanningRuleScanRulesetProperties"
        }
      ]
    },
    "AdlsGen1ScanRuleset": {
      "type": "object",
      "allOf": [
        {
          "$ref": "#/definitions/ScanRuleset"
        }
      ],
      "properties": {
        "properties": {
          "allOf": [
            {
              "$ref": "#/definitions/AdlsGen1ScanRulesetProperties"
            }
          ]
        }
      },
      "x-ms-discriminator-value": "AdlsGen1"
    },
    "AdlsGen2ScanRulesetProperties": {
      "type": "object",
      "allOf": [
        {
          "$ref": "#/definitions/ScanningRuleScanRulesetProperties"
        }
      ]
    },
    "AdlsGen2ScanRuleset": {
      "type": "object",
      "allOf": [
        {
          "$ref": "#/definitions/ScanRuleset"
        }
      ],
      "properties": {
        "properties": {
          "allOf": [
            {
              "$ref": "#/definitions/AdlsGen2ScanRulesetProperties"
            }
          ]
        }
      },
      "x-ms-discriminator-value": "AdlsGen2"
    },
    "AmazonAccountScanRulesetProperties": {
      "type": "object",
      "allOf": [
        {
          "$ref": "#/definitions/ScanRulesetProperties"
        }
      ]
    },
    "AmazonAccountScanRuleset": {
      "type": "object",
      "allOf": [
        {
          "$ref": "#/definitions/ScanRuleset"
        }
      ],
      "properties": {
        "properties": {
          "allOf": [
            {
              "$ref": "#/definitions/AmazonAccountScanRulesetProperties"
            }
          ]
        }
      },
      "x-ms-discriminator-value": "AmazonAccount"
    },
    "AmazonS3ScanRulesetProperties": {
      "type": "object",
      "allOf": [
        {
          "$ref": "#/definitions/ScanningRuleScanRulesetProperties"
        }
      ]
    },
    "AmazonS3ScanRuleset": {
      "type": "object",
      "allOf": [
        {
          "$ref": "#/definitions/ScanRuleset"
        }
      ],
      "properties": {
        "properties": {
          "allOf": [
            {
              "$ref": "#/definitions/AmazonS3ScanRulesetProperties"
            }
          ]
        }
      },
      "x-ms-discriminator-value": "AmazonS3"
    },
    "AmazonSqlScanRulesetProperties": {
      "type": "object",
      "allOf": [
        {
          "$ref": "#/definitions/ScanRulesetProperties"
        }
      ]
    },
    "AmazonSqlScanRuleset": {
      "type": "object",
      "allOf": [
        {
          "$ref": "#/definitions/ScanRuleset"
        }
      ],
      "properties": {
        "properties": {
          "allOf": [
            {
              "$ref": "#/definitions/AmazonSqlScanRulesetProperties"
            }
          ]
        }
      },
      "x-ms-discriminator-value": "AmazonSql"
    },
    "AzureCosmosDbScanRulesetProperties": {
      "type": "object",
      "allOf": [
        {
          "$ref": "#/definitions/ScanRulesetProperties"
        }
      ]
    },
    "AzureCosmosDbScanRuleset": {
      "type": "object",
      "allOf": [
        {
          "$ref": "#/definitions/ScanRuleset"
        }
      ],
      "properties": {
        "properties": {
          "allOf": [
            {
              "$ref": "#/definitions/AzureCosmosDbScanRulesetProperties"
            }
          ]
        }
      },
      "x-ms-discriminator-value": "AzureCosmosDb"
    },
    "AzureDataExplorerScanRulesetProperties": {
      "type": "object",
      "allOf": [
        {
          "$ref": "#/definitions/ScanRulesetProperties"
        }
      ]
    },
    "AzureDataExplorerScanRuleset": {
      "type": "object",
      "allOf": [
        {
          "$ref": "#/definitions/ScanRuleset"
        }
      ],
      "properties": {
        "properties": {
          "allOf": [
            {
              "$ref": "#/definitions/AzureDataExplorerScanRulesetProperties"
            }
          ]
        }
      },
      "x-ms-discriminator-value": "AzureDataExplorer"
    },
    "AzureFileServiceScanRulesetProperties": {
      "type": "object",
      "allOf": [
        {
          "$ref": "#/definitions/ScanningRuleScanRulesetProperties"
        }
      ]
    },
    "AzureFileServiceScanRuleset": {
      "type": "object",
      "allOf": [
        {
          "$ref": "#/definitions/ScanRuleset"
        }
      ],
      "properties": {
        "properties": {
          "allOf": [
            {
              "$ref": "#/definitions/AzureFileServiceScanRulesetProperties"
            }
          ]
        }
      },
      "x-ms-discriminator-value": "AzureFileService"
    },
    "AzureSqlDatabaseScanRulesetProperties": {
      "type": "object",
      "allOf": [
        {
          "$ref": "#/definitions/ScanRulesetProperties"
        }
      ]
    },
    "AzureSqlDatabaseScanRuleset": {
      "type": "object",
      "allOf": [
        {
          "$ref": "#/definitions/ScanRuleset"
        }
      ],
      "properties": {
        "properties": {
          "allOf": [
            {
              "$ref": "#/definitions/AzureSqlDatabaseScanRulesetProperties"
            }
          ]
        }
      },
      "x-ms-discriminator-value": "AzureSqlDatabase"
    },
    "AmazonPostgreSqlScanRulesetProperties": {
      "type": "object",
      "allOf": [
        {
          "$ref": "#/definitions/ScanRulesetProperties"
        }
      ]
    },
    "AmazonPostgreSqlScanRuleset": {
      "type": "object",
      "allOf": [
        {
          "$ref": "#/definitions/ScanRuleset"
        }
      ],
      "properties": {
        "properties": {
          "allOf": [
            {
              "$ref": "#/definitions/AmazonPostgreSqlScanRulesetProperties"
            }
          ]
        }
      },
      "x-ms-discriminator-value": "AmazonPostgreSql"
    },
    "AzurePostgreSqlScanRulesetProperties": {
      "type": "object",
      "allOf": [
        {
          "$ref": "#/definitions/ScanRulesetProperties"
        }
      ]
    },
    "AzurePostgreSqlScanRuleset": {
      "type": "object",
      "allOf": [
        {
          "$ref": "#/definitions/ScanRuleset"
        }
      ],
      "properties": {
        "properties": {
          "allOf": [
            {
              "$ref": "#/definitions/AzurePostgreSqlScanRulesetProperties"
            }
          ]
        }
      },
      "x-ms-discriminator-value": "AzurePostgreSql"
    },
    "SqlServerDatabaseScanRulesetProperties": {
      "type": "object",
      "allOf": [
        {
          "$ref": "#/definitions/ScanRulesetProperties"
        }
      ]
    },
    "SqlServerDatabaseScanRuleset": {
      "type": "object",
      "allOf": [
        {
          "$ref": "#/definitions/ScanRuleset"
        }
      ],
      "properties": {
        "properties": {
          "allOf": [
            {
              "$ref": "#/definitions/SqlServerDatabaseScanRulesetProperties"
            }
          ]
        }
      },
      "x-ms-discriminator-value": "SqlServerDatabase"
    },
    "AzureSqlDatabaseManagedInstanceScanRulesetProperties": {
      "type": "object",
      "allOf": [
        {
          "$ref": "#/definitions/ScanRulesetProperties"
        }
      ]
    },
    "AzureSqlDatabaseManagedInstanceScanRuleset": {
      "type": "object",
      "allOf": [
        {
          "$ref": "#/definitions/ScanRuleset"
        }
      ],
      "properties": {
        "properties": {
          "allOf": [
            {
              "$ref": "#/definitions/AzureSqlDatabaseManagedInstanceScanRulesetProperties"
            }
          ]
        }
      },
      "x-ms-discriminator-value": "AzureSqlDatabaseManagedInstance"
    },
    "AzureSqlDataWarehouseScanRulesetProperties": {
      "type": "object",
      "allOf": [
        {
          "$ref": "#/definitions/ScanRulesetProperties"
        }
      ]
    },
    "AzureSqlDataWarehouseScanRuleset": {
      "type": "object",
      "allOf": [
        {
          "$ref": "#/definitions/ScanRuleset"
        }
      ],
      "properties": {
        "properties": {
          "allOf": [
            {
              "$ref": "#/definitions/AzureSqlDataWarehouseScanRulesetProperties"
            }
          ]
        }
      },
      "x-ms-discriminator-value": "AzureSqlDataWarehouse"
    },
    "AzureMySqlScanRulesetProperties": {
      "type": "object",
      "allOf": [
        {
          "$ref": "#/definitions/ScanRulesetProperties"
        }
      ]
    },
    "AzureMySqlScanRuleset": {
      "type": "object",
      "allOf": [
        {
          "$ref": "#/definitions/ScanRuleset"
        }
      ],
      "properties": {
        "properties": {
          "allOf": [
            {
              "$ref": "#/definitions/AzureMySqlScanRulesetProperties"
            }
          ]
        }
      },
      "x-ms-discriminator-value": "AzureMySql"
    },
    "AzureStorageScanRulesetProperties": {
      "type": "object",
      "allOf": [
        {
          "$ref": "#/definitions/ScanningRuleScanRulesetProperties"
        }
      ]
    },
    "AzureStorageScanRuleset": {
      "type": "object",
      "allOf": [
        {
          "$ref": "#/definitions/ScanRuleset"
        }
      ],
      "properties": {
        "properties": {
          "allOf": [
            {
              "$ref": "#/definitions/AzureStorageScanRulesetProperties"
            }
          ]
        }
      },
      "x-ms-discriminator-value": "AzureStorage"
    },
    "TeradataScanRulesetProperties": {
      "type": "object",
      "allOf": [
        {
          "$ref": "#/definitions/ScanningRuleScanRulesetProperties"
        }
      ]
    },
    "TeradataScanRuleset": {
      "type": "object",
      "allOf": [
        {
          "$ref": "#/definitions/ScanRuleset"
        }
      ],
      "properties": {
        "properties": {
          "allOf": [
            {
              "$ref": "#/definitions/TeradataScanRulesetProperties"
            }
          ]
        }
      },
      "x-ms-discriminator-value": "Teradata"
    },
    "OracleScanRulesetProperties": {
      "type": "object",
      "allOf": [
        {
          "$ref": "#/definitions/ScanningRuleScanRulesetProperties"
        }
      ]
    },
    "OracleScanRuleset": {
      "type": "object",
      "allOf": [
        {
          "$ref": "#/definitions/ScanRuleset"
        }
      ],
      "properties": {
        "properties": {
          "allOf": [
            {
              "$ref": "#/definitions/OracleScanRulesetProperties"
            }
          ]
        }
      },
      "x-ms-discriminator-value": "Oracle"
    },
    "SapS4HanaScanRulesetProperties": {
      "type": "object",
      "allOf": [
        {
          "$ref": "#/definitions/ScanRulesetProperties"
        }
      ]
    },
    "SapS4HanaScanRuleset": {
      "type": "object",
      "allOf": [
        {
          "$ref": "#/definitions/ScanRuleset"
        }
      ],
      "properties": {
        "properties": {
          "allOf": [
            {
              "$ref": "#/definitions/SapS4HanaScanRulesetProperties"
            }
          ]
        }
      },
      "x-ms-discriminator-value": "SapS4Hana"
    },
    "SapEccScanRulesetProperties": {
      "type": "object",
      "allOf": [
        {
          "$ref": "#/definitions/ScanRulesetProperties"
        }
      ]
    },
    "SapEccScanRuleset": {
      "type": "object",
      "allOf": [
        {
          "$ref": "#/definitions/ScanRuleset"
        }
      ],
      "properties": {
        "properties": {
          "allOf": [
            {
              "$ref": "#/definitions/SapEccScanRulesetProperties"
            }
          ]
        }
      },
      "x-ms-discriminator-value": "SapEcc"
    },
    "PowerBIScanRulesetProperties": {
      "type": "object",
      "allOf": [
        {
          "$ref": "#/definitions/ScanRulesetProperties"
        }
      ]
    },
    "PowerBIScanRuleset": {
      "type": "object",
      "allOf": [
        {
          "$ref": "#/definitions/ScanRuleset"
        }
      ],
      "properties": {
        "properties": {
          "allOf": [
            {
              "$ref": "#/definitions/PowerBIScanRulesetProperties"
            }
          ]
        }
      },
      "x-ms-discriminator-value": "PowerBI"
    },
    "ResourceNameFilter": {
      "type": "object",
      "properties": {
        "excludePrefixes": {
          "uniqueItems": true,
          "type": "array",
          "items": {
            "type": "string"
          }
        },
        "includePrefixes": {
          "uniqueItems": true,
          "type": "array",
          "items": {
            "type": "string"
          }
        },
        "resources": {
          "type": "array",
          "items": {
            "type": "string"
          }
        }
      }
    },
    "CredentialReference": {
      "type": "object",
      "properties": {
        "referenceName": {
          "type": "string"
        },
        "credentialType": {
          "enum": [
            "AccountKey",
            "ServicePrincipal",
            "BasicAuth",
            "SqlAuth",
            "AmazonARN",
            "ConsumerKeyAuth",
            "DelegatedAuth",
            "ManagedIdentity"
          ],
          "type": "string",
          "x-ms-enum": {
            "name": "CredentialType",
            "modelAsString": true
          }
        }
      }
    },
    "ResourceTypeFilter": {
      "type": "object",
      "properties": {
        "scanRulesetName": {
          "type": "string"
        },
        "scanRulesetType": {
          "enum": [
            "Custom",
            "System"
          ],
          "type": "string",
          "x-ms-enum": {
            "name": "ScanRulesetType",
            "modelAsString": true
          }
        },
        "resourceNameFilter": {
          "allOf": [
            {
              "$ref": "#/definitions/ResourceNameFilter"
            }
          ]
        },
        "credential": {
          "allOf": [
            {
              "$ref": "#/definitions/CredentialReference"
            }
          ]
        }
      }
    },
    "ConnectedVia": {
      "type": "object",
      "properties": {
        "referenceName": {
          "type": "string"
        },
        "integrationRuntimeType": {
          "type": "string",
          "readOnly": true
        }
      }
    },
    "ScanProperties": {
      "type": "object",
      "properties": {
        "scanRulesetName": {
          "type": "string"
        },
        "businessRuleSetName": {
          "type": "string"
        },
        "scanRulesetType": {
          "enum": [
            "Custom",
            "System"
          ],
          "type": "string",
          "x-ms-enum": {
            "name": "ScanRulesetType",
            "modelAsString": true
          }
        },
        "collection": {
          "allOf": [
            {
              "$ref": "#/definitions/CollectionReference"
            }
          ]
        },
        "domain": {
          "type": "string"
        },
        "workers": {
          "format": "int32",
          "type": "integer"
        },
        "createdAt": {
          "format": "date-time",
          "type": "string",
          "readOnly": true
        },
        "lastModifiedAt": {
          "format": "date-time",
          "type": "string",
          "readOnly": true
        },
        "connectedVia": {
          "allOf": [
            {
              "$ref": "#/definitions/ConnectedVia"
            }
          ]
        },
        "isPresetScan": {
          "type": "boolean"
        },
        "isLiveViewEnabled": {
          "type": "boolean"
        },
        "parallelScanCount": {
          "format": "int32",
          "type": "integer"
        },
        "logLevel": {
          "type": "string"
        }
      }
    },
    "ExpandingResourceScanProperties": {
      "type": "object",
      "allOf": [
        {
          "$ref": "#/definitions/ScanProperties"
        }
      ],
      "properties": {
        "resourceTypes": {
          "type": "object",
          "properties": {
            "None": {
              "$ref": "#/definitions/ResourceTypeFilter"
            },
            "AzureSubscription": {
              "$ref": "#/definitions/ResourceTypeFilter"
            },
            "AzureResourceGroup": {
              "$ref": "#/definitions/ResourceTypeFilter"
            },
            "AzureSynapseWorkspace": {
              "$ref": "#/definitions/ResourceTypeFilter"
            },
            "AzureSynapse": {
              "$ref": "#/definitions/ResourceTypeFilter"
            },
            "AdlsGen1": {
              "$ref": "#/definitions/ResourceTypeFilter"
            },
            "AdlsGen2": {
              "$ref": "#/definitions/ResourceTypeFilter"
            },
            "AmazonAccount": {
              "$ref": "#/definitions/ResourceTypeFilter"
            },
            "AmazonS3": {
              "$ref": "#/definitions/ResourceTypeFilter"
            },
            "AmazonSql": {
              "$ref": "#/definitions/ResourceTypeFilter"
            },
            "AzureCosmosDb": {
              "$ref": "#/definitions/ResourceTypeFilter"
            },
            "AzureDataExplorer": {
              "$ref": "#/definitions/ResourceTypeFilter"
            },
            "AzureFileService": {
              "$ref": "#/definitions/ResourceTypeFilter"
            },
            "AzureSqlDatabase": {
              "$ref": "#/definitions/ResourceTypeFilter"
            },
            "AmazonPostgreSql": {
              "$ref": "#/definitions/ResourceTypeFilter"
            },
            "AzurePostgreSql": {
              "$ref": "#/definitions/ResourceTypeFilter"
            },
            "SqlServerDatabase": {
              "$ref": "#/definitions/ResourceTypeFilter"
            },
            "AzureSqlDatabaseManagedInstance": {
              "$ref": "#/definitions/ResourceTypeFilter"
            },
            "AzureSqlDataWarehouse": {
              "$ref": "#/definitions/ResourceTypeFilter"
            },
            "AzureMySql": {
              "$ref": "#/definitions/ResourceTypeFilter"
            },
            "AzureStorage": {
              "$ref": "#/definitions/ResourceTypeFilter"
            },
            "Teradata": {
              "$ref": "#/definitions/ResourceTypeFilter"
            },
            "Oracle": {
              "$ref": "#/definitions/ResourceTypeFilter"
            },
            "SapS4Hana": {
              "$ref": "#/definitions/ResourceTypeFilter"
            },
            "SapEcc": {
              "$ref": "#/definitions/ResourceTypeFilter"
            },
            "PowerBI": {
              "$ref": "#/definitions/ResourceTypeFilter"
            }
          }
        },
        "credential": {
          "allOf": [
            {
              "$ref": "#/definitions/CredentialReference"
            }
          ]
        }
      }
    },
    "AzureSubscriptionCredentialScanProperties": {
      "type": "object",
      "allOf": [
        {
          "$ref": "#/definitions/ExpandingResourceScanProperties"
        }
      ]
    },
    "AzureSubscriptionCredentialScan": {
      "type": "object",
      "allOf": [
        {
          "$ref": "#/definitions/Scan"
        }
      ],
      "properties": {
        "properties": {
          "allOf": [
            {
              "$ref": "#/definitions/AzureSubscriptionCredentialScanProperties"
            }
          ]
        }
      },
      "x-ms-discriminator-value": "AzureSubscriptionCredential"
    },
    "AzureSubscriptionMsiScanProperties": {
      "type": "object",
      "allOf": [
        {
          "$ref": "#/definitions/ExpandingResourceScanProperties"
        }
      ]
    },
    "AzureSubscriptionMsiScan": {
      "type": "object",
      "allOf": [
        {
          "$ref": "#/definitions/Scan"
        }
      ],
      "properties": {
        "properties": {
          "allOf": [
            {
              "$ref": "#/definitions/AzureSubscriptionMsiScanProperties"
            }
          ]
        }
      },
      "x-ms-discriminator-value": "AzureSubscriptionMsi"
    },
    "AzureResourceGroupCredentialScanProperties": {
      "type": "object",
      "allOf": [
        {
          "$ref": "#/definitions/ExpandingResourceScanProperties"
        }
      ]
    },
    "AzureResourceGroupCredentialScan": {
      "type": "object",
      "allOf": [
        {
          "$ref": "#/definitions/Scan"
        }
      ],
      "properties": {
        "properties": {
          "allOf": [
            {
              "$ref": "#/definitions/AzureResourceGroupCredentialScanProperties"
            }
          ]
        }
      },
      "x-ms-discriminator-value": "AzureResourceGroupCredential"
    },
    "AzureResourceGroupMsiScanProperties": {
      "type": "object",
      "allOf": [
        {
          "$ref": "#/definitions/ExpandingResourceScanProperties"
        }
      ]
    },
    "AzureResourceGroupMsiScan": {
      "type": "object",
      "allOf": [
        {
          "$ref": "#/definitions/Scan"
        }
      ],
      "properties": {
        "properties": {
          "allOf": [
            {
              "$ref": "#/definitions/AzureResourceGroupMsiScanProperties"
            }
          ]
        }
      },
      "x-ms-discriminator-value": "AzureResourceGroupMsi"
    },
    "AzureSynapseWorkspaceCredentialScanProperties": {
      "type": "object",
      "allOf": [
        {
          "$ref": "#/definitions/ExpandingResourceScanProperties"
        }
      ]
    },
    "AzureSynapseWorkspaceCredentialScan": {
      "type": "object",
      "allOf": [
        {
          "$ref": "#/definitions/Scan"
        }
      ],
      "properties": {
        "properties": {
          "allOf": [
            {
              "$ref": "#/definitions/AzureSynapseWorkspaceCredentialScanProperties"
            }
          ]
        }
      },
      "x-ms-discriminator-value": "AzureSynapseWorkspaceCredential"
    },
    "AzureSynapseWorkspaceMsiScanProperties": {
      "type": "object",
      "allOf": [
        {
          "$ref": "#/definitions/ExpandingResourceScanProperties"
        }
      ]
    },
    "AzureSynapseWorkspaceMsiScan": {
      "type": "object",
      "allOf": [
        {
          "$ref": "#/definitions/Scan"
        }
      ],
      "properties": {
        "properties": {
          "allOf": [
            {
              "$ref": "#/definitions/AzureSynapseWorkspaceMsiScanProperties"
            }
          ]
        }
      },
      "x-ms-discriminator-value": "AzureSynapseWorkspaceMsi"
    },
    "AzureSynapseCredentialScanProperties": {
      "type": "object",
      "allOf": [
        {
          "$ref": "#/definitions/ExpandingResourceScanProperties"
        }
      ]
    },
    "AzureSynapseCredentialScan": {
      "type": "object",
      "allOf": [
        {
          "$ref": "#/definitions/Scan"
        }
      ],
      "properties": {
        "properties": {
          "allOf": [
            {
              "$ref": "#/definitions/AzureSynapseCredentialScanProperties"
            }
          ]
        }
      },
      "x-ms-discriminator-value": "AzureSynapseCredential"
    },
    "AzureSynapseMsiScanProperties": {
      "type": "object",
      "allOf": [
        {
          "$ref": "#/definitions/ExpandingResourceScanProperties"
        }
      ]
    },
    "AzureSynapseMsiScan": {
      "type": "object",
      "allOf": [
        {
          "$ref": "#/definitions/Scan"
        }
      ],
      "properties": {
        "properties": {
          "allOf": [
            {
              "$ref": "#/definitions/AzureSynapseMsiScanProperties"
            }
          ]
        }
      },
      "x-ms-discriminator-value": "AzureSynapseMsi"
    },
    "AdlsGen1CredentialScanProperties": {
      "type": "object",
      "allOf": [
        {
          "$ref": "#/definitions/ScanProperties"
        }
      ],
      "properties": {
        "credential": {
          "allOf": [
            {
              "$ref": "#/definitions/CredentialReference"
            }
          ]
        }
      }
    },
    "AdlsGen1CredentialScan": {
      "type": "object",
      "allOf": [
        {
          "$ref": "#/definitions/Scan"
        }
      ],
      "properties": {
        "properties": {
          "allOf": [
            {
              "$ref": "#/definitions/AdlsGen1CredentialScanProperties"
            }
          ]
        }
      },
      "x-ms-discriminator-value": "AdlsGen1Credential"
    },
    "AdlsGen1MsiScanProperties": {
      "type": "object",
      "allOf": [
        {
          "$ref": "#/definitions/ScanProperties"
        }
      ]
    },
    "AdlsGen1MsiScan": {
      "type": "object",
      "allOf": [
        {
          "$ref": "#/definitions/Scan"
        }
      ],
      "properties": {
        "properties": {
          "allOf": [
            {
              "$ref": "#/definitions/AdlsGen1MsiScanProperties"
            }
          ]
        }
      },
      "x-ms-discriminator-value": "AdlsGen1Msi"
    },
    "AdlsGen2CredentialScanProperties": {
      "type": "object",
      "allOf": [
        {
          "$ref": "#/definitions/ScanProperties"
        }
      ],
      "properties": {
        "credential": {
          "allOf": [
            {
              "$ref": "#/definitions/CredentialReference"
            }
          ]
        }
      }
    },
    "AdlsGen2CredentialScan": {
      "type": "object",
      "allOf": [
        {
          "$ref": "#/definitions/Scan"
        }
      ],
      "properties": {
        "properties": {
          "allOf": [
            {
              "$ref": "#/definitions/AdlsGen2CredentialScanProperties"
            }
          ]
        }
      },
      "x-ms-discriminator-value": "AdlsGen2Credential"
    },
    "AdlsGen2MsiScanProperties": {
      "type": "object",
      "allOf": [
        {
          "$ref": "#/definitions/ScanProperties"
        }
      ]
    },
    "AdlsGen2MsiScan": {
      "type": "object",
      "allOf": [
        {
          "$ref": "#/definitions/Scan"
        }
      ],
      "properties": {
        "properties": {
          "allOf": [
            {
              "$ref": "#/definitions/AdlsGen2MsiScanProperties"
            }
          ]
        }
      },
      "x-ms-discriminator-value": "AdlsGen2Msi"
    },
    "AmazonAccountCredentialScanProperties": {
      "type": "object",
      "allOf": [
        {
          "$ref": "#/definitions/ExpandingResourceScanProperties"
        }
      ]
    },
    "AmazonAccountCredentialScan": {
      "type": "object",
      "allOf": [
        {
          "$ref": "#/definitions/Scan"
        }
      ],
      "properties": {
        "properties": {
          "allOf": [
            {
              "$ref": "#/definitions/AmazonAccountCredentialScanProperties"
            }
          ]
        }
      },
      "x-ms-discriminator-value": "AmazonAccountCredential"
    },
    "AmazonS3CredentialScanProperties": {
      "type": "object",
      "allOf": [
        {
          "$ref": "#/definitions/ScanProperties"
        }
      ],
      "properties": {
        "credential": {
          "allOf": [
            {
              "$ref": "#/definitions/CredentialReference"
            }
          ]
        },
        "roleARN": {
          "type": "string"
        },
        "isMauiScan": {
          "type": "boolean"
        }
      }
    },
    "AmazonS3CredentialScan": {
      "type": "object",
      "allOf": [
        {
          "$ref": "#/definitions/Scan"
        }
      ],
      "properties": {
        "properties": {
          "allOf": [
            {
              "$ref": "#/definitions/AmazonS3CredentialScanProperties"
            }
          ]
        }
      },
      "x-ms-discriminator-value": "AmazonS3Credential"
    },
    "AmazonS3RoleARNScanProperties": {
      "type": "object",
      "allOf": [
        {
          "$ref": "#/definitions/ScanProperties"
        }
      ],
      "properties": {
        "credential": {
          "allOf": [
            {
              "$ref": "#/definitions/CredentialReference"
            }
          ]
        },
        "roleARN": {
          "type": "string"
        },
        "isMauiScan": {
          "type": "boolean"
        }
      }
    },
    "AmazonS3RoleARNScan": {
      "type": "object",
      "allOf": [
        {
          "$ref": "#/definitions/Scan"
        }
      ],
      "properties": {
        "properties": {
          "allOf": [
            {
              "$ref": "#/definitions/AmazonS3RoleARNScanProperties"
            }
          ]
        }
      },
      "x-ms-discriminator-value": "AmazonS3RoleARN"
    },
    "AmazonSqlCredentialScanProperties": {
      "type": "object",
      "allOf": [
        {
          "$ref": "#/definitions/ScanProperties"
        }
      ],
      "properties": {
        "credential": {
          "allOf": [
            {
              "$ref": "#/definitions/CredentialReference"
            }
          ]
        },
        "serverEndpoint": {
          "type": "string"
        },
        "databaseName": {
          "type": "string"
        },
        "port": {
          "format": "int32",
          "type": "integer"
        },
        "vpcEndpointServiceName": {
          "type": "string"
        }
      }
    },
    "AmazonSqlCredentialScan": {
      "type": "object",
      "allOf": [
        {
          "$ref": "#/definitions/Scan"
        }
      ],
      "properties": {
        "properties": {
          "allOf": [
            {
              "$ref": "#/definitions/AmazonSqlCredentialScanProperties"
            }
          ]
        }
      },
      "x-ms-discriminator-value": "AmazonSqlCredential"
    },
    "AzureCosmosDbCredentialScanProperties": {
      "type": "object",
      "allOf": [
        {
          "$ref": "#/definitions/ScanProperties"
        }
      ],
      "properties": {
        "credential": {
          "allOf": [
            {
              "$ref": "#/definitions/CredentialReference"
            }
          ]
        },
        "databaseName": {
          "type": "string"
        }
      }
    },
    "AzureCosmosDbCredentialScan": {
      "type": "object",
      "allOf": [
        {
          "$ref": "#/definitions/Scan"
        }
      ],
      "properties": {
        "properties": {
          "allOf": [
            {
              "$ref": "#/definitions/AzureCosmosDbCredentialScanProperties"
            }
          ]
        }
      },
      "x-ms-discriminator-value": "AzureCosmosDbCredential"
    },
    "AzureDataExplorerCredentialScanProperties": {
      "type": "object",
      "allOf": [
        {
          "$ref": "#/definitions/ScanProperties"
        }
      ],
      "properties": {
        "credential": {
          "allOf": [
            {
              "$ref": "#/definitions/CredentialReference"
            }
          ]
        },
        "database": {
          "type": "string"
        }
      }
    },
    "AzureDataExplorerCredentialScan": {
      "type": "object",
      "allOf": [
        {
          "$ref": "#/definitions/Scan"
        }
      ],
      "properties": {
        "properties": {
          "allOf": [
            {
              "$ref": "#/definitions/AzureDataExplorerCredentialScanProperties"
            }
          ]
        }
      },
      "x-ms-discriminator-value": "AzureDataExplorerCredential"
    },
    "AzureDataExplorerMsiScanProperties": {
      "type": "object",
      "allOf": [
        {
          "$ref": "#/definitions/ScanProperties"
        }
      ],
      "properties": {
        "database": {
          "type": "string"
        }
      }
    },
    "AzureDataExplorerMsiScan": {
      "type": "object",
      "allOf": [
        {
          "$ref": "#/definitions/Scan"
        }
      ],
      "properties": {
        "properties": {
          "allOf": [
            {
              "$ref": "#/definitions/AzureDataExplorerMsiScanProperties"
            }
          ]
        }
      },
      "x-ms-discriminator-value": "AzureDataExplorerMsi"
    },
    "AzureFileServiceCredentialScanProperties": {
      "type": "object",
      "allOf": [
        {
          "$ref": "#/definitions/ScanProperties"
        }
      ],
      "properties": {
        "credential": {
          "allOf": [
            {
              "$ref": "#/definitions/CredentialReference"
            }
          ]
        },
        "shareName": {
          "type": "string"
        }
      }
    },
    "AzureFileServiceCredentialScan": {
      "type": "object",
      "allOf": [
        {
          "$ref": "#/definitions/Scan"
        }
      ],
      "properties": {
        "properties": {
          "allOf": [
            {
              "$ref": "#/definitions/AzureFileServiceCredentialScanProperties"
            }
          ]
        }
      },
      "x-ms-discriminator-value": "AzureFileServiceCredential"
    },
    "AzureSqlScanProperties": {
      "type": "object",
      "allOf": [
        {
          "$ref": "#/definitions/ScanProperties"
        }
      ],
      "properties": {
        "serverEndpoint": {
          "type": "string"
        },
        "databaseName": {
          "type": "string"
        }
      }
    },
    "AzureSqlCredentialScanProperties": {
      "type": "object",
      "allOf": [
        {
          "$ref": "#/definitions/AzureSqlScanProperties"
        }
      ],
      "properties": {
        "credential": {
          "allOf": [
            {
              "$ref": "#/definitions/CredentialReference"
            }
          ]
        }
      }
    },
    "AzureSqlDatabaseCredentialScanProperties": {
      "type": "object",
      "allOf": [
        {
          "$ref": "#/definitions/AzureSqlCredentialScanProperties"
        }
      ]
    },
    "AzureSqlDatabaseCredentialScan": {
      "type": "object",
      "allOf": [
        {
          "$ref": "#/definitions/Scan"
        }
      ],
      "properties": {
        "properties": {
          "allOf": [
            {
              "$ref": "#/definitions/AzureSqlDatabaseCredentialScanProperties"
            }
          ]
        }
      },
      "x-ms-discriminator-value": "AzureSqlDatabaseCredential"
    },
    "AzureSqlDatabaseMsiScanProperties": {
      "type": "object",
      "allOf": [
        {
          "$ref": "#/definitions/AzureSqlScanProperties"
        }
      ]
    },
    "AzureSqlDatabaseMsiScan": {
      "type": "object",
      "allOf": [
        {
          "$ref": "#/definitions/Scan"
        }
      ],
      "properties": {
        "properties": {
          "allOf": [
            {
              "$ref": "#/definitions/AzureSqlDatabaseMsiScanProperties"
            }
          ]
        }
      },
      "x-ms-discriminator-value": "AzureSqlDatabaseMsi"
    },
    "AmazonPostgreSqlCredentialScanProperties": {
      "type": "object",
      "allOf": [
        {
          "$ref": "#/definitions/ScanProperties"
        }
      ],
      "properties": {
        "credential": {
          "allOf": [
            {
              "$ref": "#/definitions/CredentialReference"
            }
          ]
        },
        "serverEndpoint": {
          "type": "string"
        },
        "databaseName": {
          "type": "string"
        },
        "port": {
          "format": "int32",
          "type": "integer"
        },
        "vpcEndpointServiceName": {
          "type": "string"
        }
      }
    },
    "AmazonPostgreSqlCredentialScan": {
      "type": "object",
      "allOf": [
        {
          "$ref": "#/definitions/Scan"
        }
      ],
      "properties": {
        "properties": {
          "allOf": [
            {
              "$ref": "#/definitions/AmazonPostgreSqlCredentialScanProperties"
            }
          ]
        }
      },
      "x-ms-discriminator-value": "AmazonPostgreSqlCredential"
    },
    "AzurePostgreSqlCredentialScanProperties": {
      "type": "object",
      "allOf": [
        {
          "$ref": "#/definitions/ScanProperties"
        }
      ],
      "properties": {
        "credential": {
          "allOf": [
            {
              "$ref": "#/definitions/CredentialReference"
            }
          ]
        },
        "serverEndpoint": {
          "type": "string"
        },
        "databaseName": {
          "type": "string"
        },
        "port": {
          "format": "int32",
          "type": "integer"
        },
        "sslMode": {
          "format": "int32",
          "type": "integer"
        }
      }
    },
    "AzurePostgreSqlCredentialScan": {
      "type": "object",
      "allOf": [
        {
          "$ref": "#/definitions/Scan"
        }
      ],
      "properties": {
        "properties": {
          "allOf": [
            {
              "$ref": "#/definitions/AzurePostgreSqlCredentialScanProperties"
            }
          ]
        }
      },
      "x-ms-discriminator-value": "AzurePostgreSqlCredential"
    },
    "SqlServerDatabaseCredentialScanProperties": {
      "type": "object",
      "allOf": [
        {
          "$ref": "#/definitions/AzureSqlCredentialScanProperties"
        }
      ]
    },
    "SqlServerDatabaseCredentialScan": {
      "type": "object",
      "allOf": [
        {
          "$ref": "#/definitions/Scan"
        }
      ],
      "properties": {
        "properties": {
          "allOf": [
            {
              "$ref": "#/definitions/SqlServerDatabaseCredentialScanProperties"
            }
          ]
        }
      },
      "x-ms-discriminator-value": "SqlServerDatabaseCredential"
    },
    "AzureSqlDatabaseManagedInstanceCredentialScanProperties": {
      "type": "object",
      "allOf": [
        {
          "$ref": "#/definitions/AzureSqlCredentialScanProperties"
        }
      ]
    },
    "AzureSqlDatabaseManagedInstanceCredentialScan": {
      "type": "object",
      "allOf": [
        {
          "$ref": "#/definitions/Scan"
        }
      ],
      "properties": {
        "properties": {
          "allOf": [
            {
              "$ref": "#/definitions/AzureSqlDatabaseManagedInstanceCredentialScanProperties"
            }
          ]
        }
      },
      "x-ms-discriminator-value": "AzureSqlDatabaseManagedInstanceCredential"
    },
    "AzureSqlDatabaseManagedInstanceMsiScanProperties": {
      "type": "object",
      "allOf": [
        {
          "$ref": "#/definitions/AzureSqlScanProperties"
        }
      ]
    },
    "AzureSqlDatabaseManagedInstanceMsiScan": {
      "type": "object",
      "allOf": [
        {
          "$ref": "#/definitions/Scan"
        }
      ],
      "properties": {
        "properties": {
          "allOf": [
            {
              "$ref": "#/definitions/AzureSqlDatabaseManagedInstanceMsiScanProperties"
            }
          ]
        }
      },
      "x-ms-discriminator-value": "AzureSqlDatabaseManagedInstanceMsi"
    },
    "AzureSqlDataWarehouseCredentialScanProperties": {
      "type": "object",
      "allOf": [
        {
          "$ref": "#/definitions/AzureSqlCredentialScanProperties"
        }
      ]
    },
    "AzureSqlDataWarehouseCredentialScan": {
      "type": "object",
      "allOf": [
        {
          "$ref": "#/definitions/Scan"
        }
      ],
      "properties": {
        "properties": {
          "allOf": [
            {
              "$ref": "#/definitions/AzureSqlDataWarehouseCredentialScanProperties"
            }
          ]
        }
      },
      "x-ms-discriminator-value": "AzureSqlDataWarehouseCredential"
    },
    "AzureSqlDataWarehouseMsiScanProperties": {
      "type": "object",
      "allOf": [
        {
          "$ref": "#/definitions/AzureSqlScanProperties"
        }
      ]
    },
    "AzureSqlDataWarehouseMsiScan": {
      "type": "object",
      "allOf": [
        {
          "$ref": "#/definitions/Scan"
        }
      ],
      "properties": {
        "properties": {
          "allOf": [
            {
              "$ref": "#/definitions/AzureSqlDataWarehouseMsiScanProperties"
            }
          ]
        }
      },
      "x-ms-discriminator-value": "AzureSqlDataWarehouseMsi"
    },
    "AzureMySqlScanProperties": {
      "type": "object",
      "allOf": [
        {
          "$ref": "#/definitions/ScanProperties"
        }
      ],
      "properties": {
        "serverEndpoint": {
          "type": "string"
        },
        "port": {
          "format": "int32",
          "type": "integer"
        },
        "databaseName": {
          "type": "string"
        },
        "credential": {
          "allOf": [
            {
              "$ref": "#/definitions/CredentialReference"
            }
          ]
        }
      }
    },
    "AzureMySqlCredentialScanProperties": {
      "type": "object",
      "allOf": [
        {
          "$ref": "#/definitions/AzureMySqlScanProperties"
        }
      ]
    },
    "AzureMySqlCredentialScan": {
      "type": "object",
      "allOf": [
        {
          "$ref": "#/definitions/Scan"
        }
      ],
      "properties": {
        "properties": {
          "allOf": [
            {
              "$ref": "#/definitions/AzureMySqlCredentialScanProperties"
            }
          ]
        }
      },
      "x-ms-discriminator-value": "AzureMySqlCredential"
    },
    "MitiScanProperties": {
      "type": "object",
      "allOf": [
        {
          "$ref": "#/definitions/ScanProperties"
        }
      ],
      "properties": {
        "maximumMemoryAllowedInGb": {
          "type": "string"
        },
        "mitiCache": {
          "type": "string"
        }
      }
    },
    "AzureStorageCredentialScanProperties": {
      "type": "object",
      "allOf": [
        {
          "$ref": "#/definitions/ScanProperties"
        }
      ],
      "properties": {
        "credential": {
          "allOf": [
            {
              "$ref": "#/definitions/CredentialReference"
            }
          ]
        }
      }
    },
    "AzureStorageCredentialScan": {
      "type": "object",
      "allOf": [
        {
          "$ref": "#/definitions/Scan"
        }
      ],
      "properties": {
        "properties": {
          "allOf": [
            {
              "$ref": "#/definitions/AzureStorageCredentialScanProperties"
            }
          ]
        }
      },
      "x-ms-discriminator-value": "AzureStorageCredential"
    },
    "AzureStorageMsiScanProperties": {
      "type": "object",
      "allOf": [
        {
          "$ref": "#/definitions/ScanProperties"
        }
      ]
    },
    "AzureStorageMsiScan": {
      "type": "object",
      "allOf": [
        {
          "$ref": "#/definitions/Scan"
        }
      ],
      "properties": {
        "properties": {
          "allOf": [
            {
              "$ref": "#/definitions/AzureStorageMsiScanProperties"
            }
          ]
        }
      },
      "x-ms-discriminator-value": "AzureStorageMsi"
    },
    "TeradataTeradataCredentialScanProperties": {
      "type": "object",
      "allOf": [
        {
          "$ref": "#/definitions/MitiScanProperties"
        }
      ],
      "properties": {
        "credential": {
          "allOf": [
            {
              "$ref": "#/definitions/CredentialReference"
            }
          ]
        },
        "schema": {
          "type": "string"
        },
        "driverLocation": {
          "type": "string"
        },
        "storedProcedureDetails": {
          "type": "string"
        }
      }
    },
    "TeradataTeradataCredentialScan": {
      "type": "object",
      "allOf": [
        {
          "$ref": "#/definitions/Scan"
        }
      ],
      "properties": {
        "properties": {
          "allOf": [
            {
              "$ref": "#/definitions/TeradataTeradataCredentialScanProperties"
            }
          ]
        }
      },
      "x-ms-discriminator-value": "TeradataTeradataCredential"
    },
    "TeradataUserPassScanProperties": {
      "type": "object",
      "allOf": [
        {
          "$ref": "#/definitions/ScanProperties"
        }
      ],
      "properties": {
        "username": {
          "type": "string"
        },
        "password": {
          "type": "string"
        }
      }
    },
    "TeradataUserPassScan": {
      "type": "object",
      "allOf": [
        {
          "$ref": "#/definitions/Scan"
        }
      ],
      "properties": {
        "properties": {
          "allOf": [
            {
              "$ref": "#/definitions/TeradataUserPassScanProperties"
            }
          ]
        }
      },
      "x-ms-discriminator-value": "TeradataUserPass"
    },
    "TeradataTeradataUserPassScanProperties": {
      "type": "object",
      "allOf": [
        {
          "$ref": "#/definitions/MitiScanProperties"
        }
      ],
      "properties": {
        "username": {
          "type": "string"
        },
        "password": {
          "type": "string"
        },
        "schema": {
          "type": "string"
        },
        "driverLocation": {
          "type": "string"
        }
      }
    },
    "TeradataTeradataUserPassScan": {
      "type": "object",
      "allOf": [
        {
          "$ref": "#/definitions/Scan"
        }
      ],
      "properties": {
        "properties": {
          "allOf": [
            {
              "$ref": "#/definitions/TeradataTeradataUserPassScanProperties"
            }
          ]
        }
      },
      "x-ms-discriminator-value": "TeradataTeradataUserPass"
    },
    "OracleOracleCredentialScanProperties": {
      "type": "object",
      "allOf": [
        {
          "$ref": "#/definitions/MitiScanProperties"
        }
      ],
      "properties": {
        "credential": {
          "allOf": [
            {
              "$ref": "#/definitions/CredentialReference"
            }
          ]
        },
        "schema": {
          "type": "string"
        },
        "driverLocation": {
          "type": "string"
        },
        "storedProcedureDetails": {
          "type": "string"
        }
      }
    },
    "OracleOracleCredentialScan": {
      "type": "object",
      "allOf": [
        {
          "$ref": "#/definitions/Scan"
        }
      ],
      "properties": {
        "properties": {
          "allOf": [
            {
              "$ref": "#/definitions/OracleOracleCredentialScanProperties"
            }
          ]
        }
      },
      "x-ms-discriminator-value": "OracleOracleCredential"
    },
    "OracleOracleUserPassScanProperties": {
      "type": "object",
      "allOf": [
        {
          "$ref": "#/definitions/MitiScanProperties"
        }
      ],
      "properties": {
        "username": {
          "type": "string"
        },
        "password": {
          "type": "string"
        },
        "schema": {
          "type": "string"
        },
        "driverLocation": {
          "type": "string"
        }
      }
    },
    "OracleOracleUserPassScan": {
      "type": "object",
      "allOf": [
        {
          "$ref": "#/definitions/Scan"
        }
      ],
      "properties": {
        "properties": {
          "allOf": [
            {
              "$ref": "#/definitions/OracleOracleUserPassScanProperties"
            }
          ]
        }
      },
      "x-ms-discriminator-value": "OracleOracleUserPass"
    },
    "SapS4HanaSapS4HanaCredentialScanProperties": {
      "type": "object",
      "allOf": [
        {
          "$ref": "#/definitions/MitiScanProperties"
        }
      ],
      "properties": {
        "clientId": {
          "type": "string"
        },
        "credential": {
          "allOf": [
            {
              "$ref": "#/definitions/CredentialReference"
            }
          ]
        },
        "jCoLibraryPath": {
          "type": "string"
        }
      }
    },
    "SapS4HanaSapS4HanaCredentialScan": {
      "type": "object",
      "allOf": [
        {
          "$ref": "#/definitions/Scan"
        }
      ],
      "properties": {
        "properties": {
          "allOf": [
            {
              "$ref": "#/definitions/SapS4HanaSapS4HanaCredentialScanProperties"
            }
          ]
        }
      },
      "x-ms-discriminator-value": "SapS4HanaSapS4HanaCredential"
    },
    "SapS4HanaSapS4HanaUserPassScanProperties": {
      "type": "object",
      "allOf": [
        {
          "$ref": "#/definitions/MitiScanProperties"
        }
      ],
      "properties": {
        "clientId": {
          "type": "string"
        },
        "username": {
          "type": "string"
        },
        "password": {
          "type": "string"
        },
        "jCoLibraryPath": {
          "type": "string"
        }
      }
    },
    "SapS4HanaSapS4HanaUserPassScan": {
      "type": "object",
      "allOf": [
        {
          "$ref": "#/definitions/Scan"
        }
      ],
      "properties": {
        "properties": {
          "allOf": [
            {
              "$ref": "#/definitions/SapS4HanaSapS4HanaUserPassScanProperties"
            }
          ]
        }
      },
      "x-ms-discriminator-value": "SapS4HanaSapS4HanaUserPass"
    },
    "SapEccSapEccCredentialScanProperties": {
      "type": "object",
      "allOf": [
        {
          "$ref": "#/definitions/MitiScanProperties"
        }
      ],
      "properties": {
        "clientId": {
          "type": "string"
        },
        "credential": {
          "allOf": [
            {
              "$ref": "#/definitions/CredentialReference"
            }
          ]
        },
        "jCoLibraryPath": {
          "type": "string"
        }
      }
    },
    "SapEccSapEccCredentialScan": {
      "type": "object",
      "allOf": [
        {
          "$ref": "#/definitions/Scan"
        }
      ],
      "properties": {
        "properties": {
          "allOf": [
            {
              "$ref": "#/definitions/SapEccSapEccCredentialScanProperties"
            }
          ]
        }
      },
      "x-ms-discriminator-value": "SapEccSapEccCredential"
    },
    "SapEccSapEccUserPassScanProperties": {
      "type": "object",
      "allOf": [
        {
          "$ref": "#/definitions/MitiScanProperties"
        }
      ],
      "properties": {
        "clientId": {
          "type": "string"
        },
        "username": {
          "type": "string"
        },
        "password": {
          "type": "string"
        },
        "jCoLibraryPath": {
          "type": "string"
        }
      }
    },
    "SapEccSapEccUserPassScan": {
      "type": "object",
      "allOf": [
        {
          "$ref": "#/definitions/Scan"
        }
      ],
      "properties": {
        "properties": {
          "allOf": [
            {
              "$ref": "#/definitions/SapEccSapEccUserPassScanProperties"
            }
          ]
        }
      },
      "x-ms-discriminator-value": "SapEccSapEccUserPass"
    },
    "PowerBIDelegatedScanProperties": {
      "type": "object",
      "allOf": [
        {
          "$ref": "#/definitions/ScanProperties"
        }
      ],
      "properties": {
        "tenant": {
          "type": "string"
        },
        "authenticationType": {
          "type": "string"
        },
        "clientId": {
          "type": "string"
        },
        "userName": {
          "type": "string"
        },
        "password": {
          "type": "string"
        },
        "includePersonalWorkspaces": {
          "type": "boolean"
        }
      }
    },
    "PowerBIDelegatedScan": {
      "type": "object",
      "allOf": [
        {
          "$ref": "#/definitions/Scan"
        }
      ],
      "properties": {
        "properties": {
          "allOf": [
            {
              "$ref": "#/definitions/PowerBIDelegatedScanProperties"
            }
          ]
        }
      },
      "x-ms-discriminator-value": "PowerBIDelegated"
    },
    "PowerBIMsiScanProperties": {
      "type": "object",
      "allOf": [
        {
          "$ref": "#/definitions/ScanProperties"
        }
      ],
      "properties": {
        "includePersonalWorkspaces": {
          "type": "boolean"
        }
      }
    },
    "PowerBIMsiScan": {
      "type": "object",
      "allOf": [
        {
          "$ref": "#/definitions/Scan"
        }
      ],
      "properties": {
        "properties": {
          "allOf": [
            {
              "$ref": "#/definitions/PowerBIMsiScanProperties"
            }
          ]
        }
      },
      "x-ms-discriminator-value": "PowerBIMsi"
    },
    "AzureSubscriptionSystemScanRuleset": {
      "type": "object",
      "allOf": [
        {
          "$ref": "#/definitions/SystemScanRuleset"
        }
      ],
      "properties": {
        "properties": {
          "allOf": [
            {
              "$ref": "#/definitions/AzureSubscriptionScanRulesetProperties"
            }
          ]
        }
      },
      "x-ms-discriminator-value": "AzureSubscription"
    },
    "AzureResourceGroupSystemScanRuleset": {
      "type": "object",
      "allOf": [
        {
          "$ref": "#/definitions/SystemScanRuleset"
        }
      ],
      "properties": {
        "properties": {
          "allOf": [
            {
              "$ref": "#/definitions/AzureResourceGroupScanRulesetProperties"
            }
          ]
        }
      },
      "x-ms-discriminator-value": "AzureResourceGroup"
    },
    "AzureSynapseWorkspaceSystemScanRuleset": {
      "type": "object",
      "allOf": [
        {
          "$ref": "#/definitions/SystemScanRuleset"
        }
      ],
      "properties": {
        "properties": {
          "allOf": [
            {
              "$ref": "#/definitions/AzureSynapseWorkspaceScanRulesetProperties"
            }
          ]
        }
      },
      "x-ms-discriminator-value": "AzureSynapseWorkspace"
    },
    "AzureSynapseSystemScanRuleset": {
      "type": "object",
      "allOf": [
        {
          "$ref": "#/definitions/SystemScanRuleset"
        }
      ],
      "properties": {
        "properties": {
          "allOf": [
            {
              "$ref": "#/definitions/AzureSynapseScanRulesetProperties"
            }
          ]
        }
      },
      "x-ms-discriminator-value": "AzureSynapse"
    },
    "AdlsGen1SystemScanRuleset": {
      "type": "object",
      "allOf": [
        {
          "$ref": "#/definitions/SystemScanRuleset"
        }
      ],
      "properties": {
        "properties": {
          "allOf": [
            {
              "$ref": "#/definitions/AdlsGen1ScanRulesetProperties"
            }
          ]
        }
      },
      "x-ms-discriminator-value": "AdlsGen1"
    },
    "AdlsGen2SystemScanRuleset": {
      "type": "object",
      "allOf": [
        {
          "$ref": "#/definitions/SystemScanRuleset"
        }
      ],
      "properties": {
        "properties": {
          "allOf": [
            {
              "$ref": "#/definitions/AdlsGen2ScanRulesetProperties"
            }
          ]
        }
      },
      "x-ms-discriminator-value": "AdlsGen2"
    },
    "AmazonAccountSystemScanRuleset": {
      "type": "object",
      "allOf": [
        {
          "$ref": "#/definitions/SystemScanRuleset"
        }
      ],
      "properties": {
        "properties": {
          "allOf": [
            {
              "$ref": "#/definitions/AmazonAccountScanRulesetProperties"
            }
          ]
        }
      },
      "x-ms-discriminator-value": "AmazonAccount"
    },
    "AmazonS3SystemScanRuleset": {
      "type": "object",
      "allOf": [
        {
          "$ref": "#/definitions/SystemScanRuleset"
        }
      ],
      "properties": {
        "properties": {
          "allOf": [
            {
              "$ref": "#/definitions/AmazonS3ScanRulesetProperties"
            }
          ]
        }
      },
      "x-ms-discriminator-value": "AmazonS3"
    },
    "AmazonSqlSystemScanRuleset": {
      "type": "object",
      "allOf": [
        {
          "$ref": "#/definitions/SystemScanRuleset"
        }
      ],
      "properties": {
        "properties": {
          "allOf": [
            {
              "$ref": "#/definitions/AmazonSqlScanRulesetProperties"
            }
          ]
        }
      },
      "x-ms-discriminator-value": "AmazonSql"
    },
    "AzureCosmosDbSystemScanRuleset": {
      "type": "object",
      "allOf": [
        {
          "$ref": "#/definitions/SystemScanRuleset"
        }
      ],
      "properties": {
        "properties": {
          "allOf": [
            {
              "$ref": "#/definitions/AzureCosmosDbScanRulesetProperties"
            }
          ]
        }
      },
      "x-ms-discriminator-value": "AzureCosmosDb"
    },
    "AzureDataExplorerSystemScanRuleset": {
      "type": "object",
      "allOf": [
        {
          "$ref": "#/definitions/SystemScanRuleset"
        }
      ],
      "properties": {
        "properties": {
          "allOf": [
            {
              "$ref": "#/definitions/AzureDataExplorerScanRulesetProperties"
            }
          ]
        }
      },
      "x-ms-discriminator-value": "AzureDataExplorer"
    },
    "AzureFileServiceSystemScanRuleset": {
      "type": "object",
      "allOf": [
        {
          "$ref": "#/definitions/SystemScanRuleset"
        }
      ],
      "properties": {
        "properties": {
          "allOf": [
            {
              "$ref": "#/definitions/AzureFileServiceScanRulesetProperties"
            }
          ]
        }
      },
      "x-ms-discriminator-value": "AzureFileService"
    },
    "AzureSqlDatabaseSystemScanRuleset": {
      "type": "object",
      "allOf": [
        {
          "$ref": "#/definitions/SystemScanRuleset"
        }
      ],
      "properties": {
        "properties": {
          "allOf": [
            {
              "$ref": "#/definitions/AzureSqlDatabaseScanRulesetProperties"
            }
          ]
        }
      },
      "x-ms-discriminator-value": "AzureSqlDatabase"
    },
    "AmazonPostgreSqlSystemScanRuleset": {
      "type": "object",
      "allOf": [
        {
          "$ref": "#/definitions/SystemScanRuleset"
        }
      ],
      "properties": {
        "properties": {
          "allOf": [
            {
              "$ref": "#/definitions/AmazonPostgreSqlScanRulesetProperties"
            }
          ]
        }
      },
      "x-ms-discriminator-value": "AmazonPostgreSql"
    },
    "AzurePostgreSqlSystemScanRuleset": {
      "type": "object",
      "allOf": [
        {
          "$ref": "#/definitions/SystemScanRuleset"
        }
      ],
      "properties": {
        "properties": {
          "allOf": [
            {
              "$ref": "#/definitions/AzurePostgreSqlScanRulesetProperties"
            }
          ]
        }
      },
      "x-ms-discriminator-value": "AzurePostgreSql"
    },
    "SqlServerDatabaseSystemScanRuleset": {
      "type": "object",
      "allOf": [
        {
          "$ref": "#/definitions/SystemScanRuleset"
        }
      ],
      "properties": {
        "properties": {
          "allOf": [
            {
              "$ref": "#/definitions/SqlServerDatabaseScanRulesetProperties"
            }
          ]
        }
      },
      "x-ms-discriminator-value": "SqlServerDatabase"
    },
    "AzureSqlDatabaseManagedInstanceSystemScanRuleset": {
      "type": "object",
      "allOf": [
        {
          "$ref": "#/definitions/SystemScanRuleset"
        }
      ],
      "properties": {
        "properties": {
          "allOf": [
            {
              "$ref": "#/definitions/AzureSqlDatabaseManagedInstanceScanRulesetProperties"
            }
          ]
        }
      },
      "x-ms-discriminator-value": "AzureSqlDatabaseManagedInstance"
    },
    "AzureSqlDataWarehouseSystemScanRuleset": {
      "type": "object",
      "allOf": [
        {
          "$ref": "#/definitions/SystemScanRuleset"
        }
      ],
      "properties": {
        "properties": {
          "allOf": [
            {
              "$ref": "#/definitions/AzureSqlDataWarehouseScanRulesetProperties"
            }
          ]
        }
      },
      "x-ms-discriminator-value": "AzureSqlDataWarehouse"
    },
    "AzureMySqlSystemScanRuleset": {
      "type": "object",
      "allOf": [
        {
          "$ref": "#/definitions/SystemScanRuleset"
        }
      ],
      "properties": {
        "properties": {
          "allOf": [
            {
              "$ref": "#/definitions/AzureMySqlScanRulesetProperties"
            }
          ]
        }
      },
      "x-ms-discriminator-value": "AzureMySql"
    },
    "AzureStorageSystemScanRuleset": {
      "type": "object",
      "allOf": [
        {
          "$ref": "#/definitions/SystemScanRuleset"
        }
      ],
      "properties": {
        "properties": {
          "allOf": [
            {
              "$ref": "#/definitions/AzureStorageScanRulesetProperties"
            }
          ]
        }
      },
      "x-ms-discriminator-value": "AzureStorage"
    },
    "TeradataSystemScanRuleset": {
      "type": "object",
      "allOf": [
        {
          "$ref": "#/definitions/SystemScanRuleset"
        }
      ],
      "properties": {
        "properties": {
          "allOf": [
            {
              "$ref": "#/definitions/TeradataScanRulesetProperties"
            }
          ]
        }
      },
      "x-ms-discriminator-value": "Teradata"
    },
    "OracleSystemScanRuleset": {
      "type": "object",
      "allOf": [
        {
          "$ref": "#/definitions/SystemScanRuleset"
        }
      ],
      "properties": {
        "properties": {
          "allOf": [
            {
              "$ref": "#/definitions/OracleScanRulesetProperties"
            }
          ]
        }
      },
      "x-ms-discriminator-value": "Oracle"
    },
    "SapS4HanaSystemScanRuleset": {
      "type": "object",
      "allOf": [
        {
          "$ref": "#/definitions/SystemScanRuleset"
        }
      ],
      "properties": {
        "properties": {
          "allOf": [
            {
              "$ref": "#/definitions/SapS4HanaScanRulesetProperties"
            }
          ]
        }
      },
      "x-ms-discriminator-value": "SapS4Hana"
    },
    "SapEccSystemScanRuleset": {
      "type": "object",
      "allOf": [
        {
          "$ref": "#/definitions/SystemScanRuleset"
        }
      ],
      "properties": {
        "properties": {
          "allOf": [
            {
              "$ref": "#/definitions/SapEccScanRulesetProperties"
            }
          ]
        }
      },
      "x-ms-discriminator-value": "SapEcc"
    },
    "PowerBISystemScanRuleset": {
      "type": "object",
      "allOf": [
        {
          "$ref": "#/definitions/SystemScanRuleset"
        }
      ],
      "properties": {
        "properties": {
          "allOf": [
            {
              "$ref": "#/definitions/PowerBIScanRulesetProperties"
            }
          ]
        }
      },
      "x-ms-discriminator-value": "PowerBI"
    }
  },
  "parameters": {
    "api-version": {
      "in": "query",
      "name": "api-version",
      "description": "The API version.",
      "required": true,
      "type": "string",
      "x-ms-client-name": "ApiVersion",
      "x-ms-parameter-location": "client"
    },
    "endpoint": {
      "in": "path",
      "name": "endpoint",
      "description": "The scanning endpoint of your purview account. Example: https://{accountName}.purview.azure.com.",
      "required": true,
      "type": "string",
      "format": "url",
      "x-ms-parameter-location": "client",
      "x-ms-skip-url-encoding": true
    },
    "integrationRuntimeName": {
      "in": "path",
      "name": "integrationRuntimeName",
      "description": "The integration runtime name.",
      "required": true,
      "type": "string",
      "minLength": 3,
      "maxLength": 63,
      "pattern": "^[A-Za-z0-9]+(?:-[A-Za-z0-9]+)*$",
      "x-ms-parameter-location": "method"
    },
    "managedVirtualNetworkName": {
      "in": "path",
      "name": "managedVirtualNetworkName",
      "description": "The managed virtual network name.",
      "required": true,
      "type": "string",
      "minLength": 1,
      "maxLength": 127,
      "pattern": "^([_A-Za-z0-9]|([_A-Za-z0-9][-_A-Za-z0-9]{0,125}[_A-Za-z0-9]))$",
      "x-ms-parameter-location": "method"
    },
    "managedPrivateEndpointName": {
      "in": "path",
      "name": "managedPrivateEndpointName",
      "description": "The managed private endpoint name.",
      "required": true,
      "type": "string",
      "minLength": 1,
      "maxLength": 127,
      "pattern": "^([_A-Za-z0-9]|([_A-Za-z0-9][-_A-Za-z0-9]{0,125}[_A-Za-z0-9]))$",
      "x-ms-parameter-location": "method"
    }
  }
}<|MERGE_RESOLUTION|>--- conflicted
+++ resolved
@@ -499,8 +499,6 @@
         }
       }
     },
-<<<<<<< HEAD
-=======
     "/collections/{collectionName}/scans": {
       "get": {
         "tags": [
@@ -546,7 +544,6 @@
         }
       }
     },
->>>>>>> f6bf2355
     "/credentials/{credentialName}": {
       "get": {
         "tags": [

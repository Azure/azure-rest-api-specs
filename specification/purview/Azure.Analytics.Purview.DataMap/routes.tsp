--- conflicted
+++ resolved
@@ -2050,16 +2050,7 @@
 
   #suppress "@azure-tools/typespec-azure-core/use-standard-operations" "This is Atlas API"
   #suppress "@azure-tools/typespec-azure-core/operation-missing-api-version" "This is Atlas API, which does not require api version"
-  @doc("""
-<<<<<<< HEAD
-Create all atlas type definitions in bulk. Please avoid recreating existing types.
-""")
-=======
-    Create all atlas type definitions in bulk, only new definitions will be
-    created.
-    Any changes to the existing definitions will be discarded.
-    """)
->>>>>>> 641b6795
+  @doc("Create all atlas type definitions in bulk. Please avoid recreating existing types.")
   @route("/atlas/v2/types/typedefs")
   @post
   bulkCreate is AtlasOperation<AtlasTypesDef, AtlasTypesDef, {}>;

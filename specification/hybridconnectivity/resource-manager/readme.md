--- conflicted
+++ resolved
@@ -100,12 +100,6 @@
 ``` yaml $(swagger-to-sdk)
 swagger-to-sdk:
   - repo: azure-sdk-for-net
-<<<<<<< HEAD
-  - repo: azure-sdk-for-java
-=======
-  - repo: azure-sdk-for-go
-  - repo: azure-sdk-for-js
->>>>>>> 44a26a16
   - repo: azure-resource-manager-schemas
   - repo: azure-cli-extensions
   - repo: azure-powershell

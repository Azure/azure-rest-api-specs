{
  "swagger": "2.0",
  "info": {
    "title": "Hybrid Connectivity Management API",
    "version": "2023-03-15",
    "description": "REST API for Hybrid Connectivity"
  },
  "schemes": [
    "https"
  ],
  "host": "management.azure.com",
  "produces": [
    "application/json"
  ],
  "consumes": [
    "application/json"
  ],
  "security": [
    {
      "azure_auth": [
        "user_impersonation"
      ]
    }
  ],
  "securityDefinitions": {
    "azure_auth": {
      "type": "oauth2",
      "description": "Azure Active Directory OAuth2 Flow.",
      "flow": "implicit",
      "authorizationUrl": "https://login.microsoftonline.com/common/oauth2/authorize",
      "scopes": {
        "user_impersonation": "impersonate your user account"
      }
    }
  },
  "paths": {
    "/{resourceUri}/providers/Microsoft.HybridConnectivity/endpoints": {
      "get": {
        "operationId": "Endpoints_List",
        "tags": [
          "Endpoints"
        ],
        "description": "List of endpoints to the target resource.",
        "produces": [
          "application/json"
        ],
        "parameters": [
          {
            "$ref": "../../../../../common-types/resource-management/v5/types.json#/parameters/ApiVersionParameter"
          },
          {
            "$ref": "#/parameters/ResourceUriParameter"
          }
        ],
        "responses": {
          "200": {
            "description": "List of endpoints.",
            "schema": {
              "$ref": "#/definitions/EndpointsList"
            }
          },
          "default": {
            "description": "Error response describing why the operation failed.",
            "schema": {
              "$ref": "../../../../../common-types/resource-management/v5/types.json#/definitions/ErrorResponse"
            }
          }
        },
        "deprecated": false,
        "x-ms-examples": {
          "HybridConnectivityEndpointsGet": {
            "$ref": "./examples/EndpointsList.json"
          }
        },
        "x-ms-pageable": {
          "nextLinkName": "nextLink"
        }
      }
    },
    "/{resourceUri}/providers/Microsoft.HybridConnectivity/endpoints/{endpointName}": {
      "get": {
        "operationId": "Endpoints_Get",
        "tags": [
          "Endpoints"
        ],
        "description": "Gets the endpoint to the resource.",
        "produces": [
          "application/json"
        ],
        "parameters": [
          {
            "$ref": "../../../../../common-types/resource-management/v5/types.json#/parameters/ApiVersionParameter"
          },
          {
            "$ref": "#/parameters/ResourceUriParameter"
          },
          {
            "$ref": "#/parameters/EndpointNameParameter"
          }
        ],
        "responses": {
          "200": {
            "description": "Endpoint details",
            "schema": {
              "$ref": "#/definitions/EndpointResource"
            }
          },
          "default": {
            "description": "Error response describing why the operation failed.",
            "schema": {
              "$ref": "../../../../../common-types/resource-management/v5/types.json#/definitions/ErrorResponse"
            }
          }
        },
        "deprecated": false,
        "x-ms-examples": {
          "HybridConnectivityEndpointsGetCustom": {
            "$ref": "./examples/EndpointsGetCustom.json"
          },
          "HybridConnectivityEndpointsGetDefault": {
            "$ref": "./examples/EndpointsGetDefault.json"
          }
        }
      },
      "put": {
        "operationId": "Endpoints_CreateOrUpdate",
        "tags": [
          "Endpoints"
        ],
        "description": "Create or update the endpoint to the target resource.",
        "produces": [
          "application/json"
        ],
        "parameters": [
          {
            "$ref": "../../../../../common-types/resource-management/v5/types.json#/parameters/ApiVersionParameter"
          },
          {
            "$ref": "#/parameters/ResourceUriParameter"
          },
          {
            "$ref": "#/parameters/EndpointNameParameter"
          },
          {
            "name": "EndpointResource",
            "in": "body",
            "description": "Endpoint details",
            "required": true,
            "schema": {
              "$ref": "#/definitions/EndpointResource"
            }
          }
        ],
        "responses": {
          "200": {
            "description": "Endpoint details.",
            "schema": {
              "$ref": "#/definitions/EndpointResource"
            }
          },
          "default": {
            "description": "Error response describing why the operation failed.",
            "schema": {
              "$ref": "../../../../../common-types/resource-management/v5/types.json#/definitions/ErrorResponse"
            }
          }
        },
        "x-ms-examples": {
          "HybridConnectivityEndpointsPutCustom": {
            "$ref": "./examples/EndpointsPutCustom.json"
          },
          "HybridConnectivityEndpointsPutDefault": {
            "$ref": "./examples/EndpointsPutDefault.json"
          }
        }
      },
      "patch": {
        "operationId": "Endpoints_Update",
        "tags": [
          "Endpoints"
        ],
        "description": "Update the endpoint to the target resource.",
        "produces": [
          "application/json"
        ],
        "parameters": [
          {
            "$ref": "../../../../../common-types/resource-management/v5/types.json#/parameters/ApiVersionParameter"
          },
          {
            "$ref": "#/parameters/ResourceUriParameter"
          },
          {
            "$ref": "#/parameters/EndpointNameParameter"
          },
          {
            "name": "EndpointResource",
            "in": "body",
            "description": "Endpoint details",
            "required": true,
            "schema": {
              "$ref": "#/definitions/EndpointResource"
            }
          }
        ],
        "responses": {
          "200": {
            "description": "Endpoint resource.",
            "schema": {
              "$ref": "#/definitions/EndpointResource"
            }
          },
          "default": {
            "description": "Error response describing why the operation failed.",
            "schema": {
              "$ref": "../../../../../common-types/resource-management/v5/types.json#/definitions/ErrorResponse"
            }
          }
        },
        "x-ms-examples": {
          "HybridConnectivityEndpointsPatchDefault": {
            "$ref": "./examples/EndpointsPatchDefault.json"
          }
        }
      },
      "delete": {
        "operationId": "Endpoints_Delete",
        "tags": [
          "Endpoints"
        ],
        "description": "Deletes the endpoint access to the target resource.",
        "produces": [
          "application/json"
        ],
        "parameters": [
          {
            "$ref": "../../../../../common-types/resource-management/v5/types.json#/parameters/ApiVersionParameter"
          },
          {
            "$ref": "#/parameters/ResourceUriParameter"
          },
          {
            "$ref": "#/parameters/EndpointNameParameter"
          }
        ],
        "responses": {
          "200": {
            "description": "The endpoint is deleted successfully."
          },
          "204": {
            "description": "The endpoint has been deleted already."
          },
          "default": {
            "description": "Error response describing why the operation failed.",
            "schema": {
              "$ref": "../../../../../common-types/resource-management/v5/types.json#/definitions/ErrorResponse"
            }
          }
        },
        "x-ms-examples": {
          "HybridConnectivityEndpointsDeleteDefault": {
            "$ref": "./examples/EndpointsDeleteDefault.json"
          }
        }
      }
    },
    "/{resourceUri}/providers/Microsoft.HybridConnectivity/endpoints/{endpointName}/listCredentials": {
      "post": {
        "operationId": "Endpoints_ListCredentials",
        "tags": [
          "Endpoints"
        ],
        "description": "Gets the endpoint access credentials to the resource.",
        "produces": [
          "application/json"
        ],
        "parameters": [
          {
            "$ref": "../../../../../common-types/resource-management/v5/types.json#/parameters/ApiVersionParameter"
          },
          {
            "$ref": "#/parameters/ResourceUriParameter"
          },
          {
            "$ref": "#/parameters/EndpointNameParameter"
          },
          {
            "$ref": "#/parameters/AccessTokenExpirationParameter"
          },
          {
            "name": "ListCredentialsRequest",
            "in": "body",
            "description": "Object of type ListCredentialsRequest",
            "schema": {
              "$ref": "#/definitions/ListCredentialsRequest"
            }
          }
        ],
        "responses": {
          "200": {
            "description": "Endpoint access credentials",
            "schema": {
              "$ref": "#/definitions/EndpointAccessResource"
            }
          },
          "default": {
            "description": "Error response describing why the operation failed.",
            "schema": {
              "$ref": "../../../../../common-types/resource-management/v5/types.json#/definitions/ErrorResponse"
            }
          }
        },
        "deprecated": false,
        "x-ms-examples": {
          "HybridConnectivityEndpointsPostListCredentials": {
            "$ref": "./examples/EndpointsPostListCredentials.json"
          }
        }
      }
    },
    "/{resourceUri}/providers/Microsoft.HybridConnectivity/endpoints/{endpointName}/listIngressGatewayCredentials": {
      "post": {
        "operationId": "Endpoints_ListIngressGatewayCredentials",
        "tags": [
          "Endpoints"
        ],
        "description": "Gets the ingress gateway endpoint credentials ",
        "produces": [
          "application/json"
        ],
        "parameters": [
          {
            "$ref": "../../../../../common-types/resource-management/v5/types.json#/parameters/ApiVersionParameter"
          },
          {
            "$ref": "#/parameters/ResourceUriParameter"
          },
          {
            "$ref": "#/parameters/EndpointNameParameter"
          },
          {
            "$ref": "#/parameters/AccessTokenExpirationParameter"
          }
        ],
        "responses": {
          "200": {
            "description": "Ingress gateway access",
            "schema": {
              "$ref": "#/definitions/IngressGatewayResource"
            }
          },
          "default": {
            "description": "Error response describing why the operation failed.",
            "schema": {
              "$ref": "../../../../../common-types/resource-management/v5/types.json#/definitions/ErrorResponse"
            }
          }
        },
        "deprecated": false,
        "x-ms-examples": {
          "HybridConnectivityEndpointsPostListIngressGatewayCredentials": {
            "$ref": "./examples/EndpointsPostListIngressGatewayCredentials.json"
          }
        }
      }
    },
    "/{resourceUri}/providers/Microsoft.HybridConnectivity/endpoints/{endpointName}/listManagedProxyDetails": {
      "post": {
        "operationId": "Endpoints_ListManagedProxyDetails",
        "tags": [
          "Endpoints"
        ],
        "description": "Fetches the managed proxy details ",
        "produces": [
          "application/json"
        ],
        "parameters": [
          {
            "$ref": "../../../../../common-types/resource-management/v5/types.json#/parameters/ApiVersionParameter"
          },
          {
            "$ref": "#/parameters/ResourceUriParameter"
          },
          {
            "$ref": "#/parameters/EndpointNameParameter"
          },
          {
            "name": "ManagedProxyRequest",
            "in": "body",
            "description": "Object of type ManagedProxyRequest",
            "required": true,
            "schema": {
              "$ref": "#/definitions/ManagedProxyRequest"
            }
          }
        ],
        "responses": {
          "200": {
            "description": "Managed Proxy",
            "schema": {
              "$ref": "#/definitions/ManagedProxyResource"
            }
          },
          "default": {
            "description": "Error response describing why the operation failed.",
            "schema": {
              "$ref": "../../../../../common-types/resource-management/v5/types.json#/definitions/ErrorResponse"
            }
          }
        },
        "deprecated": false,
        "x-ms-examples": {
          "HybridConnectivityEndpointsPostListManagedProxyDetails": {
            "$ref": "./examples/EndpointsPostListManagedProxyDetails.json"
          }
        }
      }
    },
    "/{resourceUri}/providers/Microsoft.HybridConnectivity/endpoints/{endpointName}/serviceConfigurations": {
      "get": {
        "operationId": "ServiceConfigurations_ListByEndpointResource",
        "tags": [
          "ServiceConfigurations"
        ],
        "summary": "Lists of all the services associated with endpoint resource.",
        "description": "API to enumerate registered services in service configurations under a Endpoint Resource",
        "produces": [
          "application/json"
        ],
        "parameters": [
          {
            "$ref": "../../../../../common-types/resource-management/v5/types.json#/parameters/ApiVersionParameter"
          },
          {
            "$ref": "#/parameters/ResourceUriParameter"
          },
          {
            "$ref": "#/parameters/EndpointNameParameter"
          }
        ],
        "responses": {
          "200": {
            "description": "OK",
            "schema": {
              "$ref": "#/definitions/ServiceConfigurationList"
            }
          },
          "default": {
            "description": "Error response describing why the operation failed.",
            "schema": {
              "$ref": "../../../../../common-types/resource-management/v5/types.json#/definitions/ErrorResponse"
            }
          }
        },
        "x-ms-examples": {
          "GetClustersExample": {
            "$ref": "./examples/ServiceConfigurationsList.json"
          }
        },
        "x-ms-pageable": {
          "nextLinkName": "nextLink"
        }
      }
    },
    "/{resourceUri}/providers/Microsoft.HybridConnectivity/endpoints/{endpointName}/serviceConfigurations/{serviceConfigurationName}": {
      "get": {
        "operationId": "ServiceConfigurations_Get",
        "tags": [
          "ServiceConfigurations"
        ],
        "description": "Gets the details about the service to the resource.",
        "produces": [
          "application/json"
        ],
        "parameters": [
          {
            "$ref": "../../../../../common-types/resource-management/v5/types.json#/parameters/ApiVersionParameter"
          },
          {
            "$ref": "#/parameters/ResourceUriParameter"
          },
          {
            "$ref": "#/parameters/EndpointNameParameter"
          },
          {
            "$ref": "#/parameters/ServiceConfigurationNameParameter"
          }
        ],
        "responses": {
          "200": {
            "description": "Service configuration resource request was successful",
            "schema": {
              "$ref": "#/definitions/ServiceConfigurationResource"
            }
          },
          "default": {
            "description": "Error response describing why the operation failed.",
            "schema": {
              "$ref": "../../../../../common-types/resource-management/v5/types.json#/definitions/ErrorResponse"
            }
          }
        },
        "deprecated": false,
        "x-ms-examples": {
          "HybridConnectivityEndpointsServiceconfigurationsGetSSH": {
            "$ref": "./examples/ServiceConfigurationsGetSSH.json"
          },
          "HybridConnectivityEndpointsServiceconfigurationsGetWAC": {
            "$ref": "./examples/ServiceConfigurationsGetWAC.json"
          }
        }
      },
      "put": {
        "operationId": "ServiceConfigurations_CreateOrupdate",
        "tags": [
          "ServiceConfigurations"
        ],
        "description": "Create or update a service in serviceConfiguration for the endpoint resource.",
        "produces": [
          "application/json"
        ],
        "parameters": [
          {
            "$ref": "../../../../../common-types/resource-management/v5/types.json#/parameters/ApiVersionParameter"
          },
          {
            "$ref": "#/parameters/ResourceUriParameter"
          },
          {
            "$ref": "#/parameters/EndpointNameParameter"
          },
          {
            "$ref": "#/parameters/ServiceConfigurationNameParameter"
          },
          {
            "name": "ServiceConfigurationResource",
            "in": "body",
            "description": "Service details",
            "required": true,
            "schema": {
              "$ref": "#/definitions/ServiceConfigurationResource"
            }
          }
        ],
        "responses": {
          "200": {
            "description": "ServiceConfiguration resource create request was successful.",
            "schema": {
              "$ref": "#/definitions/ServiceConfigurationResource"
            }
          },
          "201": {
            "description": "ServiceConfiguration resource is successfully created.",
            "schema": {
              "$ref": "#/definitions/ServiceConfigurationResource"
            }
          },
          "default": {
            "description": "Error response describing why the operation failed.",
            "schema": {
              "$ref": "../../../../../common-types/resource-management/v5/types.json#/definitions/ErrorResponse"
            }
          }
        },
        "x-ms-examples": {
          "ServiceConfigurationsPutSSH": {
            "$ref": "./examples/ServiceConfigurationsPutSSH.json"
          },
          "ServiceConfigurationsPutWAC": {
            "$ref": "./examples/ServiceConfigurationsPutWAC.json"
          }
        }
      },
      "patch": {
        "operationId": "ServiceConfigurations_Update",
        "tags": [
          "ServiceConfigurations"
        ],
        "description": "Update the service details in the service configurations of the target resource.",
        "produces": [
          "application/json"
        ],
        "parameters": [
          {
            "$ref": "../../../../../common-types/resource-management/v5/types.json#/parameters/ApiVersionParameter"
          },
          {
            "$ref": "#/parameters/ResourceUriParameter"
          },
          {
            "$ref": "#/parameters/EndpointNameParameter"
          },
          {
<<<<<<< HEAD
            "$ref": "#/parameters/ServiceConfigurationNameParameter"
          },
          {
            "name": "ServiceConfigurationResource",
            "in": "body",
            "description": "Service details",
            "required": true,
            "schema": {
              "$ref": "#/definitions/ServiceConfigurationResourcePatch"
            }
=======
            "$ref": "#/parameters/AccessTokenExpirationParameter"
          },
          {
            "name": "ListIngressGatewayCredentialsRequest",
            "in": "body",
            "schema": {
              "$ref": "#/definitions/ListIngressGatewayCredentialsRequest"
            },
            "description": "Object of type ListIngressGatewayCredentialsRequest"
>>>>>>> 43ce0496
          }
        ],
        "responses": {
          "200": {
            "description": "ServiceConfiguration service.",
            "schema": {
              "$ref": "#/definitions/ServiceConfigurationResource"
            }
          },
          "default": {
            "description": "Error response describing why the operation failed.",
            "schema": {
              "$ref": "../../../../../common-types/resource-management/v5/types.json#/definitions/ErrorResponse"
            }
          }
        },
        "x-ms-examples": {
          "ServiceConfigurationsPatchSSH": {
            "$ref": "./examples/ServiceConfigurationsPatchSSH.json"
          }
        }
      },
      "delete": {
        "operationId": "ServiceConfigurations_Delete",
        "tags": [
          "ServiceConfigurations"
        ],
        "description": "Deletes the service details to the target resource.",
        "produces": [
          "application/json"
        ],
        "parameters": [
          {
            "$ref": "../../../../../common-types/resource-management/v5/types.json#/parameters/ApiVersionParameter"
          },
          {
            "$ref": "#/parameters/ResourceUriParameter"
          },
          {
            "$ref": "#/parameters/EndpointNameParameter"
          },
          {
            "$ref": "#/parameters/ServiceConfigurationNameParameter"
          }
        ],
        "responses": {
          "200": {
            "description": "The service configuration resource is deleted successfully."
          },
          "204": {
            "description": "The service configuration resource has been deleted already."
          },
          "default": {
            "description": "Error response describing why the operation failed.",
            "schema": {
              "$ref": "../../../../../common-types/resource-management/v5/types.json#/definitions/ErrorResponse"
            }
          }
        },
        "x-ms-examples": {
          "ServiceConfigurationsDeleteSSH": {
            "$ref": "./examples/ServiceConfigurationsDeleteSSH.json"
          }
        }
      }
    },
    "/providers/Microsoft.HybridConnectivity/operations": {
      "get": {
        "operationId": "Operations_List",
        "tags": [
          "Operations"
        ],
        "description": "Lists the available Hybrid Connectivity REST API operations.",
        "produces": [
          "application/json"
        ],
        "parameters": [
          {
            "$ref": "../../../../../common-types/resource-management/v5/types.json#/parameters/ApiVersionParameter"
          }
        ],
        "responses": {
          "200": {
            "description": "Operation details.",
            "schema": {
              "$ref": "../../../../../common-types/resource-management/v5/types.json#/definitions/OperationListResult"
            }
          },
          "default": {
            "description": "Error response describing why the operation failed.",
            "schema": {
              "$ref": "../../../../../common-types/resource-management/v5/types.json#/definitions/ErrorResponse"
            }
          }
        },
        "deprecated": false,
        "x-ms-examples": {
          "HybridConnectivityOperationsList": {
            "$ref": "./examples/OperationsList.json"
          }
        },
        "x-ms-pageable": {
          "nextLinkName": "nextLink"
        }
      }
    }
  },
  "definitions": {
    "AADProfileProperties": {
      "type": "object",
      "description": "The AAD Profile",
      "properties": {
        "serverId": {
          "type": "string",
          "description": "The arc ingress gateway server app id."
        },
        "tenantId": {
          "type": "string",
          "description": "The target resource home tenant id."
        }
      },
      "required": [
        "serverId",
        "tenantId"
      ]
    },
    "EndpointAccessResource": {
      "type": "object",
      "description": "The endpoint access for the target resource.",
      "properties": {
        "relay": {
          "$ref": "#/definitions/RelayNamespaceAccessProperties",
          "x-ms-client-flatten": true
        }
      }
    },
    "EndpointProperties": {
      "type": "object",
      "description": "Endpoint details",
      "properties": {
        "type": {
          "type": "string",
          "description": "The type of endpoint.",
          "enum": [
            "default",
            "custom"
          ],
          "x-ms-enum": {
            "name": "type",
            "modelAsString": true
          }
        },
        "resourceId": {
          "type": "string",
          "description": "The resource Id of the connectivity endpoint (optional)."
        },
        "provisioningState": {
          "type": "string",
          "description": "The resource provisioning state.",
          "readOnly": true
        }
      },
      "required": [
        "type"
      ]
    },
    "EndpointResource": {
      "type": "object",
      "description": "The endpoint for the target resource.",
      "properties": {
        "systemData": {
          "$ref": "../../../../../common-types/resource-management/v5/types.json#/definitions/systemData",
          "description": "System data of endpoint resource",
          "x-ms-client-flatten": true
        },
        "properties": {
          "$ref": "#/definitions/EndpointProperties",
          "description": "The endpoint properties.",
          "x-ms-client-flatten": false
        }
      },
      "allOf": [
        {
          "$ref": "../../../../../common-types/resource-management/v5/types.json#/definitions/ProxyResource"
        }
      ]
    },
    "EndpointsList": {
      "type": "object",
      "description": "The list of endpoints.",
      "properties": {
        "nextLink": {
          "type": "string",
          "description": "The link used to get the next page of endpoints list."
        },
        "value": {
          "type": "array",
          "description": "The list of endpoint.",
          "items": {
            "$ref": "#/definitions/EndpointResource"
          }
        }
      }
    },
    "IngressGatewayResource": {
      "type": "object",
      "description": "The ingress gateway access credentials",
      "properties": {
        "relay": {
          "$ref": "#/definitions/RelayNamespaceAccessProperties",
          "x-ms-client-flatten": true
        },
        "ingress": {
          "$ref": "#/definitions/IngressProfileProperties",
          "x-ms-client-flatten": true
        }
      }
    },
    "IngressProfileProperties": {
      "type": "object",
      "description": "Ingress gateway profile",
      "properties": {
        "hostname": {
          "type": "string",
          "description": "The ingress hostname."
        },
        "aadProfile": {
          "$ref": "#/definitions/AADProfileProperties",
          "x-ms-client-flatten": true
        }
      },
      "required": [
        "hostname",
        "aadProfile"
      ]
    },
    "ListCredentialsRequest": {
      "type": "object",
      "description": "The details of the service for which credentials needs to be returned.",
      "properties": {
        "serviceName": {
          "type": "string",
          "description": "The name of the service. If not provided, the request will by pass the generation of service configuration token ",
          "enum": [
            "SSH",
            "WAC"
          ],
          "x-ms-enum": {
            "name": "serviceName",
            "modelAsString": true
          }
        }
      }
    },
    "ManagedProxyRequest": {
      "type": "object",
      "description": "Represent ManageProxy Request object.",
      "properties": {
        "service": {
          "type": "string",
          "description": "The name of the service."
        },
        "hostname": {
          "type": "string",
          "description": "The target host name."
        },
        "serviceName": {
          "type": "string",
          "description": "The name of the service. It is an optional property, if not provided, service configuration tokens issue code would be by passed.",
          "enum": [
            "SSH",
            "WAC"
          ],
          "x-ms-enum": {
            "name": "serviceName",
            "modelAsString": true
          }
        }
      },
      "required": [
        "service"
      ]
    },
    "ManagedProxyResource": {
      "type": "object",
      "description": "Managed Proxy",
      "properties": {
        "proxy": {
          "type": "string",
          "description": "The short lived proxy name."
        },
        "expiresOn": {
          "type": "integer",
          "format": "int64",
          "description": "The expiration time of short lived proxy name in unix epoch."
        }
      },
      "required": [
        "proxy",
        "expiresOn"
      ]
    },
    "RelayNamespaceAccessProperties": {
      "type": "object",
      "description": "Azure relay hybrid connection access properties",
      "properties": {
        "namespaceName": {
          "type": "string",
          "description": "The namespace name.",
          "minLength": 1,
          "maxLength": 200
        },
        "namespaceNameSuffix": {
          "type": "string",
          "description": "The suffix domain name of relay namespace.",
          "minLength": 1,
          "maxLength": 100
        },
        "hybridConnectionName": {
          "type": "string",
          "description": "Azure Relay hybrid connection name for the resource."
        },
        "accessKey": {
          "type": "string",
          "description": "Access key for hybrid connection.",
          "readOnly": true
        },
        "expiresOn": {
          "type": "integer",
          "format": "int64",
          "description": "The expiration of access key in unix time."
        },
        "serviceConfigurationToken": {
          "type": "string",
          "description": "The token to access the enabled service.",
          "x-ms-secret": true
        }
      },
      "required": [
        "namespaceName",
        "namespaceNameSuffix",
        "hybridConnectionName"
      ]
    },
    "ServiceConfigurationList": {
      "type": "object",
      "description": "The paginated list of serviceConfigurations",
      "properties": {
        "value": {
          "type": "array",
          "description": "The list of service configuration",
          "items": {
            "$ref": "#/definitions/ServiceConfigurationResource"
          }
        },
        "nextLink": {
          "type": "string",
          "description": "The link to fetch the next page of connected cluster"
        }
      }
    },
    "ServiceConfigurationProperties": {
      "type": "object",
      "description": "Service configuration details",
      "properties": {
        "serviceName": {
          "type": "string",
          "description": "Name of the service.",
          "enum": [
            "SSH",
            "WAC"
          ],
          "x-ms-enum": {
            "name": "serviceName",
            "modelAsString": true
          }
        },
        "resourceId": {
          "type": "string",
          "description": "The resource Id of the connectivity endpoint (optional)."
        },
        "port": {
          "type": "integer",
          "format": "int64",
          "description": "The port on which service is enabled."
        },
        "provisioningState": {
          "type": "string",
          "description": "The resource provisioning state.",
          "enum": [
            "Succeeded",
            "Creating",
            "Updating",
            "Failed",
            "Canceled"
          ],
          "x-ms-enum": {
            "name": "ProvisioningState",
            "modelAsString": true
          },
          "readOnly": true
        }
      },
      "required": [
        "serviceName"
      ]
    },
    "ServiceConfigurationPropertiesPatch": {
      "type": "object",
      "description": "Service configuration details",
      "properties": {
        "port": {
          "type": "integer",
          "format": "int64",
          "description": "The port on which service is enabled."
        }
      }
    },
    "ServiceConfigurationResource": {
      "type": "object",
      "description": "The service configuration details associated with the target resource.",
      "properties": {
        "systemData": {
          "$ref": "../../../../../common-types/resource-management/v5/types.json#/definitions/systemData",
          "description": "System data of endpoint resource",
          "x-ms-client-flatten": true
        },
        "properties": {
          "$ref": "#/definitions/ServiceConfigurationProperties",
          "description": "The service configuration properties.",
          "x-ms-client-flatten": true
        }
      },
      "allOf": [
        {
          "$ref": "../../../../../common-types/resource-management/v5/types.json#/definitions/ProxyResource"
        }
      ]
    },
    "ServiceConfigurationResourcePatch": {
      "type": "object",
      "description": "The service details under service configuration for the target endpoint resource.",
      "properties": {
        "properties": {
          "$ref": "#/definitions/ServiceConfigurationPropertiesPatch",
          "description": "The service configuration properties.",
          "x-ms-client-flatten": true
        }
      }
    },
    "ListIngressGatewayCredentialsRequest": {
      "type": "object",
      "description": "Represent ListIngressGatewayCredentials Request object.",
      "properties": {
        "serviceName": {
          "type": "string",
          "description": "The name of the service.",
          "enum": [
            "SSH",
            "WAC"
          ],
          "x-ms-enum": {
            "name": "serviceName",
            "modelAsString": true
          }
        }
      }
    }
  },
  "parameters": {
    "AccessTokenExpirationParameter": {
      "name": "expiresin",
      "in": "query",
      "description": "The is how long the endpoint access token is valid (in seconds).",
      "required": false,
      "type": "integer",
      "format": "int64",
      "default": 10800,
      "minimum": 600,
      "maximum": 10800,
      "x-ms-parameter-location": "method"
    },
    "EndpointNameParameter": {
      "name": "endpointName",
      "in": "path",
      "description": "The endpoint name.",
      "required": true,
      "type": "string",
      "x-ms-parameter-location": "method",
      "x-ms-skip-url-encoding": true
    },
    "ResourceUriParameter": {
      "name": "resourceUri",
      "in": "path",
      "description": "The fully qualified Azure Resource manager identifier of the resource to be connected.",
      "required": true,
      "type": "string",
      "x-ms-parameter-location": "method",
      "x-ms-skip-url-encoding": true
    },
    "ServiceConfigurationNameParameter": {
      "name": "serviceConfigurationName",
      "in": "path",
      "description": "The service name.",
      "required": true,
      "type": "string",
      "x-ms-parameter-location": "method",
      "x-ms-skip-url-encoding": true
    }
  }
}<|MERGE_RESOLUTION|>--- conflicted
+++ resolved
@@ -340,6 +340,14 @@
           },
           {
             "$ref": "#/parameters/AccessTokenExpirationParameter"
+          },
+          {
+            "name": "ListIngressGatewayCredentialsRequest",
+            "in": "body",
+            "schema": {
+              "$ref": "#/definitions/ListIngressGatewayCredentialsRequest"
+            },
+            "description": "Object of type ListIngressGatewayCredentialsRequest"
           }
         ],
         "responses": {
@@ -591,7 +599,6 @@
             "$ref": "#/parameters/EndpointNameParameter"
           },
           {
-<<<<<<< HEAD
             "$ref": "#/parameters/ServiceConfigurationNameParameter"
           },
           {
@@ -602,17 +609,6 @@
             "schema": {
               "$ref": "#/definitions/ServiceConfigurationResourcePatch"
             }
-=======
-            "$ref": "#/parameters/AccessTokenExpirationParameter"
-          },
-          {
-            "name": "ListIngressGatewayCredentialsRequest",
-            "in": "body",
-            "schema": {
-              "$ref": "#/definitions/ListIngressGatewayCredentialsRequest"
-            },
-            "description": "Object of type ListIngressGatewayCredentialsRequest"
->>>>>>> 43ce0496
           }
         ],
         "responses": {

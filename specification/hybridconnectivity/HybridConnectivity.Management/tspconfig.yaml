--- conflicted
+++ resolved
@@ -33,15 +33,7 @@
     generate-test: true
     generate-sample: true
   "@azure-tools/typespec-ts":
-<<<<<<< HEAD
     experimental-extensible-enums: true
-=======
-    azure-sdk-for-js: true
-    is-modular-library: true
-    generate-metadata: true
-    experimental-extensible-enums: true
-    examples-directory: "{project-root}/examples"
->>>>>>> 7c1e8a2c
     typespec-title-map:
       HybridConnectivityManagementAPIClient: HybridConnectivityManagementAPI
     generate-sample: true

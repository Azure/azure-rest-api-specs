--- conflicted
+++ resolved
@@ -1855,19 +1855,11 @@
         },
         "type": {
           "readOnly": true,
-<<<<<<< HEAD
           "type": "string",
           "description": "Resource type"
         },
         "location": {
           "type": "string",
-=======
-          "type": "string",
-          "description": "Resource type"
-        },
-        "location": {
-          "type": "string",
->>>>>>> 8b16ae0e
           "description": "Resource location"
         },
         "tags": {
@@ -1888,13 +1880,6 @@
         },
         "sku": {
           "$ref": "#/definitions/Sku"
-<<<<<<< HEAD
-        },
-        "kind": {
-          "type": "string",
-          "description": "Namespace kind"
-=======
->>>>>>> 8b16ae0e
         },
         "tags": {
           "type": "object",
@@ -1903,20 +1888,17 @@
           },
           "description": "Namespace tags."
         },
-<<<<<<< HEAD
-=======
         "kind": {
           "type": "string",
-          "description": "Specifies the namespace type; for example, Messaging.",
+          "description": "Specifies the namespace type; for example: Messaging.",
           "enum": [
             "Messaging"
           ],
           "x-ms-enum": {
-            "name": "kind",
+            "name": "Kind",
             "modelAsString": true
           }
         },
->>>>>>> 8b16ae0e
         "properties": {
           "x-ms-client-flatten": true,
           "$ref": "#/definitions/NamespaceProperties"
@@ -1935,7 +1917,6 @@
             "$ref": "#/definitions/NamespaceResource"
           },
           "description": "Result of the List Namespace operation."
-<<<<<<< HEAD
         },
         "nextLink": {
           "type": "string",
@@ -1953,33 +1934,10 @@
             "Messaging"
           ],
           "x-ms-enum": {
-            "name": "kind",
+            "name": "Kind",
             "modelAsString": true
           }
         },
-=======
-        },
-        "nextLink": {
-          "type": "string",
-          "description": "Link to the next set of results. Not empty if Value contains incomplete list of Namespaces"
-        }
-      },
-      "description": "The response of the List Namespace operation."
-    },
-    "NamespaceResource": {
-      "properties": {
-        "kind": {
-          "type": "string",
-          "description": "Kind of the Namespace.",
-          "enum": [
-            "Messaging"
-          ],
-          "x-ms-enum": {
-            "name": "kind",
-            "modelAsString": true
-          }
-        },
->>>>>>> 8b16ae0e
         "sku": {
           "$ref": "#/definitions/Sku"
         },
@@ -1997,26 +1955,11 @@
     },
     "NamespaceProperties": {
       "properties": {
-<<<<<<< HEAD
         "provisioningState": {
           "type": "string",
           "description": "Provisioning state of the Namespace."
         },
         "status": {
-=======
-        "Region": {
-          "externalDocs": {
-            "url": "http://msdn.microsoft.com/en-us/library/windowsazure/jj873988.aspx"
-          },
-          "type": "string",
-          "description": "Specifies the targeted region in which the namespace should be created."
-        },
-        "ProvisioningState": {
-          "type": "string",
-          "description": "Provisioning state of the Namespace."
-        },
-        "Status": {
->>>>>>> 8b16ae0e
           "type": "string",
           "description": "State of the namespace.",
           "enum": [
@@ -2039,40 +1982,28 @@
             "modelAsString": false
           }
         },
-        "CreatedAt": {
+        "createdAt": {
           "type": "string",
           "format": "date-time",
           "description": "The time the namespace was created."
         },
-<<<<<<< HEAD
         "updatedAt": {
           "type": "string",
           "format": "date-time",
           "description": "The time the namespace was updated."
         },
         "serviceBusEndpoint": {
-=======
-        "ServiceBusEndpoint": {
->>>>>>> 8b16ae0e
           "externalDocs": {
             "url": "http://msdn.microsoft.com/en-us/library/windowsazure/jj873988.aspx"
           },
           "type": "string",
           "description": "Endpoint you can use to perform ServiceBus operations."
         },
-<<<<<<< HEAD
         "createACSNamespace": {
           "type": "boolean",
           "description": "Indicates whether to create ACS namespace."
         },
         "enabled": {
-=======
-        "SubscriptionId": {
-          "type": "string",
-          "description": "The Id of the Azure subscription associated with the namespace."
-        },
-        "Critical": {
->>>>>>> 8b16ae0e
           "type": "boolean",
           "description": "Specifies whether this instance is enabled."
         }
@@ -2095,163 +2026,7 @@
             "modelAsString": true
           }
         },
-<<<<<<< HEAD
         "tier": {
-=======
-        "CreateACSNamespace": {
-          "type": "boolean",
-          "description": "Indicates whether to create ACS namespace."
-        },
-        "Enabled": {
-          "type": "boolean",
-          "description": "Specifies whether this instance is enabled."
-        },
-        "NamespaceType": {
->>>>>>> 8b16ae0e
-          "type": "string",
-          "description": "The tier of this particular SKU",
-          "enum": [
-<<<<<<< HEAD
-            "Basic",
-            "Standard",
-            "Premium"
-=======
-            "Messaging"
->>>>>>> 8b16ae0e
-          ],
-          "x-ms-enum": {
-            "name": "SkuTier",
-            "modelAsString": true
-          }
-        },
-        "capacity": {
-          "format": "int32",
-          "type": "integer",
-          "description": "The messaging units or eventhub throughput units"
-        }
-      },
-<<<<<<< HEAD
-      "required": [
-        "Tier"
-      ],
-      "description": "Sku of the Namespace."
-    },
-    "SharedAccessAuthorizationRuleCreateOrUpdateParameters": {
-      "properties": {
-        "location": {
-          "type": "string",
-          "description": "data center location."
-        },
-        "name": {
-          "type": "string",
-          "description": "Name of the AuthorizationRule."
-        },
-        "properties": {
-          "x-ms-client-flatten": true,
-          "$ref": "#/definitions/SharedAccessAuthorizationRuleProperties"
-        }
-      },
-      "required": [
-        "properties"
-      ],
-      "description": "Parameters supplied to the CreateOrUpdate  AuthorizationRules."
-    },
-    "SharedAccessAuthorizationRuleListResult": {
-      "properties": {
-        "value": {
-          "type": "array",
-          "items": {
-            "$ref": "#/definitions/SharedAccessAuthorizationRuleResource"
-          },
-          "description": "Result of the List AuthorizationRules operation."
-        },
-        "nextLink": {
-          "type": "string",
-          "description": "Link to the next set of results. Not empty if Value contains incomplete list of AuthorizationRules"
-        }
-      },
-      "description": "The response of the List Namespace operation."
-    },
-    "SharedAccessAuthorizationRuleResource": {
-      "properties": {
-        "properties": {
-          "x-ms-client-flatten": true,
-          "$ref": "#/definitions/SharedAccessAuthorizationRuleProperties"
-        }
-      },
-      "allOf": [
-        {
-          "$ref": "#/definitions/Resource"
-        }
-      ],
-      "description": "Description of a Namespace AuthorizationRules."
-    },
-    "SharedAccessAuthorizationRuleProperties": {
-      "properties": {
-        "rights": {
-          "type": "array",
-          "items": {
-            "type": "string",
-            "enum": [
-              "Manage",
-              "Send",
-              "Listen"
-            ],
-            "x-ms-enum": {
-              "name": "AccessRights",
-              "modelAsString": false
-            }
-          },
-          "description": "The rights associated with the rule."
-        }
-      },
-      "description": "SharedAccessAuthorizationRule properties."
-    },
-    "ResourceListKeys": {
-      "properties": {
-        "primaryConnectionString": {
-          "type": "string",
-          "description": "PrimaryConnectionString of the created Namespace AuthorizationRule."
-        },
-        "secondaryConnectionString": {
-          "type": "string",
-          "description": "SecondaryConnectionString of the created Namespace AuthorizationRule"
-        },
-        "primaryKey": {
-          "type": "string",
-          "description": "A base64-encoded 256-bit primary key for signing and validating the SAS token"
-        },
-        "secondaryKey": {
-          "type": "string",
-          "description": "A base64-encoded 256-bit primary key for signing and validating the SAS token"
-        },
-        "keyName": {
-          "type": "string",
-          "description": "A string that describes the authorization rule"
-        }
-      },
-      "description": "Namespace/ServiceBus Connection String"
-=======
-      "description": "Properties of the Namespace."
->>>>>>> 8b16ae0e
-    },
-    "Sku": {
-      "type": "object",
-      "properties": {
-        "Name": {
-          "type": "string",
-          "description": "The resource type that this object applies to. Eg: NamespaceType",
-          "enum": [
-            "Basic",
-            "Standard",
-            "Premium"
-          ],
-          "x-ms-enum": {
-            "name": "SkuName",
-            "modelAsString": true
-          }
-        },
-        "Tier": {
           "type": "string",
           "description": "The tier of this particular SKU",
           "enum": [
@@ -2264,7 +2039,7 @@
             "modelAsString": true
           }
         },
-        "Capacity": {
+        "capacity": {
           "format": "int32",
           "type": "integer",
           "description": "The messaging units or eventhub throughput units"

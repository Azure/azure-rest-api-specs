--- conflicted
+++ resolved
@@ -69,14 +69,9 @@
       $DOCKER_CMD Azure/azure-libraries-for-java -v
     fi
   - >-
-<<<<<<< HEAD
-    if [[ $MODE == 'branchStrategy' && $TRAVIS_PULL_REQUEST != 'false' && $TRAVIS_REPO_SLUG == 'Azure/azure-rest-api-specs-pr' && $TRAVIS_BRANCH == 'master' ]]; then
-      exit 1
-=======
     if [[ $MODE == 'branchStrategy' ]]; then
       # Check to ensure CI is not executing for a PR against the master branch in the private repository
       ! [[ $TRAVIS_PULL_REQUEST != 'false' && $TRAVIS_REPO_SLUG == 'Azure/azure-rest-api-specs-pr' && $TRAVIS_BRANCH == 'master' ]]
->>>>>>> 9b995065
     fi
   - >-
     if [[ $MODE == 'syntax' ]]; then

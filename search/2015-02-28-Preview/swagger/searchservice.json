--- conflicted
+++ resolved
@@ -3803,7 +3803,6 @@
           },
           "description": "The suggesters for the index."
         },
-<<<<<<< HEAD
         "analyzers": {
           "type": "array",
           "items": {
@@ -3843,12 +3842,11 @@
           "externalDocs": {
             "url": "https://msdn.microsoft.com/library/mt605304.aspx"
           }
-=======
-		"@odata.etag": {
+        },
+        "@odata.etag": {
           "x-ms-client-name": "ETag",
           "type": "string",
           "description": "The ETag of the index."
->>>>>>> 15d88823
         }
       },
       "required": [

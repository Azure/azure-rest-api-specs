{
  "swagger": "2.0",
  "info": {
    "title": "SearchServiceClient",
    "description": "Client that can be used to manage and query indexes and documents, as well as manage other resources, on an Azure Search service.",
    "version": "2015-02-28-Preview",
    "x-ms-code-generation-settings": {  
      "useDateTimeOffset": true  
    }  
  },
  "consumes": [
    "application/json"
  ],
  "produces": [
    "application/json"
  ],
  "paths": {
    "/datasources('{dataSourceName}')": {
      "put": {
        "tags": [
          "DataSources"
        ],
        "operationId": "DataSources_CreateOrUpdate",
        "description": "Creates a new Azure Search datasource or updates a datasource if it already exists.",
        "externalDocs": {
          "url": "https://msdn.microsoft.com/library/azure/dn946900.aspx"
        },
        "parameters": [
          {
            "name": "dataSourceName",
            "in": "path",
            "required": true,
            "type": "string",
            "description": "The name of the datasource to create or update."
          },
          {
            "name": "dataSource",
            "in": "body",
            "required": true,
            "schema": {
              "$ref": "#/definitions/DataSource"
            },
            "description": "The definition of the datasource to create or update."
          },
          {
            "name": "client-request-id",
            "in": "header",
            "required": false,
            "type": "string",
            "format": "uuid",
            "description": "The tracking ID sent with the request to help with debugging.",
            "x-ms-client-request-id": true,
            "x-ms-parameter-grouping": { "name": "search-request-options" }
          },
          {
            "$ref": "#/parameters/ApiVersionParameter"
          }
        ],
        "x-ms-request-id": "request-id",
        "responses": {
          "200": {
            "description": "",
            "schema": {
              "$ref": "#/definitions/DataSource"
            }
          },
          "201": {
            "description": "",
            "schema": {
              "$ref": "#/definitions/DataSource"
            }
          }
        }
      },
      "delete": {
        "tags": [
          "DataSources"
        ],
        "operationId": "DataSources_Delete",
        "description": "Deletes an Azure Search datasource.",
        "externalDocs": {
          "url": "https://msdn.microsoft.com/library/azure/dn946881.aspx"
        },
        "parameters": [
          {
            "name": "dataSourceName",
            "in": "path",
            "required": true,
            "type": "string",
            "description": "The name of the datasource to delete."
          },
          {
            "name": "client-request-id",
            "in": "header",
            "required": false,
            "type": "string",
            "format": "uuid",
            "description": "The tracking ID sent with the request to help with debugging.",
            "x-ms-client-request-id": true,
            "x-ms-parameter-grouping": { "name": "search-request-options" }
          },
          {
            "$ref": "#/parameters/ApiVersionParameter"
          }
        ],
        "x-ms-request-id": "request-id",
        "responses": {
          "204": {
            "description": ""
          },
          "404": {
            "description": ""
          }
        }
      },
      "get": {
        "tags": [
          "DataSources"
        ],
        "operationId": "DataSources_Get",
        "description": "Retrieves a datasource definition from Azure Search.",
        "externalDocs": {
          "url": "https://msdn.microsoft.com/library/azure/dn946893.aspx"
        },
        "parameters": [
          {
            "name": "dataSourceName",
            "in": "path",
            "required": true,
            "type": "string",
            "description": "The name of the datasource to retrieve."
          },
          {
            "name": "client-request-id",
            "in": "header",
            "required": false,
            "type": "string",
            "format": "uuid",
            "description": "The tracking ID sent with the request to help with debugging.",
            "x-ms-client-request-id": true,
            "x-ms-parameter-grouping": { "name": "search-request-options" }
          },
          {
            "$ref": "#/parameters/ApiVersionParameter"
          }
        ],
        "x-ms-request-id": "request-id",
        "responses": {
          "200": {
            "description": "",
            "schema": {
              "$ref": "#/definitions/DataSource"
            }
          }
        }
      }
    },
    "/datasources": {
      "get": {
        "tags": [
          "DataSources"
        ],
        "operationId": "DataSources_List",
        "description": "Lists all datasources available for an Azure Search service.",
        "externalDocs": {
          "url": "https://msdn.microsoft.com/library/azure/dn946878.aspx"
        },
        "parameters": [
          {
            "name": "client-request-id",
            "in": "header",
            "required": false,
            "type": "string",
            "format": "uuid",
            "description": "The tracking ID sent with the request to help with debugging.",
            "x-ms-client-request-id": true,
            "x-ms-parameter-grouping": { "name": "search-request-options" }
          },
          {
            "$ref": "#/parameters/ApiVersionParameter"
          }
        ],
        "x-ms-request-id": "request-id",
        "responses": {
          "200": {
            "description": "",
            "schema": {
              "$ref": "#/definitions/DataSourceListResult"
            }
          }
        }
      },
      "post": {
        "tags": [
          "DataSources"
        ],
        "operationId": "DataSources_Create",
        "description": "Creates a new Azure Search datasource.",
        "externalDocs": {
          "url": "https://msdn.microsoft.com/library/azure/dn946876.aspx"
        },
        "parameters": [
          {
            "name": "dataSource",
            "in": "body",
            "required": true,
            "schema": {
              "$ref": "#/definitions/DataSource"
            },
            "description": "The definition of the datasource to create."
          },
          {
            "name": "client-request-id",
            "in": "header",
            "required": false,
            "type": "string",
            "format": "uuid",
            "description": "The tracking ID sent with the request to help with debugging.",
            "x-ms-client-request-id": true,
            "x-ms-parameter-grouping": { "name": "search-request-options" }
          },
          {
            "$ref": "#/parameters/ApiVersionParameter"
          }
        ],
        "x-ms-request-id": "request-id",
        "responses": {
          "201": {
            "description": "",
            "schema": {
              "$ref": "#/definitions/DataSource"
            }
          }
        }
      }
    },
    "/indexers('{indexerName}')/search.reset": {
      "post": {
        "tags": [
          "Indexers"
        ],
        "operationId": "Indexers_Reset",
        "description": "Resets the change tracking state associated with an Azure Search indexer.",
        "externalDocs": {
          "url": "https://msdn.microsoft.com/library/azure/dn946897.aspx"
        },
        "parameters": [
          {
            "name": "indexerName",
            "in": "path",
            "required": true,
            "type": "string",
            "description": "The name of the indexer to reset."
          },
          {
            "name": "client-request-id",
            "in": "header",
            "required": false,
            "type": "string",
            "format": "uuid",
            "description": "The tracking ID sent with the request to help with debugging.",
            "x-ms-client-request-id": true,
            "x-ms-parameter-grouping": { "name": "search-request-options" }
          },
          {
            "$ref": "#/parameters/ApiVersionParameter"
          }
        ],
        "x-ms-request-id": "request-id",
        "responses": {
          "204": {
            "description": ""
          }
        }
      }
    },
    "/indexers('{indexerName}')/search.run": {
      "post": {
        "tags": [
          "Indexers"
        ],
        "operationId": "Indexers_Run",
        "description": "Runs an Azure Search indexer on-demand.",
        "externalDocs": {
          "url": "https://msdn.microsoft.com/library/azure/dn946885.aspx"
        },
        "parameters": [
          {
            "name": "indexerName",
            "in": "path",
            "required": true,
            "type": "string",
            "description": "The name of the indexer to run."
          },
          {
            "name": "client-request-id",
            "in": "header",
            "required": false,
            "type": "string",
            "format": "uuid",
            "description": "The tracking ID sent with the request to help with debugging.",
            "x-ms-client-request-id": true,
            "x-ms-parameter-grouping": { "name": "search-request-options" }
          },
          {
            "$ref": "#/parameters/ApiVersionParameter"
          }
        ],
        "x-ms-request-id": "request-id",
        "responses": {
          "202": {
            "description": ""
          }
        }
      }
    },
    "/indexers('{indexerName}')": {
      "put": {
        "tags": [
          "Indexers"
        ],
        "operationId": "Indexers_CreateOrUpdate",
        "description": "Creates a new Azure Search indexer or updates an indexer if it already exists.",
        "externalDocs": {
          "url": "https://msdn.microsoft.com/library/azure/dn946899.aspx"
        },
        "parameters": [
          {
            "name": "indexerName",
            "in": "path",
            "required": true,
            "type": "string",
            "description": "The name of the indexer to create or update."
          },
          {
            "name": "indexer",
            "in": "body",
            "required": true,
            "schema": {
              "$ref": "#/definitions/Indexer"
            },
            "description": "The definition of the indexer to create or update."
          },
          {
            "name": "client-request-id",
            "in": "header",
            "required": false,
            "type": "string",
            "format": "uuid",
            "description": "The tracking ID sent with the request to help with debugging.",
            "x-ms-client-request-id": true,
            "x-ms-parameter-grouping": { "name": "search-request-options" }
          },
          {
            "$ref": "#/parameters/ApiVersionParameter"
          }
        ],
        "x-ms-request-id": "request-id",
        "responses": {
          "201": {
            "description": "",
            "schema": {
              "$ref": "#/definitions/Indexer"
            }
          },
          "200": {
            "description": "",
            "schema": {
              "$ref": "#/definitions/Indexer"
            }
          }
        }
      },
      "delete": {
        "tags": [
          "Indexers"
        ],
        "operationId": "Indexers_Delete",
        "description": "Deletes an Azure Search indexer.",
        "externalDocs": {
          "url": "https://msdn.microsoft.com/library/azure/dn946898.aspx"
        },
        "parameters": [
          {
            "name": "indexerName",
            "in": "path",
            "required": true,
            "type": "string",
            "description": "The name of the indexer to delete."
          },
          {
            "name": "client-request-id",
            "in": "header",
            "required": false,
            "type": "string",
            "format": "uuid",
            "description": "The tracking ID sent with the request to help with debugging.",
            "x-ms-client-request-id": true,
            "x-ms-parameter-grouping": { "name": "search-request-options" }
          },
          {
            "$ref": "#/parameters/ApiVersionParameter"
          }
        ],
        "x-ms-request-id": "request-id",
        "responses": {
          "404": {
            "description": ""
          },
          "204": {
            "description": ""
          }
        }
      },
      "get": {
        "tags": [
          "Indexers"
        ],
        "operationId": "Indexers_Get",
        "description": "Retrieves an indexer definition from Azure Search.",
        "externalDocs": {
          "url": "https://msdn.microsoft.com/library/azure/dn946874.aspx"
        },
        "parameters": [
          {
            "name": "indexerName",
            "in": "path",
            "required": true,
            "type": "string",
            "description": "The name of the indexer to retrieve."
          },
          {
            "name": "client-request-id",
            "in": "header",
            "required": false,
            "type": "string",
            "format": "uuid",
            "description": "The tracking ID sent with the request to help with debugging.",
            "x-ms-client-request-id": true,
            "x-ms-parameter-grouping": { "name": "search-request-options" }
          },
          {
            "$ref": "#/parameters/ApiVersionParameter"
          }
        ],
        "x-ms-request-id": "request-id",
        "responses": {
          "200": {
            "description": "",
            "schema": {
              "$ref": "#/definitions/Indexer"
            }
          }
        }
      }
    },
    "/indexers": {
      "get": {
        "tags": [
          "Indexers"
        ],
        "operationId": "Indexers_List",
        "description": "Lists all indexers available for an Azure Search service.",
        "externalDocs": {
          "url": "https://msdn.microsoft.com/library/azure/dn946883.aspx"
        },
        "parameters": [
          {
            "name": "client-request-id",
            "in": "header",
            "required": false,
            "type": "string",
            "format": "uuid",
            "description": "The tracking ID sent with the request to help with debugging.",
            "x-ms-client-request-id": true,
            "x-ms-parameter-grouping": { "name": "search-request-options" }
          },
          {
            "$ref": "#/parameters/ApiVersionParameter"
          }
        ],
        "x-ms-request-id": "request-id",
        "responses": {
          "200": {
            "description": "",
            "schema": {
              "$ref": "#/definitions/IndexerListResult"
            }
          }
        }
      },
      "post": {
        "tags": [
          "Indexers"
        ],
        "operationId": "Indexers_Create",
        "description": "Creates a new Azure Search indexer.",
        "externalDocs": {
          "url": "https://msdn.microsoft.com/library/azure/dn946899.aspx"
        },
        "parameters": [
          {
            "name": "indexer",
            "in": "body",
            "required": true,
            "schema": {
              "$ref": "#/definitions/Indexer"
            },
            "description": "The definition of the indexer to create."
          },
          {
            "name": "client-request-id",
            "in": "header",
            "required": false,
            "type": "string",
            "format": "uuid",
            "description": "The tracking ID sent with the request to help with debugging.",
            "x-ms-client-request-id": true,
            "x-ms-parameter-grouping": { "name": "search-request-options" }
          },
          {
            "$ref": "#/parameters/ApiVersionParameter"
          }
        ],
        "x-ms-request-id": "request-id",
        "responses": {
          "201": {
            "description": "",
            "schema": {
              "$ref": "#/definitions/Indexer"
            }
          }
        }
      }
    },
    "/indexers('{indexerName}')/search.status": {
      "get": {
        "tags": [
          "Indexers"
        ],
        "operationId": "Indexers_GetStatus",
        "description": "Returns the current status and execution history of an indexer.",
        "externalDocs": {
          "url": "https://msdn.microsoft.com/library/azure/dn946884.aspx"
        },
        "parameters": [
          {
            "name": "indexerName",
            "in": "path",
            "required": true,
            "type": "string",
            "description": "The name of the indexer for which to retrieve status."
          },
          {
            "name": "client-request-id",
            "in": "header",
            "required": false,
            "type": "string",
            "format": "uuid",
            "description": "The tracking ID sent with the request to help with debugging.",
            "x-ms-client-request-id": true,
            "x-ms-parameter-grouping": { "name": "search-request-options" }
          },
          {
            "$ref": "#/parameters/ApiVersionParameter"
          }
        ],
        "x-ms-request-id": "request-id",
        "responses": {
          "200": {
            "description": "",
            "schema": {
              "$ref": "#/definitions/IndexerExecutionInfo"
            }
          }
        }
      }
    },
    "/indexes": {
      "post": {
        "tags": [
          "Indexes"
        ],
        "operationId": "Indexes_Create",
        "description": "Creates a new Azure Search index.",
        "externalDocs": {
          "url": "https://msdn.microsoft.com/library/azure/dn798941.aspx"
        },
        "parameters": [
          {
            "name": "index",
            "in": "body",
            "required": true,
            "schema": {
              "$ref": "#/definitions/Index"
            },
            "description": "The definition of the index to create."
          },
          {
            "name": "client-request-id",
            "in": "header",
            "required": false,
            "type": "string",
            "format": "uuid",
            "description": "The tracking ID sent with the request to help with debugging.",
            "x-ms-client-request-id": true,
            "x-ms-parameter-grouping": { "name": "search-request-options" }
          },
          {
            "$ref": "#/parameters/ApiVersionParameter"
          }
        ],
        "x-ms-request-id": "request-id",
        "responses": {
          "201": {
            "description": "",
            "schema": {
              "$ref": "#/definitions/Index"
            }
          }
        }
      },
      "get": {
        "tags": [
          "Indexes"
        ],
        "operationId": "Indexes_List",
        "description": "Lists all indexes available for an Azure Search service.",
        "externalDocs": {
          "url": "https://msdn.microsoft.com/library/azure/dn798923.aspx"
        },
        "parameters": [
          {
            "name": "$select",
            "in": "query",
            "required": false,
            "type": "string",
            "description": "Selects which properties of the index definitions to retrieve. Specified as a comma-separated list of JSON property names, or '*' for all properties. The default is all properties."
          },
          {
            "name": "client-request-id",
            "in": "header",
            "required": false,
            "type": "string",
            "format": "uuid",
            "description": "The tracking ID sent with the request to help with debugging.",
            "x-ms-client-request-id": true,
            "x-ms-parameter-grouping": { "name": "search-request-options" }
          },
          {
            "$ref": "#/parameters/ApiVersionParameter"
          }
        ],
        "x-ms-request-id": "request-id",
        "responses": {
          "200": {
            "description": "",
            "schema": {
              "$ref": "#/definitions/IndexListResult"
            }
          }
        }
      }
    },
    "/indexes('{indexName}')": {
      "put": {
        "tags": [
          "Indexes"
        ],
        "operationId": "Indexes_CreateOrUpdate",
        "description": "Creates a new Azure Search index or updates an index if it already exists.",
        "externalDocs": {
          "url": "https://msdn.microsoft.com/library/azure/dn800964.aspx"
        },
        "parameters": [
          {
            "name": "indexName",
            "in": "path",
            "required": true,
            "type": "string",
            "description": "The definition of the index to create or update."
          },
          {
            "name": "index",
            "in": "body",
            "required": true,
            "schema": {
              "$ref": "#/definitions/Index"
            },
            "description": "The definition of the index to create or update."
          },
          {
            "name": "allowIndexDowntime",
            "in": "query",
            "required": false,
            "type": "boolean",
            "description": "Allows new analyzers, tokenizers, token filters, or char filters to be added to an index by taking the index offline for at least a few seconds. This temporarily causes indexing and query requests to fail. Performance and write availability of the index can be impaired for several minutes after the index is updated, or longer for very large indexes."
          },
          {
            "name": "client-request-id",
            "in": "header",
            "required": false,
            "type": "string",
            "format": "uuid",
            "description": "The tracking ID sent with the request to help with debugging.",
            "x-ms-client-request-id": true,
            "x-ms-parameter-grouping": { "name": "search-request-options" }
          },
          {
            "$ref": "#/parameters/ApiVersionParameter"
          }
        ],
        "x-ms-request-id": "request-id",
        "responses": {
          "200": {
            "description": "",
            "schema": {
              "$ref": "#/definitions/Index"
            }
          },
          "201": {
            "description": "",
            "schema": {
              "$ref": "#/definitions/Index"
            }
          }
        }
      },
      "delete": {
        "tags": [
          "Indexes"
        ],
        "operationId": "Indexes_Delete",
        "description": "Deletes an Azure Search index and all the documents it contains.",
        "externalDocs": {
          "url": "https://msdn.microsoft.com/library/azure/dn798926.aspx"
        },
        "parameters": [
          {
            "name": "indexName",
            "in": "path",
            "required": true,
            "type": "string",
            "description": "The name of the index to delete."
          },
          {
            "name": "client-request-id",
            "in": "header",
            "required": false,
            "type": "string",
            "format": "uuid",
            "description": "The tracking ID sent with the request to help with debugging.",
            "x-ms-client-request-id": true,
            "x-ms-parameter-grouping": { "name": "search-request-options" }
          },
          {
            "$ref": "#/parameters/ApiVersionParameter"
          }
        ],
        "x-ms-request-id": "request-id",
        "responses": {
          "204": {
            "description": ""
          },
          "404": {
            "description": ""
          }
        }
      },
      "get": {
        "tags": [
          "Indexes"
        ],
        "operationId": "Indexes_Get",
        "description": "Retrieves an index definition from Azure Search.",
        "externalDocs": {
          "url": "https://msdn.microsoft.com/library/azure/dn798939.aspx"
        },
        "parameters": [
          {
            "name": "indexName",
            "in": "path",
            "required": true,
            "type": "string",
            "description": "The name of the index to retrieve."
          },
          {
            "name": "client-request-id",
            "in": "header",
            "required": false,
            "type": "string",
            "format": "uuid",
            "description": "The tracking ID sent with the request to help with debugging.",
            "x-ms-client-request-id": true,
            "x-ms-parameter-grouping": { "name": "search-request-options" }
          },
          {
            "$ref": "#/parameters/ApiVersionParameter"
          }
        ],
        "x-ms-request-id": "request-id",
        "responses": {
          "200": {
            "description": "",
            "schema": {
              "$ref": "#/definitions/Index"
            }
          }
        }
      }
    },
    "/indexes('{indexName}')/search.stats": {
      "get": {
        "tags": [
          "Indexes"
        ],
        "operationId": "Indexes_GetStatistics",
        "description": "Returns statistics for the given index, including a document count and storage usage.",
        "externalDocs": {
          "url": "https://msdn.microsoft.com/library/azure/dn798942.aspx"
        },
        "parameters": [
          {
            "name": "indexName",
            "in": "path",
            "required": true,
            "type": "string",
            "description": "The name of the index for which to retrieve statistics."
          },
          {
            "name": "client-request-id",
            "in": "header",
            "required": false,
            "type": "string",
            "format": "uuid",
            "description": "The tracking ID sent with the request to help with debugging.",
            "x-ms-client-request-id": true,
            "x-ms-parameter-grouping": { "name": "search-request-options" }
          },
          {
            "$ref": "#/parameters/ApiVersionParameter"
          }
        ],
        "x-ms-request-id": "request-id",
        "responses": {
          "200": {
            "description": "",
            "schema": {
              "$ref": "#/definitions/IndexGetStatisticsResult"
            }
          }
        }
      }
    }
  },
  "definitions": {
    "AnalyzerName": {
      "properties": {
        "name": {
          "type": "string"
        }
      },
      "x-ms-external": true
    },
    "TokenizerName": {
      "properties": {
        "name": {
          "type": "string"
        }
      },
      "x-ms-external": true
    },
    "TokenFilterName": {
      "properties": {
        "name": {
          "type": "string"
        }
      },
      "x-ms-external": true
    },
    "CharFilterName": {
      "properties": {
        "name": {
          "type": "string"
        }
      },
      "x-ms-external": true
    },
    "RegexFlags": {
      "properties": {
        "name": {
          "type": "string"
        }
      },
      "x-ms-external": true
    },
    "DataType": {
      "properties": {
        "name": {
          "type": "string"
        }
      },
      "x-ms-external": true
    },
    "Analyzer": {
      "discriminator": "@odata.type",
      "properties": {
        "@odata.type": {
          "type": "string"
        },
        "name": {
          "type": "string",
          "description": "The name of the analyzer. It must only contain letters, digits, spaces, dashes or underscores, can only start and end with alphanumeric characters, and is limited to 128 characters."
        }
      },
      "required": [
        "@odata.type", "name"
      ],
      "description": "Abstract base class for analyzers."
    },
    "CustomAnalyzer": {
      "x-ms-discriminator-value": "#Microsoft.Azure.Search.CustomAnalyzer",
      "allOf": [
        {
          "$ref": "#/definitions/Analyzer"
        }
      ],
      "properties": {
        "tokenizer": {
          "$ref": "#/definitions/TokenizerName",
          "description": "The name of the tokenizer to use to divide continuous text into a sequence of tokens, such as breaking a sentence into words."
        },
        "tokenFilters": {
          "type": "array",
          "items": {
            "$ref": "#/definitions/TokenFilterName"
          },
          "description": "A list of token filters used to filter out or modify the tokens generated by a tokenizer. For example, you can specify a lowercase filter that converts all characters to lowercase. The filters are run in the order in which they are listed."
        },
        "charFilters": {
          "type": "array",
          "items": {
            "$ref": "#/definitions/CharFilterName"
          },
          "description": "A list of character filters used to prepare input text before it is processed by the tokenizer. For instance, they can replace certain characters or symbols. The filters are run in the order in which they are listed."
        }
      },
      "required": [
        "tokenizer"
      ],
      "description": "Allows you to take control over the process of converting text into indexable/searchable tokens. It's a user-defined configuration consisting of a single predefined tokenizer and one or more filters. The tokenizer is responsible for breaking text into tokens, and the filters for modifying tokens emitted by the tokenizer."
    },
    "KeywordAnalyzer": {
      "x-ms-discriminator-value": "#Microsoft.Azure.Search.KeywordAnalyzer",
      "allOf": [
        {
          "$ref": "#/definitions/Analyzer"
        }
      ],
      "description": "Treats the entire content of a field as a single token. This is useful for data like zip codes, ids, and some product names. This analyzer is implemented using Apache Lucene.",
      "externalDocs": {
        "url": "http://lucene.apache.org/core/4_10_3/analyzers-common/org/apache/lucene/analysis/core/KeywordAnalyzer.html"
      }
    },
    "PatternAnalyzer": {
      "x-ms-discriminator-value": "#Microsoft.Azure.Search.PatternAnalyzer",
      "allOf": [
        {
          "$ref": "#/definitions/Analyzer"
        }
      ],
      "properties": {
        "lowercase": {
          "x-ms-client-name": "LowerCaseTerms",
          "type": "boolean",
          "default": true,
          "description": "A value indicating whether terms should be lower-cased. Default is true."
        },
        "pattern": {
          "type": "string",
          "default": "\\W+",
          "description": "A regular expression pattern to match token separators. Default is an expression that matches one or more whitespace characters."
        },
        "flags": {
          "$ref": "#/definitions/RegexFlags",
          "description": "Regular expression flags."
        },
        "stopwords": {
          "type": "array",
          "items": {
            "type": "string"
          },
          "description": "A list of stopwords."
        }
      },
      "description": "Flexibly separates text into terms via a regular expression pattern. This analyzer is implemented using Apache Lucene.",
      "externalDocs": {
        "url": "http://lucene.apache.org/core/4_10_3/analyzers-common/org/apache/lucene/analysis/miscellaneous/PatternAnalyzer.html"
      }
    },
    "SimpleAnalyzer": {
      "x-ms-discriminator-value": "#Microsoft.Azure.Search.SimpleAnalyzer",
      "allOf": [
        {
          "$ref": "#/definitions/Analyzer"
        }
      ],
      "description": "Divides text at non-letters and converts them to lower case. This analyzer is implemented using Apache Lucene.",
      "externalDocs": {
        "url": "http://lucene.apache.org/core/4_10_3/analyzers-common/org/apache/lucene/analysis/core/SimpleAnalyzer.html"
      }
    },
    "StandardAnalyzer": {
      "x-ms-discriminator-value": "#Microsoft.Azure.Search.StandardAnalyzer",
      "allOf": [
        {
          "$ref": "#/definitions/Analyzer"
        }
      ],
      "properties": {
        "maxTokenLength": {
          "type": "integer",
          "format": "int32",
          "default": 255,
          "description": "The maximum token length. Tokens longer than the maximum length are split. Default is 255."
        },
        "stopwords": {
          "type": "array",
          "items": {
            "type": "string"
          },
          "description": "A list of stopwords."
        }
      },
      "description": "Standard Apache Lucene analyzer; Composed of the standard tokenizer, lowercase filter and stop filter.",
      "externalDocs": {
        "url": "http://lucene.apache.org/core/4_10_3/analyzers-common/org/apache/lucene/analysis/standard/StandardAnalyzer.html"
      }
    },
    "StandardAsciiFoldingAnalyzer": {
      "x-ms-discriminator-value": "#Microsoft.Azure.Search.StandardAsciiFoldingAnalyzer",
      "allOf": [
        {
          "$ref": "#/definitions/Analyzer"
        }
      ],
      "description": "Standard analyzer with ASCII folding filter. This analyzer is implemented using Apache Lucene.",
      "externalDocs": {
        "url": "https://msdn.microsoft.com/en-us/library/azure/mt605304.aspx#Analyzers"
      }
    },
    "StopAnalyzer": {
      "x-ms-discriminator-value": "#Microsoft.Azure.Search.StopAnalyzer",
      "allOf": [
        {
          "$ref": "#/definitions/Analyzer"
        }
      ],
      "properties": {
        "stopwords": {
          "type": "array",
          "items": {
            "type": "string"
          },
          "description": "A list of stopwords."
        }
      },
      "description": "Divides text at non-letters; Applies the lowercase and stopword token filters. This analyzer is implemented using Apache Lucene.",
      "externalDocs": {
        "url": "http://lucene.apache.org/core/4_10_3/analyzers-common/org/apache/lucene/analysis/core/StopAnalyzer.html"
      }
    },
    "WhitespaceAnalyzer": {
      "x-ms-discriminator-value": "#Microsoft.Azure.Search.WhitespaceAnalyzer",
      "allOf": [
        {
          "$ref": "#/definitions/Analyzer"
        }
      ],
      "description": "An analyzer that uses the whitespace tokenizer. This analyzer is implemented using Apache Lucene.",
      "externalDocs": {
        "url": "http://lucene.apache.org/core/4_10_3/analyzers-common/org/apache/lucene/analysis/core/WhitespaceAnalyzer.html"
      }
    },
    "Tokenizer": {
      "discriminator": "@odata.type",
      "properties": {
        "@odata.type": {
          "type": "string"
        },
        "name": {
          "type": "string"
        }
      },
      "required": [
        "@odata.type", "name"
      ],
      "description": "Abstract base class for tokenizers.",
      "externalDocs": {
        "url": "https://msdn.microsoft.com/library/mt605304.aspx"
      }
    },
    "ClassicTokenizer": {
      "x-ms-discriminator-value": "#Microsoft.Azure.Search.ClassicTokenizer",
      "allOf": [
        {
          "$ref": "#/definitions/Tokenizer"
        }
      ],
      "properties": {
        "maxTokenLength": {
          "type": "integer",
          "format": "int32",
          "default": 255,
          "description": "The maximum token length. Tokens longer than the maximum length are split. Default is 255."
        }
      },
      "description": "Grammar-based tokenizer that is suitable for processing most European-language documents. This tokenizer is implemented using Apache Lucene.",
      "externalDocs": {
        "url": "http://lucene.apache.org/core/4_10_3/analyzers-common/org/apache/lucene/analysis/standard/ClassicTokenizer.html"
      }
    },
    "TokenCharacterKind": {
      "type": "string",
      "enum": [
        "letter",
        "digit", 
        "whitespace", 
        "punctuation", 
        "symbol"
      ],
      "x-ms-enum": {
        "name": "TokenCharacterKind",
        "modelAsString": false
      },
      "description": "Represents classes of characters on which a token filter can operate."
    },
    "EdgeNGramTokenizer": {
      "x-ms-discriminator-value": "#Microsoft.Azure.Search.EdgeNGramTokenizer",
      "allOf": [
        {
          "$ref": "#/definitions/Tokenizer"
        }
      ],
      "properties": {
        "minGram": {
          "type": "integer",
          "format": "int32",
          "default": 1,
          "description": "The minimum n-gram length. Default is 1."
        },
        "maxGram": {
          "type": "integer",
          "format": "int32",
          "default": 2,
          "description": "The maximum n-gram length. Default is 2."
        },
        "tokenChars": {
          "type": "array",
          "items": {
            "$ref": "#/definitions/TokenCharacterKind"
          },
          "description": "Character classes to keep in the tokens."
        }
      },
      "description": "Tokenizes the input from an edge into n-grams of the given size(s). This tokenizer is implemented using Apache Lucene.",
      "externalDocs": {
        "url": "https://lucene.apache.org/core/4_10_3/analyzers-common/org/apache/lucene/analysis/ngram/EdgeNGramTokenizer.html"
      },
      "x-ms-external": true
    },
    "KeywordTokenizer": {
      "x-ms-discriminator-value": "#Microsoft.Azure.Search.KeywordTokenizer",
      "allOf": [
        {
          "$ref": "#/definitions/Tokenizer"
        }
      ],
      "properties": {
        "bufferSize": {
          "type": "integer",
          "format": "int32",
          "default": 256,
          "description": "The read buffer size in bytes. Default is 256."
        }
      },
      "description": "Emits the entire input as a single token. This tokenizer is implemented using Apache Lucene.",
      "externalDocs": {
        "url": "http://lucene.apache.org/core/4_10_3/analyzers-common/org/apache/lucene/analysis/core/KeywordTokenizer.html"
      }
    },
    "LetterTokenizer": {
      "x-ms-discriminator-value": "#Microsoft.Azure.Search.LetterTokenizer",
      "allOf": [
        {
          "$ref": "#/definitions/Tokenizer"
        }
      ],
      "description": "Divides text at non-letters. This tokenizer is implemented using Apache Lucene.",
      "externalDocs": {
        "url": "http://lucene.apache.org/core/4_10_3/analyzers-common/org/apache/lucene/analysis/core/LetterTokenizer.html"
      }
    },
    "LowercaseTokenizer": {
      "x-ms-discriminator-value": "#Microsoft.Azure.Search.LowercaseTokenizer",
      "allOf": [
        {
          "$ref": "#/definitions/Tokenizer"
        }
      ],
      "description": "Divides text at non-letters and converts them to lower case. This tokenizer is implemented using Apache Lucene.",
      "externalDocs": {
        "url": "http://lucene.apache.org/core/4_10_3/analyzers-common/org/apache/lucene/analysis/core/LowerCaseTokenizer.html"
      }
    },
    "MicrosoftTokenizerLanguage": {
      "type": "string",
      "enum": [
        "bangla", 
        "bulgarian", 
        "catalan", 
        "chinese_simplified",
        "chinese_traditional", 
        "croatian", 
        "czech", 
        "danish", 
        "dutch", 
        "english",
        "french", 
        "german", 
        "greek", 
        "gujarati", 
        "hindi", 
        "icelandic", 
        "indonesian",
        "italian", 
        "japanese", 
        "kannada", 
        "korean", 
        "malay", 
        "malayalam", 
        "marathi",
        "norwegian_bokmaal", 
        "polish", 
        "portuguese", 
        "portuguese_brazilian", 
        "punjabi",
        "romanian", 
        "russian", 
        "serbian_cyrillic", 
        "serbian_latin", 
        "slovenian",
        "spanish", 
        "swedish", 
        "tamil", 
        "telugu", 
        "thai", 
        "ukrainian",
        "urdu", 
        "vietnamese"
      ],
      "x-ms-enum": {
        "name": "MicrosoftTokenizerLanguage",
        "modelAsString": false
      },
      "description": "Lists the languages supported by the Microsoft language tokenizer."
    },
    "MicrosoftLanguageTokenizer": {
      "x-ms-discriminator-value": "#Microsoft.Azure.Search.MicrosoftLanguageTokenizer",
      "allOf": [
        {
          "$ref": "#/definitions/Tokenizer"
        }
      ],
      "properties": {
        "maxTokenLength": {
          "type": "integer",
          "format": "int32",
          "default": 255,
          "description": "The maximum token length. Tokens longer than the maximum length are split. Maximum token length that can be used is 300 characters. Tokens longer than 300 characters are first split into tokens of length 300 and then each of those tokens is split based on the max token length set. Default is 255."
        },
        "isSearchTokenizer": {
          "type": "boolean",
          "default": false,
          "description": "A value indicating how the tokenizer is used. Set to true if used as the search tokenizer, set to false if used as the indexing tokenizer. Default is false."
        },
        "language": {
          "$ref": "#/definitions/MicrosoftTokenizerLanguage",
          "description": "The language to use."
        }
      },
      "description": "Divides text using language-specific rules."
    },
    "MicrosoftStemmingTokenizerLanguage": {
      "type": "string",
      "enum": [
        "arabic", 
        "bangla", 
        "bulgarian", 
        "catalan",
        "croatian", 
        "czech",
        "danish",
        "dutch",
        "english",
        "estonian",
        "finnish", 
        "french",
        "german",
        "greek",
        "gujarati",
        "hebrew", 
        "hindi",
        "hungarian",
        "icelandic",
        "indonesian",
        "italian",
        "kannada",
        "latvian",
        "lithuanian",
        "malay",
        "malayalam",
        "marathi",
        "norwegian_bokmaal",
        "polish",
        "portuguese",
        "portuguese_brazilian",
        "punjabi",
        "romanian",
        "russian",
        "serbian_cyrillic",
        "serbian_latin", 
        "slovak",
        "slovenian",
        "spanish",
        "swedish",
        "tamil", 
        "telugu", 
        "turkish",
        "ukrainian", 
        "urdu"
      ],
      "x-ms-enum": {
        "name": "MicrosoftStemmingTokenizerLanguage",
        "modelAsString": false
      },
      "description": "Lists the languages supported by the Microsoft language stemming tokenizer."
    },
    "MicrosoftLanguageStemmingTokenizer": {
      "x-ms-discriminator-value": "#Microsoft.Azure.Search.MicrosoftLanguageStemmingTokenizer",
      "allOf": [
        {
          "$ref": "#/definitions/Tokenizer"
        }
      ],
      "properties": {
        "maxTokenLength": {
          "type": "integer",
          "format": "int32",
          "default": 255,
          "description": "The maximum token length. Tokens longer than the maximum length are split. Maximum token length that can be used is 300 characters. Tokens longer than 300 characters are first split into tokens of length 300 and then each of those tokens is split based on the max token length set. Default is 255."
        },
        "isSearchTokenizer": {
          "type": "boolean",
          "default": false,
          "description": "A value indicating how the tokenizer is used. Set to true if used as the search tokenizer, set to false if used as the indexing tokenizer. Default is false."
        },
        "language": {
          "$ref": "#/definitions/MicrosoftStemmingTokenizerLanguage",
          "description": "The language to use."
        }
      },
      "description": "Divides text using language-specific rules and reduces words to their base forms."
    },
    "NGramTokenizer": {
      "x-ms-discriminator-value": "#Microsoft.Azure.Search.NGramTokenizer",
      "allOf": [
        {
          "$ref": "#/definitions/Tokenizer"
        }
      ],
      "properties": {
        "minGram": {
          "type": "integer",
          "format": "int32",
          "default": 1,
          "description": "The minimum n-gram length. Default is 1."
        },
        "maxGram": {
          "type": "integer",
          "format": "int32",
          "default": 2,
          "description": "The maximum n-gram length. Default is 2."
        },
        "tokenChars": {
          "type": "array",
          "items": {
            "$ref": "#/definitions/TokenCharacterKind"
          },
          "description": "Character classes to keep in the tokens."
        }
      },
      "description": "Tokenizes the input into n-grams of the given size(s). This tokenizer is implemented using Apache Lucene.",
      "externalDocs": {
        "url": "http://lucene.apache.org/core/4_10_3/analyzers-common/org/apache/lucene/analysis/ngram/NGramTokenizer.html"
      },
      "x-ms-external": true
    },
    "PathHierarchyTokenizer": {
      "x-ms-discriminator-value": "#Microsoft.Azure.Search.PathHierarchyTokenizer",
      "allOf": [
        {
          "$ref": "#/definitions/Tokenizer"
        }
      ],
      "properties": {
        "delimiter": {
          "type": "string",
          "default": "/",
          "maxLength": 1,
          "minLength": 1,
          "description": "The delimiter character to use. Default is \"/\"."
        },
        "replacement": {
          "type": "string",
          "default": "/",
          "maxLength": 1,
          "minLength": 1,
          "description": "A value that, if set, replaces the delimiter character. Default is \"/\"."
        },
        "bufferSize": {
          "type": "integer",
          "format": "int32",
          "default": 1024,
          "description": "The buffer size. Default is 1024."
        },
        "reverse": {
          "x-ms-client-name": "ReverseTokenOrder",
          "type": "boolean",
          "default": false,
          "description": "A value indicating whether to generate tokens in reverse order. Default is false."
        },
        "skip": {
          "x-ms-client-name": "NumberOfTokensToSkip",
          "type": "integer",
          "format": "int32",
          "default": 0,
          "description": "The number of initial tokens to skip. Default is 0."
        }
      },
      "description": "Tokenizer for path-like hierarchies. This tokenizer is implemented using Apache Lucene.",
      "externalDocs": {
        "url": "http://lucene.apache.org/core/4_10_3/analyzers-common/org/apache/lucene/analysis/path/PathHierarchyTokenizer.html"
      }
    },
    "PatternTokenizer": {
      "x-ms-discriminator-value": "#Microsoft.Azure.Search.PatternTokenizer",
      "allOf": [
        {
          "$ref": "#/definitions/Tokenizer"
        }
      ],
      "properties": {
        "pattern": {
          "type": "string",
          "default": "\\W+",
          "description": "A regular expression pattern to match token separators. Default is an expression that matches one or more whitespace characters."
        },
        "flags": {
          "$ref": "#/definitions/RegexFlags",
          "description": "Regular expression flags."
        },
        "group": {
          "type": "integer",
          "format": "int32",
          "default": -1,
          "description": "The zero-based ordinal of the matching group in the regular expression pattern to extract into tokens. Use -1 if you want to use the entire pattern to split the input into tokens, irrespective of matching groups. Default is -1."
        }
      },
      "description": "Tokenizer that uses regex pattern matching to construct distinct tokens. This tokenizer is implemented using Apache Lucene.",
      "externalDocs": {
        "url": "http://lucene.apache.org/core/4_10_3/analyzers-common/org/apache/lucene/analysis/pattern/PatternTokenizer.html"
      }
    },
    "StandardTokenizer": {
      "x-ms-discriminator-value": "#Microsoft.Azure.Search.StandardTokenizer",
      "allOf": [
        {
          "$ref": "#/definitions/Tokenizer"
        }
      ],
      "properties": {
        "maxTokenLength": {
          "type": "integer",
          "format": "int32",
          "default": 255,
          "description": "The maximum token length. Tokens longer than the maximum length are split. Default is 255."
        }
      },
      "description": "Breaks text following the Unicode Text Segmentation rules. This tokenizer is implemented using Apache Lucene.",
      "externalDocs": {
        "url": "http://lucene.apache.org/core/4_10_3/analyzers-common/org/apache/lucene/analysis/standard/StandardTokenizer.html"
      }
    },
    "UaxEmailUrlTokenizer": {
      "x-ms-discriminator-value": "#Microsoft.Azure.Search.UaxEmailUrlTokenizer",
      "allOf": [
        {
          "$ref": "#/definitions/Tokenizer"
        }
      ],
      "properties": {
        "maxTokenLength": {
          "type": "integer",
          "format": "int32",
          "default": 255,
          "description": "The maximum token length. Tokens longer than the maximum length are split. Default is 255."
        }
      },
      "description": "Tokenizes urls and emails as one token. This tokenizer is implemented using Apache Lucene.",
      "externalDocs": {
        "url": "http://lucene.apache.org/core/4_10_3/analyzers-common/org/apache/lucene/analysis/standard/UAX29URLEmailTokenizer.html"
      }
    },
    "WhitespaceTokenizer": {
      "x-ms-discriminator-value": "#Microsoft.Azure.Search.WhitespaceTokenizer",
      "allOf": [
        {
          "$ref": "#/definitions/Tokenizer"
        }
      ],
      "description": "Divides text at whitespace. This tokenizer is implemented using Apache Lucene.",
      "externalDocs": {
        "url": "http://lucene.apache.org/core/4_10_3/analyzers-common/org/apache/lucene/analysis/core/WhitespaceTokenizer.html"
      }
    },
    "TokenFilter": {
      "discriminator": "@odata.type",
      "properties": {
        "@odata.type": {
          "type": "string"
        },
        "name": {
          "type": "string"
        }
      },
      "required": [
        "@odata.type", "name"
      ],
      "description": "Abstract base class for token filters.",
      "externalDocs": {
        "url": "https://msdn.microsoft.com/library/mt605304.aspx"
      }
    },
    "ArabicNormalizationTokenFilter": {
      "x-ms-discriminator-value": "#Microsoft.Azure.Search.ArabicNormalizationTokenFilter",
      "allOf": [
        {
          "$ref": "#/definitions/TokenFilter"
        }
      ],
      "description": "A token filter that applies the Arabic normalizer to normalize the orthography. This token filter is implemented using Apache Lucene.",
      "externalDocs": {
        "url": "http://lucene.apache.org/core/4_10_3/analyzers-common/org/apache/lucene/analysis/ar/ArabicNormalizationFilter.html"
      }
    },
    "ApostropheTokenFilter": {
      "x-ms-discriminator-value": "#Microsoft.Azure.Search.ApostropheTokenFilter",
      "allOf": [
        {
          "$ref": "#/definitions/TokenFilter"
        }
      ],
      "description": "Strips all characters after an apostrophe (including the apostrophe itself). This token filter is implemented using Apache Lucene.",
      "externalDocs": {
        "url": "http://lucene.apache.org/core/4_10_3/analyzers-common/org/apache/lucene/analysis/tr/ApostropheFilter.html"
      }
    },
    "AsciiFoldingTokenFilter": {
      "x-ms-discriminator-value": "#Microsoft.Azure.Search.AsciiFoldingTokenFilter",
      "allOf": [
        {
          "$ref": "#/definitions/TokenFilter"
        }
      ],
      "properties": {
        "preserveOriginal": {
          "type": "boolean",
          "default": false,
          "description": "A value indicating whether the original token will be kept. Default is false."
        }
      },
      "description": "Converts alphabetic, numeric, and symbolic Unicode characters which are not in the first 127 ASCII characters (the \"Basic Latin\" Unicode block) into their ASCII equivalents, if such equivalents exist. This token filter is implemented using Apache Lucene.",
      "externalDocs": {
        "url": "http://lucene.apache.org/core/4_10_3/analyzers-common/org/apache/lucene/analysis/miscellaneous/ASCIIFoldingFilter.html"
      }
    },
    "CjkBigramTokenFilterScripts": {
      "type": "string",
      "enum": [
        "han",
        "hiragana",
        "katakana",
        "hangul"
      ],
      "x-ms-enum": { 
        "name": "CjkBigramTokenFilterScripts",
        "modelAsString": false
      },
      "description": "Scripts that can be ignored by CjkBigramTokenFilter."
    },
    "CjkBigramTokenFilter": {
      "x-ms-discriminator-value": "#Microsoft.Azure.Search.CjkBigramTokenFilter",
      "allOf": [
        {
          "$ref": "#/definitions/TokenFilter"
        }
      ],
      "properties": {
        "ignoreScripts": {
          "type": "array",
          "items": {
            "$ref": "#/definitions/CjkBigramTokenFilterScripts"
          },
          "description": "The scripts to ignore."
        },
        "outputUnigrams": {
          "type": "boolean",
          "default": false,
          "description": "A value indicating whether to output both unigrams and bigrams (if true), or just bigrams (if false). Default is false."
        }
      },
      "description": "Forms bigrams of CJK terms that are generated from StandardTokenizer. This token filter is implemented using Apache Lucene.",
      "externalDocs": {
        "url": "http://lucene.apache.org/core/4_10_3/analyzers-common/org/apache/lucene/analysis/cjk/CJKBigramFilter.html"
      },
      "x-ms-external": true
    },
    "CjkWidthTokenFilter": {
      "x-ms-discriminator-value": "#Microsoft.Azure.Search.CjkWidthTokenFilter",
      "allOf": [
        {
          "$ref": "#/definitions/TokenFilter"
        }
      ],
      "description": "Normalizes CJK width differences. Folds fullwidth ASCII variants into the equivalent basic Latin, and half-width Katakana variants into the equivalent Kana. This token filter is implemented using Apache Lucene.",
      "externalDocs": {
        "url": "http://lucene.apache.org/core/4_10_3/analyzers-common/org/apache/lucene/analysis/cjk/CJKWidthFilter.html"
      }
    },
    "ClassicTokenFilter": {
      "x-ms-discriminator-value": "#Microsoft.Azure.Search.ClassicTokenFilter",
      "allOf": [
        {
          "$ref": "#/definitions/TokenFilter"
        }
      ],
      "description": "Removes \"'s\" from the end of words, and removes dots from acronyms. This token filter is implemented using Apache Lucene.",
      "externalDocs": {
        "url": "http://lucene.apache.org/core/4_10_3/analyzers-common/org/apache/lucene/analysis/standard/ClassicFilter.html"
      }
    },
    "CommonGramTokenFilter": {
      "x-ms-discriminator-value": "#Microsoft.Azure.Search.CommonGramTokenFilter",
      "allOf": [
        {
          "$ref": "#/definitions/TokenFilter"
        }
      ],
      "properties": {
        "commonWords": {
          "type": "array",
          "items": {
            "type": "string"
          },
          "description": "The set of common words."
        },
        "ignoreCase": {
          "type": "boolean",
          "default": false,
          "description": "A value indicating whether common words matching will be case insensitive. Default is false."
        },
        "queryMode": {
          "x-ms-client-name": "UseQueryMode",
          "type": "boolean",
          "default": false,
          "description": "A value that indicates whether the token filter is in query mode. When in query mode, the token filter generates bigrams and then removes common words and single terms followed by a common word. Default is false."
        }
      },
      "required": [
        "commonWords"
      ],
      "description": "Construct bigrams for frequently occurring terms while indexing. Single terms are still indexed too, with bigrams overlaid. This token filter is implemented using Apache Lucene.",
      "externalDocs": {
        "url": "http://lucene.apache.org/core/4_10_3/analyzers-common/org/apache/lucene/analysis/commongrams/CommonGramsFilter.html"
      }
    },
    "DictionaryDecompounderTokenFilter": {
      "x-ms-discriminator-value": "#Microsoft.Azure.Search.DictionaryDecompounderTokenFilter",
      "allOf": [
        {
          "$ref": "#/definitions/TokenFilter"
        }
      ],
      "properties": {
        "wordList": {
          "type": "array",
          "items": {
            "type": "string"
          },
          "description": "The list of words to match against."
        },
        "minWordSize": {
          "type": "integer",
          "format": "int32",
          "default": 5,
          "description": "The minimum word size. Only words longer than this get processed. Default is 5."
        },
        "minSubwordSize": {
          "type": "integer",
          "format": "int32",
          "default": 2,
          "description": "The minimum subword size. Only subwords longer than this are outputted. Default is 2."
        },
        "maxSubwordSize": {
          "type": "integer",
          "format": "int32",
          "default": 15,
          "description": "The maximum subword size. Only subwords shorter than this are outputted. Default is 15."
        },
        "onlyLongestMatch": {
          "type": "boolean",
          "default": false,
          "description": "A value indicating whether to add only the longest matching subword to the output. Default is false."
        }
      },
      "required": [
        "wordList"
      ],
      "description": "Decomposes compound words found in many Germanic languages. This token filter is implemented using Apache Lucene.",
      "externalDocs": {
        "url": "http://lucene.apache.org/core/4_10_3/analyzers-common/org/apache/lucene/analysis/compound/DictionaryCompoundWordTokenFilter.html"
      }
    },
    "EdgeNGramTokenFilterSide": {
      "type": "string",
      "enum": [
        "front",
        "back"
      ],
      "x-ms-enum": { 
        "name": "EdgeNGramTokenFilterSide",
        "modelAsString": false
      },
      "description": "Specifies which side of the input an n-gram should be generated from."
    },
    "EdgeNGramTokenFilter": {
      "x-ms-discriminator-value": "#Microsoft.Azure.Search.EdgeNGramTokenFilter",
      "allOf": [
        {
          "$ref": "#/definitions/TokenFilter"
        }
      ],
      "properties": {
        "minGram": {
          "type": "integer",
          "format": "int32",
          "default": 1,
          "description": "The minimum n-gram length. Default is 1."
        },
        "maxGram": {
          "type": "integer",
          "format": "int32",
          "default": 2,
          "description": "The maximum n-gram length. Default is 2."
        },
        "side": {
          "$ref": "#/definitions/EdgeNGramTokenFilterSide",
          "default": "front",
          "description": "Specifies which side of the input the n-gram should be generated from. Default is \"front\"."
        }
      },
      "description": "Generates n-grams of the given size(s) starting from the front or the back of an input token. This token filter is implemented using Apache Lucene.",
      "externalDocs": {
        "url": "http://lucene.apache.org/core/4_10_3/analyzers-common/org/apache/lucene/analysis/ngram/EdgeNGramTokenFilter.html"
      }
    },
    "ElisionTokenFilter": {
      "x-ms-discriminator-value": "#Microsoft.Azure.Search.ElisionTokenFilter",
      "allOf": [
        {
          "$ref": "#/definitions/TokenFilter"
        }
      ],
      "properties": {
        "articles": {
          "type": "array",
          "items": {
            "type": "string"
          },
          "description": "The set of articles to remove."
        }
      },
      "description": "Removes elisions. For example, \"l'avion\" (the plane) will be converted to \"avion\" (plane). This token filter is implemented using Apache Lucene.",
      "externalDocs": {
        "url": "http://lucene.apache.org/core/4_10_3/analyzers-common/org/apache/lucene/analysis/util/ElisionFilter.html"
      }
    },
    "GermanNormalizationTokenFilter": {
      "x-ms-discriminator-value": "#Microsoft.Azure.Search.GermanNormalizationTokenFilter",
      "allOf": [
        {
          "$ref": "#/definitions/TokenFilter"
        }
      ],
      "description": "Normalizes German characters according to the heuristics of the German2 snowball algorithm. This token filter is implemented using Apache Lucene.",
      "externalDocs": {
        "url": "http://lucene.apache.org/core/4_10_3/analyzers-common/org/apache/lucene/analysis/de/GermanNormalizationFilter.html"
      }
    },
    "HindiNormalizationTokenFilter": {
      "x-ms-discriminator-value": "#Microsoft.Azure.Search.HindiNormalizationTokenFilter",
      "allOf": [
        {
          "$ref": "#/definitions/TokenFilter"
        }
      ],
      "description": "Normalizes text in Hindi to remove some differences in spelling variations. This token filter is implemented using Apache Lucene.",
      "externalDocs": {
        "url": "http://lucene.apache.org/core/4_10_3/analyzers-common/org/apache/lucene/analysis/hi/HindiNormalizationFilter.html"
      }
    },
    "IndicNormalizationTokenFilter": {
      "x-ms-discriminator-value": "#Microsoft.Azure.Search.IndicNormalizationTokenFilter",
      "allOf": [
        {
          "$ref": "#/definitions/TokenFilter"
        }
      ],
      "description": "Normalizes the Unicode representation of text in Indian languages. This token filter is implemented using Apache Lucene.",
      "externalDocs": {
        "url": "http://lucene.apache.org/core/4_10_3/analyzers-common/org/apache/lucene/analysis/in/IndicNormalizationFilter.html"
      }
    },
    "KeepTokenFilter": {
      "x-ms-discriminator-value": "#Microsoft.Azure.Search.KeepTokenFilter",
      "allOf": [
        {
          "$ref": "#/definitions/TokenFilter"
        }
      ],
      "properties": {
        "keepWords": {
          "type": "array",
          "items": {
            "type": "string"
          },
          "description": "The list of words to keep."
        },
        "keepWordsCase" : {
          "x-ms-client-name": "LowerCaseKeepWords",
          "type": "boolean",
          "default": false,
          "description": "A value indicating whether to lower case all words first. Default is false."
        }
      },
      "required": [
        "keepWords"
      ],
      "description": "A token filter that only keeps tokens with text contained in a specified list of words. This token filter is implemented using Apache Lucene.",
      "externalDocs": {
        "url": "http://lucene.apache.org/core/4_10_3/analyzers-common/org/apache/lucene/analysis/miscellaneous/KeepWordFilter.html"
      }
    },
    "KeywordMarkerTokenFilter": {
      "x-ms-discriminator-value": "#Microsoft.Azure.Search.KeywordMarkerTokenFilter",
      "allOf": [
        {
          "$ref": "#/definitions/TokenFilter"
        }
      ],
      "properties": {
        "keywords": {
          "type": "array",
          "items": {
            "type": "string"
          },
          "description": "A list of words to mark as keywords."
        },
        "ignoreCase": {
          "type": "boolean",
          "default": false,
          "description": "A value indicating whether to ignore case. If true, all words are converted to lower case first. Default is false."
        }
      },
      "required": [
        "keywords"
      ],
      "description": "Marks terms as keywords. This token filter is implemented using Apache Lucene.",
      "externalDocs": {
        "url": "http://lucene.apache.org/core/4_10_3/analyzers-common/org/apache/lucene/analysis/miscellaneous/KeywordMarkerFilter.html"
      }
    },
    "KeywordRepeatTokenFilter": {
      "x-ms-discriminator-value": "#Microsoft.Azure.Search.KeywordRepeatTokenFilter",
      "allOf": [
        {
          "$ref": "#/definitions/TokenFilter"
        }
      ],
      "description": "Emits each incoming token twice, once as keyword and once as non-keyword. This token filter is implemented using Apache Lucene.",
      "externalDocs": {
        "url": "http://lucene.apache.org/core/4_10_3/analyzers-common/org/apache/lucene/analysis/miscellaneous/KeywordRepeatFilter.html"
      }
    },
    "KStemTokenFilter": {
      "x-ms-discriminator-value": "#Microsoft.Azure.Search.KStemTokenFilter",
      "allOf": [
        {
          "$ref": "#/definitions/TokenFilter"
        }
      ],
      "description": "A high-performance kstem filter for English. This token filter is implemented using Apache Lucene.",
      "externalDocs": {
        "url": "http://lucene.apache.org/core/4_10_3/analyzers-common/org/apache/lucene/analysis/en/KStemFilter.html"
      }
    },
    "LengthTokenFilter": {
      "x-ms-discriminator-value": "#Microsoft.Azure.Search.LengthTokenFilter",
      "allOf": [
        {
          "$ref": "#/definitions/TokenFilter"
        }
      ],
      "properties": {
        "min": {
          "type": "integer",
          "format": "int32",
          "default": 0,
          "description": "The minimum length in characters. Default is 0."
        },
        "max": {
          "type": "integer",
          "format": "int32",
          "default": 2147483647,
          "description": "The maximum length in characters. Default is 2147483647 (2^31-1)."
        }
      },
      "description": "Removes words that are too long or too short. This token filter is implemented using Apache Lucene.",
      "externalDocs": {
        "url": "http://lucene.apache.org/core/4_10_3/analyzers-common/org/apache/lucene/analysis/miscellaneous/LengthFilter.html"
      }
    },
    "LimitTokenFilter": {
      "x-ms-discriminator-value": "#Microsoft.Azure.Search.LimitTokenFilter",
      "allOf": [
        {
          "$ref": "#/definitions/TokenFilter"
        }
      ],
      "properties": {
        "maxTokenCount": {
          "type": "integer",
          "format": "int32",
          "default": 1,
          "description": "The maximum number of tokens to produce. Default is 1."
        },
        "consumeAllTokens": {
          "type": "boolean",
          "default": false,
          "description": "A value indicating whether all tokens from the input must be consumed even if maxTokenCount is reached. Default is false."
        }
      },
      "description": "Limits the number of tokens while indexing. This token filter is implemented using Apache Lucene.",
      "externalDocs": {
        "url": "http://lucene.apache.org/core/4_10_3/analyzers-common/org/apache/lucene/analysis/miscellaneous/LimitTokenCountFilter.html"
      }
    },
    "LowercaseTokenFilter": {
      "x-ms-discriminator-value": "#Microsoft.Azure.Search.LowercaseTokenFilter",
      "allOf": [
        {
          "$ref": "#/definitions/TokenFilter"
        }
      ],
      "description": "Normalizes token text to lower case. This token filter is implemented using Apache Lucene.",
      "externalDocs": {
        "url": "http://lucene.apache.org/core/4_10_3/analyzers-common/org/apache/lucene/analysis/core/LowerCaseFilter.html"
      }
    },
    "NGramTokenFilter": {
      "x-ms-discriminator-value": "#Microsoft.Azure.Search.NGramTokenFilter",
      "allOf": [
        {
          "$ref": "#/definitions/TokenFilter"
        }
      ],
      "properties": {
        "minGram": {
          "type": "integer",
          "format": "int32",
          "default": 1,
          "description": "The minimum n-gram length. Default is 1."
        },
        "maxGram": {
          "type": "integer",
          "format": "int32",
          "default": 2,
          "description": "The maximum n-gram length. Default is 2."
        }
      },
      "description": "Generates n-grams of the given size(s). This token filter is implemented using Apache Lucene.",
      "externalDocs": {
        "url": "http://lucene.apache.org/core/4_10_3/analyzers-common/org/apache/lucene/analysis/ngram/NGramTokenFilter.html"
      }
    },
    "PatternCaptureTokenFilter": {
      "x-ms-discriminator-value": "#Microsoft.Azure.Search.PatternCaptureTokenFilter",
      "allOf": [
        {
          "$ref": "#/definitions/TokenFilter"
        }
      ],
      "properties": {
        "patterns": {
          "type": "array",
          "items": {
            "type": "string"
          },
          "description": "A list of patterns to match against each token."
        },
        "preserveOriginal": {
          "type": "boolean",
          "default": true,
          "description": "A value indicating whether to return the original token even if one of the patterns matches. Default is true."
        }
      },
      "required": [
        "patterns"
      ],
      "description": "Uses Java regexes to emit multiple tokens - one for each capture group in one or more patterns. This token filter is implemented using Apache Lucene.",
      "externalDocs": {
        "url": "http://lucene.apache.org/core/4_10_3/analyzers-common/org/apache/lucene/analysis/pattern/PatternCaptureGroupTokenFilter.html"
      }
    },
    "PatternReplaceTokenFilter": {
      "x-ms-discriminator-value": "#Microsoft.Azure.Search.PatternReplaceTokenFilter",
      "allOf": [
        {
          "$ref": "#/definitions/TokenFilter"
        }
      ],
      "properties": {
        "pattern": {
          "type": "string",
          "description": "A regular expression pattern."
        },
        "replacement": {
          "type": "string",
          "description": "The replacement text."
        }
      },
      "required": [
        "pattern",
        "replacement"
      ],
      "description": "A token filter which applies a pattern to each token in the stream, replacing match occurrences with the specified replacement string. This token filter is implemented using Apache Lucene.",
      "externalDocs": {
        "url": "http://lucene.apache.org/core/4_10_3/analyzers-common/org/apache/lucene/analysis/pattern/PatternReplaceFilter.html"
      }
    },
    "PersianNormalizationTokenFilter": {
      "x-ms-discriminator-value": "#Microsoft.Azure.Search.PersianNormalizationTokenFilter",
      "allOf": [
        {
          "$ref": "#/definitions/TokenFilter"
        }
      ],
      "description": "Applies normalization for Persian. This token filter is implemented using Apache Lucene.",
      "externalDocs": {
        "url": "http://lucene.apache.org/core/4_10_3/analyzers-common/org/apache/lucene/analysis/fa/PersianNormalizationFilter.html"
      }
    },
    "PhoneticEncoder": {
      "type": "string",
      "enum": [
        "metaphone", 
        "doublemetaphone", 
        "soundex",
        "refinedsoundex",
        "caverphone1",
        "caverphone2",
        "cologne",
        "nysiis",
        "koelnerphonetik",
        "haasephonetik",
        "beidermorse"
      ],
      "x-ms-enum": { 
        "name": "PhoneticEncoder",
        "modelAsString": false
      },
      "description": "Identifies the type of phonetic encoder to use with a PhoneticTokenFilter."
    },
    "PhoneticTokenFilter": {
      "x-ms-discriminator-value": "#Microsoft.Azure.Search.PhoneticTokenFilter",
      "allOf": [
        {
          "$ref": "#/definitions/TokenFilter"
        }
      ],
      "properties": {
        "encoder": {
          "$ref": "#/definitions/PhoneticEncoder",
          "default": "metaphone",
          "description": "The phonetic encoder to use. Default is \"metaphone\"."
        },
        "replace": {
          "x-ms-client-name": "ReplaceOriginalTokens",
          "type": "boolean",
          "default": true,
          "description": "A value indicating whether encoded tokens should replace original tokens. If false, encoded tokens are added as synonyms. Default is true."
        }
      },
      "description": "Create tokens for phonetic matches. This token filter is implemented using Apache Lucene.",
      "externalDocs": {
        "url": "https://lucene.apache.org/core/4_10_3/analyzers-phonetic/org/apache/lucene/analysis/phonetic/package-tree.html"
      }
    },
    "PorterStemTokenFilter": {
      "x-ms-discriminator-value": "#Microsoft.Azure.Search.PorterStemTokenFilter",
      "allOf": [
        {
          "$ref": "#/definitions/TokenFilter"
        }
      ],
      "description": "Uses the Porter stemming algorithm to transform the token stream. This token filter is implemented using Apache Lucene.",
      "externalDocs": {
        "url": "http://tartarus.org/~martin/PorterStemmer/"
      }
    },
    "ReverseTokenFilter": {
      "x-ms-discriminator-value": "#Microsoft.Azure.Search.ReverseTokenFilter",
      "allOf": [
        {
          "$ref": "#/definitions/TokenFilter"
        }
      ],
      "description": "Reverses the token string. This token filter is implemented using Apache Lucene.",
      "externalDocs": {
        "url": "http://lucene.apache.org/core/4_10_3/analyzers-common/org/apache/lucene/analysis/reverse/ReverseStringFilter.html"
      }
    },
    "ScandinavianNormalizationTokenFilter": {
      "x-ms-discriminator-value": "#Microsoft.Azure.Search.ScandinavianNormalizationTokenFilter",
      "allOf": [
        {
          "$ref": "#/definitions/TokenFilter"
        }
      ],
      "description": "Normalizes use of the interchangeable Scandinavian characters. This token filter is implemented using Apache Lucene.",
      "externalDocs": {
        "url": "http://lucene.apache.org/core/4_10_3/analyzers-common/org/apache/lucene/analysis/miscellaneous/ScandinavianNormalizationFilter.html"
      }
    },
    "ScandinavianFoldingNormalizationTokenFilter": {
      "x-ms-discriminator-value": "#Microsoft.Azure.Search.ScandinavianFoldingNormalizationTokenFilter",
      "allOf": [
        {
          "$ref": "#/definitions/TokenFilter"
        }
      ],
      "description": "Folds Scandinavian characters åÅäæÄÆ->a and öÖøØ->o. It also discriminates against use of double vowels aa, ae, ao, oe and oo, leaving just the first one. This token filter is implemented using Apache Lucene.",
      "externalDocs": {
        "url": "http://lucene.apache.org/core/4_10_3/analyzers-common/org/apache/lucene/analysis/miscellaneous/ScandinavianFoldingFilter.html"
      }
    },
    "ShingleTokenFilter": {
      "x-ms-discriminator-value": "#Microsoft.Azure.Search.ShingleTokenFilter",
      "allOf": [
        {
          "$ref": "#/definitions/TokenFilter"
        }
      ],
      "properties": {
        "maxShingleSize": {
          "type": "integer",
          "format": "int32",
          "default": 2,
          "description": "The maximum shingle size. Default is 2."
        },
        "minShingleSize": {
          "type": "integer",
          "format": "int32",
          "default": 2,
          "description": "The minimum shingle size. Default is 2."
        },
        "outputUnigrams": {
          "type": "boolean",
          "default": true,
          "description": "A value indicating whether the output stream will contain the input tokens (unigrams) as well as shingles. Default is true."
        },
        "outputUnigramsIfNoShingles": {
          "type": "boolean",
          "default": false,
          "description": "A value indicating whether to output unigrams for those times when no shingles are available. This property takes precedence when outputUnigrams is set to false. Default is false."
        },
        "tokenSeparator": {
          "type": "string",
          "default": " ",
          "description": "The string to use when joining adjacent tokens to form a shingle. Default is a single space (\" \")."
        },
        "filterToken": {
          "type": "string",
          "default": "_",
          "description": "The string to insert for each position at which there is no token. Default is an underscore (\"_\")."
        }
      },
      "description": "Creates combinations of tokens as a single token. This token filter is implemented using Apache Lucene.",
      "externalDocs": {
        "url": "http://lucene.apache.org/core/4_10_3/analyzers-common/org/apache/lucene/analysis/shingle/ShingleFilter.html"
      }
    },
    "SnowballTokenFilterLanguage": {
      "type": "string",
      "enum": [
        "Armenian",
        "Basque",
        "Catalan",
        "Danish", 
        "Dutch", 
        "English", 
        "Finnish",
        "French", 
        "German", 
        "German2", 
        "Hungarian", 
        "Italian",
        "Kp",
        "Lovins", 
        "Norwegian",
        "Porter",
        "Portuguese",
        "Romanian",
        "Russian", 
        "Spanish", 
        "Swedish",
        "Turkish"
      ],
      "x-ms-enum": {
        "name": "SnowballTokenFilterLanguage",
        "modelAsString": false
      },
      "description": "The language to use for a Snowball token filter."
    },
    "SnowballTokenFilter": {
      "x-ms-discriminator-value": "#Microsoft.Azure.Search.SnowballTokenFilter",
      "allOf": [
        {
          "$ref": "#/definitions/TokenFilter"
        }
      ],
      "properties": {
        "language": {
          "$ref": "#/definitions/SnowballTokenFilterLanguage",
          "description": "The language to use."
        }
      },
      "required": [
        "language"
      ],
      "description": "A filter that stems words using a Snowball-generated stemmer. This token filter is implemented using Apache Lucene.",
      "externalDocs": {
        "url": "http://lucene.apache.org/core/4_10_3/analyzers-common/org/apache/lucene/analysis/snowball/SnowballFilter.html"
      }
    },
    "SoraniNormalizationTokenFilter": {
      "x-ms-discriminator-value": "#Microsoft.Azure.Search.SoraniNormalizationTokenFilter",
      "allOf": [
        {
          "$ref": "#/definitions/TokenFilter"
        }
      ],
      "description": "Normalizes the Unicode representation of Sorani text. This token filter is implemented using Apache Lucene.",
      "externalDocs": {
        "url": "http://lucene.apache.org/core/4_10_3/analyzers-common/org/apache/lucene/analysis/ckb/SoraniNormalizationFilter.html"
      }
    },
    "StemmerTokenFilterLanguage": {
      "type": "string",
      "enum": [
        "arabic", 
        "armenian", 
        "basque", 
        "brazilian", 
        "bulgarian",
        "catalan",
        "czech",
        "danish", 
        "dutch",
        "dutch_kp",
        "english",
        "light_english", 
        "minimal_english",
        "possessive_english",
        "porter2",
        "lovins",
        "finnish", 
        "light_finnish",
        "french",
        "light_french",
        "minimal_french",
        "galician", 
        "minimal_galician",
        "german",
        "german2",
        "light_german", 
        "minimal_german",
        "greek",
        "hindi", 
        "hungarian",
        "light_hungarian",
        "indonesian",
        "irish",
        "italian",
        "light_italian",
        "sorani", 
        "latvian", 
        "norwegian",
        "light_norwegian",
        "minimal_norwegian", 
        "light_nynorsk",
        "minimal_nynorsk",
        "portuguese",
        "light_portuguese", 
        "minimal_portuguese",
        "portuguese_rslp",
        "romanian",
        "russian",
        "light_russian",
        "spanish", 
        "light_spanish",
        "swedish",
        "light_swedish", 
        "turkish"
      ],
      "x-ms-enum": {
        "name": "StemmerTokenFilterLanguage",
        "modelAsString": false
      },
      "description": "The language to use for a stemmer token filter."
    },
    "StemmerTokenFilter": {
      "x-ms-discriminator-value": "#Microsoft.Azure.Search.StemmerTokenFilter",
      "allOf": [
        {
          "$ref": "#/definitions/TokenFilter"
        }
      ],
      "properties": {
        "language": {
          "$ref": "#/definitions/StemmerTokenFilterLanguage",
          "description": "The language to use."
        }
      },
      "required": [
        "language"
      ],
      "description": "Language specific stemming filter. This token filter is implemented using Apache Lucene.",
      "externalDocs": {
        "url": "https://msdn.microsoft.com/library/azure/mt605304.aspx#TokenFilters"
      }
    },
    "StemmerOverrideTokenFilter": {
      "x-ms-discriminator-value": "#Microsoft.Azure.Search.StemmerOverrideTokenFilter",
      "allOf": [
        {
          "$ref": "#/definitions/TokenFilter"
        }
      ],
      "properties": {
        "rules": {
          "type": "array",
          "items": {
            "type": "string"
          },
          "description": "A list of stemming rules in the following format: \"word => stem\", for example: \"ran => run\""
        }
      },
      "required": [
        "rules"
      ],
      "description": "Provides the ability to override other stemming filters with custom dictionary-based stemming. Any dictionary-stemmed terms will be marked as keywords so that they will not be stemmed with stemmers down the chain. Must be placed before any stemming filters. This token filter is implemented using Apache Lucene.",
      "externalDocs": {
        "url": "http://lucene.apache.org/core/4_10_3/analyzers-common/org/apache/lucene/analysis/miscellaneous/StemmerOverrideFilter.html"
      }
    },
    "StopwordsList": {
      "type": "string",
      "enum": [
        "_arabic_",
        "_armenian_",
        "_basque_",
        "_brazilian_",
        "_bulgarian_",
        "_catalan_",
        "_czech_",
        "_danish_",
        "_dutch_",
        "_english_",
        "_finnish_",
        "_french_",
        "_galician_",
        "_german_",
        "_greek_",
        "_hindi_",
        "_hungarian_", 
        "_indonesian_",
        "_irish_",
        "_italian_",
        "_latvian_",
        "_norwegian_", 
        "_persian_", 
        "_portuguese_",
        "_romanian_",
        "_russian_",
        "_sorani_",
        "_spanish_",
        "_swedish_",
        "_thai_",
        "_turkish_" 
      ],
      "x-ms-enum": {
        "name": "StopwordsList",
        "modelAsString": false
      },
      "description": "Identifies a predefined list of language-specific stopwords."
    },
    "StopTokenFilter": {
      "x-ms-discriminator-value": "#Microsoft.Azure.Search.StopTokenFilter",
      "allOf": [
        {
          "$ref": "#/definitions/TokenFilter"
        }
      ],
      "properties": {
        "stopwords": {
          "type": "array",
          "items": {
            "type": "string"
          },
          "description": "The list of stopwords. This property and the stopwords_list property cannot both be set."
        },
        "stopwords_list": {
          "type": "string",
          "default": "_english_",
          "description": "A predefined list of stopwords to use. This property and the stopwords property cannot both be set. Default is \"_english_\"."
        },
        "ignoreCase": {
          "type": "boolean",
          "default": false,
          "description": "A value indicating whether to ignore case. If true, all words are converted to lower case first. Default is false."
        },
        "removeTrailing": {
          "x-ms-client-name": "RemoveTrailingStopWords",
          "type": "boolean",
          "default": true,
          "description": "A value indicating whether to ignore the last search term if it's a stop word. Default is true."
        }
      },
      "description": "Removes stop words from a token stream. This token filter is implemented using Apache Lucene.",
      "externalDocs": {
        "url": "http://lucene.apache.org/core/4_10_3/analyzers-common/org/apache/lucene/analysis/core/StopFilter.html"
      }
    },
    "SynonymTokenFilter": {
      "x-ms-discriminator-value": "#Microsoft.Azure.Search.SynonymTokenFilter",
      "allOf": [
        {
          "$ref": "#/definitions/TokenFilter"
        }
      ],
      "properties": {
        "synonyms": {
          "type": "array",
          "items": {
            "type": "string"
          },
          "description": "A list of synonyms in following one of two formats: 1. incredible, unbelievable, fabulous => amazing - all terms on the left side of => symbol will be replaced with all terms on its right side; 2. incredible, unbelievable, fabulous, amazing - comma separated list of equivalent words. Set the expand option to change how this list is interpreted."
        },
        "ignoreCase": {
          "type": "boolean",
          "default": false,
          "description": "A value indicating whether to case-fold input for matching. Default is false."
        },
        "expand": {
          "type": "boolean",
          "default": true,
          "description": "A value indicating whether all words in the list of synonyms (if => notation is not used) will map to one another. If true, all words in the list of synonyms (if => notation is not used) will map to one another. The following list: incredible, unbelievable, fabulous, amazing is equivalent to: incredible, unbelievable, fabulous, amazing => incredible, unbelievable, fabulous, amazing. If false, the following list: incredible, unbelievable, fabulous, amazing will be equivalent to: incredible, unbelievable, fabulous, amazing => incredible. Default is true."
        }
      },
      "required": [
        "synonyms"
      ],
      "description": "Matches single or multi-word synonyms in a token stream. This token filter is implemented using Apache Lucene.",
      "externalDocs": {
        "url": "http://lucene.apache.org/core/4_10_3/analyzers-common/org/apache/lucene/analysis/synonym/SynonymFilter.html"
      }
    },
    "TrimTokenFilter": {
      "x-ms-discriminator-value": "#Microsoft.Azure.Search.TrimTokenFilter",
      "allOf": [
        {
          "$ref": "#/definitions/TokenFilter"
        }
      ],
      "description": "Trims leading and trailing whitespace from tokens. This token filter is implemented using Apache Lucene.",
      "externalDocs": {
        "url": "http://lucene.apache.org/core/4_10_3/analyzers-common/org/apache/lucene/analysis/miscellaneous/TrimFilter.html"
      }
    },
    "TruncateTokenFilter": {
      "x-ms-discriminator-value": "#Microsoft.Azure.Search.TruncateTokenFilter",
      "allOf": [
        {
          "$ref": "#/definitions/TokenFilter"
        }
      ],
      "properties": {
        "length": {
          "type": "integer",
          "format": "int32",
          "default": 300,
          "description": "The length at which terms will be truncated. Default is 300."
        }
      },
      "description": "Truncates the terms to a specific length. This token filter is implemented using Apache Lucene.",
      "externalDocs": {
        "url": "http://lucene.apache.org/core/4_10_3/analyzers-common/org/apache/lucene/analysis/miscellaneous/TruncateTokenFilter.html"
      }
    },
    "UniqueTokenFilter": {
      "x-ms-discriminator-value": "#Microsoft.Azure.Search.UniqueTokenFilter",
      "allOf": [
        {
          "$ref": "#/definitions/TokenFilter"
        }
      ],
      "properties": {
        "onlyOnSamePosition": {
          "type": "boolean",
          "default": false,
          "description": "A value indicating whether to remove duplicates only at the same position. Default is false."
        }
      },
      "description": "Filters out tokens with same text as the previous token. This token filter is implemented using Apache Lucene.",
      "externalDocs": {
        "url": "http://lucene.apache.org/core/4_10_3/analyzers-common/org/apache/lucene/analysis/miscellaneous/RemoveDuplicatesTokenFilter.html"
      }
    },
    "UppercaseTokenFilter": {
      "x-ms-discriminator-value": "#Microsoft.Azure.Search.UppercaseTokenFilter",
      "allOf": [
        {
          "$ref": "#/definitions/TokenFilter"
        }
      ],
      "description": "Normalizes token text to upper case. This token filter is implemented using Apache Lucene.",
      "externalDocs": {
        "url": "http://lucene.apache.org/core/4_10_3/analyzers-common/org/apache/lucene/analysis/core/UpperCaseFilter.html"
      }
    },
    "WordDelimiterTokenFilter": {
      "x-ms-discriminator-value": "#Microsoft.Azure.Search.WordDelimiterTokenFilter",
      "allOf": [
        {
          "$ref": "#/definitions/TokenFilter"
        }
      ],
      "properties": {
        "generateWordParts": {
          "type": "boolean",
          "default": true,
          "description": "A value indicating whether to generate part words. If set, causes parts of words to be generated; for example \"AzureSearch\" becomes \"Azure\" \"Search\". Default is true."
        },
        "generateNumberParts": {
          "type": "boolean",
          "default": true,
          "description": "A value indicating whether to generate number subwords. Default is true."
        },
        "catenateWords": {
          "type": "boolean",
          "default": false,
          "description": "A value indicating whether maximum runs of word parts will be catenated. For example, if this is set to true, \"Azure-Search\" becomes \"AzureSearch\". Default is false."
        },
        "catenateNumbers": {
          "type": "boolean",
          "default": false,
          "description": "A value indicating whether maximum runs of number parts will be catenated. For example, if this is set to true, \"1-2\" becomes \"12\". Default is false."
        },
        "catenateAll": {
          "type": "boolean",
          "default": false,
          "description": "A value indicating whether all subword parts will be catenated. For example, if this is set to true, \"Azure-Search-1\" becomes \"AzureSearch1\". Default is false."
        },
        "splitOnCaseChange": {
          "type": "boolean",
          "default": true,
          "description": "A value indicating whether to split words on caseChange. For example, if this is set to true, \"AzureSearch\" becomes \"Azure\" \"Search\". Default is true."
        },
        "preserveOriginal": {
          "type": "boolean",
          "default": false,
          "description": "A value indicating whether original words will be preserved and added to the subword list. Default is false."
        },
        "splitOnNumerics": {
          "type": "boolean",
          "default": true,
          "description": "A value indicating whether to split on numbers. For example, if this is set to true, \"Azure1Search\" becomes \"Azure\" \"1\" \"Search\". Default is true."
        },
        "stemEnglishPossessive": {
          "type": "boolean",
          "default": true,
          "description": "A value indicating whether to remove trailing \"'s\" for each subword. Default is true."
        },
        "protectedWords": {
          "type": "array",
          "items": {
            "type": "string"
          },
          "description": "A list of tokens to protect from being delimited."
        }
      },
      "description": "Splits words into subwords and performs optional transformations on subword groups. This token filter is implemented using Apache Lucene.",
      "externalDocs": {
        "url": "http://lucene.apache.org/core/4_10_3/analyzers-common/org/apache/lucene/analysis/miscellaneous/WordDelimiterFilter.html"
      }
    },
    "CharFilter": {
      "discriminator": "@odata.type",
      "properties": {
        "@odata.type": {
          "type": "string"
        },
        "name": {
          "type": "string"
        }
      },
      "required": [
        "@odata.type", "name"
      ],
      "description": "Abstract base class for character filters.",
      "externalDocs": {
        "url": "https://msdn.microsoft.com/library/mt605304.aspx"
      }
    },
    "HtmlStripCharFilter": {
      "x-ms-discriminator-value": "#Microsoft.Azure.Search.HtmlStripCharFilter",
      "allOf": [
        {
          "$ref": "#/definitions/CharFilter"
        }
      ],
      "description": "A character filter that attempts to strip out HTML constructs. This character filter is implemented using Apache Lucene.",
      "externalDocs": {
        "url": "https://lucene.apache.org/core/4_10_3/analyzers-common/org/apache/lucene/analysis/charfilter/HTMLStripCharFilter.html"
      }
    },
    "MappingCharFilter": {
      "x-ms-discriminator-value": "#Microsoft.Azure.Search.MappingCharFilter",
      "allOf": [
        {
          "$ref": "#/definitions/CharFilter"
        }
      ],
      "properties": {
        "mappings": {
          "type": "array",
          "items": {
            "type": "string"
          },
          "description": "A list of mappings of the following format: \"a=>b\" (all occurrences of the character \"a\" will be replaced with character \"b\")."
        }
      },
      "required": [
        "mappings"
      ],
      "description": "A character filter that applies mappings defined with the mappings option. Matching is greedy (longest pattern matching at a given point wins). Replacement is allowed to be the empty string. This character filter is implemented using Apache Lucene.",
      "externalDocs": {
        "url": "*https://lucene.apache.org/core/4_10_3/analyzers-common/org/apache/lucene/analysis/charfilter/MappingCharFilter.html"
      }
    },
    "PatternReplaceCharFilter": {
      "x-ms-discriminator-value": "#Microsoft.Azure.Search.PatternReplaceCharFilter",
      "allOf": [
        {
          "$ref": "#/definitions/CharFilter"
        }
      ],
      "properties": {
        "pattern": {
          "type": "string",
          "description": "A regular expression pattern."
        },
        "replacement": {
          "type": "string",
          "description": "The replacement text."
        }
      },
      "required": [
        "pattern",
        "replacement"
      ],
      "description": "A character filter that replaces characters in the input string. It uses a regular expression to identify character sequences to preserve and a replacement pattern to identify characters to replace. For example, given the input text \"aa bb aa bb\", pattern \"(aa)\\s+(bb)\", and replacement \"$1#$2\", the result would be \"aa#bb aa#bb\". This character filter is implemented using Apache Lucene.",
      "externalDocs": {
        "url": "https://lucene.apache.org/core/4_10_3/analyzers-common/org/apache/lucene/analysis/pattern/PatternReplaceCharFilter.html"
      }
<<<<<<< HEAD
=======
    }
  },
  "definitions": {
    "AnalyzerName": {
      "properties": {
        "name": {
          "type": "string"
        }
      },
      "x-ms-external": true
    },
    "DataType": {
      "properties": {
        "name": {
          "type": "string"
        }
      },
      "x-ms-external": true
>>>>>>> 221ec312
    },
    "DataSourceCredentials": {
      "properties": {
        "connectionString": {
          "externalDocs": {
            "url": "https://msdn.microsoft.com/library/azure/dn946876.aspx"
          },
          "type": "string",
          "description": "The connection string for the datasource."
        }
      },
      "required": [
        "connectionString"
      ],
      "description": "Represents credentials that can be used to connect to a datasource."
    },
    "DataContainer": {
      "properties": {
        "name": {
          "type": "string",
          "description": "The name of the table or view (for Azure SQL data source) or collection (for DocumentDB data source) that will be indexed."
        },
        "query": {
          "type": "string",
          "description": "A query that is applied to this data container. The syntax and meaning of this parameter is datasource-specific. Not supported by Azure SQL datasources."
        }
      },
      "required": [
        "name"
      ],
      "description": "Represents information about the entity (such as Azure SQL table or DocumentDb collection) that will be indexed."
    },
    "DataChangeDetectionPolicy": {
      "discriminator": "@odata.type",
      "properties": {
        "@odata.type": {
          "type": "string"
        }
      },
      "required": [
        "@odata.type"
      ],
      "description": "Abstract base class for data change detection policies."
    },
    "HighWaterMarkChangeDetectionPolicy": {
      "description": "Defines a data change detection policy that captures changes based on the value of a high water mark column.",
      "x-ms-discriminator-value": "#Microsoft.Azure.Search.HighWaterMarkChangeDetectionPolicy",
      "allOf": [
        {
          "$ref": "#/definitions/DataChangeDetectionPolicy"
        }
      ],
      "properties": {
        "highWaterMarkColumnName": {
          "type": "string",
          "description": "The name of the high water mark column."
        }
      },
      "required": [
        "highWaterMarkColumnName"
      ]
    },
    "SqlIntegratedChangeTrackingPolicy": {
      "description": "Defines a data change detection policy that captures changes using the Integrated Change Tracking feature of Azure SQL Database.",
      "x-ms-discriminator-value": "#Microsoft.Azure.Search.SqlIntegratedChangeTrackingPolicy",
      "allOf": [
        {
          "$ref": "#/definitions/DataChangeDetectionPolicy"
        }
      ]
    },
    "DataDeletionDetectionPolicy": {
      "discriminator": "@odata.type",
      "properties": {
        "@odata.type": {
          "type": "string"
        }
      },
      "required": [
        "@odata.type"
      ],
      "description": "Abstract base class for data deletion detection policies."
    },
    "SoftDeleteColumnDeletionDetectionPolicy": {
      "description": "Defines a data deletion detection policy that implements a soft-deletion strategy. It determines whether an item should be deleted based on the value of a designated 'soft delete' column.",
      "x-ms-discriminator-value": "#Microsoft.Azure.Search.SoftDeleteColumnDeletionDetectionPolicy",
      "allOf": [
        {
          "$ref": "#/definitions/DataDeletionDetectionPolicy"
        }
      ],
      "properties": {
        "softDeleteColumnName": {
          "type": "string",
          "description": "The name of the column to use for soft-deletion detection."
        },
        "softDeleteMarkerValue": {
          "type": "string",
          "description": "The marker value that indentifies an item as deleted."
        }
      }
    },
    "DataSourceType": {
      "properties": {
        "name": {
          "type": "string"
        }
      },
      "x-ms-external": true
    },
    "DataSource": {
      "properties": {
        "name": {
          "externalDocs": {
            "url": "https://msdn.microsoft.com/library/azure/dn857353.aspx"
          },
          "type": "string",
          "description": "The name of the datasource."
        },
        "description": {
          "type": "string",
          "description": "The description of the datasource."
        },
        "type": {
          "$ref": "#/definitions/DataSourceType",
          "description": "The type of the datasource."
        },
        "credentials": {
          "$ref": "#/definitions/DataSourceCredentials",
          "description": "Credentials for the datasource."
        },
        "container": {
          "$ref": "#/definitions/DataContainer",
          "description": "The data container for the datasource."
        },
        "dataChangeDetectionPolicy": {
          "$ref": "#/definitions/DataChangeDetectionPolicy",
          "description": "The data change detection policy for the datasource."
        },
        "dataDeletionDetectionPolicy": {
          "$ref": "#/definitions/DataDeletionDetectionPolicy",
          "description": "The data deletion detection policy for the datasource."
        }
      },
      "required": [
        "name", "type", "credentials", "container"
      ],
      "description": "Represents a datasource definition in Azure Search, which can be used to configure an indexer."
    },
    "DataSourceListResult": {
      "properties": {
        "value": {
          "x-ms-client-name": "DataSources",
          "type": "array",
          "readOnly": true,
          "items": {
            "$ref": "#/definitions/DataSource"
          },
          "description": "The datasources in the Search service."
        }
      },
      "description": "Response from a List Datasources request. If successful, it includes the full definitions of all datasources."
    },
    "IndexingSchedule": {
      "properties": {
        "interval": {
          "type": "string",
          "format": "duration",
          "description": "The interval of time between indexer executions."
        },
        "startTime": {
          "type": "string",
          "format": "date-time",
          "description": "The time when an indexer should start running."
        }
      },
      "required": [
        "interval"
      ],
      "description": "Represents a schedule for indexer execution."
    },
    "IndexingParameters": {
      "properties": {
        "batchSize": {
          "type": "integer",
          "format": "int32",
          "description": "The number of items that are read from the data source and indexed as a single batch in order to improve performance. The default depends on the data source type."
        },
        "maxFailedItems": {
          "type": "integer",
          "format": "int32",
          "default": 0,
          "description": "The maximum number of items that can fail indexing for indexer execution to still be considered successful. -1 means no limit. Default is 0."
        },
        "maxFailedItemsPerBatch": {
          "type": "integer",
          "format": "int32",
          "default": 0,
          "description": "The maximum number of items in a single batch that can fail indexing for the batch to still be considered successful. -1 means no limit. Default is 0."
        },
        "base64EncodeKeys": {
          "type": "boolean",
          "default": false,
          "description": "Whether indexer will base64-encode all values that are inserted into key field of the target index. This is needed if keys can contain characters that are invalid in keys (such as dot '.'). Default is false."
        },
        "configuration": {
          "type": "object",
          "additionalProperties": {
            "type": "object"
          },
          "description": "A dictionary of indexer-specific configuration properties. Each name is the name of a specific property. Each value must be of a primitive type."
        }
      },
      "description": "Represents parameters for indexer execution.",
      "x-ms-external": true
    },
    "FieldMappingFunction": {
      "properties": {
        "name": {
          "type": "string",
          "description": "The name of the field mapping function."
        },
        "parameters": {
          "type": "object",
          "additionalProperties": {
            "type": "object"
          },
          "description": "A dictionary of parameter name/value pairs to pass to the function. Each value must be of a primitive type."
        }
      },
      "required": [
        "name"
      ],
      "description": "Represents a function that transforms a value from a data source before indexing.",
      "externalDocs": {
        "url": "https://azure.microsoft.com/documentation/articles/search-indexer-field-mappings/"
      }
    },
    "FieldMapping": {
      "properties": {
        "sourceFieldName": {
          "type": "string",
          "description": "The name of the field in the data source."
        },
        "targetFieldName": {
          "type": "string",
          "description": "The name of the target field in the index. Same as the source field name by default."
        },
        "mappingFunction": {
          "$ref": "#/definitions/FieldMappingFunction",
          "description": "A function to apply to each source field value before indexing."
        }
      },
      "required": [
        "sourceFieldName"
      ],
      "description": "Defines a mapping between a field in a data source and a target field in an index.",
      "externalDocs": {
        "url": "https://azure.microsoft.com/documentation/articles/search-indexer-field-mappings/"
      }
    },
    "Indexer": {
      "properties": {
        "name": {
          "externalDocs": {
            "url": "https://msdn.microsoft.com/library/azure/dn857353.aspx"
          },
          "type": "string",
          "description": "The name of the indexer."
        },
        "description": {
          "type": "string",
          "description": "The description of the indexer."
        },
        "dataSourceName": {
          "type": "string",
          "description": "The name of the datasource from which this indexer reads data."
        },
        "targetIndexName": {
          "type": "string",
          "description": "The name of the index to which this indexer writes data."
        },
        "schedule": {
          "$ref": "#/definitions/IndexingSchedule",
          "description": "The schedule for this indexer."
        },
        "parameters": {
          "$ref": "#/definitions/IndexingParameters",
          "description": "Parameters for indexer execution."
        },
        "fieldMappings": {
          "type": "array",
          "items": {
            "$ref": "#/definitions/FieldMapping"
          },
          "description": "Defines mappings between fields in the data source and corresponding target fields in the index.",
          "externalDocs": {
            "url": "https://azure.microsoft.com/documentation/articles/search-indexer-field-mappings/"
          }
        },
        "disabled": {
          "x-ms-client-name": "IsDisabled",
          "type": "boolean",
          "default": false,
          "description": "A value indicating whether the indexer is disabled. Default is false."
        }
      },
      "required": [
        "name", "dataSourceName", "targetIndexName"
      ],
      "externalDocs": {
        "url": "https://msdn.microsoft.com/library/azure/dn946891.aspx"
      },
      "description": "Represents an Azure Search indexer."
    },
    "IndexerListResult": {
      "properties": {
        "value": {
          "x-ms-client-name": "Indexers",
          "type": "array",
          "readOnly": true,
          "items": {
            "$ref": "#/definitions/Indexer"
          },
          "description": "The indexers in the Search service."
        }
      },
      "description": "Response from a List Indexers request. If successful, it includes the full definitions of all indexers."
    },
    "ItemError": {
      "properties": {
        "key": {
          "type": "string",
          "readOnly": true,
          "description": "The key of the item for which indexing failed."
        },
        "errorMessage": {
          "type": "string",
          "readOnly": true,
          "description": "The message describing the error that occurred while attempting to index the item."
        }
      },
      "description": "Represents an item- or document-level indexing error."
    },
    "IndexerExecutionResult": {
      "properties": {
        "status": {
          "$ref": "#/definitions/IndexerExecutionStatus",
          "readOnly": true,
          "description": "The outcome of this indexer execution."
        },
        "errorMessage": {
          "type": "string",
          "readOnly": true,
          "description": "The error message indicating the top-level error, if any."
        },
        "startTime": {
          "type": "string",
          "format": "date-time",
          "readOnly": true,
          "description": "The start time of this indexer execution."
        },
        "endTime": {
          "type": "string",
          "format": "date-time",
          "readOnly": true,
          "description": "The end time of this indexer execution, if the execution has already completed."
        },
        "errors": {
          "type": "array",
          "readOnly": true,
          "items": {
            "$ref": "#/definitions/ItemError"
          },
          "description": "The item-level indexing errors"
        },
        "itemsProcessed": {
          "x-ms-client-name": "ItemCount",
          "type": "integer",
          "format": "int32",
          "readOnly": true,
          "description": "The number of items that were processed during this indexer execution. This includes both successfully processed items and items where indexing was attempted but failed."
        },
        "itemsFailed": {
          "x-ms-client-name": "FailedItemCount",
          "type": "integer",
          "format": "int32",
          "readOnly": true,
          "description": "The number of items that failed to be indexed during this indexer execution."
        },
        "initialTrackingState": {
          "type": "string",
          "readOnly": true,
          "description": "Change tracking state with which an indexer execution started."
        },
        "finalTrackingState": {
          "type": "string",
          "readOnly": true,
          "description": "Change tracking state with which an indexer execution finished."
        }
      },
      "description": "Represents the result of an individual indexer execution.",
      "x-ms-external": true
    },
    "IndexerExecutionStatus": {
      "type": "string",
      "enum": [
        "transientFailure",
        "success",
        "inProgress",
        "reset"
      ],
      "x-ms-enum": { "name": "IndexerExecutionStatus" },
      "description": "Represents the status of an individual indexer execution."
    },
    "IndexerExecutionInfo": {
      "properties": {
        "status": {
          "$ref": "#/definitions/IndexerStatus",
          "readOnly": true,
          "description": "Overall indexer status."
        },
        "lastResult": {
          "$ref": "#/definitions/IndexerExecutionResult",
          "readOnly": true,
          "description": "The result of the most recent or an in-progress indexer execution."
        },
        "executionHistory": {
          "type": "array",
          "readOnly": true,
          "items": {
            "$ref": "#/definitions/IndexerExecutionResult"
          },
          "description": "History of the recent indexer executions, sorted in reverse chronological order."
        }
      },
      "description": "Represents the current status and execution history of an indexer.",
      "x-ms-external": true
    },
    "IndexerStatus": {
      "type": "string",
      "enum": [
        "unknown",
        "error",
        "running"
      ],
      "x-ms-enum": { "name": "IndexerStatus" },
      "description": "Represents the overall indexer status."
    },
    "Field": {
      "properties": {
        "name": {
          "externalDocs": {
            "url": "https://msdn.microsoft.com/library/azure/dn857353.aspx"
          },
          "type": "string",
          "description": "The name of the field."
        },
        "type": {
          "$ref": "#/definitions/DataType",
          "description": "The data type of the field."
        },
        "analyzer": {
          "externalDocs": {
            "url": "https://msdn.microsoft.com/library/azure/dn879793.aspx"
          },
          "$ref": "#/definitions/AnalyzerName",
          "description": "Name of the text analyzer to use."
        },
        "key": {
          "x-ms-client-name": "isKey",
          "type": "boolean",
          "description": "A value indicating whether the field is the key of the index. Valid only for string fields. Every index must have exactly one key field."
        },
        "searchable": {
          "x-ms-client-name": "isSearchable",
          "type": "boolean",
          "description": "A value indicating whether the field is included in full-text searches. Valid only forstring or string collection fields. Default is false."
        },
        "filterable": {
          "x-ms-client-name": "isFilterable",
          "type": "boolean",
          "description": "A value indicating whether the field can be used in filter expressions. Default is false."
        },
        "sortable": {
          "x-ms-client-name": "isSortable",
          "type": "boolean",
          "description": "A value indicating whether the field can be used in orderby expressions. Not valid for string collection fields. Default is false."
        },
        "facetable": {
          "x-ms-client-name": "isFacetable",
          "type": "boolean",
          "description": "A value indicating whether it is possible to facet on this field. Not valid for geo-point fields. Default is false."
        },
        "retrievable": {
          "x-ms-client-name": "isRetrievable",
          "type": "boolean",
          "description": "A value indicating whether the field can be returned in a search result. Default is true."
        }
      },
      "required": [
        "name", "type"
      ],
      "externalDocs": {
        "url": "https://msdn.microsoft.com/library/azure/dn798941.aspx"
      },
      "description": "Represents a field in an index definition in Azure Search, which describes the name, data type, and search behavior of a field.",
      "x-ms-external": true
    },
    "TextWeights": {
      "properties": {
        "weights": {
          "type": "object",
          "additionalProperties": {
            "type": "number",
            "format": "double"
          },
          "description": "The dictionary of per-field weights to boost document scoring. The keys are field names and the values are the weights for each field."
        }
      },
      "required": [
        "weights"
      ],
      "description": "Defines weights on index fields for which matches should boost scoring in search queries.",
      "x-ms-external": true
    },
    "ScoringFunction": {
      "discriminator": "type",
      "properties": {
        "type": {
          "type": "string"
        },
        "fieldName": {
          "type": "string",
          "description": "The name of the field used as input to the scoring function."
        },
        "boost": {
          "type": "number",
          "format": "double",
          "description": "A multiplier for the raw score. Must be a positive number not equal to 1.0."
        },
        "interpolation": {
          "$ref": "#/definitions/ScoringFunctionInterpolation",
          "description": "A value indicating how boosting will be interpolated across document scores; defaults to \"Linear\"."
        }
      },
      "required": [
        "type", "fieldName", "boost"
      ],
      "externalDocs": {
        "url": "https://msdn.microsoft.com/library/azure/dn798928.aspx"
      },
      "description": "Abstract base class for functions that can modify document scores during ranking."
    },
    "DistanceScoringFunction": {
      "x-ms-discriminator-value": "distance",
      "allOf": [
        {
          "$ref": "#/definitions/ScoringFunction"
        }
      ],
      "properties": {
        "distance": {
          "x-ms-client-name": "Parameters",
          "$ref": "#/definitions/DistanceScoringParameters",
          "description": "Parameter values for the distance scoring function."
        }
      },
      "required": [
        "distance"
      ],
      "externalDocs": {
        "url": "https://msdn.microsoft.com/library/azure/dn798928.aspx"
      },
      "description": "Defines a function that boosts scores based on distance from a geographic location."
    },
    "DistanceScoringParameters": {
      "properties": {
        "referencePointParameter": {
          "type": "string",
          "description": "The name of the parameter passed in search queries to specify the reference location."
        },
        "boostingDistance": {
          "type": "number",
          "format": "double",
          "description": "The distance in kilometers from the reference location where the boosting range ends."
        }
      },
      "required": [
        "referencePointParameter", "boostingDistance"
      ],
      "description": "Provides parameter values to a distance scoring function."
    },
    "FreshnessScoringFunction": {
      "x-ms-discriminator-value": "freshness",
      "allOf": [
        {
          "$ref": "#/definitions/ScoringFunction"
        }
      ],
      "properties": {
        "freshness": {
          "x-ms-client-name": "Parameters",
          "$ref": "#/definitions/FreshnessScoringParameters",
          "description": "Parameter values for the freshness scoring function."
        }
      },
      "required": [
        "freshness"
      ],
      "externalDocs": {
        "url": "https://msdn.microsoft.com/library/azure/dn798928.aspx"
      },
      "description": "Defines a function that boosts scores based on the value of a date-time field."
    },
    "FreshnessScoringParameters": {
      "properties": {
        "boostingDuration": {
          "type": "string",
          "format": "duration",
          "description": "The expiration period after which boosting will stop for a particular document."
        }
      },
      "required": [
        "boostingDuration"
      ],
      "description": "Provides parameter values to a freshness scoring function."
    },
    "MagnitudeScoringFunction": {
      "x-ms-discriminator-value": "magnitude",
      "allOf": [
        {
          "$ref": "#/definitions/ScoringFunction"
        }
      ],
      "properties": {
        "magnitude": {
          "x-ms-client-name": "Parameters",
          "$ref": "#/definitions/MagnitudeScoringParameters",
          "description": "Parameter values for the magnitude scoring function."
        }
      },
      "required": [
        "magnitude"
      ],
      "externalDocs": {
        "url": "https://msdn.microsoft.com/library/azure/dn798928.aspx"
      },
      "description": "Defines a function that boosts scores based on the magnitude of a numeric field."
    },
    "MagnitudeScoringParameters": {
      "properties": {
        "boostingRangeStart": {
          "type": "number",
          "format": "double",
          "description": "The field value at which boosting starts."
        },
        "boostingRangeEnd": {
          "type": "number",
          "format": "double",
          "description": "The field value at which boosting ends."
        },
        "constantBoostBeyondRange": {
          "x-ms-client-name": "ShouldBoostBeyondRangeByConstant",
          "type": "boolean",
          "description": "A value indicating whether to apply a constant boost for field values beyond the range end value; default is false."
        }
      },
      "required": [
        "boostingRangeStart", "boostingRangeEnd"
      ],
      "description": "Provides parameter values to a magnitude scoring function."
    },
    "TagScoringFunction": {
      "x-ms-discriminator-value": "tag",
      "allOf": [
        {
          "$ref": "#/definitions/ScoringFunction"
        }
      ],
      "properties": {
        "tag": {
          "x-ms-client-name": "Parameters",
          "$ref": "#/definitions/TagScoringParameters",
          "description": "Parameter values for the tag scoring function."
        }
      },
      "required": [
        "tag"
      ],
      "externalDocs": {
        "url": "https://msdn.microsoft.com/library/azure/dn798928.aspx"
      },
      "description": "Defines a function that boosts scores of documents with string values matching a given list of tags."
    },
    "TagScoringParameters": {
      "properties": {
        "tagsParameter": {
          "type": "string",
          "description": "The name of the parameter passed in search queries to specify the list of tags to compare against the target field."
        }
      },
      "required": [
        "tagsParameter"
      ],
      "description": "Provides parameter values to a tag scoring function."
    },
    "ScoringFunctionInterpolation": {
      "type": "string",
      "enum": [
        "linear",
        "constant",
        "quadratic",
        "logarithmic"
      ],
      "x-ms-enum": { "name": "ScoringFunctionInterpolation" },
      "description": "Defines the function used to interpolate score boosting across a range of documents."
    },
    "ScoringProfile": {
      "properties": {
        "name": {
          "externalDocs": {
            "url": "https://msdn.microsoft.com/library/azure/dn857353.aspx"
          },
          "type": "string",
          "description": "The name of the scoring profile."
        },
        "text": {
          "x-ms-client-name": "TextWeights",
          "$ref": "#/definitions/TextWeights",
          "description": "Parameters that boost scoring based on text matches in certain index fields."
        },
        "functions": {
          "type": "array",
          "items": {
            "$ref": "#/definitions/ScoringFunction"
          },
          "description": "The collection of functions that influence the scoring of documents."
        },
        "functionAggregation": {
          "$ref": "#/definitions/ScoringFunctionAggregation",
          "description": "A value indicating how the results of individual scoring functions should be combined. Defaults to \"Sum\". Ignored if there are no scoring functions."
        }
      },
      "required": [
        "name"
      ],
      "externalDocs": {
        "url": "https://msdn.microsoft.com/library/azure/dn798928.aspx"
      },
      "description": "Defines parameters for an Azure Search index that influence scoring in search queries."
    },
    "ScoringFunctionAggregation": {
      "type": "string",
      "enum": [
        "sum",
        "average",
        "minimum",
        "maximum",
        "firstMatching"
      ],
      "x-ms-enum": { "name": "ScoringFunctionAggregation" },
      "description": "Defines the aggregation function used to combine the results of all the scoring functions in a scoring profile."
    },
    "CorsOptions": {
      "properties": {
        "allowedOrigins": {
          "type": "array",
          "items": {
            "type": "string"
          },
          "description": "The list of origins from which JavaScript code will be granted access to your index. Can contain a list of hosts of the form {protocol}://{fully-qualified-domain-name}[:{port#}], or a single '*' to allow all origins (not recommended)."
        },
        "maxAgeInSeconds": {
          "type": "integer",
          "format": "int64",
          "description": "The duration for which browsers should cache CORS preflight responses. Defaults to 5 mintues."
        }
      },
      "required": [
        "allowedOrigins"
      ],
      "externalDocs": {
        "url": "https://msdn.microsoft.com/library/azure/dn798941.aspx"
      },
      "description": "Defines options to control Cross-Origin Resource Sharing (CORS) for an index."
    },
    "Suggester": {
      "properties": {
        "name": {
          "type": "string",
          "description": "The name of the suggester."
        },
        "searchMode": {
          "$ref": "#/definitions/SuggesterSearchMode",
          "description": "A value indicating the capabilities of the suggester."
        },
        "sourceFields": {
          "type": "array",
          "items": {
            "type": "string"
          },
          "description": "The list of field names to which the suggester applies. Each field must be searchable."
        }
      },
      "required": [
        "name", "searchMode", "sourceFields"
      ],
      "description": "Defines how the Suggest API should apply to a group of fields in the index."
    },
    "SuggesterSearchMode": {
      "type": "string",
      "enum": [
        "analyzingInfixMatching"
      ],
      "x-ms-enum": { "name": "SuggesterSearchMode" },
      "description": "Describes the type of suggester to use."
    },
    "Index": {
      "properties": {
        "name": {
          "externalDocs": {
            "url": "https://msdn.microsoft.com/library/azure/dn857353.aspx"
          },
          "type": "string",
          "description": "The name of the index."
        },
        "fields": {
          "type": "array",
          "items": {
            "$ref": "#/definitions/Field"
          },
          "description": "The fields of the index."
        },
        "scoringProfiles": {
          "type": "array",
          "items": {
            "$ref": "#/definitions/ScoringProfile"
          },
          "description": "The scoring profiles for the index."
        },
        "defaultScoringProfile": {
          "type": "string",
          "description": "The name of the scoring profile to use if none is specified in the query. If this property is not set and no scoring profile is specified in the query, then default scoring (tf-idf) will be used."
        },
        "corsOptions": {
          "$ref": "#/definitions/CorsOptions",
          "description": "Options to control Cross-Origin Resource Sharing (CORS) for the index."
        },
        "suggesters": {
          "type": "array",
          "items": {
            "$ref": "#/definitions/Suggester"
          },
          "description": "The suggesters for the index."
        },
        "analyzers": {
          "type": "array",
          "items": {
            "$ref": "#/definitions/Analyzer"
          },
          "description": "The analyzers for the index.",
          "externalDocs": {
            "url": "https://msdn.microsoft.com/library/mt605304.aspx"
          }
        },
        "tokenizers": {
          "type": "array",
          "items": {
            "$ref": "#/definitions/Tokenizer"
          },
          "description": "The tokenizers for the index.",
          "externalDocs": {
            "url": "https://msdn.microsoft.com/library/mt605304.aspx"
          }
        },
        "tokenFilters": {
          "type": "array",
          "items": {
            "$ref": "#/definitions/TokenFilter"
          },
          "description": "The token filters for the index.",
          "externalDocs": {
            "url": "https://msdn.microsoft.com/library/mt605304.aspx"
          }
        },
        "charFilters": {
          "type": "array",
          "items": {
            "$ref": "#/definitions/CharFilter"
          },
          "description": "The character filters for the index.",
          "externalDocs": {
            "url": "https://msdn.microsoft.com/library/mt605304.aspx"
          }
        }
      },
      "required": [
        "name", "fields"
      ],
      "description": "Represents an index definition in Azure Search, which describes the fields and search behavior of an index."
    },
    "IndexGetStatisticsResult": {
      "properties": {
        "documentCount": {
          "type": "integer",
          "format": "int64",
          "readOnly": true,
          "description": "The number of documents in the index."
        },
        "storageSize": {
          "type": "integer",
          "format": "int64",
          "readOnly": true,
          "description": "The amount of storage in bytes consumed by the index."
        }
      },
      "description": "Statistics for a given index. Statistics are collected periodically and are not guaranteed to always be up-to-date.",
      "x-ms-external": true
    },
    "IndexListResult": {
      "properties": {
        "value": {
          "x-ms-client-name": "Indexes",
          "type": "array",
          "readOnly": true,
          "items": {
            "$ref": "#/definitions/Index"
          },
          "description": "The indexes in the Search service."
        }
      },
      "description": "Response from a List Indexes request. If successful, it includes the full definitions of all indexes."
    }
  },
  "parameters": {
    "ApiVersionParameter": {
      "name": "api-version",
      "in": "query",
      "required": true,
      "type": "string",
      "description": "Client Api Version."
    }
  }
}<|MERGE_RESOLUTION|>--- conflicted
+++ resolved
@@ -2715,8 +2715,6 @@
       "externalDocs": {
         "url": "https://lucene.apache.org/core/4_10_3/analyzers-common/org/apache/lucene/analysis/pattern/PatternReplaceCharFilter.html"
       }
-<<<<<<< HEAD
-=======
     }
   },
   "definitions": {
@@ -2735,7 +2733,6 @@
         }
       },
       "x-ms-external": true
->>>>>>> 221ec312
     },
     "DataSourceCredentials": {
       "properties": {

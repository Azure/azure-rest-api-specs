{
  "name": "azure-rest-api-specs-tests",
  "private": true,
  "author": {
    "name": "Microsoft Corporation",
    "email": "azsdkteam@microsoft.com",
    "url": "https://github.com/azure/azure-rest-api-specs"
  },
  "version": "0.1.0",
  "description": "Tests for Azure REST API Specifications",
  "license": "MIT",
  "devDependencies": {
    "mocha": "*",
    "async": "^2.1.4",
    "glob": "^5.0.14",
    "json-schema-ref-parser": "^3.1.2",
    "lodash": "^3.10.1",
    "request": "^2.61.0",
    "z-schema": "^3.16.1",
<<<<<<< HEAD
    "oav": "^0.1.1",
    "underscore": "^1.8.3"
=======
    "openapi-validation-tools": "azure/openapi-validation-tools#master",
    "underscore": "^1.8.3",
    "js-yaml": "^3.8.2"
>>>>>>> 23e7033b
  },
  "homepage": "https://github.com/azure/azure-rest-api-specs",
  "repository": {
    "type": "git",
    "url": "git@github.com:azure/azure-rest-api-specs.git"
  },
  "bugs": {
    "url": "http://github.com/azure/azure-rest-api-specs/issues"
  },
  "scripts": {
    "test": "mocha -t 500000"
  }
}<|MERGE_RESOLUTION|>--- conflicted
+++ resolved
@@ -17,14 +17,9 @@
     "lodash": "^3.10.1",
     "request": "^2.61.0",
     "z-schema": "^3.16.1",
-<<<<<<< HEAD
     "oav": "^0.1.1",
-    "underscore": "^1.8.3"
-=======
-    "openapi-validation-tools": "azure/openapi-validation-tools#master",
     "underscore": "^1.8.3",
     "js-yaml": "^3.8.2"
->>>>>>> 23e7033b
   },
   "homepage": "https://github.com/azure/azure-rest-api-specs",
   "repository": {

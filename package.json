--- conflicted
+++ resolved
@@ -10,13 +10,8 @@
   "description": "Tests for Azure REST API Specifications",
   "license": "MIT",
   "devDependencies": {
-<<<<<<< HEAD
-    "@azure/avocado": "^0.6.2",
+    "@azure/avocado": "^0.6.3",
     "@azure/rest-api-specs-scripts": "^0.7.2",
-=======
-    "@azure/avocado": "^0.6.3",
-    "@azure/rest-api-specs-scripts": "^0.7.1",
->>>>>>> 5cca0b32
     "@ts-common/commonmark-to-markdown": "^1.2.0",
     "@ts-common/fs": "0.2.0",
     "@ts-common/iterator": "^0.3.6",

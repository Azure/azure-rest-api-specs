{
  "name": "azure-rest-api-specs",
  "devDependencies": {
    "@azure-tools/spec-gen-sdk": "~0.8.0",
    "@azure-tools/specs-shared": "file:.github/shared",
    "@azure-tools/typespec-apiview": "0.7.2",
    "@azure-tools/typespec-autorest": "0.57.1",
    "@azure-tools/typespec-azure-core": "0.57.0",
    "@azure-tools/typespec-azure-portal-core": "0.57.0",
    "@azure-tools/typespec-azure-resource-manager": "0.57.2",
    "@azure-tools/typespec-azure-rulesets": "0.57.1",
<<<<<<< HEAD
    "@azure-tools/typespec-client-generator-cli": "0.23.0",
=======
    "@azure-tools/typespec-client-generator-cli": "0.24.0",
>>>>>>> 7611bb6c
    "@azure-tools/typespec-client-generator-core": "0.57.3",
    "@azure-tools/typespec-liftr-base": "0.8.0",
    "@autorest/openapi-to-typespec": "0.11.2",
    "@azure/avocado": "^0.9.1",
    "@typespec/compiler": "1.1.0",
    "@typespec/http": "1.1.0",
    "@typespec/sse": "0.71.0",
    "@typespec/events": "0.71.0",
    "@typespec/openapi": "1.1.0",
    "@typespec/openapi3": "1.1.0",
    "@typespec/prettier-plugin-typespec": "1.1.0",
    "@typespec/rest": "0.71.0",
    "@typespec/streams": "0.71.0",
    "@typespec/versioning": "0.71.0",
    "@typespec/xml": "0.71.0",
    "azure-rest-api-specs-eng-tools": "file:eng/tools",
    "oav": "^3.6.1",
    "prettier": "~3.5.3",
    "typescript": "~5.8.2"
  },
  "overrides": {
    "@typespec/asset-emitter": "0.71.0",
    "jsonpath-plus": "^10.3.0"
  },
  "engines": {
    "node": ">=20.0.0",
    "npm": ">=10.0.0"
  },
  "private": true
}<|MERGE_RESOLUTION|>--- conflicted
+++ resolved
@@ -9,11 +9,7 @@
     "@azure-tools/typespec-azure-portal-core": "0.57.0",
     "@azure-tools/typespec-azure-resource-manager": "0.57.2",
     "@azure-tools/typespec-azure-rulesets": "0.57.1",
-<<<<<<< HEAD
-    "@azure-tools/typespec-client-generator-cli": "0.23.0",
-=======
     "@azure-tools/typespec-client-generator-cli": "0.24.0",
->>>>>>> 7611bb6c
     "@azure-tools/typespec-client-generator-core": "0.57.3",
     "@azure-tools/typespec-liftr-base": "0.8.0",
     "@autorest/openapi-to-typespec": "0.11.2",

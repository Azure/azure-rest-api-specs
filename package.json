--- conflicted
+++ resolved
@@ -19,11 +19,7 @@
     "@types/prettier": "^2.6.1",
     "js-yaml": "^3.13.1",
     "json-schema-ref-parser": "^6.1.0",
-<<<<<<< HEAD
-    "mocha": "*",
-=======
     "mocha": "^9.1.2",
->>>>>>> 1e790cfc
     "prettier": "^2.7.1",
     "ts-node": "^10.1.0",
     "tslib": "^1.10.0",

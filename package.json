--- conflicted
+++ resolved
@@ -7,15 +7,9 @@
     "@azure-tools/typespec-azure-portal-core": "0.49.0",
     "@azure-tools/typespec-azure-resource-manager": "0.49.0",
     "@azure-tools/typespec-azure-rulesets": "0.49.0",
-<<<<<<< HEAD
     "@azure-tools/typespec-client-generator-cli": "0.14.2",
     "@azure-tools/typespec-client-generator-core": "0.49.0",
     "@azure-tools/typespec-liftr-base": "0.6.0",
-=======
-    "@azure-tools/typespec-client-generator-cli": "0.14.1",
-    "@azure-tools/typespec-client-generator-core": "0.49.0",
-    "@azure-tools/typespec-liftr-base": "0.4.0",
->>>>>>> aa9aabdf
     "@azure/avocado": "^0.9.1",
     "@typespec/compiler": "0.63.0",
     "@typespec/http": "0.63.0",

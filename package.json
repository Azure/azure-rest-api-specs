--- conflicted
+++ resolved
@@ -1,19 +1,10 @@
 {
   "name": "azure-rest-api-specs",
   "devDependencies": {
-<<<<<<< HEAD
     "@azure-tools/typespec-autorest": "next",
     "@azure-tools/typespec-azure-core": "next",
     "@azure-tools/typespec-azure-resource-manager": "next",
     "@azure-tools/typespec-client-generator-core": "next",
-    "@azure-tools/typespec-providerhub": "next",
-=======
-    "@azure-tools/typespec-apiview": "0.4.5",
-    "@azure-tools/typespec-autorest": "0.40.0",
-    "@azure-tools/typespec-azure-core": "0.40.0",
-    "@azure-tools/typespec-azure-resource-manager": "0.40.0",
-    "@azure-tools/typespec-client-generator-core": "0.40.0",
->>>>>>> ba1995b9
     "@azure/avocado": "^0.8.4",
     "@typespec/compiler": "next",
     "@typespec/http": "next",

{
  "name": "azure-rest-api-specs-tests",
  "private": true,
  "author": {
    "name": "Microsoft Corporation",
    "email": "azsdkteam@microsoft.com",
    "url": "https://github.com/azure/azure-rest-api-specs"
  },
  "version": "0.1.0",
  "description": "Tests for Azure REST API Specifications",
  "license": "MIT",
  "devDependencies": {
    "mocha": "*",
    "async": "^2.1.4",
    "glob": "^5.0.14",
    "json-schema-ref-parser": "^3.1.2",
    "lodash": "^3.10.1",
    "request": "^2.61.0",
<<<<<<< HEAD
    "swagger-tools": "^0.10.1",
    "z-schema": "^3.16.1"
  },
  "devDependencies": {
    "mocha": "*"
=======
    "z-schema": "^3.16.1",
    "oav": "^0.1.1",
    "underscore": "^1.8.3",
    "js-yaml": "^3.8.2"
>>>>>>> 1c421b47
  },
  "homepage": "https://github.com/azure/azure-rest-api-specs",
  "repository": {
    "type": "git",
    "url": "git@github.com:azure/azure-rest-api-specs.git"
  },
  "bugs": {
    "url": "http://github.com/azure/azure-rest-api-specs/issues"
  },
  "scripts": {
    "test": "mocha -t 500000"
  }
}<|MERGE_RESOLUTION|>--- conflicted
+++ resolved
@@ -16,18 +16,10 @@
     "json-schema-ref-parser": "^3.1.2",
     "lodash": "^3.10.1",
     "request": "^2.61.0",
-<<<<<<< HEAD
-    "swagger-tools": "^0.10.1",
-    "z-schema": "^3.16.1"
-  },
-  "devDependencies": {
-    "mocha": "*"
-=======
     "z-schema": "^3.16.1",
     "oav": "^0.1.1",
     "underscore": "^1.8.3",
     "js-yaml": "^3.8.2"
->>>>>>> 1c421b47
   },
   "homepage": "https://github.com/azure/azure-rest-api-specs",
   "repository": {

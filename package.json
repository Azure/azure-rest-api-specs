--- conflicted
+++ resolved
@@ -2,13 +2,8 @@
   "name": "azure-rest-api-specs",
   "devDependencies": {
     "@azure-tools/typespec-apiview": "0.4.8",
-<<<<<<< HEAD
-    "@azure-tools/typespec-autorest": "0.42.0",
-    "@azure-tools/typespec-azure-core": "^0.42.0",
-=======
     "@azure-tools/typespec-autorest": "0.42.1",
     "@azure-tools/typespec-azure-core": "0.42.0",
->>>>>>> c8e96d09
     "@azure-tools/typespec-azure-portal-core": "0.42.0",
     "@azure-tools/typespec-azure-resource-manager": "0.42.0",
     "@azure-tools/typespec-client-generator-core": "0.42.0",

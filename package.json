--- conflicted
+++ resolved
@@ -2,11 +2,7 @@
   "name": "azure-rest-api-specs",
   "devDependencies": {
     "@azure-tools/typespec-apiview": "0.4.4",
-<<<<<<< HEAD
-    "@azure-tools/typespec-autorest": "0.37.1",
-=======
     "@azure-tools/typespec-autorest": "0.37.2",
->>>>>>> 98a8d596
     "@azure-tools/typespec-azure-core": "0.37.1",
     "@azure-tools/typespec-azure-resource-manager": "0.37.0",
     "@azure-tools/typespec-client-generator-core": "0.37.0",
@@ -14,11 +10,7 @@
     "@typespec/compiler": "0.51.0",
     "@typespec/http": "0.51.0",
     "@typespec/openapi": "0.51.0",
-<<<<<<< HEAD
-    "@typespec/openapi3": "0.51.0",
-=======
     "@typespec/openapi3": "0.51.1",
->>>>>>> 98a8d596
     "@typespec/rest": "0.51.0",
     "@typespec/versioning": "0.51.0",
     "@azure/avocado": "^0.8.4",

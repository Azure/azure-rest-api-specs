{
  "name": "azure-rest-api-specs-tests",
  "private": true,
  "author": {
    "name": "Microsoft Corporation",
    "email": "azsdkteam@microsoft.com",
    "url": "https://github.com/azure/azure-rest-api-specs"
  },
  "version": "0.1.0",
  "description": "Tests for Azure REST API Specifications",
  "license": "MIT",
  "devDependencies": {
    "mocha": "*",
    "async": "^2.1.4",
    "glob": "^5.0.14",
    "json-schema-ref-parser": "^3.1.2",
    "lodash": "^3.10.1",
    "request": "^2.61.0",
    "z-schema": "^3.16.1",
<<<<<<< HEAD
    "oav": "^0.2.0",
=======
    "oav": "^0.4.1",
>>>>>>> d869aef5
    "underscore": "^1.8.3",
    "js-yaml": "^3.8.2",
    "azure-storage": "^2.1.0"
  },
  "homepage": "https://github.com/azure/azure-rest-api-specs",
  "repository": {
    "type": "git",
    "url": "git@github.com:azure/azure-rest-api-specs.git"
  },
  "bugs": {
    "url": "http://github.com/azure/azure-rest-api-specs/issues"
  },
  "scripts": {
    "test": "mocha -t 500000"
  }
}<|MERGE_RESOLUTION|>--- conflicted
+++ resolved
@@ -17,11 +17,7 @@
     "lodash": "^3.10.1",
     "request": "^2.61.0",
     "z-schema": "^3.16.1",
-<<<<<<< HEAD
-    "oav": "^0.2.0",
-=======
     "oav": "^0.4.1",
->>>>>>> d869aef5
     "underscore": "^1.8.3",
     "js-yaml": "^3.8.2",
     "azure-storage": "^2.1.0"

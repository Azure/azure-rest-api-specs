--- conflicted
+++ resolved
@@ -8,13 +8,8 @@
     "@azure-tools/typespec-azure-resource-manager": "0.50.0",
     "@azure-tools/typespec-azure-rulesets": "0.50.0",
     "@azure-tools/typespec-client-generator-cli": "0.15.1",
-<<<<<<< HEAD
-    "@azure-tools/typespec-client-generator-core": "0.49.1",
+    "@azure-tools/typespec-client-generator-core": "0.50.0",
     "@azure-tools/typespec-liftr-base": "0.7.0",
-=======
-    "@azure-tools/typespec-client-generator-core": "0.50.0",
-    "@azure-tools/typespec-liftr-base": "0.6.0",
->>>>>>> bb87821d
     "@azure/avocado": "^0.9.1",
     "@typespec/compiler": "0.64.0",
     "@typespec/http": "0.64.0",

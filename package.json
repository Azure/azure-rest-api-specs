--- conflicted
+++ resolved
@@ -27,26 +27,14 @@
     "js-yaml": "^3.13.1",
     "json-schema-ref-parser": "^6.1.0",
     "mocha": "*",
-<<<<<<< HEAD
-    "oav": "^0.14.8",
-    "request": "^2.61.0",
-    "request-promise-native": "^1.0.5",
-    "compare-versions": "^3.4.0",
-    "semver": "^6.0.0",
-    "ts-node": "^8.0.3",
-    "typescript": "^3.2.4",
-    "z-schema": "^3.25.1"
-  },
-  "dependencies": {
-    "@octokit/rest": "^15.2.6"
-=======
     "oav": "^0.18.1",
     "request": "^2.88.0",
     "request-promise-native": "^1.0.7",
     "ts-node": "^8.1.0",
     "typescript": "^3.4.3",
+    "compare-versions": "^3.4.0",
+    "semver": "^6.0.0",
     "z-schema": "^4.0.2"
->>>>>>> a7ea4fc3
   },
   "homepage": "https://github.com/azure/azure-rest-api-specs",
   "repository": {

{
  "name": "azure-rest-api-specs-tests",
  "private": true,
  "author": {
    "name": "Microsoft Corporation",
    "email": "azsdkteam@microsoft.com",
    "url": "https://github.com/azure/azure-rest-api-specs"
  },
  "version": "0.1.0",
  "description": "Tests for Azure REST API Specifications",
  "license": "MIT",
  "devDependencies": {
    "@microsoft.azure/async-io": "^1.0.21",
    "@microsoft.azure/literate": "^1.0.21",
    "@microsoft.azure/polyfill": "^1.0.17",
    "fs-extra": "^3.0.1",
    "glob": "^5.0.14",
    "js-yaml": "^3.8.2",
    "json-schema-ref-parser": "^3.1.2",
    "mocha": "*",
    "oad": "^0.1.11",
<<<<<<< HEAD
    "oav": "^0.5.1",
=======
    "oav": "^0.5.2",
>>>>>>> 65f87146
    "request": "^2.61.0",
    "request-promise-native": "^1.0.5",
    "z-schema": "^3.16.1"
  },
  "dependencies": {
    "@octokit/rest": "^15.2.6"
  },
  "homepage": "https://github.com/azure/azure-rest-api-specs",
  "repository": {
    "type": "git",
    "url": "git@github.com:azure/azure-rest-api-specs.git"
  },
  "bugs": {
    "url": "http://github.com/azure/azure-rest-api-specs/issues"
  },
  "scripts": {
    "test": "mocha -t 500000 --reporter min"
  }
}<|MERGE_RESOLUTION|>--- conflicted
+++ resolved
@@ -19,11 +19,7 @@
     "json-schema-ref-parser": "^3.1.2",
     "mocha": "*",
     "oad": "^0.1.11",
-<<<<<<< HEAD
-    "oav": "^0.5.1",
-=======
     "oav": "^0.5.2",
->>>>>>> 65f87146
     "request": "^2.61.0",
     "request-promise-native": "^1.0.5",
     "z-schema": "^3.16.1"

--- conflicted
+++ resolved
@@ -4,7 +4,6 @@
     "@azure-tools/spec-gen-sdk": "~0.9.1",
     "@azure-tools/specs-shared": "file:.github/shared",
     "@azure-tools/typespec-apiview": "0.7.2",
-<<<<<<< HEAD
     "@azure-tools/typespec-autorest": "next",
     "@azure-tools/typespec-azure-core": "next",
     "@azure-tools/typespec-azure-portal-core": "next",
@@ -12,7 +11,7 @@
     "@azure-tools/typespec-azure-rulesets": "next",
     "@azure-tools/typespec-client-generator-cli": "0.27.0",
     "@azure-tools/typespec-client-generator-core": "next",
-    "@azure-tools/typespec-liftr-base": "0.8.0",
+    "@azure-tools/typespec-liftr-base": "0.10.0",
     "@autorest/openapi-to-typespec": "0.11.10",
     "@azure/avocado": "^0.9.1",
     "@typespec/compiler": "next",
@@ -26,40 +25,12 @@
     "@typespec/streams": "next",
     "@typespec/versioning": "next",
     "@typespec/xml": "next",
-=======
-    "@azure-tools/typespec-autorest": "0.60.0",
-    "@azure-tools/typespec-azure-core": "0.60.0",
-    "@azure-tools/typespec-azure-portal-core": "0.60.0",
-    "@azure-tools/typespec-azure-resource-manager": "0.60.0",
-    "@azure-tools/typespec-azure-rulesets": "0.60.0",
-    "@azure-tools/typespec-client-generator-cli": "0.28.3",
-    "@azure-tools/typespec-client-generator-core": "0.60.2",
-    "@azure-tools/typespec-liftr-base": "0.10.0",
-    "@autorest/openapi-to-typespec": "0.11.11",
-    "@azure/avocado": "0.10.2",
-    "@azure/oad": "0.12.1",
-    "@microsoft.azure/openapi-validator": "2.2.4",
-    "@microsoft.azure/openapi-validator-core": "1.0.7",
-    "@microsoft.azure/openapi-validator-rulesets": "2.1.10",
-    "@typespec/compiler": "1.4.0",
-    "@typespec/http": "1.4.0",
-    "@typespec/sse": "0.74.0",
-    "@typespec/events": "0.74.0",
-    "@typespec/openapi": "1.4.0",
-    "@typespec/openapi3": "1.4.0",
-    "@typespec/prettier-plugin-typespec": "1.4.0",
-    "@typespec/rest": "0.74.0",
-    "@typespec/streams": "0.74.0",
-    "@typespec/versioning": "0.74.0",
-    "@typespec/xml": "0.74.0",
->>>>>>> 6237cc81
     "azure-rest-api-specs-eng-tools": "file:eng/tools",
     "oav": "4.0.0",
     "prettier": "~3.6.2",
     "typescript": "~5.9.2"
   },
   "overrides": {
-<<<<<<< HEAD
     "@azure-tools/typespec-autorest": "next",
     "@azure-tools/typespec-azure-core": "next",
     "@azure-tools/typespec-azure-portal-core": "next",
@@ -79,12 +50,6 @@
     "@typespec/versioning": "next",
     "@typespec/xml": "next",
     "jsonpath-plus": "^10.3.0"
-=======
-    "@typespec/asset-emitter": "0.74.0",
-    "oav": {
-      "glob": "^9.3.5"
-    }
->>>>>>> 6237cc81
   },
   "engines": {
     "node": ">=20.0.0",

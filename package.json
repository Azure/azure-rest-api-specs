{
  "name": "azure-rest-api-specs-tests",
  "private": true,
  "author": {
    "name": "Microsoft Corporation",
    "email": "azsdkteam@microsoft.com",
    "url": "https://github.com/azure/azure-rest-api-specs"
  },
  "version": "0.1.0",
  "description": "Tests for Azure REST API Specifications",
  "license": "MIT",
  "dependencies": {
    "@azure-tools/cadl-autorest": "0.25.0",
    "@azure-tools/cadl-azure-core": "0.25.0",
    "@azure-tools/cadl-azure-resource-manager": "0.25.0",
    "@azure-tools/cadl-providerhub": "0.25.0",
    "@azure-tools/cadl-apiview": "0.3.5",
    "@cadl-lang/compiler": "0.39.0"
  },
  "devDependencies": {
    "@azure/avocado": "^0.8.4",
    "@types/prettier": "^2.6.1",
    "prettier": "^2.7.1",
    "ts-node": "^10.1.0",
    "typescript": "^3.5.3"
  },
  "homepage": "https://github.com/azure/azure-rest-api-specs",
  "repository": {
    "type": "git",
    "url": "git@github.com:azure/azure-rest-api-specs.git"
  },
  "bugs": {
    "url": "http://github.com/azure/azure-rest-api-specs/issues"
  },
  "scripts": {
    "postinstall": "tsc",
    "prettier-check": "ts-node ./scripts/prettier-check.ts",
    "prettier-fix": "prettier --write specification/**/*.json",
    "prettier": "prettier",
<<<<<<< HEAD
    "tsc": "tsc",
    "multiapi": "ts-node ./scripts/multiapi.ts"
  },
  "dependencies": {
    "autorest": "^3.6.3"
=======
    "tsc": "tsc"
>>>>>>> 9f3ae9dd
  }
}<|MERGE_RESOLUTION|>--- conflicted
+++ resolved
@@ -37,14 +37,10 @@
     "prettier-check": "ts-node ./scripts/prettier-check.ts",
     "prettier-fix": "prettier --write specification/**/*.json",
     "prettier": "prettier",
-<<<<<<< HEAD
     "tsc": "tsc",
     "multiapi": "ts-node ./scripts/multiapi.ts"
   },
   "dependencies": {
     "autorest": "^3.6.3"
-=======
-    "tsc": "tsc"
->>>>>>> 9f3ae9dd
   }
 }
--- conflicted
+++ resolved
@@ -14,13 +14,8 @@
     "@typespec/versioning": "0.47.0",
     "@azure/avocado": "^0.8.4",
     "azure-rest-api-specs-eng-tools": "file:eng/tools",
-<<<<<<< HEAD
     "prettier": "~3.0.1",
-    "typescript": "~5.0.4"
-=======
-    "prettier": "^2.8.8",
     "typescript": "~5.1.3"
->>>>>>> 3774c8ac
   },
   "private": true
 }
--- conflicted
+++ resolved
@@ -1,21 +1,12 @@
 {
   "name": "azure-rest-api-specs",
   "devDependencies": {
-<<<<<<< HEAD
     "@azure-tools/typespec-autorest": "next",
     "@azure-tools/typespec-azure-core": "next",
     "@azure-tools/typespec-azure-portal-core": "next",
     "@azure-tools/typespec-azure-resource-manager": "next",
     "@azure-tools/typespec-client-generator-core": "next",
-=======
-    "@azure-tools/typespec-apiview": "0.4.8",
-    "@azure-tools/typespec-autorest": "0.42.1",
-    "@azure-tools/typespec-azure-core": "0.42.0",
-    "@azure-tools/typespec-azure-portal-core": "0.42.0",
-    "@azure-tools/typespec-azure-resource-manager": "0.42.1",
-    "@azure-tools/typespec-client-generator-core": "0.42.3",
-    "@azure-tools/typespec-azure-rulesets": "0.42.1",
->>>>>>> 162fb3af
+    "@azure-tools/typespec-azure-rulesets": "next",
     "@azure/avocado": "^0.8.4",
     "@typespec/compiler": "next",
     "@typespec/http": "next",

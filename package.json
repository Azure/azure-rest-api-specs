--- conflicted
+++ resolved
@@ -7,18 +7,6 @@
     "@azure-tools/typespec-autorest": "0.60.0",
     "@azure-tools/typespec-azure-core": "0.60.0",
     "@azure-tools/typespec-azure-portal-core": "0.60.0",
-<<<<<<< HEAD
-    "@azure-tools/typespec-azure-resource-manager": "0.60.0",
-    "@azure-tools/typespec-azure-rulesets": "0.60.0",
-    "@azure-tools/typespec-client-generator-cli": "0.28.1",
-    "@azure-tools/typespec-client-generator-core": "0.60.0",
-    "@azure-tools/typespec-liftr-base": "0.8.0",
-    "@autorest/openapi-to-typespec": "0.11.9",
-    "@azure/avocado": "^0.9.1",
-    "@microsoft.azure/openapi-validator": "2.2.4",
-    "@microsoft.azure/openapi-validator-core": "1.0.6",
-    "@microsoft.azure/openapi-validator-rulesets": "2.1.7",
-=======
     "@azure-tools/typespec-azure-resource-manager": "0.60.1",
     "@azure-tools/typespec-azure-rulesets": "0.60.0",
     "@azure-tools/typespec-client-generator-cli": "0.29.0",
@@ -30,7 +18,6 @@
     "@microsoft.azure/openapi-validator": "2.2.4",
     "@microsoft.azure/openapi-validator-core": "1.0.7",
     "@microsoft.azure/openapi-validator-rulesets": "2.1.10",
->>>>>>> 67715ca7
     "@typespec/compiler": "1.4.0",
     "@typespec/http": "1.4.0",
     "@typespec/sse": "0.74.0",
@@ -43,15 +30,6 @@
     "@typespec/versioning": "0.74.0",
     "@typespec/xml": "0.74.0",
     "azure-rest-api-specs-eng-tools": "file:eng/tools",
-<<<<<<< HEAD
-    "oav": "^4.0.0",
-    "prettier": "~3.6.2",
-    "typescript": "~5.8.2"
-  },
-  "overrides": {
-    "@typespec/asset-emitter": "0.74.0",
-    "jsonpath-plus": "^10.3.0"
-=======
     "oav": "4.0.2",
     "prettier": "~3.6.2",
     "typescript": "~5.9.2"
@@ -59,7 +37,6 @@
   "overrides": {
     "@typespec/asset-emitter": "0.74.0",
     "superagent": "^10.2.3"
->>>>>>> 67715ca7
   },
   "engines": {
     "node": ">=20.0.0",

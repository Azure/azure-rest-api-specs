--- conflicted
+++ resolved
@@ -21,18 +21,7 @@
   },
   "scripts": {
     "prettier-check": "ts-node ./scripts/prettier-check.ts",
-<<<<<<< HEAD
-    "prettier-fix": "prettier --write specification/**/*.json",
-    "prettier": "prettier",
-    "tsc": "tsc",
-    "multiapi": "ts-node ./scripts/multiapi.ts"
-  },
-  "dependencies": {
-    "autorest": "^3.6.3"
-  }
-=======
     "prettier-fix": "prettier --write specification/**/*.json"
   },
   "private": true
->>>>>>> 9a46bdbf
 }